#!/usr/bin/env python3
# Copyright (c) 2014-2016 The Bitcoin Core developers
# Distributed under the MIT software license, see the accompanying
# file COPYING or http://www.opensource.org/licenses/mit-license.php.

"""
Run Regression Test Suite

This module calls down into individual test cases via subprocess. It will
forward all unrecognized arguments onto the individual test scripts, other
than:

    - `-extended`: run the "extended" test suite in addition to the basic one.
    - `-win`: signal that this is running in a Windows environment, and we
      should run the tests.
    - `--coverage`: this generates a basic coverage report for the RPC
      interface.

For a description of arguments recognized by test scripts, see
`qa/pull-tester/test_framework/test_framework.py:BitcoinTestFramework.main`.

"""

import os
import time
import shutil
import sys
import subprocess
import tempfile
import re

sys.path.append("qa/pull-tester/")
from tests_config import *

BOLD = ("","")
if os.name == 'posix':
    # primitive formatting on supported
    # terminal via ANSI escape sequences:
    BOLD = ('\033[0m', '\033[1m')

RPC_TESTS_DIR = SRCDIR + '/qa/rpc-tests/'

#If imported values are not defined then set to zero (or disabled)
if 'ENABLE_WALLET' not in vars():
    ENABLE_WALLET=0
if 'ENABLE_BITCOIND' not in vars():
    ENABLE_BITCOIND=0
if 'ENABLE_UTILS' not in vars():
    ENABLE_UTILS=0
if 'ENABLE_ZMQ' not in vars():
    ENABLE_ZMQ=0
    
# python-zmq may not be installed. Handle this gracefully and with some helpful info
if ENABLE_ZMQ:
    try:
        import zmq
    except ImportError:
        print("WARNING: \"import zmq\" failed. Setting ENABLE_ZMQ=0. " \
            "To run zmq tests, see dependency info in /qa/README.md.")
        ENABLE_ZMQ=0

ENABLE_COVERAGE=0

#Create a set to store arguments and create the passon string
opts = set()
passon_args = []
PASSON_REGEX = re.compile("^--")
PARALLEL_REGEX = re.compile('^-parallel=')

print_help = False
run_parallel = 4

for arg in sys.argv[1:]:
    if arg == "--help" or arg == "-h" or arg == "-?":
        print_help = True
        break
    if arg == '--coverage':
        ENABLE_COVERAGE = 1
    elif PASSON_REGEX.match(arg):
        passon_args.append(arg)
    elif PARALLEL_REGEX.match(arg):
        run_parallel = int(arg.split(sep='=', maxsplit=1)[1])
    else:
        opts.add(arg)

#Set env vars
if "SPARKSD" not in os.environ:
    os.environ["SPARKSD"] = BUILDDIR + '/src/sparksd' + EXEEXT

if EXEEXT == ".exe" and "-win" not in opts:
    # https://github.com/bitcoin/bitcoin/commit/d52802551752140cf41f0d9a225a43e84404d3e9
    # https://github.com/bitcoin/bitcoin/pull/5677#issuecomment-136646964
    print("Win tests currently disabled by default.  Use -win option to enable")
    sys.exit(0)

if not (ENABLE_WALLET == 1 and ENABLE_UTILS == 1 and ENABLE_BITCOIND == 1):
    print("No rpc tests to run. Wallet, utils, and bitcoind must all be enabled")
    sys.exit(0)

# python3-zmq may not be installed. Handle this gracefully and with some helpful info
if ENABLE_ZMQ:
    try:
        import zmq
    except ImportError:
        print("ERROR: \"import zmq\" failed. Set ENABLE_ZMQ=0 or "
              "to run zmq tests, see dependency info in /qa/README.md.")
        # ENABLE_ZMQ=0
        raise

testScripts = [
    # longest test should go first, to favor running tests in parallel
    'dip3-deterministicmns.py', # NOTE: needs dash_hash to pass
    'wallet-hd.py',
    'walletbackup.py',
    # vv Tests less than 5m vv
    'p2p-fullblocktest.py', # NOTE: needs sparks_hash to pass
    'fundrawtransaction.py',
    'fundrawtransaction-hd.py',
    'p2p-autoinstantsend.py',
    'autoix-mempool.py',
    # vv Tests less than 2m vv
    'p2p-instantsend.py',
    'wallet.py',
    'wallet-accounts.py',
    'wallet-dump.py',
    'listtransactions.py',
    'multikeysporks.py',
    # vv Tests less than 60s vv
    'sendheaders.py', # NOTE: needs sparks_hash to pass
    'zapwallettxes.py',
    'importmulti.py',
    'mempool_limit.py',
    'merkle_blocks.py',
    'receivedby.py',
    'abandonconflict.py',
    'bip68-112-113-p2p.py',
    'rawtransactions.py',
    'reindex.py',
    # vv Tests less than 30s vv
    'mempool_resurrect_test.py',
    'txn_doublespend.py --mineblock',
    'txn_clone.py',
    'getchaintips.py',
    'rest.py',
    'mempool_spendcoinbase.py',
    'mempool_reorg.py',
    'httpbasics.py',
    'multi_rpc.py',
    'proxy_test.py',
    'signrawtransactions.py',
    'nodehandling.py',
    'addressindex.py',
    'timestampindex.py',
    'spentindex.py',
    'decodescript.py',
    'blockchain.py',
    'disablewallet.py',
    'keypool.py',
    'keypool-hd.py',
    'p2p-mempool.py',
    'prioritise_transaction.py',
    'invalidblockrequest.py', # NOTE: needs sparks_hash to pass
    'invalidtxrequest.py', # NOTE: needs sparks_hash to pass
    'p2p-versionbits-warning.py',
    'preciousblock.py',
    'importprunedfunds.py',
    'signmessages.py',
    'nulldummy.py',
    'import-rescan.py',
    'rpcnamedargs.py',
    'listsinceblock.py',
    'p2p-leaktests.py',
    'p2p-compactblocks.py',
    'sporks.py',
]
if ENABLE_ZMQ:
    testScripts.append('zmq_test.py')

testScriptsExt = [
    # 'pruning.py', # Prune mode is incompatible with -txindex.
    # vv Tests less than 20m vv
    'smartfees.py',
    # vv Tests less than 5m vv
    'maxuploadtarget.py',
    'mempool_packages.py',
    # vv Tests less than 2m vv
    'bip68-sequence.py',
    'getblocktemplate_longpoll.py',  # FIXME: "socket.error: [Errno 54] Connection reset by peer" on my Mac, same as  https://github.com/bitcoin/bitcoin/issues/6651
    'p2p-timeouts.py',
    # vv Tests less than 60s vv
    'bip9-softforks.py',
    'rpcbind_test.py',
    # vv Tests less than 30s vv
    'bip65-cltv.py',
    'bip65-cltv-p2p.py', # NOTE: needs sparks_hash to pass
    'bipdersig-p2p.py', # NOTE: needs sparks_hash to pass
    'bipdersig.py',
    'getblocktemplate_proposals.py',
    'txn_doublespend.py',
    'txn_clone.py --mineblock',
    'forknotify.py',
    'invalidateblock.py',
    'maxblocksinflight.py',
<<<<<<< HEAD
    'p2p-acceptblock.py', # NOTE: needs dash_hash to pass
=======
    'p2p-acceptblock.py', # NOTE: needs sparks_hash to pass
    # 'replace-by-fee.py', # RBF is disabled in Sparks Core
>>>>>>> cce03666
]


def runtests():
    test_list = []
    if '-extended' in opts:
        test_list = testScripts + testScriptsExt
    elif len(opts) == 0 or (len(opts) == 1 and "-win" in opts):
        test_list = testScripts
    else:
        for t in testScripts + testScriptsExt:
            if t in opts or re.sub(".py$", "", t) in opts:
                test_list.append(t)

    if print_help:
        # Only print help of the first script and exit
        subprocess.check_call((RPC_TESTS_DIR + test_list[0]).split() + ['-h'])
        sys.exit(0)

    coverage = None

    if ENABLE_COVERAGE:
        coverage = RPCCoverage()
        print("Initializing coverage directory at %s\n" % coverage.dir)
    flags = ["--srcdir=%s/src" % BUILDDIR] + passon_args
    flags.append("--cachedir=%s/qa/cache" % BUILDDIR)
    if coverage:
        flags.append(coverage.flag)

    if len(test_list) > 1 and run_parallel > 1:
        # Populate cache
        subprocess.check_output([RPC_TESTS_DIR + 'create_cache.py'] + flags)

    #Run Tests
    max_len_name = len(max(test_list, key=len))
    time_sum = 0
    time0 = time.time()
    job_queue = RPCTestHandler(run_parallel, test_list, flags)
    results = BOLD[1] + "%s | %s | %s\n\n" % ("TEST".ljust(max_len_name), "PASSED", "DURATION") + BOLD[0]
    all_passed = True
    for _ in range(len(test_list)):
        (name, stdout, stderr, passed, duration) = job_queue.get_next()
        all_passed = all_passed and passed
        time_sum += duration

        print('\n' + BOLD[1] + name + BOLD[0] + ":")
        print('' if passed else stdout + '\n', end='')
        print('' if stderr == '' else 'stderr:\n' + stderr + '\n', end='')
        results += "%s | %s | %s s\n" % (name.ljust(max_len_name), str(passed).ljust(6), duration)
        print("Pass: %s%s%s, Duration: %s s\n" % (BOLD[1], passed, BOLD[0], duration))
    results += BOLD[1] + "\n%s | %s | %s s (accumulated)" % ("ALL".ljust(max_len_name), str(all_passed).ljust(6), time_sum) + BOLD[0]
    print(results)
    print("\nRuntime: %s s" % (int(time.time() - time0)))

    if coverage:
        coverage.report_rpc_coverage()

        print("Cleaning up coverage data")
        coverage.cleanup()

    sys.exit(not all_passed)


class RPCTestHandler:
    """
    Trigger the testscrips passed in via the list.
    """

    def __init__(self, num_tests_parallel, test_list=None, flags=None):
        assert(num_tests_parallel >= 1)
        self.num_jobs = num_tests_parallel
        self.test_list = test_list
        self.flags = flags
        self.num_running = 0
        # In case there is a graveyard of zombie bitcoinds, we can apply a
        # pseudorandom offset to hopefully jump over them.
        # (625 is PORT_RANGE/MAX_NODES)
        self.portseed_offset = int(time.time() * 1000) % 625
        self.jobs = []

    def get_next(self):
        while self.num_running < self.num_jobs and self.test_list:
            # Add tests
            self.num_running += 1
            t = self.test_list.pop(0)
            port_seed = ["--portseed={}".format(len(self.test_list) + self.portseed_offset)]
            log_stdout = tempfile.SpooledTemporaryFile(max_size=2**16)
            log_stderr = tempfile.SpooledTemporaryFile(max_size=2**16)
            self.jobs.append((t,
                              time.time(),
                              subprocess.Popen((RPC_TESTS_DIR + t).split() + self.flags + port_seed,
                                               universal_newlines=True,
                                               stdout=log_stdout,
                                               stderr=log_stderr),
                              log_stdout,
                              log_stderr))
        if not self.jobs:
            raise IndexError('pop from empty list')
        while True:
            # Return first proc that finishes
            time.sleep(.5)
            for j in self.jobs:
                (name, time0, proc, log_out, log_err) = j
                if proc.poll() is not None:
                    log_out.seek(0), log_err.seek(0)
                    [stdout, stderr] = [l.read().decode('utf-8') for l in (log_out, log_err)]
                    log_out.close(), log_err.close()
                    passed = stderr == "" and proc.returncode == 0
                    self.num_running -= 1
                    self.jobs.remove(j)
                    return name, stdout, stderr, passed, int(time.time() - time0)
            print('.', end='', flush=True)


class RPCCoverage(object):
    """
    Coverage reporting utilities for pull-tester.

    Coverage calculation works by having each test script subprocess write
    coverage files into a particular directory. These files contain the RPC
    commands invoked during testing, as well as a complete listing of RPC
    commands per `bitcoin-cli help` (`rpc_interface.txt`).

    After all tests complete, the commands run are combined and diff'd against
    the complete list to calculate uncovered RPC commands.

    See also: qa/rpc-tests/test_framework/coverage.py

    """
    def __init__(self):
        self.dir = tempfile.mkdtemp(prefix="coverage")
        self.flag = '--coveragedir=%s' % self.dir

    def report_rpc_coverage(self):
        """
        Print out RPC commands that were unexercised by tests.

        """
        uncovered = self._get_uncovered_rpc_commands()

        if uncovered:
            print("Uncovered RPC commands:")
            print("".join(("  - %s\n" % i) for i in sorted(uncovered)))
        else:
            print("All RPC commands covered.")

    def cleanup(self):
        return shutil.rmtree(self.dir)

    def _get_uncovered_rpc_commands(self):
        """
        Return a set of currently untested RPC commands.

        """
        # This is shared from `qa/rpc-tests/test-framework/coverage.py`
        REFERENCE_FILENAME = 'rpc_interface.txt'
        COVERAGE_FILE_PREFIX = 'coverage.'

        coverage_ref_filename = os.path.join(self.dir, REFERENCE_FILENAME)
        coverage_filenames = set()
        all_cmds = set()
        covered_cmds = set()

        if not os.path.isfile(coverage_ref_filename):
            raise RuntimeError("No coverage reference found")

        with open(coverage_ref_filename, 'r') as f:
            all_cmds.update([i.strip() for i in f.readlines()])

        for root, dirs, files in os.walk(self.dir):
            for filename in files:
                if filename.startswith(COVERAGE_FILE_PREFIX):
                    coverage_filenames.add(os.path.join(root, filename))

        for filename in coverage_filenames:
            with open(filename, 'r') as f:
                covered_cmds.update([i.strip() for i in f.readlines()])

        return all_cmds - covered_cmds


if __name__ == '__main__':
    runtests()<|MERGE_RESOLUTION|>--- conflicted
+++ resolved
@@ -201,12 +201,8 @@
     'forknotify.py',
     'invalidateblock.py',
     'maxblocksinflight.py',
-<<<<<<< HEAD
-    'p2p-acceptblock.py', # NOTE: needs dash_hash to pass
-=======
     'p2p-acceptblock.py', # NOTE: needs sparks_hash to pass
     # 'replace-by-fee.py', # RBF is disabled in Sparks Core
->>>>>>> cce03666
 ]
 
 
