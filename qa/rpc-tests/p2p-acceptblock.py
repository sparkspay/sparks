--- conflicted
+++ resolved
@@ -106,13 +106,8 @@
 class AcceptBlockTest(BitcoinTestFramework):
     def add_options(self, parser):
         parser.add_option("--testbinary", dest="testbinary",
-<<<<<<< HEAD
                           default=os.getenv("SPARKSD", "sparksd"),
                           help="bitcoind binary to test")
-=======
-                          default=os.getenv("BITCOIND", "dashd"),
-                          help="dashd binary to test")
->>>>>>> 2ae1ce48
 
     def __init__(self):
         super().__init__()
