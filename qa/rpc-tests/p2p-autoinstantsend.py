--- conflicted
+++ resolved
@@ -15,12 +15,7 @@
 
 Checks that simple transactions automatically become InstantSend locked, 
 complex transactions don't become IS-locked and this functionality is
-<<<<<<< HEAD
-activated only if it is BIP9-activated and SPORK_17_INSTANTSEND_AUTOLOCKS is 
-active.
-=======
-activated only if SPORK_16_INSTANTSEND_AUTOLOCKS is active.
->>>>>>> 2ae1ce48
+activated only if SPORK_17_INSTANTSEND_AUTOLOCKS is active.
 
 Also checks that this functionality doesn't influence regular InstantSend
 transactions with high fee. 
@@ -48,43 +43,11 @@
         self.nodes[0].generate(6)
         sync_blocks(self.nodes)
 
-<<<<<<< HEAD
-    def get_autoix_spork_state(self):
-        info = self.nodes[0].spork('active')
-        return info['SPORK_17_INSTANTSEND_AUTOLOCKS']
-
-    def set_autoix_spork_state(self, state):
-        set_mocktime(get_mocktime() + 1)
-        set_node_times(self.nodes, get_mocktime())
-        if state:
-            value = 0
-        else:
-            value = 4070908800
-        self.nodes[0].spork('SPORK_17_INSTANTSEND_AUTOLOCKS', value)
-
-    # sends regular IX with high fee and may inputs (not-simple transaction)
-    def send_regular_IX(self):
-        receiver_addr = self.nodes[self.receiver_idx].getnewaddress()
-        txid = self.nodes[0].instantsendtoaddress(receiver_addr, 1.0)
-        MIN_FEE = satoshi_round(-0.0001)
-        fee = self.nodes[0].gettransaction(txid)['fee']
-        expected_fee = MIN_FEE * len(self.nodes[0].getrawtransaction(txid, True)['vin'])
-        assert_equal(fee, expected_fee)
-        return self.wait_for_instantlock(txid, self.nodes[0])
-
-    # sends simple trx, it should become IX if autolocks are allowed
-    def send_simple_tx(self):
-        raw_tx = self.create_raw_trx(self.nodes[0], self.nodes[self.receiver_idx], 1.0, 1, 4)
-        txid = self.nodes[0].sendrawtransaction(raw_tx['hex'])
-        self.sync_all()
-        return self.wait_for_instantlock(txid, self.nodes[0])
-=======
         self.nodes[0].spork("SPORK_20_INSTANTSEND_LLMQ_BASED", 0)
         self.wait_for_sporks_same()
 
         self.log.info("Test new InstantSend")
         self.test_auto(True);
->>>>>>> 2ae1ce48
 
     def test_auto(self, new_is = False):
         sender = self.nodes[self.sender_idx]
