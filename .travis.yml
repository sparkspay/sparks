--- conflicted
+++ resolved
@@ -53,7 +53,7 @@
   stage: build docker
   script:
     # no need to run tests again here
-    - if [ "$DOCKER_BUILD" = "true" ]; then $DOCKER_RUN_IN_BUILDER ./ci/build_depends.sh && $DOCKER_RUN_IN_BUILDER ./ci/build_src.sh && BUILD_DIR=build-ci/dashcore-$BUILD_TARGET ./docker/build-docker.sh; fi
+    - if [ "$DOCKER_BUILD" = "true" ]; then $DOCKER_RUN_IN_BUILDER ./ci/build_depends.sh && $DOCKER_RUN_IN_BUILDER ./ci/build_src.sh && BUILD_DIR=build-ci/sparkscore-$BUILD_TARGET ./docker/build-docker.sh; fi
 
 jobs:
   include:
@@ -128,34 +128,15 @@
     # Keep this as it makes caching related debugging easier
     - ls -lah $HOST_CACHE_DIR && ls -lah $HOST_CACHE_DIR/depends && ls -lah $HOST_CACHE_DIR/ccache && ls -lah $HOST_CACHE_DIR/docker
     # Load cached builder image
-<<<<<<< HEAD
     - if [ -f $HOST_CACHE_DIR/docker/sparks-builder-$BUILD_TARGET.tar.gz ]; then zcat $HOST_CACHE_DIR/docker/sparks-builder-$BUILD_TARGET.tar.gz | docker load || true; fi
-    - docker build --pull -t $BUILDER_IMAGE_NAME --build-arg=USER_ID=$UID --build-arg=GROUP_ID=$UID --build-arg=BUILD_TARGET=$BUILD_TARGET -f ci/Dockerfile.builder ci
-=======
-    - if [ -f $HOST_CACHE_DIR/docker/dash-builder-$BUILD_TARGET.tar.gz ]; then zcat $HOST_CACHE_DIR/docker/dash-builder-$BUILD_TARGET.tar.gz | docker load || true; fi
     - travis_retry docker pull ubuntu:bionic
     - travis_retry docker build -t $BUILDER_IMAGE_NAME --build-arg=USER_ID=$UID --build-arg=GROUP_ID=$UID --build-arg=BUILD_TARGET=$BUILD_TARGET -f ci/Dockerfile.builder ci
->>>>>>> 2ae1ce48
 before_script:
     # Make sure stdout is in blocking mode. Otherwise builds will fail due to large writes to stdout
     # See https://github.com/travis-ci/travis-ci/issues/4704. If this gets fixed, this line can also be removed.
     - python3 -c 'import os,sys,fcntl; flags = fcntl.fcntl(sys.stdout, fcntl.F_GETFL); fcntl.fcntl(sys.stdout, fcntl.F_SETFL, flags&~os.O_NONBLOCK);'
-<<<<<<< HEAD
-script:
-    - export TRAVIS_COMMIT_LOG=`git log --format=fuller -1`
-    # Our scripts try to be Travis agnostic
-    - $DOCKER_RUN_IN_BUILDER ./ci/build_depends.sh;
-    # Gracefully stop build without running into timeouts (which won't update caches) when building depends took too long
-    # Next build should fix this situation as it will start with a populated depends cache
-    - if [ $SECONDS -gt 1200 ]; then export DEPENDS_TIMEOUT="true"; false; fi # The "false" here ensures that the build is marked as failed even though the whole script returns 0
-    - test "$DEPENDS_TIMEOUT" != "true" && $DOCKER_RUN_IN_BUILDER ./ci/build_src.sh
-    - test "$DEPENDS_TIMEOUT" != "true" && $DOCKER_RUN_IN_BUILDER ./ci/test_unittests.sh
-    - test "$DEPENDS_TIMEOUT" != "true" && $DOCKER_RUN_IN_BUILDER ./ci/test_integrationtests.sh -parallel=3
-    - test "$DEPENDS_TIMEOUT" != "true" && if [ "$DOCKER_BUILD" = "true" ]; then BUILD_DIR=build-ci/sparkscore-$BUILD_TARGET ./docker/build-docker.sh; fi
-=======
     # Build docker image only for develop branch of the main repo
-    - if [ "$TRAVIS_REPO_SLUG" != "dashpay/dash" -o "$TRAVIS_BRANCH" != "develop" -o "$TRAVIS_PULL_REQUEST" != "false" ]; then export DOCKER_BUILD="false"; echo DOCKER_BUILD=$DOCKER_BUILD; fi
->>>>>>> 2ae1ce48
+    - if [ "$TRAVIS_REPO_SLUG" != "sparkspay/sparks" -o "$TRAVIS_BRANCH" != "develop" -o "$TRAVIS_PULL_REQUEST" != "false" ]; then export DOCKER_BUILD="false"; echo DOCKER_BUILD=$DOCKER_BUILD; fi
 after_script:
     - echo $TRAVIS_COMMIT_RANGE
     - echo $TRAVIS_COMMIT_LOG
