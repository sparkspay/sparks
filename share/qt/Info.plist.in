<?xml version="1.0" encoding="UTF-8"?>
<!DOCTYPE plist SYSTEM "file://localhost/System/Library/DTDs/PropertyList.dtd">
<plist version="0.9">
<dict>
  <key>LSMinimumSystemVersion</key>
  <string>10.8.0</string>

  <key>LSArchitecturePriority</key>
  <array>
    <string>x86_64</string>
  </array>

  <key>CFBundleIconFile</key>
  <string>bitcoin.icns</string>

  <key>CFBundlePackageType</key>
  <string>APPL</string>

  <key>CFBundleGetInfoString</key>
  <string>@CLIENT_VERSION_MAJOR@.@CLIENT_VERSION_MINOR@.@CLIENT_VERSION_REVISION@.@CLIENT_VERSION_BUILD@, Copyright © 2009-@COPYRIGHT_YEAR@ The Bitcoin Core developers, 2014-@COPYRIGHT_YEAR@ @COPYRIGHT_HOLDERS_FINAL@</string>

  <key>CFBundleShortVersionString</key>
  <string>@CLIENT_VERSION_MAJOR@.@CLIENT_VERSION_MINOR@.@CLIENT_VERSION_REVISION@</string>

  <key>CFBundleVersion</key>
  <string>@CLIENT_VERSION_MAJOR@.@CLIENT_VERSION_MINOR@.@CLIENT_VERSION_REVISION@</string>

  <key>CFBundleSignature</key>
  <string>????</string>

  <key>CFBundleExecutable</key>
<<<<<<< HEAD
  <string>Dash-Qt</string>

=======
  <string>Sparks-Qt</string>
  
>>>>>>> cce03666
  <key>CFBundleName</key>
  <string>Sparks-Qt</string>

  <key>LSHasLocalizedDisplayName</key>
  <true/>

  <key>CFBundleIdentifier</key>
  <string>org.sparks.Sparks-Qt</string>

  <key>CFBundleURLTypes</key>
  <array>
    <dict>
      <key>CFBundleTypeRole</key>
      <string>Editor</string>
      <key>CFBundleURLName</key>
      <string>org.sparks.SparksPayment</string>
      <key>CFBundleURLSchemes</key>
      <array>
        <string>sparks</string>
      </array>
    </dict>
  </array>

  <key>UTExportedTypeDeclarations</key>
  <array>
    <dict>
      <key>UTTypeIdentifier</key>
      <string>org.sparks.paymentrequest</string>
      <key>UTTypeDescription</key>
      <string>Sparks payment request</string>
      <key>UTTypeConformsTo</key>
      <array>
        <string>public.data</string>
      </array>
      <key>UTTypeTagSpecification</key>
      <dict>
        <key>public.mime-type</key>
        <string>application/x-sparks-payment-request</string>
        <key>public.filename-extension</key>
        <array>
          <string>sparkspaymentrequest</string>
        </array>
      </dict>
    </dict>
  </array>

  <key>CFBundleDocumentTypes</key>
  <array>
    <dict>
      <key>CFBundleTypeRole</key>
      <string>Editor</string>
      <key>LSItemContentTypes</key>
      <array>
        <string>org.sparks.paymentrequest</string>
      </array>
      <key>LSHandlerRank</key>
      <string>Owner</string>
    </dict>
  </array>

  <key>NSPrincipalClass</key>
    <string>NSApplication</string>

  <key>NSHighResolutionCapable</key>
    <string>True</string>

  <key>LSAppNapIsDisabled</key>
    <string>True</string>

  <key>NSRequiresAquaSystemAppearance</key>
    <string>True</string>

  <key>LSApplicationCategoryType</key>
    <string>public.app-category.finance</string>
</dict>
</plist><|MERGE_RESOLUTION|>--- conflicted
+++ resolved
@@ -29,13 +29,8 @@
   <string>????</string>
 
   <key>CFBundleExecutable</key>
-<<<<<<< HEAD
-  <string>Dash-Qt</string>
-
-=======
   <string>Sparks-Qt</string>
   
->>>>>>> cce03666
   <key>CFBundleName</key>
   <string>Sparks-Qt</string>
 
