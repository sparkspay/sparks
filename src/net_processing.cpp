// Copyright (c) 2009-2010 Satoshi Nakamoto
// Copyright (c) 2009-2016 The Bitcoin Core developers
// Distributed under the MIT software license, see the accompanying
// file COPYING or http://www.opensource.org/licenses/mit-license.php.

#include "net_processing.h"

#include "alert.h"
#include "addrman.h"
#include "arith_uint256.h"
#include "blockencodings.h"
#include "chainparams.h"
#include "consensus/validation.h"
#include "hash.h"
#include "init.h"
#include "validation.h"
#include "merkleblock.h"
#include "net.h"
#include "netmessagemaker.h"
#include "netbase.h"
#include "policy/fees.h"
#include "policy/policy.h"
#include "primitives/block.h"
#include "primitives/transaction.h"
#include "random.h"
#include "tinyformat.h"
#include "txdb.h"
#include "txmempool.h"
#include "ui_interface.h"
#include "util.h"
#include "utilmoneystr.h"
#include "utilstrencodings.h"
#include "validationinterface.h"

#include "spork.h"
#include "governance.h"
#include "instantx.h"
#include "masternode-payments.h"
#include "masternode-sync.h"
#include "masternode-meta.h"
#ifdef ENABLE_WALLET
#include "privatesend-client.h"
#endif // ENABLE_WALLET
#include "privatesend-server.h"

#include "evo/deterministicmns.h"
#include "evo/mnauth.h"
#include "evo/simplifiedmns.h"
#include "llmq/quorums_blockprocessor.h"
#include "llmq/quorums_commitment.h"
#include "llmq/quorums_chainlocks.h"
#include "llmq/quorums_dkgsessionmgr.h"
#include "llmq/quorums_init.h"
#include "llmq/quorums_instantsend.h"
#include "llmq/quorums_signing.h"
#include "llmq/quorums_signing_shares.h"

#include <boost/thread.hpp>

#if defined(NDEBUG)
# error "Sparks Core cannot be compiled without assertions."
#endif

std::atomic<int64_t> nTimeBestReceived(0); // Used only to inform the wallet of when we last received a block

struct IteratorComparator
{
    template<typename I>
    bool operator()(const I& a, const I& b)
    {
        return &(*a) < &(*b);
    }
};

struct COrphanTx {
    // When modifying, adapt the copy of this definition in tests/DoS_tests.
    CTransactionRef tx;
    NodeId fromPeer;
    int64_t nTimeExpire;
    size_t nTxSize;
};
static CCriticalSection g_cs_orphans;
std::map<uint256, COrphanTx> mapOrphanTransactions GUARDED_BY(g_cs_orphans);
std::map<COutPoint, std::set<std::map<uint256, COrphanTx>::iterator, IteratorComparator>> mapOrphanTransactionsByPrev GUARDED_BY(g_cs_orphans);
size_t nMapOrphanTransactionsSize = 0;
void EraseOrphansFor(NodeId peer);

static size_t vExtraTxnForCompactIt GUARDED_BY(g_cs_orphans) = 0;
static std::vector<std::pair<uint256, CTransactionRef>> vExtraTxnForCompact GUARDED_BY(g_cs_orphans);

static const uint64_t RANDOMIZER_ID_ADDRESS_RELAY = 0x3cac0035b5866b90ULL; // SHA256("main address relay")[0:8]

/// Age after which a stale block will no longer be served if requested as
/// protection against fingerprinting. Set to one month, denominated in seconds.
static const int STALE_RELAY_AGE_LIMIT = 30 * 24 * 60 * 60;

/// Age after which a block is considered historical for purposes of rate
/// limiting block relay. Set to one week, denominated in seconds.
static const int HISTORICAL_BLOCK_AGE = 7 * 24 * 60 * 60;

// Internal stuff
namespace {
    /** Number of nodes with fSyncStarted. */
    int nSyncStarted = 0;

    /**
     * Sources of received blocks, saved to be able to send them reject
     * messages or ban them when processing happens afterwards. Protected by
     * cs_main.
     * Set mapBlockSource[hash].second to false if the node should not be
     * punished if the block is invalid.
     */
    std::map<uint256, std::pair<NodeId, bool>> mapBlockSource;

    /**
     * Filter for transactions that were recently rejected by
     * AcceptToMemoryPool. These are not rerequested until the chain tip
     * changes, at which point the entire filter is reset. Protected by
     * cs_main.
     *
     * Without this filter we'd be re-requesting txs from each of our peers,
     * increasing bandwidth consumption considerably. For instance, with 100
     * peers, half of which relay a tx we don't accept, that might be a 50x
     * bandwidth increase. A flooding attacker attempting to roll-over the
     * filter using minimum-sized, 60byte, transactions might manage to send
     * 1000/sec if we have fast peers, so we pick 120,000 to give our peers a
     * two minute window to send invs to us.
     *
     * Decreasing the false positive rate is fairly cheap, so we pick one in a
     * million to make it highly unlikely for users to have issues with this
     * filter.
     *
     * Memory used: 1.3MB
     */
    std::unique_ptr<CRollingBloomFilter> recentRejects;
    uint256 hashRecentRejectsChainTip;

    /** Blocks that are in flight, and that are in the queue to be downloaded. Protected by cs_main. */
    struct QueuedBlock {
        uint256 hash;
        const CBlockIndex* pindex;                               //!< Optional.
        bool fValidatedHeaders;                                  //!< Whether this block has validated headers at the time of request.
        std::unique_ptr<PartiallyDownloadedBlock> partialBlock;  //!< Optional, used for CMPCTBLOCK downloads
    };
    std::map<uint256, std::pair<NodeId, std::list<QueuedBlock>::iterator> > mapBlocksInFlight;

    /** Stack of nodes which we have set to announce using compact blocks */
    std::list<NodeId> lNodesAnnouncingHeaderAndIDs;

    /** Number of preferable block download peers. */
    int nPreferredDownload = 0;

    /** Number of peers from which we're downloading blocks. */
    int nPeersWithValidatedDownloads = 0;

    /* This comment is here to force a merge conflict when bitcoin#11560 is backported
	 * It introduces this member as int64_t while bitcoin#11824 changes it to atomic<int64_t>.
	 * bitcoin#11824 is partially backported already, which means you'll have to take the atomic
	 * version when you encounter this merge conflict!
    std::atomic<int64_t> g_last_tip_update(0);
    */

    /** Relay map, protected by cs_main. */
    typedef std::map<uint256, CTransactionRef> MapRelay;
    MapRelay mapRelay;
    /** Expiration-time ordered list of (expire time, relay map entry) pairs, protected by cs_main). */
    std::deque<std::pair<int64_t, MapRelay::iterator>> vRelayExpiration;
} // anon namespace

//////////////////////////////////////////////////////////////////////////////
//
// Registration of network node signals.
//

namespace {

struct CBlockReject {
    unsigned char chRejectCode;
    std::string strRejectReason;
    uint256 hashBlock;
};

/**
 * Maintain validation-specific state about nodes, protected by cs_main, instead
 * by CNode's own locks. This simplifies asynchronous operation, where
 * processing of incoming data is done after the ProcessMessage call returns,
 * and we're no longer holding the node's locks.
 */
struct CNodeState {
    //! The peer's address
    const CService address;
    //! Whether we have a fully established connection.
    bool fCurrentlyConnected;
    //! Accumulated misbehaviour score for this peer.
    int nMisbehavior;
    //! Whether this peer should be disconnected and banned (unless whitelisted).
    bool fShouldBan;
    //! String name of this peer (debugging/logging purposes).
    const std::string name;
    //! List of asynchronously-determined block rejections to notify this peer about.
    std::vector<CBlockReject> rejects;
    //! The best known block we know this peer has announced.
    const CBlockIndex *pindexBestKnownBlock;
    //! The hash of the last unknown block this peer has announced.
    uint256 hashLastUnknownBlock;
    //! The last full block we both have.
    const CBlockIndex *pindexLastCommonBlock;
    //! The best header we have sent our peer.
    const CBlockIndex *pindexBestHeaderSent;
    //! Length of current-streak of unconnecting headers announcements
    int nUnconnectingHeaders;
    //! Whether we've started headers synchronization with this peer.
    bool fSyncStarted;
    //! When to potentially disconnect peer for stalling headers download
    int64_t nHeadersSyncTimeout;
    //! Since when we're stalling block download progress (in microseconds), or 0.
    int64_t nStallingSince;
    std::list<QueuedBlock> vBlocksInFlight;
    //! When the first entry in vBlocksInFlight started downloading. Don't care when vBlocksInFlight is empty.
    int64_t nDownloadingSince;
    int nBlocksInFlight;
    int nBlocksInFlightValidHeaders;
    //! Whether we consider this a preferred download peer.
    bool fPreferredDownload;
    //! Whether this peer wants invs or headers (when possible) for block announcements.
    bool fPreferHeaders;
    //! Whether this peer wants invs or cmpctblocks (when possible) for block announcements.
    bool fPreferHeaderAndIDs;
    //! Whether this peer will send us cmpctblocks if we request them
    bool fProvidesHeaderAndIDs;
    /**
     * If we've announced last version to this peer: whether the peer sends last version in cmpctblocks/blocktxns,
     * otherwise: whether this peer sends non-last version in cmpctblocks/blocktxns.
     */
    bool fSupportsDesiredCmpctVersion;

    CNodeState(CAddress addrIn, std::string addrNameIn) : address(addrIn), name(addrNameIn) {
        fCurrentlyConnected = false;
        nMisbehavior = 0;
        fShouldBan = false;
        pindexBestKnownBlock = NULL;
        hashLastUnknownBlock.SetNull();
        pindexLastCommonBlock = NULL;
        pindexBestHeaderSent = NULL;
        nUnconnectingHeaders = 0;
        fSyncStarted = false;
        nHeadersSyncTimeout = 0;
        nStallingSince = 0;
        nDownloadingSince = 0;
        nBlocksInFlight = 0;
        nBlocksInFlightValidHeaders = 0;
        fPreferredDownload = false;
        fPreferHeaders = false;
        fPreferHeaderAndIDs = false;
        fProvidesHeaderAndIDs = false;
        fSupportsDesiredCmpctVersion = false;
    }
};

/** Map maintaining per-node state. Requires cs_main. */
std::map<NodeId, CNodeState> mapNodeState;

// Requires cs_main.
CNodeState *State(NodeId pnode) {
    std::map<NodeId, CNodeState>::iterator it = mapNodeState.find(pnode);
    if (it == mapNodeState.end())
        return NULL;
    return &it->second;
}

void UpdatePreferredDownload(CNode* node, CNodeState* state)
{
    nPreferredDownload -= state->fPreferredDownload;

    // Whether this node should be marked as a preferred download node.
    state->fPreferredDownload = (!node->fInbound || node->fWhitelisted) && !node->fOneShot && !node->fClient;

    nPreferredDownload += state->fPreferredDownload;
}

void PushNodeVersion(CNode *pnode, CConnman& connman, int64_t nTime)
{
    ServiceFlags nLocalNodeServices = pnode->GetLocalServices();
    uint64_t nonce = pnode->GetLocalNonce();
    int nNodeStartingHeight = pnode->GetMyStartingHeight();
    NodeId nodeid = pnode->GetId();
    CAddress addr = pnode->addr;

    CAddress addrYou = (addr.IsRoutable() && !IsProxy(addr) ? addr : CAddress(CService(), addr.nServices));
    CAddress addrMe = CAddress(CService(), nLocalNodeServices);

    uint256 mnauthChallenge;
    GetRandBytes(mnauthChallenge.begin(), mnauthChallenge.size());
    {
        LOCK(pnode->cs_mnauth);
        pnode->sentMNAuthChallenge = mnauthChallenge;
    }

    connman.PushMessage(pnode, CNetMsgMaker(INIT_PROTO_VERSION).Make(NetMsgType::VERSION, PROTOCOL_VERSION, (uint64_t)nLocalNodeServices, nTime, addrYou, addrMe,
            nonce, strSubVersion, nNodeStartingHeight, ::fRelayTxes, mnauthChallenge));

    if (fLogIPs)
        LogPrint("net", "send version message: version %d, blocks=%d, us=%s, them=%s, peer=%d\n", PROTOCOL_VERSION, nNodeStartingHeight, addrMe.ToString(), addrYou.ToString(), nodeid);
    else
        LogPrint("net", "send version message: version %d, blocks=%d, us=%s, peer=%d\n", PROTOCOL_VERSION, nNodeStartingHeight, addrMe.ToString(), nodeid);
}

void InitializeNode(CNode *pnode, CConnman& connman) {
    CAddress addr = pnode->addr;
    std::string addrName = pnode->GetAddrName();
    NodeId nodeid = pnode->GetId();
    {
        LOCK(cs_main);
        mapNodeState.emplace_hint(mapNodeState.end(), std::piecewise_construct, std::forward_as_tuple(nodeid), std::forward_as_tuple(addr, std::move(addrName)));
    }
    if(!pnode->fInbound)
        PushNodeVersion(pnode, connman, GetTime());
}

void FinalizeNode(NodeId nodeid, bool& fUpdateConnectionTime) {
    fUpdateConnectionTime = false;
    LOCK(cs_main);
    CNodeState *state = State(nodeid);

    if (state->fSyncStarted)
        nSyncStarted--;

    if (state->nMisbehavior == 0 && state->fCurrentlyConnected) {
        fUpdateConnectionTime = true;
    }

    BOOST_FOREACH(const QueuedBlock& entry, state->vBlocksInFlight) {
        mapBlocksInFlight.erase(entry.hash);
    }
    EraseOrphansFor(nodeid);
    nPreferredDownload -= state->fPreferredDownload;
    nPeersWithValidatedDownloads -= (state->nBlocksInFlightValidHeaders != 0);
    assert(nPeersWithValidatedDownloads >= 0);

    mapNodeState.erase(nodeid);

    if (mapNodeState.empty()) {
        // Do a consistency check after the last peer is removed.
        assert(mapBlocksInFlight.empty());
        assert(nPreferredDownload == 0);
        assert(nPeersWithValidatedDownloads == 0);
    }
}

// Requires cs_main.
// Returns a bool indicating whether we requested this block.
// Also used if a block was /not/ received and timed out or started with another peer
bool MarkBlockAsReceived(const uint256& hash) {
    std::map<uint256, std::pair<NodeId, std::list<QueuedBlock>::iterator> >::iterator itInFlight = mapBlocksInFlight.find(hash);
    if (itInFlight != mapBlocksInFlight.end()) {
        CNodeState *state = State(itInFlight->second.first);
        state->nBlocksInFlightValidHeaders -= itInFlight->second.second->fValidatedHeaders;
        if (state->nBlocksInFlightValidHeaders == 0 && itInFlight->second.second->fValidatedHeaders) {
            // Last validated block on the queue was received.
            nPeersWithValidatedDownloads--;
        }
        if (state->vBlocksInFlight.begin() == itInFlight->second.second) {
            // First block on the queue was received, update the start download time for the next one
            state->nDownloadingSince = std::max(state->nDownloadingSince, GetTimeMicros());
        }
        state->vBlocksInFlight.erase(itInFlight->second.second);
        state->nBlocksInFlight--;
        state->nStallingSince = 0;
        mapBlocksInFlight.erase(itInFlight);
        return true;
    }
    return false;
}

// Requires cs_main.
// returns false, still setting pit, if the block was already in flight from the same peer
// pit will only be valid as long as the same cs_main lock is being held
bool MarkBlockAsInFlight(NodeId nodeid, const uint256& hash, const Consensus::Params& consensusParams, const CBlockIndex *pindex = NULL, std::list<QueuedBlock>::iterator **pit = NULL) {
    CNodeState *state = State(nodeid);
    assert(state != NULL);

    // Short-circuit most stuff in case its from the same node
    std::map<uint256, std::pair<NodeId, std::list<QueuedBlock>::iterator> >::iterator itInFlight = mapBlocksInFlight.find(hash);
    if (itInFlight != mapBlocksInFlight.end() && itInFlight->second.first == nodeid) {
        *pit = &itInFlight->second.second;
        return false;
    }

    // Make sure it's not listed somewhere already.
    MarkBlockAsReceived(hash);

    std::list<QueuedBlock>::iterator it = state->vBlocksInFlight.insert(state->vBlocksInFlight.end(),
            {hash, pindex, pindex != NULL, std::unique_ptr<PartiallyDownloadedBlock>(pit ? new PartiallyDownloadedBlock(&mempool) : NULL)});
    state->nBlocksInFlight++;
    state->nBlocksInFlightValidHeaders += it->fValidatedHeaders;
    if (state->nBlocksInFlight == 1) {
        // We're starting a block download (batch) from this peer.
        state->nDownloadingSince = GetTimeMicros();
    }
    if (state->nBlocksInFlightValidHeaders == 1 && pindex != NULL) {
        nPeersWithValidatedDownloads++;
    }
    itInFlight = mapBlocksInFlight.insert(std::make_pair(hash, std::make_pair(nodeid, it))).first;
    if (pit)
        *pit = &itInFlight->second.second;
    return true;
}

/** Check whether the last unknown block a peer advertised is not yet known. */
void ProcessBlockAvailability(NodeId nodeid) {
    CNodeState *state = State(nodeid);
    assert(state != NULL);

    if (!state->hashLastUnknownBlock.IsNull()) {
        BlockMap::iterator itOld = mapBlockIndex.find(state->hashLastUnknownBlock);
        if (itOld != mapBlockIndex.end() && itOld->second->nChainWork > 0) {
            if (state->pindexBestKnownBlock == NULL || itOld->second->nChainWork >= state->pindexBestKnownBlock->nChainWork)
                state->pindexBestKnownBlock = itOld->second;
            state->hashLastUnknownBlock.SetNull();
        }
    }
}

/** Update tracking information about which blocks a peer is assumed to have. */
void UpdateBlockAvailability(NodeId nodeid, const uint256 &hash) {
    CNodeState *state = State(nodeid);
    assert(state != NULL);

    ProcessBlockAvailability(nodeid);

    BlockMap::iterator it = mapBlockIndex.find(hash);
    if (it != mapBlockIndex.end() && it->second->nChainWork > 0) {
        // An actually better block was announced.
        if (state->pindexBestKnownBlock == NULL || it->second->nChainWork >= state->pindexBestKnownBlock->nChainWork)
            state->pindexBestKnownBlock = it->second;
    } else {
        // An unknown block was announced; just assume that the latest one is the best one.
        state->hashLastUnknownBlock = hash;
    }
}

void MaybeSetPeerAsAnnouncingHeaderAndIDs(NodeId nodeid, CConnman& connman) {
    AssertLockHeld(cs_main);
    CNodeState* nodestate = State(nodeid);
    if (!nodestate || !nodestate->fSupportsDesiredCmpctVersion) {
        // Never ask from peers who can't provide desired version.
        return;
    }
    if (nodestate->fProvidesHeaderAndIDs) {
        for (std::list<NodeId>::iterator it = lNodesAnnouncingHeaderAndIDs.begin(); it != lNodesAnnouncingHeaderAndIDs.end(); it++) {
            if (*it == nodeid) {
                lNodesAnnouncingHeaderAndIDs.erase(it);
                lNodesAnnouncingHeaderAndIDs.push_back(nodeid);
                return;
            }
        }
        connman.ForNode(nodeid, [&connman](CNode* pfrom){
            bool fAnnounceUsingCMPCTBLOCK = false;
            uint64_t nCMPCTBLOCKVersion = 1;
            if (lNodesAnnouncingHeaderAndIDs.size() >= 3) {
                // As per BIP152, we only get 3 of our peers to announce
                // blocks using compact encodings.
                connman.ForNode(lNodesAnnouncingHeaderAndIDs.front(), [&connman, fAnnounceUsingCMPCTBLOCK, nCMPCTBLOCKVersion](CNode* pnodeStop){
                    connman.PushMessage(pnodeStop, CNetMsgMaker(pnodeStop->GetSendVersion()).Make(NetMsgType::SENDCMPCT, fAnnounceUsingCMPCTBLOCK, nCMPCTBLOCKVersion));
                    return true;
                });
                lNodesAnnouncingHeaderAndIDs.pop_front();
            }
            fAnnounceUsingCMPCTBLOCK = true;
            connman.PushMessage(pfrom, CNetMsgMaker(pfrom->GetSendVersion()).Make(NetMsgType::SENDCMPCT, fAnnounceUsingCMPCTBLOCK, nCMPCTBLOCKVersion));
            lNodesAnnouncingHeaderAndIDs.push_back(pfrom->GetId());
            return true;
        });
    }
}

// Requires cs_main
bool CanDirectFetch(const Consensus::Params &consensusParams)
{
    return chainActive.Tip()->GetBlockTime() > GetAdjustedTime() - consensusParams.nPowTargetSpacing * 20;
}

// Requires cs_main
bool PeerHasHeader(CNodeState *state, const CBlockIndex *pindex)
{
    if (state->pindexBestKnownBlock && pindex == state->pindexBestKnownBlock->GetAncestor(pindex->nHeight))
        return true;
    if (state->pindexBestHeaderSent && pindex == state->pindexBestHeaderSent->GetAncestor(pindex->nHeight))
        return true;
    return false;
}

/** Find the last common ancestor two blocks have.
 *  Both pa and pb must be non-NULL. */
const CBlockIndex* LastCommonAncestor(const CBlockIndex* pa, const CBlockIndex* pb) {
    if (pa->nHeight > pb->nHeight) {
        pa = pa->GetAncestor(pb->nHeight);
    } else if (pb->nHeight > pa->nHeight) {
        pb = pb->GetAncestor(pa->nHeight);
    }

    while (pa != pb && pa && pb) {
        pa = pa->pprev;
        pb = pb->pprev;
    }

    // Eventually all chain branches meet at the genesis block.
    assert(pa == pb);
    return pa;
}

/** Update pindexLastCommonBlock and add not-in-flight missing successors to vBlocks, until it has
 *  at most count entries. */
void FindNextBlocksToDownload(NodeId nodeid, unsigned int count, std::vector<const CBlockIndex*>& vBlocks, NodeId& nodeStaller, const Consensus::Params& consensusParams) {
    if (count == 0)
        return;

    vBlocks.reserve(vBlocks.size() + count);
    CNodeState *state = State(nodeid);
    assert(state != NULL);

    // Make sure pindexBestKnownBlock is up to date, we'll need it.
    ProcessBlockAvailability(nodeid);

    if (state->pindexBestKnownBlock == NULL || state->pindexBestKnownBlock->nChainWork < chainActive.Tip()->nChainWork || state->pindexBestKnownBlock->nChainWork < UintToArith256(consensusParams.nMinimumChainWork)) {
        // This peer has nothing interesting.
        return;
    }

    if (state->pindexLastCommonBlock == NULL) {
        // Bootstrap quickly by guessing a parent of our best tip is the forking point.
        // Guessing wrong in either direction is not a problem.
        state->pindexLastCommonBlock = chainActive[std::min(state->pindexBestKnownBlock->nHeight, chainActive.Height())];
    }

    // If the peer reorganized, our previous pindexLastCommonBlock may not be an ancestor
    // of its current tip anymore. Go back enough to fix that.
    state->pindexLastCommonBlock = LastCommonAncestor(state->pindexLastCommonBlock, state->pindexBestKnownBlock);
    if (state->pindexLastCommonBlock == state->pindexBestKnownBlock)
        return;

    std::vector<const CBlockIndex*> vToFetch;
    const CBlockIndex *pindexWalk = state->pindexLastCommonBlock;
    // Never fetch further than the best block we know the peer has, or more than BLOCK_DOWNLOAD_WINDOW + 1 beyond the last
    // linked block we have in common with this peer. The +1 is so we can detect stalling, namely if we would be able to
    // download that next block if the window were 1 larger.
    int nWindowEnd = state->pindexLastCommonBlock->nHeight + BLOCK_DOWNLOAD_WINDOW;
    int nMaxHeight = std::min<int>(state->pindexBestKnownBlock->nHeight, nWindowEnd + 1);
    NodeId waitingfor = -1;
    while (pindexWalk->nHeight < nMaxHeight) {
        // Read up to 128 (or more, if more blocks than that are needed) successors of pindexWalk (towards
        // pindexBestKnownBlock) into vToFetch. We fetch 128, because CBlockIndex::GetAncestor may be as expensive
        // as iterating over ~100 CBlockIndex* entries anyway.
        int nToFetch = std::min(nMaxHeight - pindexWalk->nHeight, std::max<int>(count - vBlocks.size(), 128));
        vToFetch.resize(nToFetch);
        pindexWalk = state->pindexBestKnownBlock->GetAncestor(pindexWalk->nHeight + nToFetch);
        vToFetch[nToFetch - 1] = pindexWalk;
        for (unsigned int i = nToFetch - 1; i > 0; i--) {
            vToFetch[i - 1] = vToFetch[i]->pprev;
        }

        // Iterate over those blocks in vToFetch (in forward direction), adding the ones that
        // are not yet downloaded and not in flight to vBlocks. In the mean time, update
        // pindexLastCommonBlock as long as all ancestors are already downloaded, or if it's
        // already part of our chain (and therefore don't need it even if pruned).
        BOOST_FOREACH(const CBlockIndex* pindex, vToFetch) {
            if (!pindex->IsValid(BLOCK_VALID_TREE)) {
                // We consider the chain that this peer is on invalid.
                return;
            }
            if (pindex->nStatus & BLOCK_HAVE_DATA || chainActive.Contains(pindex)) {
                if (pindex->nChainTx)
                    state->pindexLastCommonBlock = pindex;
            } else if (mapBlocksInFlight.count(pindex->GetBlockHash()) == 0) {
                // The block is not already downloaded, and not yet in flight.
                if (pindex->nHeight > nWindowEnd) {
                    // We reached the end of the window.
                    if (vBlocks.size() == 0 && waitingfor != nodeid) {
                        // We aren't able to fetch anything, but we would be if the download window was one larger.
                        nodeStaller = waitingfor;
                    }
                    return;
                }
                vBlocks.push_back(pindex);
                if (vBlocks.size() == count) {
                    return;
                }
            } else if (waitingfor == -1) {
                // This is the first already-in-flight block.
                waitingfor = mapBlocksInFlight[pindex->GetBlockHash()].first;
            }
        }
    }
}

} // anon namespace

bool GetNodeStateStats(NodeId nodeid, CNodeStateStats &stats) {
    LOCK(cs_main);
    CNodeState *state = State(nodeid);
    if (state == NULL)
        return false;
    stats.nMisbehavior = state->nMisbehavior;
    stats.nSyncHeight = state->pindexBestKnownBlock ? state->pindexBestKnownBlock->nHeight : -1;
    stats.nCommonHeight = state->pindexLastCommonBlock ? state->pindexLastCommonBlock->nHeight : -1;
    BOOST_FOREACH(const QueuedBlock& queue, state->vBlocksInFlight) {
        if (queue.pindex)
            stats.vHeightInFlight.push_back(queue.pindex->nHeight);
    }
    return true;
}

void RegisterNodeSignals(CNodeSignals& nodeSignals)
{
    nodeSignals.ProcessMessages.connect(&ProcessMessages);
    nodeSignals.SendMessages.connect(&SendMessages);
    nodeSignals.InitializeNode.connect(&InitializeNode);
    nodeSignals.FinalizeNode.connect(&FinalizeNode);
}

void UnregisterNodeSignals(CNodeSignals& nodeSignals)
{
    nodeSignals.ProcessMessages.disconnect(&ProcessMessages);
    nodeSignals.SendMessages.disconnect(&SendMessages);
    nodeSignals.InitializeNode.disconnect(&InitializeNode);
    nodeSignals.FinalizeNode.disconnect(&FinalizeNode);
}

//////////////////////////////////////////////////////////////////////////////
//
// mapOrphanTransactions
//

void AddToCompactExtraTransactions(const CTransactionRef& tx) EXCLUSIVE_LOCKS_REQUIRED(g_cs_orphans)
{
    size_t max_extra_txn = GetArg("-blockreconstructionextratxn", DEFAULT_BLOCK_RECONSTRUCTION_EXTRA_TXN);
    if (max_extra_txn <= 0)
        return;
    if (!vExtraTxnForCompact.size())
        vExtraTxnForCompact.resize(max_extra_txn);
    vExtraTxnForCompact[vExtraTxnForCompactIt] = std::make_pair(tx->GetHash(), tx);
    vExtraTxnForCompactIt = (vExtraTxnForCompactIt + 1) % max_extra_txn;
}

bool AddOrphanTx(const CTransactionRef& tx, NodeId peer) EXCLUSIVE_LOCKS_REQUIRED(g_cs_orphans)
{
    const uint256& hash = tx->GetHash();
    if (mapOrphanTransactions.count(hash))
        return false;

    // Ignore big transactions, to avoid a
    // send-big-orphans memory exhaustion attack. If a peer has a legitimate
    // large transaction with a missing parent then we assume
    // it will rebroadcast it later, after the parent transaction(s)
    // have been mined or received.
    // 100 orphans, each of which is at most 99,999 bytes big is
    // at most 10 megabytes of orphans and somewhat more byprev index (in the worst case):
    unsigned int sz = GetSerializeSize(*tx, SER_NETWORK, CTransaction::CURRENT_VERSION);
    if (sz > MAX_STANDARD_TX_SIZE)
    {
        LogPrint("mempool", "ignoring large orphan tx (size: %u, hash: %s)\n", sz, hash.ToString());
        return false;
    }

    auto ret = mapOrphanTransactions.emplace(hash, COrphanTx{tx, peer, GetTime() + ORPHAN_TX_EXPIRE_TIME, sz});
    assert(ret.second);
    BOOST_FOREACH(const CTxIn& txin, tx->vin) {
        mapOrphanTransactionsByPrev[txin.prevout].insert(ret.first);
    }

    AddToCompactExtraTransactions(tx);

    nMapOrphanTransactionsSize += sz;

    LogPrint("mempool", "stored orphan tx %s (mapsz %u outsz %u)\n", hash.ToString(),
             mapOrphanTransactions.size(), mapOrphanTransactionsByPrev.size());
    return true;
}

int static EraseOrphanTx(uint256 hash) EXCLUSIVE_LOCKS_REQUIRED(g_cs_orphans)
{
    std::map<uint256, COrphanTx>::iterator it = mapOrphanTransactions.find(hash);
    if (it == mapOrphanTransactions.end())
        return 0;
    BOOST_FOREACH(const CTxIn& txin, it->second.tx->vin)
    {
        auto itPrev = mapOrphanTransactionsByPrev.find(txin.prevout);
        if (itPrev == mapOrphanTransactionsByPrev.end())
            continue;
        itPrev->second.erase(it);
        if (itPrev->second.empty())
            mapOrphanTransactionsByPrev.erase(itPrev);
    }
    assert(nMapOrphanTransactionsSize >= it->second.nTxSize);
    nMapOrphanTransactionsSize -= it->second.nTxSize;
    mapOrphanTransactions.erase(it);
    return 1;
}

void EraseOrphansFor(NodeId peer)
{
    LOCK(g_cs_orphans);
    int nErased = 0;
    std::map<uint256, COrphanTx>::iterator iter = mapOrphanTransactions.begin();
    while (iter != mapOrphanTransactions.end())
    {
        std::map<uint256, COrphanTx>::iterator maybeErase = iter++; // increment to avoid iterator becoming invalid
        if (maybeErase->second.fromPeer == peer)
        {
            nErased += EraseOrphanTx(maybeErase->second.tx->GetHash());
        }
    }
    if (nErased > 0) LogPrint("mempool", "Erased %d orphan tx from peer=%d\n", nErased, peer);
}


unsigned int LimitOrphanTxSize(unsigned int nMaxOrphansSize)
{
    LOCK(g_cs_orphans);

    unsigned int nEvicted = 0;
    static int64_t nNextSweep;
    int64_t nNow = GetTime();
    if (nNextSweep <= nNow) {
        // Sweep out expired orphan pool entries:
        int nErased = 0;
        int64_t nMinExpTime = nNow + ORPHAN_TX_EXPIRE_TIME - ORPHAN_TX_EXPIRE_INTERVAL;
        std::map<uint256, COrphanTx>::iterator iter = mapOrphanTransactions.begin();
        while (iter != mapOrphanTransactions.end())
        {
            std::map<uint256, COrphanTx>::iterator maybeErase = iter++;
            if (maybeErase->second.nTimeExpire <= nNow) {
                nErased += EraseOrphanTx(maybeErase->second.tx->GetHash());
            } else {
                nMinExpTime = std::min(maybeErase->second.nTimeExpire, nMinExpTime);
            }
        }
        // Sweep again 5 minutes after the next entry that expires in order to batch the linear scan.
        nNextSweep = nMinExpTime + ORPHAN_TX_EXPIRE_INTERVAL;
        if (nErased > 0) LogPrint("mempool", "Erased %d orphan tx due to expiration\n", nErased);
    }
    while (!mapOrphanTransactions.empty() && nMapOrphanTransactionsSize > nMaxOrphansSize)
    {
        // Evict a random orphan:
        uint256 randomhash = GetRandHash();
        std::map<uint256, COrphanTx>::iterator it = mapOrphanTransactions.lower_bound(randomhash);
        if (it == mapOrphanTransactions.end())
            it = mapOrphanTransactions.begin();
        EraseOrphanTx(it->first);
        ++nEvicted;
    }
    return nEvicted;
}

// Requires cs_main.
void Misbehaving(NodeId pnode, int howmuch)
{
    if (howmuch == 0)
        return;

    CNodeState *state = State(pnode);
    if (state == NULL)
        return;

    state->nMisbehavior += howmuch;
    int banscore = GetArg("-banscore", DEFAULT_BANSCORE_THRESHOLD);
    if (state->nMisbehavior >= banscore && state->nMisbehavior - howmuch < banscore)
    {
        LogPrintf("%s: %s peer=%d (%d -> %d) BAN THRESHOLD EXCEEDED\n", __func__, state->name, pnode, state->nMisbehavior-howmuch, state->nMisbehavior);
        state->fShouldBan = true;
    } else
        LogPrintf("%s: %s peer=%d (%d -> %d)\n", __func__, state->name, pnode, state->nMisbehavior-howmuch, state->nMisbehavior);
}

// Requires cs_main.
bool IsBanned(NodeId pnode)
{
    CNodeState *state = State(pnode);
    if (state == NULL)
        return false;
    if (state->fShouldBan) {
        return true;
    }
    return false;
}






//////////////////////////////////////////////////////////////////////////////
//
// blockchain -> download logic notification
//

// To prevent fingerprinting attacks, only send blocks/headers outside of the
// active chain if they are no more than a month older (both in time, and in
// best equivalent proof of work) than the best header chain we know about and
// we fully-validated them at some point.
static bool BlockRequestAllowed(const CBlockIndex* pindex, const Consensus::Params& consensusParams)
{
    AssertLockHeld(cs_main);
    if (chainActive.Contains(pindex)) return true;
    return pindex->IsValid(BLOCK_VALID_SCRIPTS) && (pindexBestHeader != nullptr) &&
        (pindexBestHeader->GetBlockTime() - pindex->GetBlockTime() < STALE_RELAY_AGE_LIMIT) &&
        (GetBlockProofEquivalentTime(*pindexBestHeader, *pindex, *pindexBestHeader, consensusParams) < STALE_RELAY_AGE_LIMIT);
}

PeerLogicValidation::PeerLogicValidation(CConnman* connmanIn) : connman(connmanIn) {
    // Initialize global variables that cannot be constructed at startup.
    recentRejects.reset(new CRollingBloomFilter(120000, 0.000001));
}

void PeerLogicValidation::SyncTransaction(const CTransaction& tx, const CBlockIndex* pindex, int nPosInBlock) {
    if (nPosInBlock == CMainSignals::SYNC_TRANSACTION_NOT_IN_BLOCK)
        return;

    LOCK(g_cs_orphans);

    std::vector<uint256> vOrphanErase;
    // Which orphan pool entries must we evict?
    for (size_t j = 0; j < tx.vin.size(); j++) {
        auto itByPrev = mapOrphanTransactionsByPrev.find(tx.vin[j].prevout);
        if (itByPrev == mapOrphanTransactionsByPrev.end()) continue;
        for (auto mi = itByPrev->second.begin(); mi != itByPrev->second.end(); ++mi) {
            const CTransaction& orphanTx = *(*mi)->second.tx;
            const uint256& orphanHash = orphanTx.GetHash();
            vOrphanErase.push_back(orphanHash);
        }
    }

    // Erase orphan transactions include or precluded by this block
    if (vOrphanErase.size()) {
        int nErased = 0;
        BOOST_FOREACH(uint256 &orphanHash, vOrphanErase) {
            nErased += EraseOrphanTx(orphanHash);
        }
        LogPrint("mempool", "Erased %d orphan tx included or conflicted by block\n", nErased);
    }
}

// All of the following cache a recent block, and are protected by cs_most_recent_block
static CCriticalSection cs_most_recent_block;
static std::shared_ptr<const CBlock> most_recent_block;
static std::shared_ptr<const CBlockHeaderAndShortTxIDs> most_recent_compact_block;
static uint256 most_recent_block_hash;

void PeerLogicValidation::NewPoWValidBlock(const CBlockIndex *pindex, const std::shared_ptr<const CBlock>& pblock) {
    std::shared_ptr<const CBlockHeaderAndShortTxIDs> pcmpctblock = std::make_shared<const CBlockHeaderAndShortTxIDs> (*pblock);
    const CNetMsgMaker msgMaker(PROTOCOL_VERSION);

    LOCK(cs_main);

    static int nHighestFastAnnounce = 0;
    if (pindex->nHeight <= nHighestFastAnnounce)
        return;
    nHighestFastAnnounce = pindex->nHeight;

    uint256 hashBlock(pblock->GetHash());

    {
        LOCK(cs_most_recent_block);
        most_recent_block_hash = hashBlock;
        most_recent_block = pblock;
        most_recent_compact_block = pcmpctblock;
    }

    connman->ForEachNode([this, &pcmpctblock, pindex, &msgMaker, &hashBlock](CNode* pnode) {
        // TODO: Avoid the repeated-serialization here
        if (pnode->fDisconnect)
            return;
        ProcessBlockAvailability(pnode->GetId());
        CNodeState &state = *State(pnode->GetId());
        // If the peer has, or we announced to them the previous block already,
        // but we don't think they have this one, go ahead and announce it
        if (state.fPreferHeaderAndIDs &&
                !PeerHasHeader(&state, pindex) && PeerHasHeader(&state, pindex->pprev)) {

            LogPrint("net", "%s sending header-and-ids %s to peer=%d\n", "PeerLogicValidation::NewPoWValidBlock",
                    hashBlock.ToString(), pnode->id);
            connman->PushMessage(pnode, msgMaker.Make(NetMsgType::CMPCTBLOCK, *pcmpctblock));
            state.pindexBestHeaderSent = pindex;
        }
    });
}

void PeerLogicValidation::UpdatedBlockTip(const CBlockIndex *pindexNew, const CBlockIndex *pindexFork, bool fInitialDownload) {
    const int nNewHeight = pindexNew->nHeight;
    connman->SetBestHeight(nNewHeight);

    if (!fInitialDownload) {
        // Find the hashes of all blocks that weren't previously in the best chain.
        std::vector<uint256> vHashes;
        const CBlockIndex *pindexToAnnounce = pindexNew;
        while (pindexToAnnounce != pindexFork) {
            vHashes.push_back(pindexToAnnounce->GetBlockHash());
            pindexToAnnounce = pindexToAnnounce->pprev;
            if (vHashes.size() == MAX_BLOCKS_TO_ANNOUNCE) {
                // Limit announcements in case of a huge reorganization.
                // Rely on the peer's synchronization mechanism in that case.
                break;
            }
        }
        // Relay inventory, but don't relay old inventory during initial block download.
        connman->ForEachNode([nNewHeight, &vHashes](CNode* pnode) {
            if (nNewHeight > (pnode->nStartingHeight != -1 ? pnode->nStartingHeight - 2000 : 0)) {
                BOOST_REVERSE_FOREACH(const uint256& hash, vHashes) {
                    pnode->PushBlockHash(hash);
                }
            }
        });
        connman->WakeMessageHandler();
    }

    nTimeBestReceived = GetTime();
}

void PeerLogicValidation::BlockChecked(const CBlock& block, const CValidationState& state) {
    LOCK(cs_main);

    const uint256 hash(block.GetHash());
    std::map<uint256, std::pair<NodeId, bool> >::iterator it = mapBlockSource.find(hash);

    int nDoS = 0;
    if (state.IsInvalid(nDoS)) {
        if (it != mapBlockSource.end() && State(it->second.first)) {
            assert (state.GetRejectCode() < REJECT_INTERNAL); // Blocks are never rejected with internal reject codes
            CBlockReject reject = {(unsigned char)state.GetRejectCode(), state.GetRejectReason().substr(0, MAX_REJECT_MESSAGE_LENGTH), hash};
            State(it->second.first)->rejects.push_back(reject);
            if (nDoS > 0 && it->second.second)
                Misbehaving(it->second.first, nDoS);
        }
    }
    // Check that:
    // 1. The block is valid
    // 2. We're not in initial block download
    // 3. This is currently the best block we're aware of. We haven't updated
    //    the tip yet so we have no way to check this directly here. Instead we
    //    just check that there are currently no other blocks in flight.
    else if (state.IsValid() &&
             !IsInitialBlockDownload() &&
             mapBlocksInFlight.count(hash) == mapBlocksInFlight.size()) {
        if (it != mapBlockSource.end()) {
            MaybeSetPeerAsAnnouncingHeaderAndIDs(it->second.first, *connman);
        }
    }
    if (it != mapBlockSource.end())
        mapBlockSource.erase(it);
}

//////////////////////////////////////////////////////////////////////////////
//
// Messages
//


bool static AlreadyHave(const CInv& inv) EXCLUSIVE_LOCKS_REQUIRED(cs_main)
{
    switch (inv.type)
    {
    case MSG_TX:
        {
            assert(recentRejects);
            if (chainActive.Tip()->GetBlockHash() != hashRecentRejectsChainTip)
            {
                // If the chain tip has changed previously rejected transactions
                // might be now valid, e.g. due to a nLockTime'd tx becoming valid,
                // or a double-spend. Reset the rejects filter and give those
                // txs a second chance.
                hashRecentRejectsChainTip = chainActive.Tip()->GetBlockHash();
                recentRejects->reset();
            }

            {
                LOCK(g_cs_orphans);
                if (mapOrphanTransactions.count(inv.hash)) return true;
            }

            // When we receive an islock for a previously rejected transaction, we have to
            // drop the first-seen tx (which such a locked transaction was conflicting with)
            // and re-request the locked transaction (which did not make it into the mempool
            // previously due to txn-mempool-conflict rule). This means that we must ignore
            // recentRejects filter for such locked txes here.
            return (recentRejects->contains(inv.hash) && !llmq::quorumInstantSendManager->IsLocked(inv.hash)) ||
                   mempool.exists(inv.hash) ||
                   pcoinsTip->HaveCoinInCache(COutPoint(inv.hash, 0)) || // Best effort: only try output 0 and 1
                   pcoinsTip->HaveCoinInCache(COutPoint(inv.hash, 1)) ||
                   (fTxIndex && pblocktree->HasTxIndex(inv.hash));
        }

    case MSG_BLOCK:
        return mapBlockIndex.count(inv.hash);

<<<<<<< HEAD
    /* 
        Sparks Related Inventory Messages
=======
    /*
        Dash Related Inventory Messages
>>>>>>> 2ae1ce48

        --

        We shouldn't update the sync times for each of the messages when we already have it.
        We're going to be asking many nodes upfront for the full inventory list, so we'll get duplicates of these.
        We want to only update the time on new hits, so that we can time out appropriately if needed.
    */
    case MSG_TXLOCK_REQUEST:
        return instantsend.AlreadyHave(inv.hash);

    case MSG_TXLOCK_VOTE:
        return instantsend.AlreadyHave(inv.hash);

    case MSG_SPORK:
        {
            CSporkMessage spork;
            return sporkManager.GetSporkByHash(inv.hash, spork);
        }

    case MSG_DSTX: {
        return static_cast<bool>(CPrivateSend::GetDSTX(inv.hash));
    }

    case MSG_GOVERNANCE_OBJECT:
    case MSG_GOVERNANCE_OBJECT_VOTE:
        return ! governance.ConfirmInventoryRequest(inv);

    case MSG_QUORUM_FINAL_COMMITMENT:
        return llmq::quorumBlockProcessor->HasMinableCommitment(inv.hash);
    case MSG_QUORUM_CONTRIB:
    case MSG_QUORUM_COMPLAINT:
    case MSG_QUORUM_JUSTIFICATION:
    case MSG_QUORUM_PREMATURE_COMMITMENT:
        return llmq::quorumDKGSessionManager->AlreadyHave(inv);
    case MSG_QUORUM_RECOVERED_SIG:
        return llmq::quorumSigningManager->AlreadyHave(inv);
    case MSG_CLSIG:
        return llmq::chainLocksHandler->AlreadyHave(inv);
    case MSG_ISLOCK:
        return llmq::quorumInstantSendManager->AlreadyHave(inv);
    }

    // Don't know what it is, just say we already got one
    return true;
}

static void RelayAddress(const CAddress& addr, bool fReachable, CConnman& connman)
{
    unsigned int nRelayNodes = fReachable ? 2 : 1; // limited relaying of addresses outside our network(s)

    // Relay to a limited number of other nodes
    // Use deterministic randomness to send to the same nodes for 24 hours
    // at a time so the addrKnowns of the chosen nodes prevent repeats
    uint64_t hashAddr = addr.GetHash();
    const CSipHasher hasher = connman.GetDeterministicRandomizer(RANDOMIZER_ID_ADDRESS_RELAY).Write(hashAddr << 32).Write((GetTime() + hashAddr) / (24*60*60));
    FastRandomContext insecure_rand;

    std::array<std::pair<uint64_t, CNode*>,2> best{{{0, nullptr}, {0, nullptr}}};
    assert(nRelayNodes <= best.size());

    auto sortfunc = [&best, &hasher, nRelayNodes](CNode* pnode) {
        if (pnode->nVersion >= CADDR_TIME_VERSION) {
            uint64_t hashKey = CSipHasher(hasher).Write(pnode->id).Finalize();
            for (unsigned int i = 0; i < nRelayNodes; i++) {
                if (hashKey > best[i].first) {
                    std::copy(best.begin() + i, best.begin() + nRelayNodes - 1, best.begin() + i + 1);
                    best[i] = std::make_pair(hashKey, pnode);
                    break;
                }
            }
        }
    };

    auto pushfunc = [&addr, &best, nRelayNodes, &insecure_rand] {
        for (unsigned int i = 0; i < nRelayNodes && best[i].first != 0; i++) {
            best[i].second->PushAddress(addr, insecure_rand);
        }
    };

    connman.ForEachNodeThen(std::move(sortfunc), std::move(pushfunc));
}

void static ProcessGetBlockData(CNode* pfrom, const Consensus::Params& consensusParams, const CInv& inv, CConnman& connman, const std::atomic<bool>& interruptMsgProc)
{
    bool send = false;
    std::shared_ptr<const CBlock> a_recent_block;
    std::shared_ptr<const CBlockHeaderAndShortTxIDs> a_recent_compact_block;
    {
        LOCK(cs_most_recent_block);
        a_recent_block = most_recent_block;
        a_recent_compact_block = most_recent_compact_block;
    }

    bool need_activate_chain = false;
    {
        LOCK(cs_main);
        BlockMap::iterator mi = mapBlockIndex.find(inv.hash);
        if (mi != mapBlockIndex.end())
        {
            if (mi->second->nChainTx && !mi->second->IsValid(BLOCK_VALID_SCRIPTS) &&
                    mi->second->IsValid(BLOCK_VALID_TREE)) {
                // If we have the block and all of its parents, but have not yet validated it,
                // we might be in the middle of connecting it (ie in the unlock of cs_main
                // before ActivateBestChain but after AcceptBlock).
                // In this case, we need to run ActivateBestChain prior to checking the relay
                // conditions below.
                need_activate_chain = true;
            }
        }
    } // release cs_main before calling ActivateBestChain
    if (need_activate_chain) {
        CValidationState dummy;
        ActivateBestChain(dummy, Params(), a_recent_block);
    }

    LOCK(cs_main);
    BlockMap::iterator mi = mapBlockIndex.find(inv.hash);
    if (mi != mapBlockIndex.end()) {
        send = BlockRequestAllowed(mi->second, consensusParams);
        if (!send) {
            LogPrintf("%s: ignoring request from peer=%i for old block that isn't in the main chain\n", __func__, pfrom->GetId());
        }
    }
    const CNetMsgMaker msgMaker(pfrom->GetSendVersion());
    // disconnect node in case we have reached the outbound limit for serving historical blocks
    // never disconnect whitelisted nodes
    if (send && connman.OutboundTargetReached(true) && ( ((pindexBestHeader != NULL) && (pindexBestHeader->GetBlockTime() - mi->second->GetBlockTime() > HISTORICAL_BLOCK_AGE)) || inv.type == MSG_FILTERED_BLOCK) && !pfrom->fWhitelisted)
    {
        LogPrint("net", "historical block serving limit reached, disconnect peer=%d\n", pfrom->GetId());

        //disconnect node
        pfrom->fDisconnect = true;
        send = false;
    }
    // Pruned nodes may have deleted the block, so check whether
    // it's available before trying to send.
    if (send && (mi->second->nStatus & BLOCK_HAVE_DATA))
    {
        std::shared_ptr<const CBlock> pblock;
        if (a_recent_block && a_recent_block->GetHash() == (*mi).second->GetBlockHash()) {
            pblock = a_recent_block;
        } else {
            // Send block from disk
            std::shared_ptr<CBlock> pblockRead = std::make_shared<CBlock>();
            if (!ReadBlockFromDisk(*pblockRead, (*mi).second, consensusParams))
                assert(!"cannot load block from disk");
            pblock = pblockRead;
        }
        if (inv.type == MSG_BLOCK)
            connman.PushMessage(pfrom, msgMaker.Make(NetMsgType::BLOCK, *pblock));
        else if (inv.type == MSG_FILTERED_BLOCK)
        {
            bool sendMerkleBlock = false;
            CMerkleBlock merkleBlock;
            {
                LOCK(pfrom->cs_filter);
                if (pfrom->pfilter) {
                    sendMerkleBlock = true;
                    merkleBlock = CMerkleBlock(*pblock, *pfrom->pfilter);
                }
            }
            if (sendMerkleBlock) {
                connman.PushMessage(pfrom, msgMaker.Make(NetMsgType::MERKLEBLOCK, merkleBlock));
                // CMerkleBlock just contains hashes, so also push any transactions in the block the client did not see
                // This avoids hurting performance by pointlessly requiring a round-trip
                // Note that there is currently no way for a node to request any single transactions we didn't send here -
                // they must either disconnect and retry or request the full block.
                // Thus, the protocol spec specified allows for us to provide duplicate txn here,
                // however we MUST always provide at least what the remote peer needs
                typedef std::pair<unsigned int, uint256> PairType;
                BOOST_FOREACH(PairType& pair, merkleBlock.vMatchedTxn)
                    connman.PushMessage(pfrom, msgMaker.Make(NetMsgType::TX, *pblock->vtx[pair.first]));
            }
            // else
                // no response
        }
        else if (inv.type == MSG_CMPCT_BLOCK)
        {
            // If a peer is asking for old blocks, we're almost guaranteed
            // they won't have a useful mempool to match against a compact block,
            // and we don't feel like constructing the object for them, so
            // instead we respond with the full, non-compact block.
            if (CanDirectFetch(consensusParams) && mi->second->nHeight >= chainActive.Height() - MAX_CMPCTBLOCK_DEPTH) {
                if (a_recent_compact_block && a_recent_compact_block->header.GetHash() == mi->second->GetBlockHash()) {
                    connman.PushMessage(pfrom, msgMaker.Make(NetMsgType::CMPCTBLOCK, *a_recent_compact_block));
                } else {
                    CBlockHeaderAndShortTxIDs cmpctblock(*pblock);
                    connman.PushMessage(pfrom, msgMaker.Make(NetMsgType::CMPCTBLOCK, cmpctblock));
                }
            } else {
                connman.PushMessage(pfrom, msgMaker.Make(NetMsgType::BLOCK, *pblock));
            }
        }

        // Trigger the peer node to send a getblocks request for the next batch of inventory
        if (inv.hash == pfrom->hashContinue)
        {
            // Bypass PushInventory, this must send even if redundant,
            // and we want it right after the last block so they don't
            // wait for other stuff first.
            std::vector<CInv> vInv;
            vInv.push_back(CInv(MSG_BLOCK, chainActive.Tip()->GetBlockHash()));
            connman.PushMessage(pfrom, msgMaker.Make(NetMsgType::INV, vInv));
            pfrom->hashContinue.SetNull();
        }
    }
}

void static ProcessGetData(CNode* pfrom, const Consensus::Params& consensusParams, CConnman& connman, const std::atomic<bool>& interruptMsgProc)
{
    AssertLockNotHeld(cs_main);

    std::deque<CInv>::iterator it = pfrom->vRecvGetData.begin();
    std::vector<CInv> vNotFound;
    const CNetMsgMaker msgMaker(pfrom->GetSendVersion());
    {
        LOCK(cs_main);

        while (it != pfrom->vRecvGetData.end() && it->IsKnownType()) {
            if (interruptMsgProc)
                return;
            // Don't bother if send buffer is too full to respond anyway
            if (pfrom->fPauseSend)
                break;

            const CInv &inv = *it;
            if (inv.type == MSG_BLOCK || inv.type == MSG_FILTERED_BLOCK || inv.type == MSG_CMPCT_BLOCK) {
                break;
            }
            it++;

            // Send stream from relay memory
            bool push = false;
            // Only serve MSG_TX from mapRelay.
            // Otherwise we may send out a normal TX instead of a IX
            if (inv.type == MSG_TX) {
                auto mi = mapRelay.find(inv.hash);
                if (mi != mapRelay.end()) {
                    connman.PushMessage(pfrom, msgMaker.Make(NetMsgType::TX, *mi->second));
                    push = true;
                } else if (pfrom->timeLastMempoolReq) {
                    auto txinfo = mempool.info(inv.hash);
                    // To protect privacy, do not answer getdata using the mempool when
                    // that TX couldn't have been INVed in reply to a MEMPOOL request.
                    if (txinfo.tx && txinfo.nTime <= pfrom->timeLastMempoolReq) {
                        connman.PushMessage(pfrom, msgMaker.Make(NetMsgType::TX, *txinfo.tx));
                        push = true;
                    }
                }
            }

            if (!push && inv.type == MSG_TXLOCK_REQUEST) {
                CTxLockRequest txLockRequest;
                if(instantsend.GetTxLockRequest(inv.hash, txLockRequest)) {
                    connman.PushMessage(pfrom, msgMaker.Make(NetMsgType::TXLOCKREQUEST, txLockRequest));
                    push = true;
                }
            }

            if (!push && inv.type == MSG_TXLOCK_VOTE) {
                CTxLockVote vote;
                if(instantsend.GetTxLockVote(inv.hash, vote)) {
                    connman.PushMessage(pfrom, msgMaker.Make(NetMsgType::TXLOCKVOTE, vote));
                    push = true;
                }
            }

            if (!push && inv.type == MSG_SPORK) {
                CSporkMessage spork;
                if(sporkManager.GetSporkByHash(inv.hash, spork)) {
                    connman.PushMessage(pfrom, msgMaker.Make(NetMsgType::SPORK, spork));
                    push = true;
                }
            }

            if (!push && inv.type == MSG_DSTX) {
                CPrivateSendBroadcastTx dstx = CPrivateSend::GetDSTX(inv.hash);
                if(dstx) {
                    connman.PushMessage(pfrom, msgMaker.Make(NetMsgType::DSTX, dstx));
                    push = true;
                }
            }

            if (!push && inv.type == MSG_GOVERNANCE_OBJECT) {
                LogPrint("net", "ProcessGetData -- MSG_GOVERNANCE_OBJECT: inv = %s\n", inv.ToString());
                CDataStream ss(SER_NETWORK, pfrom->GetSendVersion());
                bool topush = false;
                {
                    if(governance.HaveObjectForHash(inv.hash)) {
                        ss.reserve(1000);
                        if(governance.SerializeObjectForHash(inv.hash, ss)) {
                            topush = true;
                        }
                    }
                }
                LogPrint("net", "ProcessGetData -- MSG_GOVERNANCE_OBJECT: topush = %d, inv = %s\n", topush, inv.ToString());
                if(topush) {
                    connman.PushMessage(pfrom, msgMaker.Make(NetMsgType::MNGOVERNANCEOBJECT, ss));
                    push = true;
                }
            }

            if (!push && inv.type == MSG_GOVERNANCE_OBJECT_VOTE) {
                CDataStream ss(SER_NETWORK, pfrom->GetSendVersion());
                bool topush = false;
                {
                    if(governance.HaveVoteForHash(inv.hash)) {
                        ss.reserve(1000);
                        if(governance.SerializeVoteForHash(inv.hash, ss)) {
                            topush = true;
                        }
                    }
                }
                if(topush) {
                    LogPrint("net", "ProcessGetData -- pushing: inv = %s\n", inv.ToString());
                    connman.PushMessage(pfrom, msgMaker.Make(NetMsgType::MNGOVERNANCEOBJECTVOTE, ss));
                    push = true;
                }
            }

            if (!push && (inv.type == MSG_QUORUM_FINAL_COMMITMENT)) {
                llmq::CFinalCommitment o;
                if (llmq::quorumBlockProcessor->GetMinableCommitmentByHash(inv.hash, o)) {
                    connman.PushMessage(pfrom, msgMaker.Make(NetMsgType::QFCOMMITMENT, o));
                    push = true;
                }
            }

            if (!push && (inv.type == MSG_QUORUM_CONTRIB)) {
                llmq::CDKGContribution o;
                if (llmq::quorumDKGSessionManager->GetContribution(inv.hash, o)) {
                    connman.PushMessage(pfrom, msgMaker.Make(NetMsgType::QCONTRIB, o));
                    push = true;
                }
            }
            if (!push && (inv.type == MSG_QUORUM_COMPLAINT)) {
                llmq::CDKGComplaint o;
                if (llmq::quorumDKGSessionManager->GetComplaint(inv.hash, o)) {
                    connman.PushMessage(pfrom, msgMaker.Make(NetMsgType::QCOMPLAINT, o));
                    push = true;
                }
            }
            if (!push && (inv.type == MSG_QUORUM_JUSTIFICATION)) {
                llmq::CDKGJustification o;
                if (llmq::quorumDKGSessionManager->GetJustification(inv.hash, o)) {
                    connman.PushMessage(pfrom, msgMaker.Make(NetMsgType::QJUSTIFICATION, o));
                    push = true;
                }
            }
            if (!push && (inv.type == MSG_QUORUM_PREMATURE_COMMITMENT)) {
                llmq::CDKGPrematureCommitment o;
                if (llmq::quorumDKGSessionManager->GetPrematureCommitment(inv.hash, o)) {
                    connman.PushMessage(pfrom, msgMaker.Make(NetMsgType::QPCOMMITMENT, o));
                    push = true;
                }
            }
            if (!push && (inv.type == MSG_QUORUM_RECOVERED_SIG)) {
                llmq::CRecoveredSig o;
                if (llmq::quorumSigningManager->GetRecoveredSigForGetData(inv.hash, o)) {
                    connman.PushMessage(pfrom, msgMaker.Make(NetMsgType::QSIGREC, o));
                    push = true;
                }
            }

            if (!push && (inv.type == MSG_CLSIG)) {
                llmq::CChainLockSig o;
                if (llmq::chainLocksHandler->GetChainLockByHash(inv.hash, o)) {
                    connman.PushMessage(pfrom, msgMaker.Make(NetMsgType::CLSIG, o));
                    push = true;
                }
            }

            if (!push && (inv.type == MSG_ISLOCK)) {
                llmq::CInstantSendLock o;
                if (llmq::quorumInstantSendManager->GetInstantSendLockByHash(inv.hash, o)) {
                    connman.PushMessage(pfrom, msgMaker.Make(NetMsgType::ISLOCK, o));
                    push = true;
                }
            }

            if (!push)
                vNotFound.push_back(inv);

            // Track requests for our stuff.
            GetMainSignals().Inventory(inv.hash);
        }
    } // release cs_main

    if (it != pfrom->vRecvGetData.end() && !pfrom->fPauseSend) {
        const CInv &inv = *it;
        if (inv.type == MSG_BLOCK || inv.type == MSG_FILTERED_BLOCK || inv.type == MSG_CMPCT_BLOCK) {
            it++;
            ProcessGetBlockData(pfrom, consensusParams, inv, connman, interruptMsgProc);
        }
    }

    pfrom->vRecvGetData.erase(pfrom->vRecvGetData.begin(), it);

    if (!vNotFound.empty()) {
        // Let the peer know that we didn't find what it asked for, so it doesn't
        // have to wait around forever. Currently only SPV clients actually care
        // about this message: it's needed when they are recursively walking the
        // dependencies of relevant unconfirmed transactions. SPV clients want to
        // do that because they want to know about (and store and rebroadcast and
        // risk analyze) the dependencies of transactions relevant to them, without
        // having to download the entire memory pool.
        connman.PushMessage(pfrom, msgMaker.Make(NetMsgType::NOTFOUND, vNotFound));
    }
}

inline void static SendBlockTransactions(const CBlock& block, const BlockTransactionsRequest& req, CNode* pfrom, CConnman& connman) {
    BlockTransactions resp(req);
    for (size_t i = 0; i < req.indexes.size(); i++) {
        if (req.indexes[i] >= block.vtx.size()) {
            LOCK(cs_main);
            Misbehaving(pfrom->GetId(), 100);
            LogPrintf("Peer %d sent us a getblocktxn with out-of-bounds tx indices", pfrom->id);
            return;
        }
        resp.txn[i] = block.vtx[req.indexes[i]];
    }
    LOCK(cs_main);
    CNetMsgMaker msgMaker(pfrom->GetSendVersion());
    connman.PushMessage(pfrom, msgMaker.Make(NetMsgType::BLOCKTXN, resp));
}

bool static ProcessMessage(CNode* pfrom, const std::string& strCommand, CDataStream& vRecv, int64_t nTimeReceived, const CChainParams& chainparams, CConnman& connman, const std::atomic<bool>& interruptMsgProc)
{
    LogPrint("net", "received: %s (%u bytes) peer=%d\n", SanitizeString(strCommand), vRecv.size(), pfrom->id);

    if (IsArgSet("-dropmessagestest") && GetRand(GetArg("-dropmessagestest", 0)) == 0)
    {
        LogPrintf("dropmessagestest DROPPING RECV MESSAGE\n");
        return true;
    }

    if (!(pfrom->GetLocalServices() & NODE_BLOOM) &&
              (strCommand == NetMsgType::FILTERLOAD ||
               strCommand == NetMsgType::FILTERADD))
    {
        if (pfrom->nVersion >= NO_BLOOM_VERSION) {
            LOCK(cs_main);
            Misbehaving(pfrom->GetId(), 100);
            return false;
        } else {
            pfrom->fDisconnect = true;
            return false;
        }
    }

    if (strCommand == NetMsgType::REJECT)
    {
        std::string strMsg; unsigned char ccode; std::string strReason;
        uint256 hash;
        try {
            vRecv >> LIMITED_STRING(strMsg, CMessageHeader::COMMAND_SIZE) >> ccode >> LIMITED_STRING(strReason, MAX_REJECT_MESSAGE_LENGTH);
            if (strMsg == NetMsgType::BLOCK || strMsg == NetMsgType::TX) {
                vRecv >> hash;
            }
        } catch (const std::ios_base::failure&) {
            // Avoid feedback loops by preventing reject messages from triggering a new reject message.
            LogPrint("net", "Unparseable reject message received\n");
        }

        if (strMsg == NetMsgType::BLOCK) {
            // The node requested a block from us and then rejected it, which indicates that it's most likely running
            // on rules which are incompatible to ours. Better to ban him after some time as it might otherwise keep
            // asking for the same block (if -addnode/-connect was used on the other side).
            LOCK(cs_main);
            Misbehaving(pfrom->id, 1);
        }

        if (fDebug) {
            std::ostringstream ss;
            ss << strMsg << " code " << itostr(ccode) << ": " << strReason;

            if (strMsg == NetMsgType::BLOCK || strMsg == NetMsgType::TX) {
                ss << ": hash " << hash.ToString();
            }
            LogPrint("net", "Reject %s\n", SanitizeString(ss.str()));
        }
    }

    else if (strCommand == NetMsgType::VERSION)
    {
        // Each connection can only send one version message
        if (pfrom->nVersion != 0)
        {
            connman.PushMessage(pfrom, CNetMsgMaker(INIT_PROTO_VERSION).Make(NetMsgType::REJECT, strCommand, REJECT_DUPLICATE, std::string("Duplicate version message")));
            LOCK(cs_main);
            Misbehaving(pfrom->GetId(), 1);
            return false;
        }

        int64_t nTime;
        CAddress addrMe;
        CAddress addrFrom;
        uint64_t nNonce = 1;
        uint64_t nServiceInt;
        ServiceFlags nServices;
        int nVersion;
        int nSendVersion;
        std::string strSubVer;
        std::string cleanSubVer;
        int nStartingHeight = -1;
        bool fRelay = true;

        vRecv >> nVersion >> nServiceInt >> nTime >> addrMe;
        nSendVersion = std::min(nVersion, PROTOCOL_VERSION);
        nServices = ServiceFlags(nServiceInt);
        if (!pfrom->fInbound)
        {
            connman.SetServices(pfrom->addr, nServices);
        }
        if (pfrom->nServicesExpected & ~nServices)
        {
            LogPrint("net", "peer=%d does not offer the expected services (%08x offered, %08x expected); disconnecting\n", pfrom->id, nServices, pfrom->nServicesExpected);
            connman.PushMessage(pfrom, CNetMsgMaker(INIT_PROTO_VERSION).Make(NetMsgType::REJECT, strCommand, REJECT_NONSTANDARD,
                               strprintf("Expected to offer services %08x", pfrom->nServicesExpected)));
            pfrom->fDisconnect = true;
            return false;
        }

<<<<<<< HEAD
        int minVersion = MIN_PEER_PROTO_VERSION;
        if (nVersion < minVersion)
=======
        if (nVersion < MIN_PEER_PROTO_VERSION)
>>>>>>> 2ae1ce48
        {
            // disconnect from peers older than this proto version
            LogPrintf("peer=%d using obsolete version %i; disconnecting\n", pfrom->id, nVersion);
            connman.PushMessage(pfrom, CNetMsgMaker(INIT_PROTO_VERSION).Make(NetMsgType::REJECT, strCommand, REJECT_OBSOLETE,
<<<<<<< HEAD
                               strprintf("Version must be %d or greater", minVersion)));
=======
                               strprintf("Version must be %d or greater", MIN_PEER_PROTO_VERSION)));
>>>>>>> 2ae1ce48
            pfrom->fDisconnect = true;
            return false;
        }

        if (nVersion == 10300)
            nVersion = 300;
        if (!vRecv.empty())
            vRecv >> addrFrom >> nNonce;
        if (!vRecv.empty()) {
            vRecv >> LIMITED_STRING(strSubVer, MAX_SUBVERSION_LENGTH);
            cleanSubVer = SanitizeString(strSubVer);
        }
        if (!vRecv.empty()) {
            vRecv >> nStartingHeight;
        }
        if (!vRecv.empty())
            vRecv >> fRelay;
        if (!vRecv.empty()) {
            LOCK(pfrom->cs_mnauth);
            vRecv >> pfrom->receivedMNAuthChallenge;
        }
        // Disconnect if we connected to ourself
        if (pfrom->fInbound && !connman.CheckIncomingNonce(nNonce))
        {
            LogPrintf("connected to self at %s, disconnecting\n", pfrom->addr.ToString());
            pfrom->fDisconnect = true;
            return true;
        }

        if (pfrom->fInbound && addrMe.IsRoutable())
        {
            SeenLocal(addrMe);
        }

        // Be shy and don't send version until we hear
        if (pfrom->fInbound)
            PushNodeVersion(pfrom, connman, GetAdjustedTime());

        if (Params().NetworkIDString() == CBaseChainParams::DEVNET) {
            if (strSubVer.find(strprintf("devnet=%s", GetDevNetName())) == std::string::npos) {
                LOCK(cs_main);
                LogPrintf("connected to wrong devnet. Reported version is %s, expected devnet name is %s\n", strSubVer, GetDevNetName());
                if (!pfrom->fInbound)
                    Misbehaving(pfrom->GetId(), 100); // don't try to connect again
                else
                    Misbehaving(pfrom->GetId(), 1); // whover connected, might just have made a mistake, don't ban him immediately
                pfrom->fDisconnect = true;
                return true;
            }
        }

        connman.PushMessage(pfrom, CNetMsgMaker(INIT_PROTO_VERSION).Make(NetMsgType::VERACK));

        pfrom->nServices = nServices;
        pfrom->SetAddrLocal(addrMe);
        {
            LOCK(pfrom->cs_SubVer);
            pfrom->strSubVer = strSubVer;
            pfrom->cleanSubVer = cleanSubVer;
        }
        pfrom->nStartingHeight = nStartingHeight;
        pfrom->fClient = !(nServices & NODE_NETWORK);
        {
            LOCK(pfrom->cs_filter);
            pfrom->fRelayTxes = fRelay; // set to true after we get the first filter* message
        }

        // Change version
        pfrom->SetSendVersion(nSendVersion);
        pfrom->nVersion = nVersion;

        // Potentially mark this peer as a preferred download peer.
        {
        LOCK(cs_main);
        UpdatePreferredDownload(pfrom, State(pfrom->GetId()));
        }

        if (!pfrom->fInbound)
        {
            // Advertise our address
            if (fListen && !IsInitialBlockDownload())
            {
                CAddress addr = GetLocalAddress(&pfrom->addr, pfrom->GetLocalServices());
                FastRandomContext insecure_rand;
                if (addr.IsRoutable())
                {
                    LogPrint("net", "ProcessMessages: advertising address %s\n", addr.ToString());
                    pfrom->PushAddress(addr, insecure_rand);
                } else if (IsPeerAddrLocalGood(pfrom)) {
                    addr.SetIP(addrMe);
                    LogPrint("net", "ProcessMessages: advertising address %s\n", addr.ToString());
                    pfrom->PushAddress(addr, insecure_rand);
                }
            }

            // Get recent addresses
            if (pfrom->fOneShot || pfrom->nVersion >= CADDR_TIME_VERSION || connman.GetAddressCount() < 1000)
            {
                connman.PushMessage(pfrom, CNetMsgMaker(nSendVersion).Make(NetMsgType::GETADDR));
                pfrom->fGetAddr = true;
            }
            connman.MarkAddressGood(pfrom->addr);
        }

        // Relay alerts
        {
            LOCK(cs_mapAlerts);
            BOOST_FOREACH(PAIRTYPE(const uint256, CAlert)& item, mapAlerts)
                item.second.RelayTo(pfrom, connman);
        }

        std::string remoteAddr;
        if (fLogIPs)
            remoteAddr = ", peeraddr=" + pfrom->addr.ToString();

        LogPrintf("receive version message: %s: version %d, blocks=%d, us=%s, peer=%d%s\n",
                  cleanSubVer, pfrom->nVersion,
                  pfrom->nStartingHeight, addrMe.ToString(), pfrom->id,
                  remoteAddr);

        int64_t nTimeOffset = nTime - GetTime();
        pfrom->nTimeOffset = nTimeOffset;
        AddTimeData(pfrom->addr, nTimeOffset);

        // Feeler connections exist only to verify if address is online.
        if (pfrom->fFeeler) {
            assert(pfrom->fInbound == false);
            pfrom->fDisconnect = true;
        }
        return true;
    }


    else if (pfrom->nVersion == 0)
    {
        // Must have a version message before anything else
        LOCK(cs_main);
        Misbehaving(pfrom->GetId(), 1);
        return false;
    }

    // At this point, the outgoing message serialization version can't change.
    const CNetMsgMaker msgMaker(pfrom->GetSendVersion());

    if (strCommand == NetMsgType::VERACK)
    {
        pfrom->SetRecvVersion(std::min(pfrom->nVersion.load(), PROTOCOL_VERSION));

        if (!pfrom->fInbound) {
            // Mark this node as currently connected, so we update its timestamp later.
            LOCK(cs_main);
            State(pfrom->GetId())->fCurrentlyConnected = true;
        }

        if (pfrom->nVersion >= LLMQS_PROTO_VERSION) {
            CMNAuth::PushMNAUTH(pfrom, connman);
        }

        if (pfrom->nVersion >= SENDHEADERS_VERSION) {
            // Tell our peer we prefer to receive headers rather than inv's
            // We send this to non-NODE NETWORK peers as well, because even
            // non-NODE NETWORK peers can announce blocks (such as pruning
            // nodes)
            connman.PushMessage(pfrom, msgMaker.Make(NetMsgType::SENDHEADERS));
        }

        if (pfrom->nVersion >= SHORT_IDS_BLOCKS_VERSION) {
            // Tell our peer we are willing to provide version-1 cmpctblocks
            // However, we do not request new block announcements using
            // cmpctblock messages.
            // We send this to non-NODE NETWORK peers as well, because
            // they may wish to request compact blocks from us
            bool fAnnounceUsingCMPCTBLOCK = false;
            uint64_t nCMPCTBLOCKVersion = 1;
            connman.PushMessage(pfrom, msgMaker.Make(NetMsgType::SENDCMPCT, fAnnounceUsingCMPCTBLOCK, nCMPCTBLOCKVersion));
        }

        if (pfrom->nVersion >= SENDDSQUEUE_PROTO_VERSION) {
            // Tell our peer that he should send us PrivateSend queue messages
            connman.PushMessage(pfrom, msgMaker.Make(NetMsgType::SENDDSQUEUE, true));
        } else {
            // older nodes do not support SENDDSQUEUE and expect us to always send PrivateSend queue messages
            // TODO we can remove this compatibility code in 0.15.0
            pfrom->fSendDSQueue = true;
        }

        if (pfrom->nVersion >= LLMQS_PROTO_VERSION) {
            // Tell our peer that we're interested in plain LLMQ recovered signatures.
            // Otherwise the peer would only announce/send messages resulting from QRECSIG,
            // e.g. InstantSend locks or ChainLocks. SPV nodes should not send this message
            // as they are usually only interested in the higher level messages
            connman.PushMessage(pfrom, msgMaker.Make(NetMsgType::QSENDRECSIGS, true));
        }

        if (GetBoolArg("-watchquorums", llmq::DEFAULT_WATCH_QUORUMS)) {
            connman.PushMessage(pfrom, msgMaker.Make(NetMsgType::QWATCH));
        }

        pfrom->fSuccessfullyConnected = true;
    }

    else if (!pfrom->fSuccessfullyConnected)
    {
        // Must have a verack message before anything else
        LOCK(cs_main);
        Misbehaving(pfrom->GetId(), 1);
        return false;
    }

    else if (strCommand == NetMsgType::ADDR)
    {
        std::vector<CAddress> vAddr;
        vRecv >> vAddr;

        // Don't want addr from older versions unless seeding
        if (pfrom->nVersion < CADDR_TIME_VERSION && connman.GetAddressCount() > 1000)
            return true;
        if (vAddr.size() > 1000)
        {
            LOCK(cs_main);
            Misbehaving(pfrom->GetId(), 20);
            return error("message addr size() = %u", vAddr.size());
        }

        // Store the new addresses
        std::vector<CAddress> vAddrOk;
        int64_t nNow = GetAdjustedTime();
        int64_t nSince = nNow - 10 * 60;
        BOOST_FOREACH(CAddress& addr, vAddr)
        {
            if (interruptMsgProc)
                return true;

            if ((addr.nServices & REQUIRED_SERVICES) != REQUIRED_SERVICES)
                continue;

            if (addr.nTime <= 100000000 || addr.nTime > nNow + 10 * 60)
                addr.nTime = nNow - 5 * 24 * 60 * 60;
            pfrom->AddAddressKnown(addr);
            bool fReachable = IsReachable(addr);
            if (addr.nTime > nSince && !pfrom->fGetAddr && vAddr.size() <= 10 && addr.IsRoutable())
            {
                RelayAddress(addr, fReachable, connman);
            }
            // Do not store addresses outside our network
            if (fReachable)
                vAddrOk.push_back(addr);
        }
        connman.AddNewAddresses(vAddrOk, pfrom->addr, 2 * 60 * 60);
        if (vAddr.size() < 1000)
            pfrom->fGetAddr = false;
        if (pfrom->fOneShot)
            pfrom->fDisconnect = true;
    }

    else if (strCommand == NetMsgType::SENDHEADERS)
    {
        LOCK(cs_main);
        State(pfrom->GetId())->fPreferHeaders = true;
    }


    else if (strCommand == NetMsgType::SENDCMPCT)
    {
        bool fAnnounceUsingCMPCTBLOCK = false;
        uint64_t nCMPCTBLOCKVersion = 1;
        vRecv >> fAnnounceUsingCMPCTBLOCK >> nCMPCTBLOCKVersion;
        if (nCMPCTBLOCKVersion == 1) {
            LOCK(cs_main);
            State(pfrom->GetId())->fProvidesHeaderAndIDs = true;
            State(pfrom->GetId())->fPreferHeaderAndIDs = fAnnounceUsingCMPCTBLOCK;
            State(pfrom->GetId())->fSupportsDesiredCmpctVersion = true;
        }
    }


    else if (strCommand == NetMsgType::SENDDSQUEUE)
    {
        bool b;
        vRecv >> b;
        pfrom->fSendDSQueue = b;
    }


    else if (strCommand == NetMsgType::QSENDRECSIGS) {
        bool b;
        vRecv >> b;
        pfrom->fSendRecSigs = b;
    }


    else if (strCommand == NetMsgType::INV)
    {
        std::vector<CInv> vInv;
        vRecv >> vInv;
        if (vInv.size() > MAX_INV_SZ)
        {
            LOCK(cs_main);
            Misbehaving(pfrom->GetId(), 20);
            return error("message inv size() = %u", vInv.size());
        }

        bool fBlocksOnly = !fRelayTxes;

        // Allow whitelisted peers to send data other than blocks in blocks only mode if whitelistrelay is true
        if (pfrom->fWhitelisted && GetBoolArg("-whitelistrelay", DEFAULT_WHITELISTRELAY))
            fBlocksOnly = false;

        LOCK(cs_main);

        for (unsigned int nInv = 0; nInv < vInv.size(); nInv++)
        {
            const CInv &inv = vInv[nInv];

            if(!inv.IsKnownType()) {
                LogPrint("net", "got inv of unknown type %d: %s peer=%d\n", inv.type, inv.hash.ToString(), pfrom->id);
                continue;
            }

            if (interruptMsgProc)
                return true;

            bool fAlreadyHave = AlreadyHave(inv);
            LogPrint("net", "got inv: %s  %s peer=%d\n", inv.ToString(), fAlreadyHave ? "have" : "new", pfrom->id);

            if (inv.type == MSG_BLOCK) {
                UpdateBlockAvailability(pfrom->GetId(), inv.hash);

                if (fAlreadyHave || fImporting || fReindex || mapBlocksInFlight.count(inv.hash)) {
                    continue;
                }

                CNodeState *state = State(pfrom->id);
                if (!state) {
                    continue;
                }

                // Download if this is a nice peer, or we have no nice peers and this one might do.
                bool fFetch = state->fPreferredDownload || (nPreferredDownload == 0 && !pfrom->fOneShot);
                // Only actively request headers from a single peer, unless we're close to end of initial download.
                if ((nSyncStarted == 0 && fFetch) || pindexBestHeader->GetBlockTime() > GetAdjustedTime() - nMaxTipAge) {
                    // Make sure to mark this peer as the one we are currently syncing with etc.
                    state->fSyncStarted = true;
                    state->nHeadersSyncTimeout = GetTimeMicros() + HEADERS_DOWNLOAD_TIMEOUT_BASE + HEADERS_DOWNLOAD_TIMEOUT_PER_HEADER * (GetAdjustedTime() - pindexBestHeader->GetBlockTime())/(chainparams.GetConsensus().nPowTargetSpacing);
                    nSyncStarted++;
                    // We used to request the full block here, but since headers-announcements are now the
                    // primary method of announcement on the network, and since, in the case that a node
                    // fell back to inv we probably have a reorg which we should get the headers for first,
                    // we now only provide a getheaders response here. When we receive the headers, we will
                    // then ask for the blocks we need.
                    connman.PushMessage(pfrom, msgMaker.Make(NetMsgType::GETHEADERS, chainActive.GetLocator(pindexBestHeader), inv.hash));
                    LogPrint("net", "getheaders (%d) %s to peer=%d\n", pindexBestHeader->nHeight, inv.hash.ToString(), pfrom->id);
                }
            }
            else
            {
                static std::set<int> allowWhileInIBDObjs = {
                        MSG_SPORK
                };

                pfrom->AddInventoryKnown(inv);
                if (fBlocksOnly) {
                    LogPrint("net", "transaction (%s) inv sent in violation of protocol peer=%d\n", inv.hash.ToString(),
                             pfrom->id);
                } else if (!fAlreadyHave) {
                    bool allowWhileInIBD = allowWhileInIBDObjs.count(inv.type);
                    if (allowWhileInIBD || (!fImporting && !fReindex && !IsInitialBlockDownload())) {
                        int64_t doubleRequestDelay = 2 * 60 * 1000000;
                        // some messages need to be re-requested faster when the first announcing peer did not answer to GETDATA
                        switch (inv.type) {
                            case MSG_QUORUM_RECOVERED_SIG:
                                doubleRequestDelay = 15 * 1000000;
                                break;
                            case MSG_CLSIG:
                                doubleRequestDelay = 5 * 1000000;
                                break;
                            case MSG_ISLOCK:
                                doubleRequestDelay = 10 * 1000000;
                                break;
                        }
                        pfrom->AskFor(inv, doubleRequestDelay);
                    }
                }
            }

            // Track requests for our stuff
            GetMainSignals().Inventory(inv.hash);
        }
    }


    else if (strCommand == NetMsgType::GETDATA)
    {
        std::vector<CInv> vInv;
        vRecv >> vInv;
        if (vInv.size() > MAX_INV_SZ)
        {
            LOCK(cs_main);
            Misbehaving(pfrom->GetId(), 20);
            return error("message getdata size() = %u", vInv.size());
        }

        if (fDebug || (vInv.size() != 1))
            LogPrint("net", "received getdata (%u invsz) peer=%d\n", vInv.size(), pfrom->id);

        if ((fDebug && vInv.size() > 0) || (vInv.size() == 1))
            LogPrint("net", "received getdata for: %s peer=%d\n", vInv[0].ToString(), pfrom->id);

        pfrom->vRecvGetData.insert(pfrom->vRecvGetData.end(), vInv.begin(), vInv.end());
        ProcessGetData(pfrom, chainparams.GetConsensus(), connman, interruptMsgProc);
    }


    else if (strCommand == NetMsgType::GETBLOCKS)
    {
        CBlockLocator locator;
        uint256 hashStop;
        vRecv >> locator >> hashStop;

        // We might have announced the currently-being-connected tip using a
        // compact block, which resulted in the peer sending a getblocks
        // request, which we would otherwise respond to without the new block.
        // To avoid this situation we simply verify that we are on our best
        // known chain now. This is super overkill, but we handle it better
        // for getheaders requests, and there are no known nodes which support
        // compact blocks but still use getblocks to request blocks.
        {
            std::shared_ptr<const CBlock> a_recent_block;
            {
                LOCK(cs_most_recent_block);
                a_recent_block = most_recent_block;
            }
            CValidationState dummy;
            ActivateBestChain(dummy, Params(), a_recent_block);
        }

        LOCK(cs_main);

        // Find the last block the caller has in the main chain
        const CBlockIndex* pindex = FindForkInGlobalIndex(chainActive, locator);

        // Send the rest of the chain
        if (pindex)
            pindex = chainActive.Next(pindex);
        int nLimit = 500;
        LogPrint("net", "getblocks %d to %s limit %d from peer=%d\n", (pindex ? pindex->nHeight : -1), hashStop.IsNull() ? "end" : hashStop.ToString(), nLimit, pfrom->id);
        for (; pindex; pindex = chainActive.Next(pindex))
        {
            if (pindex->GetBlockHash() == hashStop)
            {
                LogPrint("net", "  getblocks stopping at %d %s\n", pindex->nHeight, pindex->GetBlockHash().ToString());
                break;
            }
            // If pruning, don't inv blocks unless we have on disk and are likely to still have
            // for some reasonable time window (1 hour) that block relay might require.
            const int nPrunedBlocksLikelyToHave = MIN_BLOCKS_TO_KEEP - 3600 / chainparams.GetConsensus().nPowTargetSpacing;
            if (fPruneMode && (!(pindex->nStatus & BLOCK_HAVE_DATA) || pindex->nHeight <= chainActive.Tip()->nHeight - nPrunedBlocksLikelyToHave))
            {
                LogPrint("net", " getblocks stopping, pruned or too old block at %d %s\n", pindex->nHeight, pindex->GetBlockHash().ToString());
                break;
            }
            pfrom->PushInventory(CInv(MSG_BLOCK, pindex->GetBlockHash()));
            if (--nLimit <= 0)
            {
                // When this block is requested, we'll send an inv that'll
                // trigger the peer to getblocks the next batch of inventory.
                LogPrint("net", "  getblocks stopping at limit %d %s\n", pindex->nHeight, pindex->GetBlockHash().ToString());
                pfrom->hashContinue = pindex->GetBlockHash();
                break;
            }
        }
    }


    else if (strCommand == NetMsgType::GETBLOCKTXN)
    {
        BlockTransactionsRequest req;
        vRecv >> req;

        std::shared_ptr<const CBlock> recent_block;
        {
            LOCK(cs_most_recent_block);
            if (most_recent_block_hash == req.blockhash)
                recent_block = most_recent_block;
            // Unlock cs_most_recent_block to avoid cs_main lock inversion
        }
        if (recent_block) {
            SendBlockTransactions(*recent_block, req, pfrom, connman);
            return true;
        }

        LOCK(cs_main);

        BlockMap::iterator it = mapBlockIndex.find(req.blockhash);
        if (it == mapBlockIndex.end() || !(it->second->nStatus & BLOCK_HAVE_DATA)) {
            LogPrintf("Peer %d sent us a getblocktxn for a block we don't have", pfrom->id);
            return true;
        }

        if (it->second->nHeight < chainActive.Height() - MAX_BLOCKTXN_DEPTH) {
            // If an older block is requested (should never happen in practice,
            // but can happen in tests) send a block response instead of a
            // blocktxn response. Sending a full block response instead of a
            // small blocktxn response is preferable in the case where a peer
            // might maliciously send lots of getblocktxn requests to trigger
            // expensive disk reads, because it will require the peer to
            // actually receive all the data read from disk over the network.
            LogPrint("net", "Peer %d sent us a getblocktxn for a block > %i deep", pfrom->id, MAX_BLOCKTXN_DEPTH);
            CInv inv;
            inv.type = MSG_BLOCK;
            inv.hash = req.blockhash;
            pfrom->vRecvGetData.push_back(inv);
            // The message processing loop will go around again (without pausing) and we'll respond then (without cs_main)
            return true;
        }

        CBlock block;
        bool ret = ReadBlockFromDisk(block, it->second, chainparams.GetConsensus());
        assert(ret);

        SendBlockTransactions(block, req, pfrom, connman);
    }


    else if (strCommand == NetMsgType::GETHEADERS)
    {
        CBlockLocator locator;
        uint256 hashStop;
        vRecv >> locator >> hashStop;

        LOCK(cs_main);
        if (IsInitialBlockDownload() && !pfrom->fWhitelisted) {
            LogPrint("net", "Ignoring getheaders from peer=%d because node is in initial block download\n", pfrom->id);
            return true;
        }

        CNodeState *nodestate = State(pfrom->GetId());
        const CBlockIndex* pindex = NULL;
        if (locator.IsNull())
        {
            // If locator is null, return the hashStop block
            BlockMap::iterator mi = mapBlockIndex.find(hashStop);
            if (mi == mapBlockIndex.end())
                return true;
            pindex = (*mi).second;

            if (!BlockRequestAllowed(pindex, chainparams.GetConsensus())) {
                LogPrintf("%s: ignoring request from peer=%i for old block header that isn't in the main chain\n", __func__, pfrom->GetId());
                return true;
            }
        }
        else
        {
            // Find the last block the caller has in the main chain
            pindex = FindForkInGlobalIndex(chainActive, locator);
            if (pindex)
                pindex = chainActive.Next(pindex);
        }

        // we must use CBlocks, as CBlockHeaders won't include the 0x00 nTx count at the end
        std::vector<CBlock> vHeaders;
        int nLimit = MAX_HEADERS_RESULTS;
        LogPrint("net", "getheaders %d to %s from peer=%d\n", (pindex ? pindex->nHeight : -1), hashStop.IsNull() ? "end" : hashStop.ToString(), pfrom->id);
        for (; pindex; pindex = chainActive.Next(pindex))
        {
            vHeaders.push_back(pindex->GetBlockHeader());
            if (--nLimit <= 0 || pindex->GetBlockHash() == hashStop)
                break;
        }
        // pindex can be NULL either if we sent chainActive.Tip() OR
        // if our peer has chainActive.Tip() (and thus we are sending an empty
        // headers message). In both cases it's safe to update
        // pindexBestHeaderSent to be our tip.
        //
        // It is important that we simply reset the BestHeaderSent value here,
        // and not max(BestHeaderSent, newHeaderSent). We might have announced
        // the currently-being-connected tip using a compact block, which
        // resulted in the peer sending a headers request, which we respond to
        // without the new block. By resetting the BestHeaderSent, we ensure we
        // will re-announce the new block via headers (or compact blocks again)
        // in the SendMessages logic.
        nodestate->pindexBestHeaderSent = pindex ? pindex : chainActive.Tip();
        connman.PushMessage(pfrom, msgMaker.Make(NetMsgType::HEADERS, vHeaders));
    }


    else if (strCommand == NetMsgType::TX || strCommand == NetMsgType::DSTX || strCommand == NetMsgType::TXLOCKREQUEST)
    {
        // Stop processing the transaction early if
        // We are in blocks only mode and peer is either not whitelisted or whitelistrelay is off
        if (!fRelayTxes && (!pfrom->fWhitelisted || !GetBoolArg("-whitelistrelay", DEFAULT_WHITELISTRELAY)))
        {
            LogPrint("net", "transaction sent in violation of protocol peer=%d\n", pfrom->id);
            return true;
        }

        std::deque<COutPoint> vWorkQueue;
        std::vector<uint256> vEraseQueue;
        CTransactionRef ptx;
        CTxLockRequest txLockRequest;
        CPrivateSendBroadcastTx dstx;
        int nInvType = MSG_TX;
        bool fCanAutoLock = false;

        // Read data and assign inv type
        if(strCommand == NetMsgType::TX) {
            vRecv >> ptx;
            txLockRequest = CTxLockRequest(ptx);
            fCanAutoLock = llmq::IsOldInstantSendEnabled() && CInstantSend::CanAutoLock() && txLockRequest.IsSimple();
        } else if(strCommand == NetMsgType::TXLOCKREQUEST) {
            vRecv >> txLockRequest;
            ptx = txLockRequest.tx;
            nInvType = MSG_TXLOCK_REQUEST;
            if (llmq::IsNewInstantSendEnabled()) {
                // the new system does not require explicit lock requests
                // changing the inv type to MSG_TX also results in re-broadcasting the TX as normal TX
                nInvType = MSG_TX;
            }
        } else if (strCommand == NetMsgType::DSTX) {
            vRecv >> dstx;
            ptx = dstx.tx;
            nInvType = MSG_DSTX;
        }
        const CTransaction& tx = *ptx;

        CInv inv(nInvType, tx.GetHash());
        pfrom->AddInventoryKnown(inv);
        {
            LOCK(cs_main);
            connman.RemoveAskFor(inv.hash);
        }

        // Process custom logic, no matter if tx will be accepted to mempool later or not
        if (nInvType == MSG_TXLOCK_REQUEST || fCanAutoLock) {
            if(!instantsend.ProcessTxLockRequest(txLockRequest, connman)) {
                LogPrint("instantsend", "TXLOCKREQUEST -- failed %s\n", txLockRequest.GetHash().ToString());
                // Should not really happen for "fCanAutoLock == true" but just in case:
                if (!fCanAutoLock) {
                    // Fail only for "true" IS here
                    return false;
                }
                // Fallback for normal txes to process as usual
                fCanAutoLock = false;
            }
        } else if (nInvType == MSG_DSTX) {
            uint256 hashTx = tx.GetHash();
            if(CPrivateSend::GetDSTX(hashTx)) {
                LogPrint("privatesend", "DSTX -- Already have %s, skipping...\n", hashTx.ToString());
                return true; // not an error
            }

            auto dmn = deterministicMNManager->GetListAtChainTip().GetMNByCollateral(dstx.masternodeOutpoint);
            if(!dmn) {
                LogPrint("privatesend", "DSTX -- Can't find masternode %s to verify %s\n", dstx.masternodeOutpoint.ToStringShort(), hashTx.ToString());
                return false;
            }

            if (!mmetaman.GetMetaInfo(dmn->proTxHash)->IsValidForMixingTxes()) {
                LogPrint("privatesend", "DSTX -- Masternode %s is sending too many transactions %s\n", dstx.masternodeOutpoint.ToStringShort(), hashTx.ToString());
                return true;
                // TODO: Not an error? Could it be that someone is relaying old DSTXes
                // we have no idea about (e.g we were offline)? How to handle them?
            }

            if (!dstx.CheckSignature(dmn->pdmnState->pubKeyOperator.Get())) {
                LogPrint("privatesend", "DSTX -- CheckSignature() failed for %s\n", hashTx.ToString());
                return false;
            }

            LogPrintf("DSTX -- Got Masternode transaction %s\n", hashTx.ToString());
            mempool.PrioritiseTransaction(hashTx, 0.1*COIN);
            mmetaman.DisallowMixing(dmn->proTxHash);
        }

        LOCK2(cs_main, g_cs_orphans);

        bool fMissingInputs = false;
        CValidationState state;

        if (!AlreadyHave(inv) && AcceptToMemoryPool(mempool, state, ptx, true, &fMissingInputs)) {
            // Process custom txes, this changes AlreadyHave to "true"
            if (nInvType == MSG_DSTX) {
                LogPrintf("DSTX -- Masternode transaction accepted, txid=%s, peer=%d\n",
                        tx.GetHash().ToString(), pfrom->id);
                CPrivateSend::AddDSTX(dstx);
            } else if (nInvType == MSG_TXLOCK_REQUEST || fCanAutoLock) {
                LogPrintf("TXLOCKREQUEST -- Transaction Lock Request accepted, txid=%s, peer=%d\n",
                        tx.GetHash().ToString(), pfrom->id);
                instantsend.AcceptLockRequest(txLockRequest);
                instantsend.Vote(tx.GetHash(), connman);
            }

            mempool.check(pcoinsTip);
            connman.RelayTransaction(tx);
            for (unsigned int i = 0; i < tx.vout.size(); i++) {
                vWorkQueue.emplace_back(inv.hash, i);
            }

            pfrom->nLastTXTime = GetTime();

            LogPrint("mempool", "AcceptToMemoryPool: peer=%d: accepted %s (poolsz %u txn, %u kB)\n",
                pfrom->id,
                tx.GetHash().ToString(),
                mempool.size(), mempool.DynamicMemoryUsage() / 1000);

            // Recursively process any orphan transactions that depended on this one
            std::set<NodeId> setMisbehaving;
            while (!vWorkQueue.empty()) {
                auto itByPrev = mapOrphanTransactionsByPrev.find(vWorkQueue.front());
                vWorkQueue.pop_front();
                if (itByPrev == mapOrphanTransactionsByPrev.end())
                    continue;
                for (auto mi = itByPrev->second.begin();
                     mi != itByPrev->second.end();
                     ++mi)
                {
                    const CTransactionRef& porphanTx = (*mi)->second.tx;
                    const CTransaction& orphanTx = *porphanTx;
                    const uint256& orphanHash = orphanTx.GetHash();
                    NodeId fromPeer = (*mi)->second.fromPeer;
                    bool fMissingInputs2 = false;
                    // Use a dummy CValidationState so someone can't setup nodes to counter-DoS based on orphan
                    // resolution (that is, feeding people an invalid transaction based on LegitTxX in order to get
                    // anyone relaying LegitTxX banned)
                    CValidationState stateDummy;


                    if (setMisbehaving.count(fromPeer))
                        continue;
                    if (AcceptToMemoryPool(mempool, stateDummy, porphanTx, true, &fMissingInputs2)) {
                        LogPrint("mempool", "   accepted orphan tx %s\n", orphanHash.ToString());
                        connman.RelayTransaction(orphanTx);
                        for (unsigned int i = 0; i < orphanTx.vout.size(); i++) {
                            vWorkQueue.emplace_back(orphanHash, i);
                        }
                        vEraseQueue.push_back(orphanHash);
                    }
                    else if (!fMissingInputs2)
                    {
                        int nDos = 0;
                        if (stateDummy.IsInvalid(nDos) && nDos > 0)
                        {
                            // Punish peer that gave us an invalid orphan tx
                            Misbehaving(fromPeer, nDos);
                            setMisbehaving.insert(fromPeer);
                            LogPrint("mempool", "   invalid orphan tx %s\n", orphanHash.ToString());
                        }
                        // Has inputs but not accepted to mempool
                        // Probably non-standard or insufficient fee
                        LogPrint("mempool", "   removed orphan tx %s\n", orphanHash.ToString());
                        vEraseQueue.push_back(orphanHash);
                        if (!stateDummy.CorruptionPossible()) {
                            assert(recentRejects);
                            recentRejects->insert(orphanHash);
                        }
                    }
                    mempool.check(pcoinsTip);
                }
            }

            BOOST_FOREACH(uint256 hash, vEraseQueue)
                EraseOrphanTx(hash);
        }
        else if (fMissingInputs)
        {
            bool fRejectedParents = false; // It may be the case that the orphans parents have all been rejected
            BOOST_FOREACH(const CTxIn& txin, tx.vin) {
                if (recentRejects->contains(txin.prevout.hash)) {
                    fRejectedParents = true;
                    break;
                }
            }
            if (!fRejectedParents) {
                BOOST_FOREACH(const CTxIn& txin, tx.vin) {
                    CInv _inv(MSG_TX, txin.prevout.hash);
                    pfrom->AddInventoryKnown(_inv);
                    if (!AlreadyHave(_inv)) pfrom->AskFor(_inv);
                }
                AddOrphanTx(ptx, pfrom->GetId());

                // DoS prevention: do not allow mapOrphanTransactions to grow unbounded
                unsigned int nMaxOrphanTxSize = (unsigned int)std::max((int64_t)0, GetArg("-maxorphantxsize", DEFAULT_MAX_ORPHAN_TRANSACTIONS_SIZE)) * 1000000;
                unsigned int nEvicted = LimitOrphanTxSize(nMaxOrphanTxSize);
                if (nEvicted > 0)
                    LogPrint("mempool", "mapOrphan overflow, removed %u tx\n", nEvicted);
            } else {
                LogPrint("mempool", "not keeping orphan with rejected parents %s\n",tx.GetHash().ToString());
                // We will continue to reject this tx since it has rejected
                // parents so avoid re-requesting it from other peers.
                recentRejects->insert(tx.GetHash());
            }
        } else {
            if (!state.CorruptionPossible()) {
                assert(recentRejects);
                recentRejects->insert(tx.GetHash());
                if (RecursiveDynamicUsage(*ptx) < 100000) {
                    AddToCompactExtraTransactions(ptx);
                }
            }

            if (nInvType == MSG_TXLOCK_REQUEST && !AlreadyHave(inv)) {
                // i.e. AcceptToMemoryPool failed, probably because it's conflicting
                // with existing normal tx or tx lock for another tx. For the same tx lock
                // AlreadyHave would have return "true" already.

                // It's the first time we failed for this tx lock request,
                // this should switch AlreadyHave to "true".
                instantsend.RejectLockRequest(txLockRequest);
                // this lets other nodes to create lock request candidate i.e.
                // this allows multiple conflicting lock requests to compete for votes
                connman.RelayTransaction(tx);
            }

            if (pfrom->fWhitelisted && GetBoolArg("-whitelistforcerelay", DEFAULT_WHITELISTFORCERELAY)) {
                // Always relay transactions received from whitelisted peers, even
                // if they were already in the mempool or rejected from it due
                // to policy, allowing the node to function as a gateway for
                // nodes hidden behind it.
                //
                // Never relay transactions that we would assign a non-zero DoS
                // score for, as we expect peers to do the same with us in that
                // case.
                int nDoS = 0;
                if (!state.IsInvalid(nDoS) || nDoS == 0) {
                    LogPrintf("Force relaying tx %s from whitelisted peer=%d\n", tx.GetHash().ToString(), pfrom->id);
                    connman.RelayTransaction(tx);
                } else {
                    LogPrintf("Not relaying invalid transaction %s from whitelisted peer=%d (%s)\n", tx.GetHash().ToString(), pfrom->id, FormatStateMessage(state));
                }
            }
        }

        int nDoS = 0;
        if (state.IsInvalid(nDoS))
        {
            LogPrint("mempoolrej", "%s from peer=%d was not accepted: %s\n", tx.GetHash().ToString(),
                pfrom->id,
                FormatStateMessage(state));
            if (state.GetRejectCode() < REJECT_INTERNAL) // Never send AcceptToMemoryPool's internal codes over P2P
                connman.PushMessage(pfrom, msgMaker.Make(NetMsgType::REJECT, strCommand, (unsigned char)state.GetRejectCode(),
                                   state.GetRejectReason().substr(0, MAX_REJECT_MESSAGE_LENGTH), inv.hash));
            if (nDoS > 0) {
                Misbehaving(pfrom->GetId(), nDoS);
            }
        }
    }

    else if (strCommand == NetMsgType::CMPCTBLOCK && !fImporting && !fReindex) // Ignore blocks received while importing
    {
        CBlockHeaderAndShortTxIDs cmpctblock;
        vRecv >> cmpctblock;

        {
        LOCK(cs_main);

        if (mapBlockIndex.find(cmpctblock.header.hashPrevBlock) == mapBlockIndex.end()) {
            // Doesn't connect (or is genesis), instead of DoSing in AcceptBlockHeader, request deeper headers
            if (!IsInitialBlockDownload())
                connman.PushMessage(pfrom, msgMaker.Make(NetMsgType::GETHEADERS, chainActive.GetLocator(pindexBestHeader), uint256()));
            return true;
        }
        }

        const CBlockIndex *pindex = NULL;
        CValidationState state;
        if (!ProcessNewBlockHeaders({cmpctblock.header}, state, chainparams, &pindex)) {
            int nDoS;
            if (state.IsInvalid(nDoS)) {
                if (nDoS > 0) {
                    LOCK(cs_main);
                    Misbehaving(pfrom->GetId(), nDoS);
                }
                LogPrintf("Peer %d sent us invalid header via cmpctblock\n", pfrom->id);
                return true;
            }
        }

        // When we succeed in decoding a block's txids from a cmpctblock
        // message we typically jump to the BLOCKTXN handling code, with a
        // dummy (empty) BLOCKTXN message, to re-use the logic there in
        // completing processing of the putative block (without cs_main).
        bool fProcessBLOCKTXN = false;
        CDataStream blockTxnMsg(SER_NETWORK, PROTOCOL_VERSION);

        // If we end up treating this as a plain headers message, call that as well
        // without cs_main.
        bool fRevertToHeaderProcessing = false;
        CDataStream vHeadersMsg(SER_NETWORK, PROTOCOL_VERSION);

        // Keep a CBlock for "optimistic" compactblock reconstructions (see
        // below)
        std::shared_ptr<CBlock> pblock = std::make_shared<CBlock>();
        bool fBlockReconstructed = false;

        {
        LOCK2(cs_main, g_cs_orphans);
        // If AcceptBlockHeader returned true, it set pindex
        assert(pindex);
        UpdateBlockAvailability(pfrom->GetId(), pindex->GetBlockHash());

        std::map<uint256, std::pair<NodeId, std::list<QueuedBlock>::iterator> >::iterator blockInFlightIt = mapBlocksInFlight.find(pindex->GetBlockHash());
        bool fAlreadyInFlight = blockInFlightIt != mapBlocksInFlight.end();

        if (pindex->nStatus & BLOCK_HAVE_DATA) // Nothing to do here
            return true;

        if (pindex->nChainWork <= chainActive.Tip()->nChainWork || // We know something better
                pindex->nTx != 0) { // We had this block at some point, but pruned it
            if (fAlreadyInFlight) {
                // We requested this block for some reason, but our mempool will probably be useless
                // so we just grab the block via normal getdata
                std::vector<CInv> vInv(1);
                vInv[0] = CInv(MSG_BLOCK, cmpctblock.header.GetHash());
                connman.PushMessage(pfrom, msgMaker.Make(NetMsgType::GETDATA, vInv));
            }
            return true;
        }

        // If we're not close to tip yet, give up and let parallel block fetch work its magic
        if (!fAlreadyInFlight && !CanDirectFetch(chainparams.GetConsensus()))
            return true;

        CNodeState *nodestate = State(pfrom->GetId());

        // We want to be a bit conservative just to be extra careful about DoS
        // possibilities in compact block processing...
        if (pindex->nHeight <= chainActive.Height() + 2) {
            if ((!fAlreadyInFlight && nodestate->nBlocksInFlight < MAX_BLOCKS_IN_TRANSIT_PER_PEER) ||
                 (fAlreadyInFlight && blockInFlightIt->second.first == pfrom->GetId())) {
                std::list<QueuedBlock>::iterator *queuedBlockIt = NULL;
                if (!MarkBlockAsInFlight(pfrom->GetId(), pindex->GetBlockHash(), chainparams.GetConsensus(), pindex, &queuedBlockIt)) {
                    if (!(*queuedBlockIt)->partialBlock)
                        (*queuedBlockIt)->partialBlock.reset(new PartiallyDownloadedBlock(&mempool));
                    else {
                        // The block was already in flight using compact blocks from the same peer
                        LogPrint("net", "Peer sent us compact block we were already syncing!\n");
                        return true;
                    }
                }

                PartiallyDownloadedBlock& partialBlock = *(*queuedBlockIt)->partialBlock;
                ReadStatus status = partialBlock.InitData(cmpctblock, vExtraTxnForCompact);
                if (status == READ_STATUS_INVALID) {
                    MarkBlockAsReceived(pindex->GetBlockHash()); // Reset in-flight state in case of whitelist
                    Misbehaving(pfrom->GetId(), 100);
                    LogPrintf("Peer %d sent us invalid compact block\n", pfrom->id);
                    return true;
                } else if (status == READ_STATUS_FAILED) {
                    // Duplicate txindexes, the block is now in-flight, so just request it
                    std::vector<CInv> vInv(1);
                    vInv[0] = CInv(MSG_BLOCK, cmpctblock.header.GetHash());
                    connman.PushMessage(pfrom, msgMaker.Make(NetMsgType::GETDATA, vInv));
                    return true;
                }

                BlockTransactionsRequest req;
                for (size_t i = 0; i < cmpctblock.BlockTxCount(); i++) {
                    if (!partialBlock.IsTxAvailable(i))
                        req.indexes.push_back(i);
                }
                if (req.indexes.empty()) {
                    // Dirty hack to jump to BLOCKTXN code (TODO: move message handling into their own functions)
                    BlockTransactions txn;
                    txn.blockhash = cmpctblock.header.GetHash();
                    blockTxnMsg << txn;
                    fProcessBLOCKTXN = true;
                } else {
                    req.blockhash = pindex->GetBlockHash();
                    connman.PushMessage(pfrom, msgMaker.Make(NetMsgType::GETBLOCKTXN, req));
                }
            } else {
                // This block is either already in flight from a different
                // peer, or this peer has too many blocks outstanding to
                // download from.
                // Optimistically try to reconstruct anyway since we might be
                // able to without any round trips.
                PartiallyDownloadedBlock tempBlock(&mempool);
                ReadStatus status = tempBlock.InitData(cmpctblock, vExtraTxnForCompact);
                if (status != READ_STATUS_OK) {
                    // TODO: don't ignore failures
                    return true;
                }
                std::vector<CTransactionRef> dummy;
                status = tempBlock.FillBlock(*pblock, dummy);
                if (status == READ_STATUS_OK) {
                    fBlockReconstructed = true;
                }
            }
        } else {
            if (fAlreadyInFlight) {
                // We requested this block, but its far into the future, so our
                // mempool will probably be useless - request the block normally
                std::vector<CInv> vInv(1);
                vInv[0] = CInv(MSG_BLOCK, cmpctblock.header.GetHash());
                connman.PushMessage(pfrom, msgMaker.Make(NetMsgType::GETDATA, vInv));
                return true;
            } else {
                // If this was an announce-cmpctblock, we want the same treatment as a header message
                // Dirty hack to process as if it were just a headers message (TODO: move message handling into their own functions)
                std::vector<CBlock> headers;
                headers.push_back(cmpctblock.header);
                vHeadersMsg << headers;
                fRevertToHeaderProcessing = true;
            }
        }
        } // cs_main

        if (fProcessBLOCKTXN)
            return ProcessMessage(pfrom, NetMsgType::BLOCKTXN, blockTxnMsg, nTimeReceived, chainparams, connman, interruptMsgProc);

        if (fRevertToHeaderProcessing)
            return ProcessMessage(pfrom, NetMsgType::HEADERS, vHeadersMsg, nTimeReceived, chainparams, connman, interruptMsgProc);

        if (fBlockReconstructed) {
            // If we got here, we were able to optimistically reconstruct a
            // block that is in flight from some other peer.
            {
                LOCK(cs_main);
                mapBlockSource.emplace(pblock->GetHash(), std::make_pair(pfrom->GetId(), false));
            }
            bool fNewBlock = false;
            ProcessNewBlock(chainparams, pblock, true, &fNewBlock);
            if (fNewBlock)
                pfrom->nLastBlockTime = GetTime();

            LOCK(cs_main); // hold cs_main for CBlockIndex::IsValid()
            if (pindex->IsValid(BLOCK_VALID_TRANSACTIONS)) {
                // Clear download state for this block, which is in
                // process from some other peer.  We do this after calling
                // ProcessNewBlock so that a malleated cmpctblock announcement
                // can't be used to interfere with block relay.
                MarkBlockAsReceived(pblock->GetHash());
            }
        }

    }

    else if (strCommand == NetMsgType::BLOCKTXN && !fImporting && !fReindex) // Ignore blocks received while importing
    {
        BlockTransactions resp;
        vRecv >> resp;

        std::shared_ptr<CBlock> pblock = std::make_shared<CBlock>();
        bool fBlockRead = false;
        {
            LOCK(cs_main);

            std::map<uint256, std::pair<NodeId, std::list<QueuedBlock>::iterator> >::iterator it = mapBlocksInFlight.find(resp.blockhash);
            if (it == mapBlocksInFlight.end() || !it->second.second->partialBlock ||
                    it->second.first != pfrom->GetId()) {
                LogPrint("net", "Peer %d sent us block transactions for block we weren't expecting\n", pfrom->id);
                return true;
            }

            PartiallyDownloadedBlock& partialBlock = *it->second.second->partialBlock;
            ReadStatus status = partialBlock.FillBlock(*pblock, resp.txn);
            if (status == READ_STATUS_INVALID) {
                MarkBlockAsReceived(resp.blockhash); // Reset in-flight state in case of whitelist
                Misbehaving(pfrom->GetId(), 100);
                LogPrintf("Peer %d sent us invalid compact block/non-matching block transactions\n", pfrom->id);
                return true;
            } else if (status == READ_STATUS_FAILED) {
                // Might have collided, fall back to getdata now :(
                std::vector<CInv> invs;
                invs.push_back(CInv(MSG_BLOCK, resp.blockhash));
                connman.PushMessage(pfrom, msgMaker.Make(NetMsgType::GETDATA, invs));
            } else {
                // Block is either okay, or possibly we received
                // READ_STATUS_CHECKBLOCK_FAILED.
                // Note that CheckBlock can only fail for one of a few reasons:
                // 1. bad-proof-of-work (impossible here, because we've already
                //    accepted the header)
                // 2. merkleroot doesn't match the transactions given (already
                //    caught in FillBlock with READ_STATUS_FAILED, so
                //    impossible here)
                // 3. the block is otherwise invalid (eg invalid coinbase,
                //    block is too big, too many legacy sigops, etc).
                // So if CheckBlock failed, #3 is the only possibility.
                // Under BIP 152, we don't DoS-ban unless proof of work is
                // invalid (we don't require all the stateless checks to have
                // been run).  This is handled below, so just treat this as
                // though the block was successfully read, and rely on the
                // handling in ProcessNewBlock to ensure the block index is
                // updated, reject messages go out, etc.
                MarkBlockAsReceived(resp.blockhash); // it is now an empty pointer
                fBlockRead = true;
                // mapBlockSource is only used for sending reject messages and DoS scores,
                // so the race between here and cs_main in ProcessNewBlock is fine.
                // BIP 152 permits peers to relay compact blocks after validating
                // the header only; we should not punish peers if the block turns
                // out to be invalid.
                mapBlockSource.emplace(resp.blockhash, std::make_pair(pfrom->GetId(), false));
            }
        } // Don't hold cs_main when we call into ProcessNewBlock
        if (fBlockRead) {
            bool fNewBlock = false;
            // Since we requested this block (it was in mapBlocksInFlight), force it to be processed,
            // even if it would not be a candidate for new tip (missing previous block, chain not long enough, etc)
            ProcessNewBlock(chainparams, pblock, true, &fNewBlock);
            if (fNewBlock)
                pfrom->nLastBlockTime = GetTime();
        }
    }


    else if (strCommand == NetMsgType::HEADERS && !fImporting && !fReindex) // Ignore headers received while importing
    {
        std::vector<CBlockHeader> headers;

        // Bypass the normal CBlock deserialization, as we don't want to risk deserializing 2000 full blocks.
        unsigned int nCount = ReadCompactSize(vRecv);
        if (nCount > MAX_HEADERS_RESULTS) {
            LOCK(cs_main);
            Misbehaving(pfrom->GetId(), 20);
            return error("headers message size = %u", nCount);
        }
        headers.resize(nCount);
        for (unsigned int n = 0; n < nCount; n++) {
            vRecv >> headers[n];
            ReadCompactSize(vRecv); // ignore tx count; assume it is 0.
        }

        if (nCount == 0) {
            // Nothing interesting. Stop asking this peers for more headers.
            return true;
        }

        const CBlockIndex *pindexLast = NULL;
        {
        LOCK(cs_main);
        CNodeState *nodestate = State(pfrom->GetId());

        // If this looks like it could be a block announcement (nCount <
        // MAX_BLOCKS_TO_ANNOUNCE), use special logic for handling headers that
        // don't connect:
        // - Send a getheaders message in response to try to connect the chain.
        // - The peer can send up to MAX_UNCONNECTING_HEADERS in a row that
        //   don't connect before giving DoS points
        // - Once a headers message is received that is valid and does connect,
        //   nUnconnectingHeaders gets reset back to 0.
        if (mapBlockIndex.find(headers[0].hashPrevBlock) == mapBlockIndex.end() && nCount < MAX_BLOCKS_TO_ANNOUNCE) {
            nodestate->nUnconnectingHeaders++;
            connman.PushMessage(pfrom, msgMaker.Make(NetMsgType::GETHEADERS, chainActive.GetLocator(pindexBestHeader), uint256()));
            LogPrint("net", "received header %s: missing prev block %s, sending getheaders (%d) to end (peer=%d, nUnconnectingHeaders=%d)\n",
                    headers[0].GetHash().ToString(),
                    headers[0].hashPrevBlock.ToString(),
                    pindexBestHeader->nHeight,
                    pfrom->id, nodestate->nUnconnectingHeaders);
            // Set hashLastUnknownBlock for this peer, so that if we
            // eventually get the headers - even from a different peer -
            // we can use this peer to download.
            UpdateBlockAvailability(pfrom->GetId(), headers.back().GetHash());

            if (nodestate->nUnconnectingHeaders % MAX_UNCONNECTING_HEADERS == 0) {
                Misbehaving(pfrom->GetId(), 20);
            }
            return true;
        }

        uint256 hashLastBlock;
        for (const CBlockHeader& header : headers) {
            if (!hashLastBlock.IsNull() && header.hashPrevBlock != hashLastBlock) {
                Misbehaving(pfrom->GetId(), 20);
                return error("non-continuous headers sequence");
            }
            hashLastBlock = header.GetHash();
        }
        }

        CValidationState state;
        if (!ProcessNewBlockHeaders(headers, state, chainparams, &pindexLast)) {
            int nDoS;
            if (state.IsInvalid(nDoS)) {
                if (nDoS > 0) {
                    LOCK(cs_main);
                    Misbehaving(pfrom->GetId(), nDoS);
                }
                return error("invalid header received");
            }
        }

        {
        LOCK(cs_main);
        CNodeState *nodestate = State(pfrom->GetId());
        if (nodestate->nUnconnectingHeaders > 0) {
            LogPrint("net", "peer=%d: resetting nUnconnectingHeaders (%d -> 0)\n", pfrom->id, nodestate->nUnconnectingHeaders);
        }
        nodestate->nUnconnectingHeaders = 0;

        assert(pindexLast);
        UpdateBlockAvailability(pfrom->GetId(), pindexLast->GetBlockHash());

        if (nCount == MAX_HEADERS_RESULTS) {
            // Headers message had its maximum size; the peer may have more headers.
            // TODO: optimize: if pindexLast is an ancestor of chainActive.Tip or pindexBestHeader, continue
            // from there instead.
            LogPrint("net", "more getheaders (%d) to end to peer=%d (startheight:%d)\n", pindexLast->nHeight, pfrom->id, pfrom->nStartingHeight);
            connman.PushMessage(pfrom, msgMaker.Make(NetMsgType::GETHEADERS, chainActive.GetLocator(pindexLast), uint256()));
        }

        bool fCanDirectFetch = CanDirectFetch(chainparams.GetConsensus());
        // If this set of headers is valid and ends in a block with at least as
        // much work as our tip, download as much as possible.
        if (fCanDirectFetch && pindexLast->IsValid(BLOCK_VALID_TREE) && chainActive.Tip()->nChainWork <= pindexLast->nChainWork) {
            std::vector<const CBlockIndex *> vToFetch;
            const CBlockIndex *pindexWalk = pindexLast;
            // Calculate all the blocks we'd need to switch to pindexLast, up to a limit.
            while (pindexWalk && !chainActive.Contains(pindexWalk) && vToFetch.size() <= MAX_BLOCKS_IN_TRANSIT_PER_PEER) {
                if (!(pindexWalk->nStatus & BLOCK_HAVE_DATA) &&
                        !mapBlocksInFlight.count(pindexWalk->GetBlockHash())) {
                    // We don't have this block, and it's not yet in flight.
                    vToFetch.push_back(pindexWalk);
                }
                pindexWalk = pindexWalk->pprev;
            }
            // If pindexWalk still isn't on our main chain, we're looking at a
            // very large reorg at a time we think we're close to caught up to
            // the main chain -- this shouldn't really happen.  Bail out on the
            // direct fetch and rely on parallel download instead.
            if (!chainActive.Contains(pindexWalk)) {
                LogPrint("net", "Large reorg, won't direct fetch to %s (%d)\n",
                        pindexLast->GetBlockHash().ToString(),
                        pindexLast->nHeight);
            } else {
                std::vector<CInv> vGetData;
                // Download as much as possible, from earliest to latest.
                BOOST_REVERSE_FOREACH(const CBlockIndex *pindex, vToFetch) {
                    if (nodestate->nBlocksInFlight >= MAX_BLOCKS_IN_TRANSIT_PER_PEER) {
                        // Can't download any more from this peer
                        break;
                    }
                    vGetData.push_back(CInv(MSG_BLOCK, pindex->GetBlockHash()));
                    MarkBlockAsInFlight(pfrom->GetId(), pindex->GetBlockHash(), chainparams.GetConsensus(), pindex);
                    LogPrint("net", "Requesting block %s from  peer=%d\n",
                            pindex->GetBlockHash().ToString(), pfrom->id);
                }
                if (vGetData.size() > 1) {
                    LogPrint("net", "Downloading blocks toward %s (%d) via headers direct fetch\n",
                            pindexLast->GetBlockHash().ToString(), pindexLast->nHeight);
                }
                if (vGetData.size() > 0) {
                    if (nodestate->fSupportsDesiredCmpctVersion && vGetData.size() == 1 && mapBlocksInFlight.size() == 1 && pindexLast->pprev->IsValid(BLOCK_VALID_CHAIN)) {
                        // In any case, we want to download using a compact block, not a regular one
                        vGetData[0] = CInv(MSG_CMPCT_BLOCK, vGetData[0].hash);
                    }
                    connman.PushMessage(pfrom, msgMaker.Make(NetMsgType::GETDATA, vGetData));
                }
            }
        }
        }
    }

    else if (strCommand == NetMsgType::BLOCK && !fImporting && !fReindex) // Ignore blocks received while importing
    {
        std::shared_ptr<CBlock> pblock = std::make_shared<CBlock>();
        vRecv >> *pblock;

        LogPrint("net", "received block %s peer=%d\n", pblock->GetHash().ToString(), pfrom->id);

        // Process all blocks from whitelisted peers, even if not requested,
        // unless we're still syncing with the network.
        // Such an unrequested block may still be processed, subject to the
        // conditions in AcceptBlock().
        bool forceProcessing = pfrom->fWhitelisted && !IsInitialBlockDownload();
        const uint256 hash(pblock->GetHash());
        {
            LOCK(cs_main);
            // Also always process if we requested the block explicitly, as we may
            // need it even though it is not a candidate for a new best tip.
            forceProcessing |= MarkBlockAsReceived(hash);
            // mapBlockSource is only used for sending reject messages and DoS scores,
            // so the race between here and cs_main in ProcessNewBlock is fine.
            mapBlockSource.emplace(hash, std::make_pair(pfrom->GetId(), true));
        }
        bool fNewBlock = false;
        ProcessNewBlock(chainparams, pblock, forceProcessing, &fNewBlock);
        if (fNewBlock)
            pfrom->nLastBlockTime = GetTime();
    }


    else if (strCommand == NetMsgType::GETADDR)
    {
        // This asymmetric behavior for inbound and outbound connections was introduced
        // to prevent a fingerprinting attack: an attacker can send specific fake addresses
        // to users' AddrMan and later request them by sending getaddr messages.
        // Making nodes which are behind NAT and can only make outgoing connections ignore
        // the getaddr message mitigates the attack.
        if (!pfrom->fInbound) {
            LogPrint("net", "Ignoring \"getaddr\" from outbound connection. peer=%d\n", pfrom->id);
            return true;
        }

        // Only send one GetAddr response per connection to reduce resource waste
        //  and discourage addr stamping of INV announcements.
        if (pfrom->fSentAddr) {
            LogPrint("net", "Ignoring repeated \"getaddr\". peer=%d\n", pfrom->id);
            return true;
        }
        pfrom->fSentAddr = true;

        pfrom->vAddrToSend.clear();
        std::vector<CAddress> vAddr = connman.GetAddresses();
        FastRandomContext insecure_rand;
        BOOST_FOREACH(const CAddress &addr, vAddr)
            pfrom->PushAddress(addr, insecure_rand);
    }


    else if (strCommand == NetMsgType::MEMPOOL)
    {
        if (!(pfrom->GetLocalServices() & NODE_BLOOM) && !pfrom->fWhitelisted)
        {
            LogPrint("net", "mempool request with bloom filters disabled, disconnect peer=%d\n", pfrom->GetId());
            pfrom->fDisconnect = true;
            return true;
        }

        if (connman.OutboundTargetReached(false) && !pfrom->fWhitelisted)
        {
            LogPrint("net", "mempool request with bandwidth limit reached, disconnect peer=%d\n", pfrom->GetId());
            pfrom->fDisconnect = true;
            return true;
        }

        LOCK(pfrom->cs_inventory);
        pfrom->fSendMempool = true;
    }


    else if (strCommand == NetMsgType::PING)
    {
        if (pfrom->nVersion > BIP0031_VERSION)
        {
            uint64_t nonce = 0;
            vRecv >> nonce;
            // Echo the message back with the nonce. This allows for two useful features:
            //
            // 1) A remote node can quickly check if the connection is operational
            // 2) Remote nodes can measure the latency of the network thread. If this node
            //    is overloaded it won't respond to pings quickly and the remote node can
            //    avoid sending us more work, like chain download requests.
            //
            // The nonce stops the remote getting confused between different pings: without
            // it, if the remote node sends a ping once per second and this node takes 5
            // seconds to respond to each, the 5th ping the remote sends would appear to
            // return very quickly.
            connman.PushMessage(pfrom, msgMaker.Make(NetMsgType::PONG, nonce));
        }
    }


    else if (strCommand == NetMsgType::PONG)
    {
        int64_t pingUsecEnd = nTimeReceived;
        uint64_t nonce = 0;
        size_t nAvail = vRecv.in_avail();
        bool bPingFinished = false;
        std::string sProblem;

        if (nAvail >= sizeof(nonce)) {
            vRecv >> nonce;

            // Only process pong message if there is an outstanding ping (old ping without nonce should never pong)
            if (pfrom->nPingNonceSent != 0) {
                if (nonce == pfrom->nPingNonceSent) {
                    // Matching pong received, this ping is no longer outstanding
                    bPingFinished = true;
                    int64_t pingUsecTime = pingUsecEnd - pfrom->nPingUsecStart;
                    if (pingUsecTime > 0) {
                        // Successful ping time measurement, replace previous
                        pfrom->nPingUsecTime = pingUsecTime;
                        pfrom->nMinPingUsecTime = std::min(pfrom->nMinPingUsecTime.load(), pingUsecTime);
                    } else {
                        // This should never happen
                        sProblem = "Timing mishap";
                    }
                } else {
                    // Nonce mismatches are normal when pings are overlapping
                    sProblem = "Nonce mismatch";
                    if (nonce == 0) {
                        // This is most likely a bug in another implementation somewhere; cancel this ping
                        bPingFinished = true;
                        sProblem = "Nonce zero";
                    }
                }
            } else {
                sProblem = "Unsolicited pong without ping";
            }
        } else {
            // This is most likely a bug in another implementation somewhere; cancel this ping
            bPingFinished = true;
            sProblem = "Short payload";
        }

        if (!(sProblem.empty())) {
            LogPrint("net", "pong peer=%d: %s, %x expected, %x received, %u bytes\n",
                pfrom->id,
                sProblem,
                pfrom->nPingNonceSent,
                nonce,
                nAvail);
        }
        if (bPingFinished) {
            pfrom->nPingNonceSent = 0;
        }
    }


    else if (fAlerts && strCommand == NetMsgType::ALERT)
    {
        CAlert alert;
        vRecv >> alert;

        uint256 alertHash = alert.GetHash();
        if (pfrom->setKnown.count(alertHash) == 0)
        {
            if (alert.ProcessAlert(chainparams.AlertKey()))
            {
                // Relay
                pfrom->setKnown.insert(alertHash);
                {
                    connman.ForEachNode([&alert, &connman](CNode* pnode) {
                        alert.RelayTo(pnode, connman);
                    });
                }
            }
            else {
                // Small DoS penalty so peers that send us lots of
                // duplicate/expired/invalid-signature/whatever alerts
                // eventually get banned.
                // This isn't a Misbehaving(100) (immediate ban) because the
                // peer might be an older or different implementation with
                // a different signature key, etc.
                Misbehaving(pfrom->GetId(), 10);
            }
        }
    }


    else if (strCommand == NetMsgType::FILTERLOAD)
    {
        CBloomFilter filter;
        vRecv >> filter;

        if (!filter.IsWithinSizeConstraints())
        {
            // There is no excuse for sending a too-large filter
            LOCK(cs_main);
            Misbehaving(pfrom->GetId(), 100);
        }
        else
        {
            LOCK(pfrom->cs_filter);
            delete pfrom->pfilter;
            pfrom->pfilter = new CBloomFilter(filter);
            pfrom->pfilter->UpdateEmptyFull();
            pfrom->fRelayTxes = true;
        }
    }


    else if (strCommand == NetMsgType::FILTERADD)
    {
        std::vector<unsigned char> vData;
        vRecv >> vData;

        // Nodes must NEVER send a data item > 520 bytes (the max size for a script data object,
        // and thus, the maximum size any matched object can have) in a filteradd message
        bool bad = false;
        if (vData.size() > MAX_SCRIPT_ELEMENT_SIZE) {
            bad = true;
        } else {
            LOCK(pfrom->cs_filter);
            if (pfrom->pfilter) {
                pfrom->pfilter->insert(vData);
            } else {
                bad = true;
            }
        }
        if (bad) {
            LOCK(cs_main);
            Misbehaving(pfrom->GetId(), 100);
        }
    }


    else if (strCommand == NetMsgType::FILTERCLEAR)
    {
        LOCK(pfrom->cs_filter);
        if (pfrom->GetLocalServices() & NODE_BLOOM) {
            delete pfrom->pfilter;
            pfrom->pfilter = new CBloomFilter();
        }
        pfrom->fRelayTxes = true;
    }


    else if (strCommand == NetMsgType::GETMNLISTDIFF) {
        CGetSimplifiedMNListDiff cmd;
        vRecv >> cmd;

        LOCK(cs_main);

        CSimplifiedMNListDiff mnListDiff;
        std::string strError;
        if (BuildSimplifiedMNListDiff(cmd.baseBlockHash, cmd.blockHash, mnListDiff, strError)) {
            connman.PushMessage(pfrom, msgMaker.Make(NetMsgType::MNLISTDIFF, mnListDiff));
        } else {
            LogPrint("net", "getmnlistdiff failed for baseBlockHash=%s, blockHash=%s. error=%s\n", cmd.baseBlockHash.ToString(), cmd.blockHash.ToString(), strError);
            Misbehaving(pfrom->id, 1);
        }
    }


    else if (strCommand == NetMsgType::MNLISTDIFF) {
        // we have never requested this
        LOCK(cs_main);
        Misbehaving(pfrom->id, 100);
        LogPrint("net", "received not-requested mnlistdiff. peer=%d\n", pfrom->id);
    }


    else if (strCommand == NetMsgType::NOTFOUND) {
        // We do not care about the NOTFOUND message, but logging an Unknown Command
        // message would be undesirable as we transmit it ourselves.
    }

    else {
        bool found = false;
        const std::vector<std::string> &allMessages = getAllNetMessageTypes();
        BOOST_FOREACH(const std::string msg, allMessages) {
            if(msg == strCommand) {
                found = true;
                break;
            }
        }

        if (found)
        {
            //probably one the extensions
#ifdef ENABLE_WALLET
            privateSendClient.ProcessMessage(pfrom, strCommand, vRecv, connman);
#endif // ENABLE_WALLET
            privateSendServer.ProcessMessage(pfrom, strCommand, vRecv, connman);
            instantsend.ProcessMessage(pfrom, strCommand, vRecv, connman);
            sporkManager.ProcessSpork(pfrom, strCommand, vRecv, connman);
            masternodeSync.ProcessMessage(pfrom, strCommand, vRecv);
            governance.ProcessMessage(pfrom, strCommand, vRecv, connman);
            CMNAuth::ProcessMessage(pfrom, strCommand, vRecv, connman);
            llmq::quorumBlockProcessor->ProcessMessage(pfrom, strCommand, vRecv, connman);
            llmq::quorumDKGSessionManager->ProcessMessage(pfrom, strCommand, vRecv, connman);
            llmq::quorumSigSharesManager->ProcessMessage(pfrom, strCommand, vRecv, connman);
            llmq::quorumSigningManager->ProcessMessage(pfrom, strCommand, vRecv, connman);
            llmq::chainLocksHandler->ProcessMessage(pfrom, strCommand, vRecv, connman);
            llmq::quorumInstantSendManager->ProcessMessage(pfrom, strCommand, vRecv, connman);
        }
        else
        {
            // Ignore unknown commands for extensibility
            LogPrint("net", "Unknown command \"%s\" from peer=%d\n", SanitizeString(strCommand), pfrom->id);
        }
    }

    return true;
}

static bool SendRejectsAndCheckIfBanned(CNode* pnode, CConnman& connman)
{
    AssertLockHeld(cs_main);
    CNodeState &state = *State(pnode->GetId());

    BOOST_FOREACH(const CBlockReject& reject, state.rejects) {
        connman.PushMessage(pnode, CNetMsgMaker(INIT_PROTO_VERSION).Make(NetMsgType::REJECT, (std::string)NetMsgType::BLOCK, reject.chRejectCode, reject.strRejectReason, reject.hashBlock));
    }
    state.rejects.clear();

    if (state.fShouldBan) {
        state.fShouldBan = false;
        if (pnode->fWhitelisted)
            LogPrintf("Warning: not punishing whitelisted peer %s!\n", pnode->addr.ToString());
        else if (pnode->fAddnode)
            LogPrintf("Warning: not punishing addnoded peer %s!\n", pnode->addr.ToString());
        else {
            pnode->fDisconnect = true;
            if (pnode->addr.IsLocal())
                LogPrintf("Warning: not banning local peer %s!\n", pnode->addr.ToString());
            else
            {
                connman.Ban(pnode->addr, BanReasonNodeMisbehaving);
            }
        }
        return true;
    }
    return false;
}

bool ProcessMessages(CNode* pfrom, CConnman& connman, const std::atomic<bool>& interruptMsgProc)
{
    const CChainParams& chainparams = Params();
    //
    // Message format
    //  (4) message start
    //  (12) command
    //  (4) size
    //  (4) checksum
    //  (x) data
    //
    bool fMoreWork = false;

    if (!pfrom->vRecvGetData.empty())
        ProcessGetData(pfrom, chainparams.GetConsensus(), connman, interruptMsgProc);

    if (pfrom->fDisconnect)
        return false;

    // this maintains the order of responses
    if (!pfrom->vRecvGetData.empty()) return true;

        // Don't bother if send buffer is too full to respond anyway
        if (pfrom->fPauseSend)
            return false;

        std::list<CNetMessage> msgs;
        {
            LOCK(pfrom->cs_vProcessMsg);
            if (pfrom->vProcessMsg.empty())
                return false;
            // Just take one message
            msgs.splice(msgs.begin(), pfrom->vProcessMsg, pfrom->vProcessMsg.begin());
            pfrom->nProcessQueueSize -= msgs.front().vRecv.size() + CMessageHeader::HEADER_SIZE;
            pfrom->fPauseRecv = pfrom->nProcessQueueSize > connman.GetReceiveFloodSize();
            fMoreWork = !pfrom->vProcessMsg.empty();
        }
        CNetMessage& msg(msgs.front());

        msg.SetVersion(pfrom->GetRecvVersion());
        // Scan for message start
        if (memcmp(msg.hdr.pchMessageStart, chainparams.MessageStart(), CMessageHeader::MESSAGE_START_SIZE) != 0) {
            LogPrintf("PROCESSMESSAGE: INVALID MESSAGESTART %s peer=%d\n", SanitizeString(msg.hdr.GetCommand()), pfrom->id);
            pfrom->fDisconnect = true;
            return false;
        }

        // Read header
        CMessageHeader& hdr = msg.hdr;
        if (!hdr.IsValid(chainparams.MessageStart()))
        {
            LogPrintf("PROCESSMESSAGE: ERRORS IN HEADER %s peer=%d\n", SanitizeString(hdr.GetCommand()), pfrom->id);
            return fMoreWork;
        }
        std::string strCommand = hdr.GetCommand();

        // Message size
        unsigned int nMessageSize = hdr.nMessageSize;

        // Checksum
        CDataStream& vRecv = msg.vRecv;
        const uint256& hash = msg.GetMessageHash();
        if (memcmp(hash.begin(), hdr.pchChecksum, CMessageHeader::CHECKSUM_SIZE) != 0)
        {
            LogPrintf("%s(%s, %u bytes): CHECKSUM ERROR expected %s was %s\n", __func__,
               SanitizeString(strCommand), nMessageSize,
               HexStr(hash.begin(), hash.begin()+CMessageHeader::CHECKSUM_SIZE),
               HexStr(hdr.pchChecksum, hdr.pchChecksum+CMessageHeader::CHECKSUM_SIZE));
            return fMoreWork;
        }

        // Process message
        bool fRet = false;
        try
        {
            fRet = ProcessMessage(pfrom, strCommand, vRecv, msg.nTime, chainparams, connman, interruptMsgProc);
            if (interruptMsgProc)
                return false;
            if (!pfrom->vRecvGetData.empty())
                fMoreWork = true;
        }
        catch (const std::ios_base::failure& e)
        {
            connman.PushMessage(pfrom, CNetMsgMaker(INIT_PROTO_VERSION).Make(NetMsgType::REJECT, strCommand, REJECT_MALFORMED, std::string("error parsing message")));
            if (strstr(e.what(), "end of data"))
            {
                // Allow exceptions from under-length message on vRecv
                LogPrintf("%s(%s, %u bytes): Exception '%s' caught, normally caused by a message being shorter than its stated length\n", __func__, SanitizeString(strCommand), nMessageSize, e.what());
            }
            else if (strstr(e.what(), "size too large"))
            {
                // Allow exceptions from over-long size
                LogPrintf("%s(%s, %u bytes): Exception '%s' caught\n", __func__, SanitizeString(strCommand), nMessageSize, e.what());
            }
            else if (strstr(e.what(), "non-canonical ReadCompactSize()"))
            {
                // Allow exceptions from non-canonical encoding
                LogPrintf("%s(%s, %u bytes): Exception '%s' caught\n", __func__, SanitizeString(strCommand), nMessageSize, e.what());
            }
            else
            {
                PrintExceptionContinue(std::current_exception(), "ProcessMessages()");
            }
        } catch (...) {
            PrintExceptionContinue(std::current_exception(), "ProcessMessages()");
        }

        if (!fRet) {
            LogPrintf("%s(%s, %u bytes) FAILED peer=%d\n", __func__, SanitizeString(strCommand), nMessageSize, pfrom->id);
        }

        LOCK(cs_main);
        SendRejectsAndCheckIfBanned(pfrom, connman);

    return fMoreWork;
}

class CompareInvMempoolOrder
{
    CTxMemPool *mp;
public:
    CompareInvMempoolOrder(CTxMemPool *_mempool)
    {
        mp = _mempool;
    }

    bool operator()(std::set<uint256>::iterator a, std::set<uint256>::iterator b)
    {
        /* As std::make_heap produces a max-heap, we want the entries with the
         * fewest ancestors/highest fee to sort later. */
        return mp->CompareDepthAndScore(*b, *a);
    }
};

bool SendMessages(CNode* pto, CConnman& connman, const std::atomic<bool>& interruptMsgProc)
{
    const Consensus::Params& consensusParams = Params().GetConsensus();
    {
        // Don't send anything until the version handshake is complete
        if (!pto->fSuccessfullyConnected || pto->fDisconnect)
            return true;

        // If we get here, the outgoing message serialization version is set and can't change.
        const CNetMsgMaker msgMaker(pto->GetSendVersion());

        //
        // Message: ping
        //
        bool pingSend = false;
        if (pto->fPingQueued) {
            // RPC ping request by user
            pingSend = true;
        }
        if (pto->nPingNonceSent == 0 && pto->nPingUsecStart + PING_INTERVAL * 1000000 < GetTimeMicros()) {
            // Ping automatically sent as a latency probe & keepalive.
            pingSend = true;
        }
        if (pingSend) {
            uint64_t nonce = 0;
            while (nonce == 0) {
                GetRandBytes((unsigned char*)&nonce, sizeof(nonce));
            }
            pto->fPingQueued = false;
            pto->nPingUsecStart = GetTimeMicros();
            if (pto->nVersion > BIP0031_VERSION) {
                pto->nPingNonceSent = nonce;
                connman.PushMessage(pto, msgMaker.Make(NetMsgType::PING, nonce));
            } else {
                // Peer is too old to support ping command with nonce, pong will never arrive.
                pto->nPingNonceSent = 0;
                connman.PushMessage(pto, msgMaker.Make(NetMsgType::PING));
            }
        }

        TRY_LOCK(cs_main, lockMain); // Acquire cs_main for IsInitialBlockDownload() and CNodeState()
        if (!lockMain)
            return true;

        if (SendRejectsAndCheckIfBanned(pto, connman))
            return true;
        CNodeState &state = *State(pto->GetId());

        // Address refresh broadcast
        int64_t nNow = GetTimeMicros();
        if (!IsInitialBlockDownload() && pto->nNextLocalAddrSend < nNow) {
            AdvertiseLocal(pto);
            pto->nNextLocalAddrSend = PoissonNextSend(nNow, AVG_LOCAL_ADDRESS_BROADCAST_INTERVAL);
        }

        //
        // Message: addr
        //
        if (pto->nNextAddrSend < nNow) {
            pto->nNextAddrSend = PoissonNextSend(nNow, AVG_ADDRESS_BROADCAST_INTERVAL);
            std::vector<CAddress> vAddr;
            vAddr.reserve(pto->vAddrToSend.size());
            BOOST_FOREACH(const CAddress& addr, pto->vAddrToSend)
            {
                if (!pto->addrKnown.contains(addr.GetKey()))
                {
                    pto->addrKnown.insert(addr.GetKey());
                    vAddr.push_back(addr);
                    // receiver rejects addr messages larger than 1000
                    if (vAddr.size() >= 1000)
                    {
                        connman.PushMessage(pto, msgMaker.Make(NetMsgType::ADDR, vAddr));
                        vAddr.clear();
                    }
                }
            }
            pto->vAddrToSend.clear();
            if (!vAddr.empty())
                connman.PushMessage(pto, msgMaker.Make(NetMsgType::ADDR, vAddr));
            // we only send the big addr message once
            if (pto->vAddrToSend.capacity() > 40)
                pto->vAddrToSend.shrink_to_fit();
        }

        // Start block sync
        if (pindexBestHeader == NULL)
            pindexBestHeader = chainActive.Tip();
        bool fFetch = state.fPreferredDownload || (nPreferredDownload == 0 && !pto->fClient && !pto->fOneShot); // Download if this is a nice peer, or we have no nice peers and this one might do.
        if (!state.fSyncStarted && !pto->fClient && !fImporting && !fReindex) {
            // Only actively request headers from a single peer, unless we're close to end of initial download.
            if ((nSyncStarted == 0 && fFetch) || pindexBestHeader->GetBlockTime() > GetAdjustedTime() - nMaxTipAge) {
                state.fSyncStarted = true;
                state.nHeadersSyncTimeout = GetTimeMicros() + HEADERS_DOWNLOAD_TIMEOUT_BASE + HEADERS_DOWNLOAD_TIMEOUT_PER_HEADER * (GetAdjustedTime() - pindexBestHeader->GetBlockTime())/(consensusParams.nPowTargetSpacing);
                nSyncStarted++;
                const CBlockIndex *pindexStart = pindexBestHeader;
                /* If possible, start at the block preceding the currently
                   best known header.  This ensures that we always get a
                   non-empty list of headers back as long as the peer
                   is up-to-date.  With a non-empty response, we can initialise
                   the peer's known best block.  This wouldn't be possible
                   if we requested starting at pindexBestHeader and
                   got back an empty response.  */
                if (pindexStart->pprev)
                    pindexStart = pindexStart->pprev;
                LogPrint("net", "initial getheaders (%d) to peer=%d (startheight:%d)\n", pindexStart->nHeight, pto->id, pto->nStartingHeight);
                connman.PushMessage(pto, msgMaker.Make(NetMsgType::GETHEADERS, chainActive.GetLocator(pindexStart), uint256()));
            }
        }

        // Resend wallet transactions that haven't gotten in a block yet
        // Except during reindex, importing and IBD, when old wallet
        // transactions become unconfirmed and spams other nodes.
        if (!fReindex && !fImporting && !IsInitialBlockDownload())
        {
            GetMainSignals().Broadcast(nTimeBestReceived, &connman);
        }

        //
        // Try sending block announcements via headers
        //
        {
            // If we have less than MAX_BLOCKS_TO_ANNOUNCE in our
            // list of block hashes we're relaying, and our peer wants
            // headers announcements, then find the first header
            // not yet known to our peer but would connect, and send.
            // If no header would connect, or if we have too many
            // blocks, or if the peer doesn't want headers, just
            // add all to the inv queue.
            LOCK(pto->cs_inventory);
            std::vector<CBlock> vHeaders;
            bool fRevertToInv = ((!state.fPreferHeaders &&
                                 (!state.fPreferHeaderAndIDs || pto->vBlockHashesToAnnounce.size() > 1)) ||
                                 pto->vBlockHashesToAnnounce.size() > MAX_BLOCKS_TO_ANNOUNCE);
            const CBlockIndex *pBestIndex = NULL; // last header queued for delivery
            ProcessBlockAvailability(pto->id); // ensure pindexBestKnownBlock is up-to-date

            if (!fRevertToInv) {
                bool fFoundStartingHeader = false;
                // Try to find first header that our peer doesn't have, and
                // then send all headers past that one.  If we come across any
                // headers that aren't on chainActive, give up.
                BOOST_FOREACH(const uint256 &hash, pto->vBlockHashesToAnnounce) {
                    BlockMap::iterator mi = mapBlockIndex.find(hash);
                    assert(mi != mapBlockIndex.end());
                    const CBlockIndex *pindex = mi->second;
                    if (chainActive[pindex->nHeight] != pindex) {
                        // Bail out if we reorged away from this block
                        fRevertToInv = true;
                        break;
                    }
                    if (pBestIndex != NULL && pindex->pprev != pBestIndex) {
                        // This means that the list of blocks to announce don't
                        // connect to each other.
                        // This shouldn't really be possible to hit during
                        // regular operation (because reorgs should take us to
                        // a chain that has some block not on the prior chain,
                        // which should be caught by the prior check), but one
                        // way this could happen is by using invalidateblock /
                        // reconsiderblock repeatedly on the tip, causing it to
                        // be added multiple times to vBlockHashesToAnnounce.
                        // Robustly deal with this rare situation by reverting
                        // to an inv.
                        fRevertToInv = true;
                        break;
                    }
                    pBestIndex = pindex;
                    bool isPrevDevnetGenesisBlock = false;
                    if (!consensusParams.hashDevnetGenesisBlock.IsNull() &&
                        pindex->pprev != nullptr &&
                        pindex->pprev->GetBlockHash() == consensusParams.hashDevnetGenesisBlock) {
                        // even though the devnet genesis block was never transferred through the wire and thus not
                        // appear anywhere in the node state where we track what other nodes have or not have, we can
                        // assume that the other node already knows the devnet genesis block
                        isPrevDevnetGenesisBlock = true;
                    }
                    if (fFoundStartingHeader) {
                        // add this to the headers message
                        vHeaders.push_back(pindex->GetBlockHeader());
                    } else if (PeerHasHeader(&state, pindex)) {
                        continue; // keep looking for the first new block
                    } else if (pindex->pprev == NULL || PeerHasHeader(&state, pindex->pprev) || isPrevDevnetGenesisBlock) {
                        // Peer doesn't have this header but they do have the prior one.
                        // Start sending headers.
                        fFoundStartingHeader = true;
                        vHeaders.push_back(pindex->GetBlockHeader());
                    } else {
                        // Peer doesn't have this header or the prior one -- nothing will
                        // connect, so bail out.
                        fRevertToInv = true;
                        break;
                    }
                }
            }
            if (!fRevertToInv && !vHeaders.empty()) {
                if (vHeaders.size() == 1 && state.fPreferHeaderAndIDs) {
                    // We only send up to 1 block as header-and-ids, as otherwise
                    // probably means we're doing an initial-ish-sync or they're slow
                    LogPrint("net", "%s sending header-and-ids %s to peer=%d\n", __func__,
                            vHeaders.front().GetHash().ToString(), pto->id);

                    bool fGotBlockFromCache = false;
                    {
                        LOCK(cs_most_recent_block);
                        if (most_recent_block_hash == pBestIndex->GetBlockHash()) {
                            connman.PushMessage(pto, msgMaker.Make(NetMsgType::CMPCTBLOCK, *most_recent_compact_block));
                            fGotBlockFromCache = true;
                        }
                    }
                    if (!fGotBlockFromCache) {
                        CBlock block;
                        bool ret = ReadBlockFromDisk(block, pBestIndex, consensusParams);
                        assert(ret);
                        CBlockHeaderAndShortTxIDs cmpctblock(block);
                        connman.PushMessage(pto, msgMaker.Make(NetMsgType::CMPCTBLOCK, cmpctblock));
                    }
                    state.pindexBestHeaderSent = pBestIndex;
                } else if (state.fPreferHeaders) {
                    if (vHeaders.size() > 1) {
                        LogPrint("net", "%s: %u headers, range (%s, %s), to peer=%d\n", __func__,
                                vHeaders.size(),
                                vHeaders.front().GetHash().ToString(),
                                vHeaders.back().GetHash().ToString(), pto->id);
                    } else {
                        LogPrint("net", "%s: sending header %s to peer=%d\n", __func__,
                                vHeaders.front().GetHash().ToString(), pto->id);
                    }
                    connman.PushMessage(pto, msgMaker.Make(NetMsgType::HEADERS, vHeaders));
                    state.pindexBestHeaderSent = pBestIndex;
                } else
                    fRevertToInv = true;
            }
            if (fRevertToInv) {
                // If falling back to using an inv, just try to inv the tip.
                // The last entry in vBlockHashesToAnnounce was our tip at some point
                // in the past.
                if (!pto->vBlockHashesToAnnounce.empty()) {
                    const uint256 &hashToAnnounce = pto->vBlockHashesToAnnounce.back();
                    BlockMap::iterator mi = mapBlockIndex.find(hashToAnnounce);
                    assert(mi != mapBlockIndex.end());
                    const CBlockIndex *pindex = mi->second;

                    // Warn if we're announcing a block that is not on the main chain.
                    // This should be very rare and could be optimized out.
                    // Just log for now.
                    if (chainActive[pindex->nHeight] != pindex) {
                        LogPrint("net", "Announcing block %s not on main chain (tip=%s)\n",
                            hashToAnnounce.ToString(), chainActive.Tip()->GetBlockHash().ToString());
                    }

                    // If the peer's chain has this block, don't inv it back.
                    if (!PeerHasHeader(&state, pindex)) {
                        pto->PushInventory(CInv(MSG_BLOCK, hashToAnnounce));
                        LogPrint("net", "%s: sending inv peer=%d hash=%s\n", __func__,
                            pto->id, hashToAnnounce.ToString());
                    }
                }
            }
            pto->vBlockHashesToAnnounce.clear();
        }

        //
        // Message: inventory
        //
        std::vector<CInv> vInv;
        {
            LOCK(pto->cs_inventory);
            vInv.reserve(std::max<size_t>(pto->vInventoryBlockToSend.size(), INVENTORY_BROADCAST_MAX_PER_1MB_BLOCK * MaxBlockSize(true) / 1000000));

            // Add blocks
            BOOST_FOREACH(const uint256& hash, pto->vInventoryBlockToSend) {
                vInv.push_back(CInv(MSG_BLOCK, hash));
                if (vInv.size() == MAX_INV_SZ) {
                    connman.PushMessage(pto, msgMaker.Make(NetMsgType::INV, vInv));
                    vInv.clear();
                }
            }
            pto->vInventoryBlockToSend.clear();

            // Check whether periodic sends should happen
            // Note: If this node is running in a Masternode mode, it makes no sense to delay outgoing txes
            // because we never produce any txes ourselves i.e. no privacy is lost in this case.
            bool fSendTrickle = pto->fWhitelisted || fMasternodeMode;
            if (pto->nNextInvSend < nNow) {
                fSendTrickle = true;
                // Use half the delay for regular outbound peers, as there is less privacy concern for them,
                // and quarter the delay for Masternode outbound peers, as there is even less privacy concern in this case.
                pto->nNextInvSend = PoissonNextSend(nNow, INVENTORY_BROADCAST_INTERVAL >> !pto->fInbound >> pto->fMasternode);
            }

            // Time to send but the peer has requested we not relay transactions.
            if (fSendTrickle) {
                LOCK(pto->cs_filter);
                if (!pto->fRelayTxes) pto->setInventoryTxToSend.clear();
            }

            // Respond to BIP35 mempool requests
            if (fSendTrickle && pto->fSendMempool) {
                auto vtxinfo = mempool.infoAll();
                pto->fSendMempool = false;

                LOCK(pto->cs_filter);

                for (const auto& txinfo : vtxinfo) {
                    const uint256& hash = txinfo.tx->GetHash();
                    CInv inv(MSG_TX, hash);
                    pto->setInventoryTxToSend.erase(hash);
                    if (pto->pfilter) {
                        if (!pto->pfilter->IsRelevantAndUpdate(*txinfo.tx)) continue;
                    }
                    pto->filterInventoryKnown.insert(hash);

                    LogPrint("net", "SendMessages -- queued inv: %s  index=%d peer=%d\n", inv.ToString(), vInv.size(), pto->id);
                    vInv.push_back(inv);
                    if (vInv.size() == MAX_INV_SZ) {
                        LogPrint("net", "SendMessages -- pushing inv's: count=%d peer=%d\n", vInv.size(), pto->id);
                        connman.PushMessage(pto, msgMaker.Make(NetMsgType::INV, vInv));
                        vInv.clear();
                    }
                }
                pto->timeLastMempoolReq = GetTime();
            }

            // Determine transactions to relay
            if (fSendTrickle) {
                // Produce a vector with all candidates for sending
                std::vector<std::set<uint256>::iterator> vInvTx;
                vInvTx.reserve(pto->setInventoryTxToSend.size());
                for (std::set<uint256>::iterator it = pto->setInventoryTxToSend.begin(); it != pto->setInventoryTxToSend.end(); it++) {
                    vInvTx.push_back(it);
                }
                // Topologically and fee-rate sort the inventory we send for privacy and priority reasons.
                // A heap is used so that not all items need sorting if only a few are being sent.
                CompareInvMempoolOrder compareInvMempoolOrder(&mempool);
                std::make_heap(vInvTx.begin(), vInvTx.end(), compareInvMempoolOrder);
                // No reason to drain out at many times the network's capacity,
                // especially since we have many peers and some will draw much shorter delays.
                unsigned int nRelayedTransactions = 0;
                LOCK(pto->cs_filter);
                while (!vInvTx.empty() && nRelayedTransactions < INVENTORY_BROADCAST_MAX_PER_1MB_BLOCK * MaxBlockSize(true) / 1000000) {
                    // Fetch the top element from the heap
                    std::pop_heap(vInvTx.begin(), vInvTx.end(), compareInvMempoolOrder);
                    std::set<uint256>::iterator it = vInvTx.back();
                    vInvTx.pop_back();
                    uint256 hash = *it;
                    // Remove it from the to-be-sent set
                    pto->setInventoryTxToSend.erase(it);
                    // Check if not in the filter already
                    if (pto->filterInventoryKnown.contains(hash)) {
                        continue;
                    }
                    // Not in the mempool anymore? don't bother sending it.
                    auto txinfo = mempool.info(hash);
                    if (!txinfo.tx) {
                        continue;
                    }
                    if (pto->pfilter && !pto->pfilter->IsRelevantAndUpdate(*txinfo.tx)) continue;
                    // Send
                    vInv.push_back(CInv(MSG_TX, hash));
                    nRelayedTransactions++;
                    {
                        // Expire old relay messages
                        while (!vRelayExpiration.empty() && vRelayExpiration.front().first < nNow)
                        {
                            mapRelay.erase(vRelayExpiration.front().second);
                            vRelayExpiration.pop_front();
                        }

                        auto ret = mapRelay.insert(std::make_pair(hash, std::move(txinfo.tx)));
                        if (ret.second) {
                            vRelayExpiration.push_back(std::make_pair(nNow + 15 * 60 * 1000000, ret.first));
                        }
                    }
                    if (vInv.size() == MAX_INV_SZ) {
                        connman.PushMessage(pto, msgMaker.Make(NetMsgType::INV, vInv));
                        vInv.clear();
                    }
                    pto->filterInventoryKnown.insert(hash);
                }
            }

            // Send non-tx/non-block inventory items
            for (const auto& inv : pto->vInventoryOtherToSend) {
                if (pto->filterInventoryKnown.contains(inv.hash)) {
                    continue;
                }
                vInv.push_back(inv);
                pto->filterInventoryKnown.insert(inv.hash);
                if (vInv.size() == MAX_INV_SZ) {
                    connman.PushMessage(pto, msgMaker.Make(NetMsgType::INV, vInv));
                    vInv.clear();
                }
            }
            pto->vInventoryOtherToSend.clear();
        }
        if (!vInv.empty())
            connman.PushMessage(pto, msgMaker.Make(NetMsgType::INV, vInv));

        // Detect whether we're stalling
        nNow = GetTimeMicros();
        if (state.nStallingSince && state.nStallingSince < nNow - 1000000 * BLOCK_STALLING_TIMEOUT) {
            // Stalling only triggers when the block download window cannot move. During normal steady state,
            // the download window should be much larger than the to-be-downloaded set of blocks, so disconnection
            // should only happen during initial block download.
            LogPrintf("Peer=%d is stalling block download, disconnecting\n", pto->id);
            pto->fDisconnect = true;
            return true;
        }
        // In case there is a block that has been in flight from this peer for 2 + 0.5 * N times the block interval
        // (with N the number of peers from which we're downloading validated blocks), disconnect due to timeout.
        // We compensate for other peers to prevent killing off peers due to our own downstream link
        // being saturated. We only count validated in-flight blocks so peers can't advertise non-existing block hashes
        // to unreasonably increase our timeout.
        if (state.vBlocksInFlight.size() > 0) {
            QueuedBlock &queuedBlock = state.vBlocksInFlight.front();
            int nOtherPeersWithValidatedDownloads = nPeersWithValidatedDownloads - (state.nBlocksInFlightValidHeaders > 0);
            if (nNow > state.nDownloadingSince + consensusParams.nPowTargetSpacing * (BLOCK_DOWNLOAD_TIMEOUT_BASE + BLOCK_DOWNLOAD_TIMEOUT_PER_PEER * nOtherPeersWithValidatedDownloads)) {
                LogPrintf("Timeout downloading block %s from peer=%d, disconnecting\n", queuedBlock.hash.ToString(), pto->id);
                pto->fDisconnect = true;
                return true;
            }
        }
        // Check for headers sync timeouts
        if (state.fSyncStarted && state.nHeadersSyncTimeout < std::numeric_limits<int64_t>::max()) {
            // Detect whether this is a stalling initial-headers-sync peer
            if (pindexBestHeader->GetBlockTime() <= GetAdjustedTime() - nMaxTipAge) {
                if (nNow > state.nHeadersSyncTimeout && nSyncStarted == 1 && (nPreferredDownload - state.fPreferredDownload >= 1)) {
                    // Disconnect a (non-whitelisted) peer if it is our only sync peer,
                    // and we have others we could be using instead.
                    // Note: If all our peers are inbound, then we won't
                    // disconnect our sync peer for stalling; we have bigger
                    // problems if we can't get any outbound peers.
                    if (!pto->fWhitelisted) {
                        LogPrintf("Timeout downloading headers from peer=%d, disconnecting\n", pto->GetId());
                        pto->fDisconnect = true;
                        return true;
                    } else {
                        LogPrintf("Timeout downloading headers from whitelisted peer=%d, not disconnecting\n", pto->GetId());
                        // Reset the headers sync state so that we have a
                        // chance to try downloading from a different peer.
                        // Note: this will also result in at least one more
                        // getheaders message to be sent to
                        // this peer (eventually).
                        state.fSyncStarted = false;
                        nSyncStarted--;
                        state.nHeadersSyncTimeout = 0;
                    }
                }
            } else {
                // After we've caught up once, reset the timeout so we can't trigger
                // disconnect later.
                state.nHeadersSyncTimeout = std::numeric_limits<int64_t>::max();
            }
        }


        //
        // Message: getdata (blocks)
        //
        std::vector<CInv> vGetData;
        if (!pto->fClient && (fFetch || !IsInitialBlockDownload()) && state.nBlocksInFlight < MAX_BLOCKS_IN_TRANSIT_PER_PEER) {
            std::vector<const CBlockIndex*> vToDownload;
            NodeId staller = -1;
            FindNextBlocksToDownload(pto->GetId(), MAX_BLOCKS_IN_TRANSIT_PER_PEER - state.nBlocksInFlight, vToDownload, staller, consensusParams);
            BOOST_FOREACH(const CBlockIndex *pindex, vToDownload) {
                vGetData.push_back(CInv(MSG_BLOCK, pindex->GetBlockHash()));
                MarkBlockAsInFlight(pto->GetId(), pindex->GetBlockHash(), consensusParams, pindex);
                LogPrint("net", "Requesting block %s (%d) peer=%d\n", pindex->GetBlockHash().ToString(),
                    pindex->nHeight, pto->id);
            }
            if (state.nBlocksInFlight == 0 && staller != -1) {
                if (State(staller)->nStallingSince == 0) {
                    State(staller)->nStallingSince = nNow;
                    LogPrint("net", "Stall started peer=%d\n", staller);
                }
            }
        }

        //
        // Message: getdata (non-blocks)
        //
        std::sort(pto->vecAskFor.begin(), pto->vecAskFor.end());
        auto it = pto->vecAskFor.begin();
        while (it != pto->vecAskFor.end() && it->first <= nNow)
        {
            const CInv& inv = it->second;
            if (!AlreadyHave(inv))
            {
                LogPrint("net", "SendMessages -- GETDATA -- requesting inv = %s peer=%d\n", inv.ToString(), pto->id);
                vGetData.push_back(inv);
                if (vGetData.size() >= 1000)
                {
                    connman.PushMessage(pto, msgMaker.Make(NetMsgType::GETDATA, vGetData));
                    LogPrint("net", "SendMessages -- GETDATA -- pushed size = %lu peer=%d\n", vGetData.size(), pto->id);
                    vGetData.clear();
                }
            } else {
                //If we're not going to ask, don't expect a response.
                LogPrint("net", "SendMessages -- GETDATA -- already have inv = %s peer=%d\n", inv.ToString(), pto->id);
                pto->setAskFor.erase(inv.hash);
            }
            ++it;
        }
        pto->vecAskFor.erase(pto->vecAskFor.begin(), it);
        if (!vGetData.empty()) {
            connman.PushMessage(pto, msgMaker.Make(NetMsgType::GETDATA, vGetData));
            LogPrint("net", "SendMessages -- GETDATA -- pushed size = %lu peer=%d\n", vGetData.size(), pto->id);
        }

    }
    return true;
}

class CNetProcessingCleanup
{
public:
    CNetProcessingCleanup() {}
    ~CNetProcessingCleanup() {
        // orphan transactions
        mapOrphanTransactions.clear();
        mapOrphanTransactionsByPrev.clear();
        nMapOrphanTransactionsSize = 0;
    }
} instance_of_cnetprocessingcleanup;<|MERGE_RESOLUTION|>--- conflicted
+++ resolved
@@ -992,13 +992,8 @@
     case MSG_BLOCK:
         return mapBlockIndex.count(inv.hash);
 
-<<<<<<< HEAD
     /* 
         Sparks Related Inventory Messages
-=======
-    /*
-        Dash Related Inventory Messages
->>>>>>> 2ae1ce48
 
         --
 
@@ -1522,21 +1517,12 @@
             return false;
         }
 
-<<<<<<< HEAD
-        int minVersion = MIN_PEER_PROTO_VERSION;
-        if (nVersion < minVersion)
-=======
         if (nVersion < MIN_PEER_PROTO_VERSION)
->>>>>>> 2ae1ce48
         {
             // disconnect from peers older than this proto version
             LogPrintf("peer=%d using obsolete version %i; disconnecting\n", pfrom->id, nVersion);
             connman.PushMessage(pfrom, CNetMsgMaker(INIT_PROTO_VERSION).Make(NetMsgType::REJECT, strCommand, REJECT_OBSOLETE,
-<<<<<<< HEAD
-                               strprintf("Version must be %d or greater", minVersion)));
-=======
                                strprintf("Version must be %d or greater", MIN_PEER_PROTO_VERSION)));
->>>>>>> 2ae1ce48
             pfrom->fDisconnect = true;
             return false;
         }
