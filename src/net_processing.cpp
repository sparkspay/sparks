// Copyright (c) 2009-2010 Satoshi Nakamoto
// Copyright (c) 2009-2020 The Bitcoin Core developers
// Distributed under the MIT software license, see the accompanying
// file COPYING or http://www.opensource.org/licenses/mit-license.php.

#include <net_processing.h>

#include <addrman.h>
#include <banman.h>
#include <blockencodings.h>
#include <blockfilter.h>
#include <chainparams.h>
#include <consensus/validation.h>
#include <hash.h>
#include <index/blockfilterindex.h>
#include <validation.h>
#include <merkleblock.h>
#include <netmessagemaker.h>
#include <netbase.h>
#include <net_types.h>
#include <node/blockstorage.h>
#include <policy/policy.h>
#include <primitives/block.h>
#include <primitives/transaction.h>
#include <random.h>
#include <reverse_iterator.h>
#include <scheduler.h>
#include <streams.h>
#include <tinyformat.h>
#include <index/txindex.h>
#include <txmempool.h>
#include <util/check.h> // For NDEBUG compile time check
#include <util/system.h>
#include <util/strencodings.h>

#include <list>
#include <memory>
#include <optional>
#include <typeinfo>

#include <spork.h>
#include <governance/governance.h>
#include <masternode/sync.h>
#include <masternode/meta.h>
#ifdef ENABLE_WALLET
#include <coinjoin/client.h>
#endif // ENABLE_WALLET
#include <coinjoin/context.h>
#include <coinjoin/server.h>

#include <evo/deterministicmns.h>
#include <evo/mnauth.h>
#include <evo/simplifiedmns.h>
#include <llmq/blockprocessor.h>
#include <llmq/chainlocks.h>
#include <llmq/commitment.h>
#include <llmq/context.h>
#include <llmq/dkgsessionmgr.h>
#include <llmq/instantsend.h>
#include <llmq/options.h>
#include <llmq/quorums.h>
#include <llmq/signing.h>
#include <llmq/signing_shares.h>
#include <llmq/snapshot.h>

#include <statsd_client.h>

#if defined(NDEBUG)
# error "Sparks Core cannot be compiled without assertions."
#endif

/** Maximum number of in-flight objects from a peer */
static constexpr int32_t MAX_PEER_OBJECT_IN_FLIGHT = 100;
/** Maximum number of announced objects from a peer */
static constexpr int32_t MAX_PEER_OBJECT_ANNOUNCEMENTS = 2 * MAX_INV_SZ;
/** How many microseconds to delay requesting transactions from inbound peers */
static constexpr std::chrono::microseconds INBOUND_PEER_TX_DELAY{std::chrono::seconds{2}};
/** How long to wait (in microseconds) before downloading a transaction from an additional peer */
static constexpr std::chrono::microseconds GETDATA_TX_INTERVAL{std::chrono::seconds{60}};
/** Maximum delay (in microseconds) for transaction requests to avoid biasing some peers over others. */
static constexpr std::chrono::microseconds MAX_GETDATA_RANDOM_DELAY{std::chrono::seconds{2}};
/** How long to wait (expiry * factor microseconds) before expiring an in-flight getdata request to a peer */
static constexpr int64_t TX_EXPIRY_INTERVAL_FACTOR = 10;
static_assert(INBOUND_PEER_TX_DELAY >= MAX_GETDATA_RANDOM_DELAY,
"To preserve security, MAX_GETDATA_RANDOM_DELAY should not exceed INBOUND_PEER_DELAY");
/** Limit to avoid sending big packets. Not used in processing incoming GETDATA for compatibility */
static const unsigned int MAX_GETDATA_SZ = 1000;

/** Expiration time for orphan transactions in seconds */
static constexpr int64_t ORPHAN_TX_EXPIRE_TIME = 20 * 60;
/** Minimum time between orphan transactions expire time checks in seconds */
static constexpr int64_t ORPHAN_TX_EXPIRE_INTERVAL = 5 * 60;
/** How long to cache transactions in mapRelay for normal relay */
static constexpr std::chrono::seconds RELAY_TX_CACHE_TIME = std::chrono::minutes{15};
/** How long a transaction has to be in the mempool before it can unconditionally be relayed (even when not in mapRelay). */
static constexpr std::chrono::seconds UNCONDITIONAL_RELAY_DELAY = std::chrono::minutes{2};
/** Headers download timeout expressed in microseconds
 *  Timeout = base + per_header * (expected number of headers) */
static constexpr int64_t HEADERS_DOWNLOAD_TIMEOUT_BASE = 15 * 60 * 1000000; // 15 minutes
static constexpr int64_t HEADERS_DOWNLOAD_TIMEOUT_PER_HEADER = 1000; // 1ms/header
/** Protect at least this many outbound peers from disconnection due to slow/
 * behind headers chain.
 */
static constexpr int32_t MAX_OUTBOUND_PEERS_TO_PROTECT_FROM_DISCONNECT = 4;
/** Timeout for (unprotected) outbound peers to sync to our chainwork, in seconds */
static constexpr int64_t CHAIN_SYNC_TIMEOUT = 20 * 60; // 20 minutes
/** How frequently to check for stale tips, in seconds */
static constexpr int64_t STALE_CHECK_INTERVAL = 2.5 * 60; // 2.5 minutes (~block interval)
/** How frequently to check for extra outbound peers and disconnect, in seconds */
static constexpr int64_t EXTRA_PEER_CHECK_INTERVAL = 45;
/** Minimum time an outbound-peer-eviction candidate must be connected for, in order to evict, in seconds */
static constexpr int64_t MINIMUM_CONNECT_TIME = 30;
/** SHA256("main address relay")[0:8] */
static constexpr uint64_t RANDOMIZER_ID_ADDRESS_RELAY = 0x3cac0035b5866b90ULL;
/// Age after which a stale block will no longer be served if requested as
/// protection against fingerprinting. Set to one month, denominated in seconds.
static constexpr int STALE_RELAY_AGE_LIMIT = 30 * 24 * 60 * 60;
/// Age after which a block is considered historical for purposes of rate
/// limiting block relay. Set to one week, denominated in seconds.
static constexpr int HISTORICAL_BLOCK_AGE = 7 * 24 * 60 * 60;
/** Time between pings automatically sent out for latency probing and keepalive (in seconds). */
static const int PING_INTERVAL = 2 * 60;
/** The maximum number of entries in a locator */
static const unsigned int MAX_LOCATOR_SZ = 101;
/** Number of blocks that can be requested at any given time from a single peer. */
static const int MAX_BLOCKS_IN_TRANSIT_PER_PEER = 16;
/** Timeout in seconds during which a peer must stall block download progress before being disconnected. */
static const unsigned int BLOCK_STALLING_TIMEOUT = 2;
/** Maximum depth of blocks we're willing to serve as compact blocks to peers
 *  when requested. For older blocks, a regular BLOCK response will be sent. */
static const int MAX_CMPCTBLOCK_DEPTH = 5;
/** Maximum depth of blocks we're willing to respond to GETBLOCKTXN requests for. */
static const int MAX_BLOCKTXN_DEPTH = 10;
/** Size of the "block download window": how far ahead of our current height do we fetch?
 *  Larger windows tolerate larger download speed differences between peer, but increase the potential
 *  degree of disordering of blocks on disk (which make reindexing and pruning harder). We'll probably
 *  want to make this a per-peer adaptive value at some point. */
static const unsigned int BLOCK_DOWNLOAD_WINDOW = 1024;
/** Block download timeout base, expressed in millionths of the block interval (i.e. 10 min) */
static const int64_t BLOCK_DOWNLOAD_TIMEOUT_BASE = 1000000;
/** Additional block download timeout per parallel downloading peer (i.e. 5 min) */
static const int64_t BLOCK_DOWNLOAD_TIMEOUT_PER_PEER = 500000;
/** Maximum number of headers to announce when relaying blocks with headers message.*/
static const unsigned int MAX_BLOCKS_TO_ANNOUNCE = 8;
/** Maximum number of unconnecting headers announcements before DoS score */
static const int MAX_UNCONNECTING_HEADERS = 10;
/** Minimum blocks required to signal NODE_NETWORK_LIMITED */
static const unsigned int NODE_NETWORK_LIMITED_MIN_BLOCKS = 288;

/** Average delay between local address broadcasts in seconds. */
static constexpr std::chrono::hours AVG_LOCAL_ADDRESS_BROADCAST_INTERVAL{24};
/** Average delay between peer address broadcasts in seconds. */
static constexpr std::chrono::seconds AVG_ADDRESS_BROADCAST_INTERVAL{30};
/** Average delay between trickled inventory transmissions in seconds.
 *  Blocks and peers with noban permission bypass this, regular outbound peers get half this delay,
 *  Masternode outbound peers get quarter this delay. */
static const unsigned int INVENTORY_BROADCAST_INTERVAL = 5;
/** Maximum rate of inventory items to send per second.
 *  Limits the impact of low-fee transaction floods.
<<<<<<< HEAD
 *  We have 4 times smaller block times in Sparks, so we need to push 4 times more invs per 1MB. */
static constexpr unsigned int INVENTORY_BROADCAST_MAX_PER_1MB_BLOCK = 4 * 7 * INVENTORY_BROADCAST_INTERVAL;
=======
 *  We have 4 times smaller block times in Dash, so we need to push 4 times more invs per 1MB. */
static constexpr unsigned int INVENTORY_BROADCAST_PER_SECOND = 7;
/** Maximum number of inventory items to send per transmission. */
static constexpr unsigned int INVENTORY_BROADCAST_MAX_PER_1MB_BLOCK = 4 * INVENTORY_BROADCAST_PER_SECOND * INVENTORY_BROADCAST_INTERVAL;
/** The number of most recently announced transactions a peer can request. */
static constexpr unsigned int INVENTORY_MAX_RECENT_RELAY = 3500;
/** Verify that INVENTORY_MAX_RECENT_RELAY is enough to cache everything typically
 *  relayed before unconditional relay from the mempool kicks in. This is only a
 *  lower bound, and it should be larger to account for higher inv rate to outbound
 *  peers, and random variations in the broadcast mechanism. */
static_assert(INVENTORY_MAX_RECENT_RELAY >= INVENTORY_BROADCAST_PER_SECOND * UNCONDITIONAL_RELAY_DELAY / std::chrono::seconds{1}, "INVENTORY_RELAY_MAX too low");
>>>>>>> 19512988
/** Maximum number of compact filters that may be requested with one getcfilters. See BIP 157. */
static constexpr uint32_t MAX_GETCFILTERS_SIZE = 1000;
/** Maximum number of cf hashes that may be requested with one getcfheaders. See BIP 157. */
static constexpr uint32_t MAX_GETCFHEADERS_SIZE = 2000;
/** the maximum percentage of addresses from our addrman to return in response to a getaddr message. */
static constexpr size_t MAX_PCT_ADDR_TO_SEND = 23;

struct COrphanTx {
    // When modifying, adapt the copy of this definition in tests/DoS_tests.
    CTransactionRef tx;
    NodeId fromPeer;
    int64_t nTimeExpire;
    size_t list_pos;
    size_t nTxSize;
};

/** Guards orphan transactions and extra txs for compact blocks */
RecursiveMutex g_cs_orphans;
/** Map from txid to orphan transaction record. Limited by
 *  -maxorphantx/DEFAULT_MAX_ORPHAN_TRANSACTIONS */
std::map<uint256, COrphanTx> mapOrphanTransactions GUARDED_BY(g_cs_orphans);

size_t nMapOrphanTransactionsSize = 0;
void EraseOrphansFor(NodeId peer);

// Internal stuff
namespace {
/** Blocks that are in flight, and that are in the queue to be downloaded. */
struct QueuedBlock {
    uint256 hash;
    const CBlockIndex* pindex;                               //!< Optional.
    bool fValidatedHeaders;                                  //!< Whether this block has validated headers at the time of request.
    std::unique_ptr<PartiallyDownloadedBlock> partialBlock;  //!< Optional, used for CMPCTBLOCK downloads
};

/**
 * Data structure for an individual peer. This struct is not protected by
 * cs_main since it does not contain validation-critical data.
 *
 * Memory is owned by shared pointers and this object is destructed when
 * the refcount drops to zero.
 *
 * TODO: move most members from CNodeState to this structure.
 * TODO: move remaining application-layer data members from CNode to this structure.
 */
struct Peer {
    /** Same id as the CNode object for this peer */
    const NodeId m_id{0};

    /** Protects misbehavior data members */
    Mutex m_misbehavior_mutex;
    /** Accumulated misbehavior score for this peer */
    int m_misbehavior_score GUARDED_BY(m_misbehavior_mutex){0};
    /** Whether this peer should be disconnected and marked as discouraged (unless it has the noban permission). */
    bool m_should_discourage GUARDED_BY(m_misbehavior_mutex){false};

    /** Set of txids to reconsider once their parent transactions have been accepted **/
    std::set<uint256> m_orphan_work_set GUARDED_BY(g_cs_orphans);

    /** Protects m_getdata_requests **/
    Mutex m_getdata_requests_mutex;
    /** Work queue of items requested by this peer **/
    std::deque<CInv> m_getdata_requests GUARDED_BY(m_getdata_requests_mutex);

    explicit Peer(NodeId id) : m_id(id) {}
};

using PeerRef = std::shared_ptr<Peer>;

class PeerManagerImpl final : public PeerManager
{
public:
    PeerManagerImpl(const CChainParams& chainparams, CConnman& connman, CAddrMan& addrman,
                    BanMan* banman, CScheduler &scheduler, ChainstateManager& chainman,
                    CTxMemPool& pool, CGovernanceManager& govman, const std::unique_ptr<CJContext>& cj_ctx,
                    const std::unique_ptr<LLMQContext>& llmq_ctx, bool ignore_incoming_txs);

    /** Overridden from CValidationInterface. */
    void BlockConnected(const std::shared_ptr<const CBlock>& pblock, const CBlockIndex* pindexConnected) override;
    void BlockDisconnected(const std::shared_ptr<const CBlock> &block, const CBlockIndex* pindex) override;
    void UpdatedBlockTip(const CBlockIndex *pindexNew, const CBlockIndex *pindexFork, bool fInitialDownload) override;
    void BlockChecked(const CBlock& block, const BlockValidationState& state) override;
    void NewPoWValidBlock(const CBlockIndex *pindex, const std::shared_ptr<const CBlock>& pblock) override;

    /** Implement NetEventsInterface */
    void InitializeNode(CNode* pnode) override;
    void FinalizeNode(const CNode& node) override;
    bool ProcessMessages(CNode* pfrom, std::atomic<bool>& interrupt) override;
    bool SendMessages(CNode* pto) override EXCLUSIVE_LOCKS_REQUIRED(pto->cs_sendProcessing);

    /** Implement PeerManager */
    void CheckForStaleTipAndEvictPeers() override;
    bool GetNodeStateStats(NodeId nodeid, CNodeStateStats& stats) override;
    bool IgnoresIncomingTxs() override { return m_ignore_incoming_txs; }
    void RelayTransaction(const uint256& txid) override;
    void SetBestHeight(int height) override { m_best_height = height; };
    void Misbehaving(const NodeId pnode, const int howmuch, const std::string& message = "") override;
    void ProcessMessage(CNode& pfrom, const std::string& msg_type, CDataStream& vRecv,
                        int64_t nTimeReceived, const std::atomic<bool>& interruptMsgProc) override;
    bool IsBanned(NodeId pnode) override EXCLUSIVE_LOCKS_REQUIRED(cs_main);

private:
    /** Helper to process result of external handlers of message */
    void ProcessPeerMsgRet(const PeerMsgRet& ret, CNode& pfrom);

    /** Consider evicting an outbound peer based on the amount of time they've been behind our tip */
    void ConsiderEviction(CNode& pto, int64_t time_in_seconds) EXCLUSIVE_LOCKS_REQUIRED(cs_main);

    /** If we have extra outbound peers, try to disconnect the one with the oldest block announcement */
    void EvictExtraOutboundPeers(int64_t time_in_seconds) EXCLUSIVE_LOCKS_REQUIRED(cs_main);

    /** Retrieve unbroadcast transactions from the mempool and reattempt sending to peers */
    void ReattemptInitialBroadcast(CScheduler& scheduler);

    /** Get a shared pointer to the Peer object.
     *  May return an empty shared_ptr if the Peer object can't be found. */
    PeerRef GetPeerRef(NodeId id) const;

    /** Get a shared pointer to the Peer object and remove it from m_peer_map.
     *  May return an empty shared_ptr if the Peer object can't be found. */
    PeerRef RemovePeer(NodeId id);

    /**
     * Potentially mark a node discouraged based on the contents of a BlockValidationState object
     *
     * @param[in] via_compact_block this bool is passed in because net_processing should
     * punish peers differently depending on whether the data was provided in a compact
     * block message or not. If the compact block had a valid header, but contained invalid
     * txs, the peer should not be punished. See BIP 152.
     *
     * @return Returns true if the peer was punished (probably disconnected)
     */
    bool MaybePunishNodeForBlock(NodeId nodeid, const BlockValidationState& state,
                                 bool via_compact_block, const std::string& message = "");

    /**
     * Potentially ban a node based on the contents of a TxValidationState object
     *
     * @return Returns true if the peer was punished (probably disconnected)
     *
     * Changes here may need to be reflected in TxRelayMayResultInDisconnect().
     */
    bool MaybePunishNodeForTx(NodeId nodeid, const TxValidationState& state, const std::string& message = "");

    /** Maybe disconnect a peer and discourage future connections from its address.
     *
     * @param[in]   pnode     The node to check.
     * @return                True if the peer was marked for disconnection in this function
     */
    bool MaybeDiscourageAndDisconnect(CNode& pnode);

    void ProcessOrphanTx(std::set<uint256>& orphan_work_set)
        EXCLUSIVE_LOCKS_REQUIRED(cs_main, g_cs_orphans);
    /** Process a single headers message from a peer. */
    void ProcessHeadersMessage(CNode& pfrom, const std::vector<CBlockHeader>& headers, bool via_compact_block);

    void SendBlockTransactions(CNode& pfrom, const CBlock& block, const BlockTransactionsRequest& req);

    /** Send a version message to a peer */
    void PushNodeVersion(CNode& pnode, int64_t nTime);

    const CChainParams& m_chainparams;
    CConnman& m_connman;
    CAddrMan& m_addrman;
    /** Pointer to this node's banman. May be nullptr - check existence before dereferencing. */
    BanMan* const m_banman;
    ChainstateManager& m_chainman;
    CTxMemPool& m_mempool;
    const std::unique_ptr<CJContext>& m_cj_ctx;
    const std::unique_ptr<LLMQContext>& m_llmq_ctx;
    CGovernanceManager& m_govman;

    /** The height of the best chain */
    std::atomic<int> m_best_height{-1};

    /** Next time to check for stale tip */
    int64_t m_stale_tip_check_time{0};

    /** Whether this node is running in blocks only mode */
    const bool m_ignore_incoming_txs;

    /** Protects m_peer_map */
    mutable Mutex m_peer_mutex;
    /**
     * Map of all Peer objects, keyed by peer id. This map is protected
     * by the m_peer_mutex. Once a shared pointer reference is
     * taken, the lock may be released. Individual fields are protected by
     * their own locks.
     */
    std::map<NodeId, PeerRef> m_peer_map GUARDED_BY(m_peer_mutex);

    /** Check whether the last unknown block a peer advertised is not yet known. */
    void ProcessBlockAvailability(NodeId nodeid) EXCLUSIVE_LOCKS_REQUIRED(cs_main);
    /** Update tracking information about which blocks a peer is assumed to have. */
    void UpdateBlockAvailability(NodeId nodeid, const uint256 &hash) EXCLUSIVE_LOCKS_REQUIRED(cs_main);
    bool CanDirectFetch(const Consensus::Params &consensusParams) EXCLUSIVE_LOCKS_REQUIRED(cs_main);

    /**
     * To prevent fingerprinting attacks, only send blocks/headers outside of the
     * active chain if they are no more than a month older (both in time, and in
     * best equivalent proof of work) than the best header chain we know about and
     * we fully-validated them at some point.
     */
    bool BlockRequestAllowed(const CBlockIndex* pindex, const Consensus::Params& consensusParams) EXCLUSIVE_LOCKS_REQUIRED(cs_main);
    bool AlreadyHaveBlock(const uint256& block_hash) EXCLUSIVE_LOCKS_REQUIRED(cs_main);
    void ProcessGetBlockData(CNode& pfrom, const CChainParams& chainparams, const CInv& inv, CConnman& connman, llmq::CInstantSendManager& isman);

    /**
     * Validation logic for compact filters request handling.
     *
     * May disconnect from the peer in the case of a bad request.
     *
     * @param[in]   peer            The peer that we received the request from
     * @param[in]   chain_params    Chain parameters
     * @param[in]   filter_type     The filter type the request is for. Must be basic filters.
     * @param[in]   start_height    The start height for the request
     * @param[in]   stop_hash       The stop_hash for the request
     * @param[in]   max_height_diff The maximum number of items permitted to request, as specified in BIP 157
     * @param[out]  stop_index      The CBlockIndex for the stop_hash block, if the request can be serviced.
     * @param[out]  filter_index    The filter index, if the request can be serviced.
     * @return                      True if the request can be serviced.
     */
    bool PrepareBlockFilterRequest(CNode& peer, const CChainParams& chain_params,
                                   BlockFilterType filter_type, uint32_t start_height,
                                   const uint256& stop_hash, uint32_t max_height_diff,
                                   const CBlockIndex*& stop_index,
                                   BlockFilterIndex*& filter_index);

    /**
     * Handle a cfilters request.
     *
     * May disconnect from the peer in the case of a bad request.
     *
     * @param[in]   peer            The peer that we received the request from
     * @param[in]   vRecv           The raw message received
     * @param[in]   chain_params    Chain parameters
     * @param[in]   connman         Pointer to the connection manager
     */
    void ProcessGetCFilters(CNode& peer, CDataStream& vRecv, const CChainParams& chain_params,
                                   CConnman& connman);

    /**
     * Handle a cfheaders request.
     *
     * May disconnect from the peer in the case of a bad request.
     *
     * @param[in]   peer            The peer that we received the request from
     * @param[in]   vRecv           The raw message received
     * @param[in]   chain_params    Chain parameters
     * @param[in]   connman         Pointer to the connection manager
     */
    void ProcessGetCFHeaders(CNode& peer, CDataStream& vRecv, const CChainParams& chain_params,
                                    CConnman& connman);

    /**
     * Handle a getcfcheckpt request.
     *
     * May disconnect from the peer in the case of a bad request.
     *
     * @param[in]   peer            The peer that we received the request from
     * @param[in]   vRecv           The raw message received
     * @param[in]   chain_params    Chain parameters
     * @param[in]   connman         Pointer to the connection manager
     */
    void ProcessGetCFCheckPt(CNode& peer, CDataStream& vRecv, const CChainParams& chain_params,
                                    CConnman& connman);

    /** Number of nodes with fSyncStarted. */
    int nSyncStarted GUARDED_BY(cs_main) = 0;

    /**
     * Sources of received blocks, saved to be able punish them when processing
     * happens afterwards.
     * Set mapBlockSource[hash].second to false if the node should not be
     * punished if the block is invalid.
     */
    std::map<uint256, std::pair<NodeId, bool>> mapBlockSource GUARDED_BY(cs_main);

    /** Number of outbound peers with m_chain_sync.m_protect. */
    int m_outbound_peers_with_protect_from_disconnect GUARDED_BY(cs_main) = 0;

    bool AlreadyHave(const CInv& inv) EXCLUSIVE_LOCKS_REQUIRED(cs_main);

    /**
     * Filter for transactions that were recently rejected by
     * AcceptToMemoryPool. These are not rerequested until the chain tip
     * changes, at which point the entire filter is reset.
     *
     * Without this filter we'd be re-requesting txs from each of our peers,
     * increasing bandwidth consumption considerably. For instance, with 100
     * peers, half of which relay a tx we don't accept, that might be a 50x
     * bandwidth increase. A flooding attacker attempting to roll-over the
     * filter using minimum-sized, 60byte, transactions might manage to send
     * 1000/sec if we have fast peers, so we pick 120,000 to give our peers a
     * two minute window to send invs to us.
     *
     * Decreasing the false positive rate is fairly cheap, so we pick one in a
     * million to make it highly unlikely for users to have issues with this
     * filter.
     *
     * Memory used: 1.3MB
     */
    CRollingBloomFilter m_recent_rejects GUARDED_BY(::cs_main){120'000, 0.000'001};
    uint256 hashRecentRejectsChainTip GUARDED_BY(cs_main);

    /*
     * Filter for transactions that have been recently confirmed.
     * We use this to avoid requesting transactions that have already been
     * confirnmed.
     *
     * Blocks don't typically have more than 4000 transactions, so this should
     * be at least six blocks (~1 hr) worth of transactions that we can store,
     * inserting both a txid and wtxid for every observed transaction.
     * If the number of transactions appearing in a block goes up, or if we are
     * seeing getdata requests more than an hour after initial announcement, we
     * can increase this number.
     * The false positive rate of 1/1M should come out to less than 1
     * transaction per day that would be inadvertently ignored (which is the
     * same probability that we have in the reject filter).
     */
    Mutex m_recent_confirmed_transactions_mutex;
    CRollingBloomFilter m_recent_confirmed_transactions GUARDED_BY(m_recent_confirmed_transactions_mutex){48'000, 0.000'001};

    /* Returns a bool indicating whether we requested this block.
     * Also used if a block was /not/ received and timed out or started with another peer
     */
    bool MarkBlockAsReceived(const uint256& hash) EXCLUSIVE_LOCKS_REQUIRED(cs_main);

    /* Mark a block as in flight
     * Returns false, still setting pit, if the block was already in flight from the same peer
     * pit will only be valid as long as the same cs_main lock is being held
     */
    bool MarkBlockAsInFlight(NodeId nodeid, const uint256& hash, const CBlockIndex* pindex = nullptr, std::list<QueuedBlock>::iterator** pit = nullptr) EXCLUSIVE_LOCKS_REQUIRED(cs_main);

    bool TipMayBeStale() EXCLUSIVE_LOCKS_REQUIRED(cs_main);

    /** Update pindexLastCommonBlock and add not-in-flight missing successors to vBlocks, until it has
     *  at most count entries.
     */
    void FindNextBlocksToDownload(NodeId nodeid, unsigned int count, std::vector<const CBlockIndex*>& vBlocks, NodeId& nodeStaller) EXCLUSIVE_LOCKS_REQUIRED(cs_main);

    std::map<uint256, std::pair<NodeId, std::list<QueuedBlock>::iterator> > mapBlocksInFlight GUARDED_BY(cs_main);

    /** When our tip was last updated. */
    std::atomic<int64_t> m_last_tip_update{0};

    /** Determine whether or not a peer can request a transaction, and return it (or nullptr if not found or not allowed). */
    CTransactionRef FindTxForGetData(const CNode* peer, const uint256& txid, const std::chrono::seconds mempool_req, const std::chrono::seconds now) LOCKS_EXCLUDED(cs_main);

    void ProcessGetData(CNode& pfrom, Peer& peer, const std::atomic<bool>& interruptMsgProc) LOCKS_EXCLUDED(cs_main) EXCLUSIVE_LOCKS_REQUIRED(peer.m_getdata_requests_mutex);

    void ProcessBlock(CNode& pfrom, const std::shared_ptr<const CBlock>& pblock, bool fForceProcessing);

    /** Relay map (txid -> CTransactionRef) */
    typedef std::map<uint256, CTransactionRef> MapRelay;
    MapRelay mapRelay GUARDED_BY(cs_main);
    /** Expiration-time ordered list of (expire time, relay map entry) pairs. */
    std::deque<std::pair<int64_t, MapRelay::iterator>> vRelayExpiration GUARDED_BY(cs_main);

    /**
     * When a peer sends us a valid block, instruct it to announce blocks to us
     * using CMPCTBLOCK if possible by adding its nodeid to the end of
     * lNodesAnnouncingHeaderAndIDs, and keeping that list under a certain size by
     * removing the first element if necessary.
     */
    void MaybeSetPeerAsAnnouncingHeaderAndIDs(NodeId nodeid) EXCLUSIVE_LOCKS_REQUIRED(cs_main);

    /** Stack of nodes which we have set to announce using compact blocks */
    std::list<NodeId> lNodesAnnouncingHeaderAndIDs GUARDED_BY(cs_main);

    /** Number of peers from which we're downloading blocks. */
    int nPeersWithValidatedDownloads GUARDED_BY(cs_main) = 0;
};
} // namespace

namespace {

    /** Number of preferable block download peers. */
    int nPreferredDownload GUARDED_BY(cs_main) = 0;

    struct IteratorComparator
    {
        template<typename I>
        bool operator()(const I& a, const I& b) const
        {
            return &(*a) < &(*b);
        }
    };

    /** Index from the parents' COutPoint into the mapOrphanTransactions. Used
     *  to remove orphan transactions from the mapOrphanTransactions */
    std::map<COutPoint, std::set<std::map<uint256, COrphanTx>::iterator, IteratorComparator>> mapOrphanTransactionsByPrev GUARDED_BY(g_cs_orphans);
    /** Orphan transactions in vector for quick random eviction */
    std::vector<std::map<uint256, COrphanTx>::iterator> g_orphan_list GUARDED_BY(g_cs_orphans);

    /** Orphan/conflicted/etc transactions that are kept for compact block reconstruction.
     *  The last -blockreconstructionextratxn/DEFAULT_BLOCK_RECONSTRUCTION_EXTRA_TXN of
     *  these are kept in a ring buffer */
    static std::vector<std::pair<uint256, CTransactionRef>> vExtraTxnForCompact GUARDED_BY(g_cs_orphans);
    /** Offset into vExtraTxnForCompact to insert the next tx */
    static size_t vExtraTxnForCompactIt GUARDED_BY(g_cs_orphans) = 0;
} // namespace

namespace {
/**
 * Maintain validation-specific state about nodes, protected by cs_main, instead
 * by CNode's own locks. This simplifies asynchronous operation, where
 * processing of incoming data is done after the ProcessMessage call returns,
 * and we're no longer holding the node's locks.
 */
struct CNodeState {
    //! The peer's address
    const CService address;
    //! The best known block we know this peer has announced.
    const CBlockIndex *pindexBestKnownBlock;
    //! The hash of the last unknown block this peer has announced.
    uint256 hashLastUnknownBlock;
    //! The last full block we both have.
    const CBlockIndex *pindexLastCommonBlock;
    //! The best header we have sent our peer.
    const CBlockIndex *pindexBestHeaderSent;
    //! Length of current-streak of unconnecting headers announcements
    int nUnconnectingHeaders;
    //! Whether we've started headers synchronization with this peer.
    bool fSyncStarted;
    //! When to potentially disconnect peer for stalling headers download
    int64_t nHeadersSyncTimeout;
    //! Since when we're stalling block download progress (in microseconds), or 0.
    int64_t nStallingSince;
    std::list<QueuedBlock> vBlocksInFlight;
    //! When the first entry in vBlocksInFlight started downloading. Don't care when vBlocksInFlight is empty.
    int64_t nDownloadingSince;
    int nBlocksInFlight;
    int nBlocksInFlightValidHeaders;
    //! Whether we consider this a preferred download peer.
    bool fPreferredDownload;
    //! Whether this peer wants invs or headers (when possible) for block announcements.
    bool fPreferHeaders;
    //! Whether this peer wants invs or compressed headers (when possible) for block announcements.
    bool fPreferHeadersCompressed;
    //! Whether this peer wants invs or cmpctblocks (when possible) for block announcements.
    bool fPreferHeaderAndIDs;
    //! Whether this peer will send us cmpctblocks if we request them
    bool fProvidesHeaderAndIDs;
    /**
     * If we've announced last version to this peer: whether the peer sends last version in cmpctblocks/blocktxns,
     * otherwise: whether this peer sends non-last version in cmpctblocks/blocktxns.
     */
    bool fSupportsDesiredCmpctVersion;

    /** State used to enforce CHAIN_SYNC_TIMEOUT and EXTRA_PEER_CHECK_INTERVAL logic.
      *
      * Both are only in effect for outbound, non-manual, non-protected connections.
      * Any peer protected (m_protect = true) is not chosen for eviction. A peer is
      * marked as protected if all of these are true:
      *   - its connection type is IsBlockOnlyConn() == false
      *   - it gave us a valid connecting header
      *   - we haven't reached MAX_OUTBOUND_PEERS_TO_PROTECT_FROM_DISCONNECT yet
      *   - its chain tip has at least as much work as ours
      *
      * CHAIN_SYNC_TIMEOUT: if a peer's best known block has less work than our tip,
      * set a timeout CHAIN_SYNC_TIMEOUT seconds in the future:
      *   - If at timeout their best known block now has more work than our tip
      *     when the timeout was set, then either reset the timeout or clear it
      *     (after comparing against our current tip's work)
      *   - If at timeout their best known block still has less work than our
      *     tip did when the timeout was set, then send a getheaders message,
      *     and set a shorter timeout, HEADERS_RESPONSE_TIME seconds in future.
      *     If their best known block is still behind when that new timeout is
      *     reached, disconnect.
      *
      * EXTRA_PEER_CHECK_INTERVAL: after each interval, if we have too many outbound peers,
      * drop the outbound one that least recently announced us a new block.
      */
    struct ChainSyncTimeoutState {
        //! A timeout used for checking whether our peer has sufficiently synced
        int64_t m_timeout{0};
        //! A header with the work we require on our peer's chain
        const CBlockIndex* m_work_header{nullptr};
        //! After timeout is reached, set to true after sending getheaders
        bool m_sent_getheaders{false};
        //! Whether this peer is protected from disconnection due to a bad/slow chain
        bool m_protect{false};
    };

    ChainSyncTimeoutState m_chain_sync;

    //! Time of last new block announcement
    int64_t m_last_block_announcement;

    /*
     * State associated with objects download.
     *
     * Tx download algorithm:
     *
     *   When inv comes in, queue up (process_time, inv) inside the peer's
     *   CNodeState (m_object_process_time) as long as m_object_announced for the peer
     *   isn't too big (MAX_PEER_OBJECT_ANNOUNCEMENTS).
     *
     *   The process_time for a objects is set to nNow for outbound peers,
     *   nNow + 2 seconds for inbound peers. This is the time at which we'll
     *   consider trying to request the objects from the peer in
     *   SendMessages(). The delay for inbound peers is to allow outbound peers
     *   a chance to announce before we request from inbound peers, to prevent
     *   an adversary from using inbound connections to blind us to a
     *   objects (InvBlock).
     *
     *   When we call SendMessages() for a given peer,
     *   we will loop over the objects in m_object_process_time, looking
     *   at the objects whose process_time <= nNow. We'll request each
     *   such objects that we don't have already and that hasn't been
     *   requested from another peer recently, up until we hit the
     *   MAX_PEER_OBJECT_IN_FLIGHT limit for the peer. Then we'll update
     *   g_already_asked_for for each requested inv, storing the time of the
     *   GETDATA request. We use g_already_asked_for to coordinate objects
     *   requests amongst our peers.
     *
     *   For objects that we still need but we have already recently
     *   requested from some other peer, we'll reinsert (process_time, inv)
     *   back into the peer's m_object_process_time at the point in the future at
     *   which the most recent GETDATA request would time out (ie
     *   GetObjectInterval + the request time stored in g_already_asked_for).
     *   We add an additional delay for inbound peers, again to prefer
     *   attempting download from outbound peers first.
     *   We also add an extra small random delay up to 2 seconds
     *   to avoid biasing some peers over others. (e.g., due to fixed ordering
     *   of peer processing in ThreadMessageHandler).
     *
     *   When we receive a objects from a peer, we remove the inv from the
     *   peer's m_object_in_flight set and from their recently announced set
     *   (m_object_announced).  We also clear g_already_asked_for for that entry, so
     *   that if somehow the objects is not accepted but also not added to
     *   the reject filter, then we will eventually redownload from other
     *   peers.
     */
    struct ObjectDownloadState {
        /* Track when to attempt download of announced objects (process
         * time in micros -> inv)
         */
        std::multimap<std::chrono::microseconds, CInv> m_object_process_time;

        //! Store all the objects a peer has recently announced
        std::set<CInv> m_object_announced;

        //! Store objects which were requested by us, with timestamp
        std::map<CInv, std::chrono::microseconds> m_object_in_flight;

        //! Periodically check for stuck getdata requests
        std::chrono::microseconds m_check_expiry_timer{0};
    };

    ObjectDownloadState m_object_download;

    //! Whether this peer is an inbound connection
    bool m_is_inbound;

    //! A rolling bloom filter of all announced tx CInvs to this peer.
    CRollingBloomFilter m_recently_announced_invs = CRollingBloomFilter{INVENTORY_MAX_RECENT_RELAY, 0.000001};

    CNodeState(CAddress addrIn, bool is_inbound) :
        address(addrIn), m_is_inbound(is_inbound)
    {
        pindexBestKnownBlock = nullptr;
        hashLastUnknownBlock.SetNull();
        pindexLastCommonBlock = nullptr;
        pindexBestHeaderSent = nullptr;
        nUnconnectingHeaders = 0;
        fSyncStarted = false;
        nHeadersSyncTimeout = 0;
        nStallingSince = 0;
        nDownloadingSince = 0;
        nBlocksInFlight = 0;
        nBlocksInFlightValidHeaders = 0;
        fPreferredDownload = false;
        fPreferHeaders = false;
        fPreferHeadersCompressed = false;
        fPreferHeaderAndIDs = false;
        fProvidesHeaderAndIDs = false;
        fSupportsDesiredCmpctVersion = false;
        m_chain_sync = { 0, nullptr, false, false };
        m_last_block_announcement = 0;
        m_recently_announced_invs.reset();
    }
};

// Keeps track of the time (in microseconds) when transactions were requested last time
unordered_limitedmap<uint256, std::chrono::microseconds, StaticSaltedHasher> g_already_asked_for(MAX_INV_SZ, MAX_INV_SZ * 2);
unordered_limitedmap<uint256, std::chrono::microseconds, StaticSaltedHasher> g_erased_object_requests(MAX_INV_SZ, MAX_INV_SZ * 2);

/** Map maintaining per-node state. */
static std::map<NodeId, CNodeState> mapNodeState GUARDED_BY(cs_main);

static CNodeState *State(NodeId pnode) EXCLUSIVE_LOCKS_REQUIRED(cs_main) {
    std::map<NodeId, CNodeState>::iterator it = mapNodeState.find(pnode);
    if (it == mapNodeState.end())
        return nullptr;
    return &it->second;
}

static void UpdatePreferredDownload(const CNode& node, CNodeState* state) EXCLUSIVE_LOCKS_REQUIRED(cs_main)
{
    nPreferredDownload -= state->fPreferredDownload;

    // Whether this node should be marked as a preferred download node.
    state->fPreferredDownload = (!node.IsInboundConn() || node.HasPermission(PF_NOBAN)) && !node.IsAddrFetchConn() && !node.fClient;

    nPreferredDownload += state->fPreferredDownload;
}

bool PeerManagerImpl::MarkBlockAsReceived(const uint256& hash)
{
    std::map<uint256, std::pair<NodeId, std::list<QueuedBlock>::iterator> >::iterator itInFlight = mapBlocksInFlight.find(hash);
    if (itInFlight != mapBlocksInFlight.end()) {
        CNodeState *state = State(itInFlight->second.first);
        assert(state != nullptr);
        state->nBlocksInFlightValidHeaders -= itInFlight->second.second->fValidatedHeaders;
        if (state->nBlocksInFlightValidHeaders == 0 && itInFlight->second.second->fValidatedHeaders) {
            // Last validated block on the queue was received.
            nPeersWithValidatedDownloads--;
        }
        if (state->vBlocksInFlight.begin() == itInFlight->second.second) {
            // First block on the queue was received, update the start download time for the next one
            state->nDownloadingSince = std::max(state->nDownloadingSince, count_microseconds(GetTime<std::chrono::microseconds>()));
        }
        state->vBlocksInFlight.erase(itInFlight->second.second);
        state->nBlocksInFlight--;
        state->nStallingSince = 0;
        mapBlocksInFlight.erase(itInFlight);
        return true;
    }
    return false;
}

bool PeerManagerImpl::MarkBlockAsInFlight(NodeId nodeid, const uint256& hash, const CBlockIndex *pindex, std::list<QueuedBlock>::iterator **pit)
{
    CNodeState *state = State(nodeid);
    assert(state != nullptr);

    // Short-circuit most stuff in case it is from the same node
    std::map<uint256, std::pair<NodeId, std::list<QueuedBlock>::iterator> >::iterator itInFlight = mapBlocksInFlight.find(hash);
    if (itInFlight != mapBlocksInFlight.end() && itInFlight->second.first == nodeid) {
        if (pit) {
            *pit = &itInFlight->second.second;
        }
        return false;
    }

    // Make sure it's not listed somewhere already.
    MarkBlockAsReceived(hash);

    std::list<QueuedBlock>::iterator it = state->vBlocksInFlight.insert(state->vBlocksInFlight.end(),
            {hash, pindex, pindex != nullptr, std::unique_ptr<PartiallyDownloadedBlock>(pit ? new PartiallyDownloadedBlock(&m_mempool) : nullptr)});
    state->nBlocksInFlight++;
    state->nBlocksInFlightValidHeaders += it->fValidatedHeaders;
    if (state->nBlocksInFlight == 1) {
        // We're starting a block download (batch) from this peer.
        state->nDownloadingSince = GetTime<std::chrono::microseconds>().count();
    }
    if (state->nBlocksInFlightValidHeaders == 1 && pindex != nullptr) {
        nPeersWithValidatedDownloads++;
    }
    itInFlight = mapBlocksInFlight.insert(std::make_pair(hash, std::make_pair(nodeid, it))).first;
    if (pit)
        *pit = &itInFlight->second.second;
    return true;
}

void PeerManagerImpl::MaybeSetPeerAsAnnouncingHeaderAndIDs(NodeId nodeid)
{
    AssertLockHeld(cs_main);
    CNodeState* nodestate = State(nodeid);
    if (!nodestate || !nodestate->fSupportsDesiredCmpctVersion) {
        // Never ask from peers who can't provide desired version.
        return;
    }
    if (nodestate->fProvidesHeaderAndIDs) {
        for (std::list<NodeId>::iterator it = lNodesAnnouncingHeaderAndIDs.begin(); it != lNodesAnnouncingHeaderAndIDs.end(); it++) {
            if (*it == nodeid) {
                lNodesAnnouncingHeaderAndIDs.erase(it);
                lNodesAnnouncingHeaderAndIDs.push_back(nodeid);
                return;
            }
        }
        m_connman.ForNode(nodeid, [this](CNode* pfrom){
            LockAssertion lock(::cs_main);
            uint64_t nCMPCTBLOCKVersion = 1;
            if (lNodesAnnouncingHeaderAndIDs.size() >= 3) {
                // As per BIP152, we only get 3 of our peers to announce
                // blocks using compact encodings.
                m_connman.ForNode(lNodesAnnouncingHeaderAndIDs.front(), [this, nCMPCTBLOCKVersion](CNode* pnodeStop){
                    m_connman.PushMessage(pnodeStop, CNetMsgMaker(pnodeStop->GetCommonVersion()).Make(NetMsgType::SENDCMPCT, /*fAnnounceUsingCMPCTBLOCK=*/false, nCMPCTBLOCKVersion));
                    return true;
                });
                lNodesAnnouncingHeaderAndIDs.pop_front();
            }
            m_connman.PushMessage(pfrom, CNetMsgMaker(pfrom->GetCommonVersion()).Make(NetMsgType::SENDCMPCT, /*fAnnounceUsingCMPCTBLOCK=*/true, nCMPCTBLOCKVersion));
            lNodesAnnouncingHeaderAndIDs.push_back(pfrom->GetId());
            return true;
        });
    }
}

bool PeerManagerImpl::TipMayBeStale()
{
    AssertLockHeld(cs_main);
    const Consensus::Params& consensusParams = m_chainparams.GetConsensus();
    if (m_last_tip_update == 0) {
        m_last_tip_update = GetTime();
    }
    return m_last_tip_update < GetTime() - consensusParams.nPowTargetSpacing * 3 && mapBlocksInFlight.empty();
}

bool PeerManagerImpl::CanDirectFetch(const Consensus::Params &consensusParams)
{
    return m_chainman.ActiveChain().Tip()->GetBlockTime() > GetAdjustedTime() - consensusParams.nPowTargetSpacing * 20;
}

static bool PeerHasHeader(CNodeState *state, const CBlockIndex *pindex) EXCLUSIVE_LOCKS_REQUIRED(cs_main)
{
    if (state->pindexBestKnownBlock && pindex == state->pindexBestKnownBlock->GetAncestor(pindex->nHeight))
        return true;
    if (state->pindexBestHeaderSent && pindex == state->pindexBestHeaderSent->GetAncestor(pindex->nHeight))
        return true;
    return false;
}

void PeerManagerImpl::ProcessBlockAvailability(NodeId nodeid)
{
    CNodeState *state = State(nodeid);
    assert(state != nullptr);

    if (!state->hashLastUnknownBlock.IsNull()) {
        const CBlockIndex* pindex = m_chainman.m_blockman.LookupBlockIndex(state->hashLastUnknownBlock);
        if (pindex && pindex->nChainWork > 0) {
            if (state->pindexBestKnownBlock == nullptr || pindex->nChainWork >= state->pindexBestKnownBlock->nChainWork) {
                state->pindexBestKnownBlock = pindex;
            }
            state->hashLastUnknownBlock.SetNull();
        }
    }
}

void PeerManagerImpl::UpdateBlockAvailability(NodeId nodeid, const uint256 &hash)
{
    CNodeState *state = State(nodeid);
    assert(state != nullptr);

    ProcessBlockAvailability(nodeid);

    const CBlockIndex* pindex = m_chainman.m_blockman.LookupBlockIndex(hash);
    if (pindex && pindex->nChainWork > 0) {
        // An actually better block was announced.
        if (state->pindexBestKnownBlock == nullptr || pindex->nChainWork >= state->pindexBestKnownBlock->nChainWork) {
            state->pindexBestKnownBlock = pindex;
        }
    } else {
        // An unknown block was announced; just assume that the latest one is the best one.
        state->hashLastUnknownBlock = hash;
    }
}

void PeerManagerImpl::FindNextBlocksToDownload(NodeId nodeid, unsigned int count, std::vector<const CBlockIndex*>& vBlocks, NodeId& nodeStaller)
{
    if (count == 0)
        return;

    vBlocks.reserve(vBlocks.size() + count);
    CNodeState *state = State(nodeid);
    assert(state != nullptr);

    // Make sure pindexBestKnownBlock is up to date, we'll need it.
    ProcessBlockAvailability(nodeid);

    if (state->pindexBestKnownBlock == nullptr || state->pindexBestKnownBlock->nChainWork < m_chainman.ActiveChain().Tip()->nChainWork || state->pindexBestKnownBlock->nChainWork < nMinimumChainWork) {
        // This peer has nothing interesting.
        return;
    }

    if (state->pindexLastCommonBlock == nullptr) {
        // Bootstrap quickly by guessing a parent of our best tip is the forking point.
        // Guessing wrong in either direction is not a problem.
        state->pindexLastCommonBlock = m_chainman.ActiveChain()[std::min(state->pindexBestKnownBlock->nHeight, m_chainman.ActiveChain().Height())];
    }

    // If the peer reorganized, our previous pindexLastCommonBlock may not be an ancestor
    // of its current tip anymore. Go back enough to fix that.
    state->pindexLastCommonBlock = LastCommonAncestor(state->pindexLastCommonBlock, state->pindexBestKnownBlock);
    if (state->pindexLastCommonBlock == state->pindexBestKnownBlock)
        return;

    std::vector<const CBlockIndex*> vToFetch;
    const CBlockIndex *pindexWalk = state->pindexLastCommonBlock;
    // Never fetch further than the best block we know the peer has, or more than BLOCK_DOWNLOAD_WINDOW + 1 beyond the last
    // linked block we have in common with this peer. The +1 is so we can detect stalling, namely if we would be able to
    // download that next block if the window were 1 larger.
    int nWindowEnd = state->pindexLastCommonBlock->nHeight + BLOCK_DOWNLOAD_WINDOW;
    int nMaxHeight = std::min<int>(state->pindexBestKnownBlock->nHeight, nWindowEnd + 1);
    NodeId waitingfor = -1;
    while (pindexWalk->nHeight < nMaxHeight) {
        // Read up to 128 (or more, if more blocks than that are needed) successors of pindexWalk (towards
        // pindexBestKnownBlock) into vToFetch. We fetch 128, because CBlockIndex::GetAncestor may be as expensive
        // as iterating over ~100 CBlockIndex* entries anyway.
        int nToFetch = std::min(nMaxHeight - pindexWalk->nHeight, std::max<int>(count - vBlocks.size(), 128));
        vToFetch.resize(nToFetch);
        pindexWalk = state->pindexBestKnownBlock->GetAncestor(pindexWalk->nHeight + nToFetch);
        vToFetch[nToFetch - 1] = pindexWalk;
        for (unsigned int i = nToFetch - 1; i > 0; i--) {
            vToFetch[i - 1] = vToFetch[i]->pprev;
        }

        // Iterate over those blocks in vToFetch (in forward direction), adding the ones that
        // are not yet downloaded and not in flight to vBlocks. In the meantime, update
        // pindexLastCommonBlock as long as all ancestors are already downloaded, or if it's
        // already part of our chain (and therefore don't need it even if pruned).
        for (const CBlockIndex* pindex : vToFetch) {
            if (!pindex->IsValid(BLOCK_VALID_TREE)) {
                // We consider the chain that this peer is on invalid.
                return;
            }
            if (pindex->nStatus & BLOCK_HAVE_DATA || m_chainman.ActiveChain().Contains(pindex)) {
                if (pindex->HaveTxsDownloaded())
                    state->pindexLastCommonBlock = pindex;
            } else if (mapBlocksInFlight.count(pindex->GetBlockHash()) == 0) {
                // The block is not already downloaded, and not yet in flight.
                if (pindex->nHeight > nWindowEnd) {
                    // We reached the end of the window.
                    if (vBlocks.size() == 0 && waitingfor != nodeid) {
                        // We aren't able to fetch anything, but we would be if the download window was one larger.
                        nodeStaller = waitingfor;
                    }
                    return;
                }
                vBlocks.push_back(pindex);
                if (vBlocks.size() == count) {
                    return;
                }
            } else if (waitingfor == -1) {
                // This is the first already-in-flight block.
                waitingfor = mapBlocksInFlight[pindex->GetBlockHash()].first;
            }
        }
    }
}
} // namespace

void PeerManagerImpl::PushNodeVersion(CNode& pnode, int64_t nTime)
{
    const auto& params = Params();

    // Note that pnode->GetLocalServices() is a reflection of the local
    // services we were offering when the CNode object was created for this
    // peer.
    ServiceFlags nLocalNodeServices = pnode.GetLocalServices();
    uint64_t nonce = pnode.GetLocalNonce();
    const int nNodeStartingHeight{m_best_height};
    NodeId nodeid = pnode.GetId();
    CAddress addr = pnode.addr;

    CAddress addrYou = addr.IsRoutable() && !IsProxy(addr) && addr.IsAddrV1Compatible() ?
                           addr :
                           CAddress(CService(), addr.nServices);
    CAddress addrMe = CAddress(CService(), nLocalNodeServices);

    uint256 mnauthChallenge;
    GetRandBytes(mnauthChallenge.begin(), mnauthChallenge.size());
    pnode.SetSentMNAuthChallenge(mnauthChallenge);

    int nProtocolVersion = PROTOCOL_VERSION;
    if (params.NetworkIDString() != CBaseChainParams::MAIN && gArgs.IsArgSet("-pushversion")) {
        nProtocolVersion = gArgs.GetArg("-pushversion", PROTOCOL_VERSION);
    }

    m_connman.PushMessage(&pnode, CNetMsgMaker(INIT_PROTO_VERSION).Make(NetMsgType::VERSION, nProtocolVersion, (uint64_t)nLocalNodeServices, nTime, addrYou, addrMe,
            nonce, strSubVersion, nNodeStartingHeight, !m_ignore_incoming_txs && pnode.RelayAddrsWithConn(), mnauthChallenge, pnode.m_masternode_connection.load()));

    if (fLogIPs) {
        LogPrint(BCLog::NET, "send version message: version %d, blocks=%d, us=%s, them=%s, peer=%d\n", nProtocolVersion, nNodeStartingHeight, addrMe.ToString(), addrYou.ToString(), nodeid);
    } else {
        LogPrint(BCLog::NET, "send version message: version %d, blocks=%d, us=%s, peer=%d\n", nProtocolVersion, nNodeStartingHeight, addrMe.ToString(), nodeid);
    }
}

void EraseObjectRequest(CNodeState* nodestate, const CInv& inv) EXCLUSIVE_LOCKS_REQUIRED(cs_main)
{
    AssertLockHeld(cs_main);
    LogPrint(BCLog::NET, "%s -- inv=(%s)\n", __func__, inv.ToString());
    g_already_asked_for.erase(inv.hash);
    g_erased_object_requests.insert(std::make_pair(inv.hash, GetTime<std::chrono::microseconds>()));

    if (nodestate) {
        nodestate->m_object_download.m_object_announced.erase(inv);
        nodestate->m_object_download.m_object_in_flight.erase(inv);
    }
}

void EraseObjectRequest(NodeId nodeId, const CInv& inv) EXCLUSIVE_LOCKS_REQUIRED(cs_main)
{
    AssertLockHeld(cs_main);
    auto* state = State(nodeId);
    if (!state) {
        return;
    }
    EraseObjectRequest(state, inv);
}

std::chrono::microseconds GetObjectRequestTime(const CInv& inv) EXCLUSIVE_LOCKS_REQUIRED(cs_main)
{
    AssertLockHeld(cs_main);
    auto it = g_already_asked_for.find(inv.hash);
    if (it != g_already_asked_for.end()) {
        return it->second;
    }
    return {};
}

void UpdateObjectRequestTime(const CInv& inv, std::chrono::microseconds request_time) EXCLUSIVE_LOCKS_REQUIRED(cs_main)
{
    AssertLockHeld(cs_main);
    auto it = g_already_asked_for.find(inv.hash);
    if (it == g_already_asked_for.end()) {
        g_already_asked_for.insert(std::make_pair(inv.hash, request_time));
    } else {
        g_already_asked_for.update(it, request_time);
    }
}

std::chrono::microseconds GetObjectInterval(int invType)
{
    // some messages need to be re-requested faster when the first announcing peer did not answer to GETDATA
    switch(invType)
    {
        case MSG_QUORUM_RECOVERED_SIG:
            return std::chrono::seconds{15};
        case MSG_CLSIG:
            return std::chrono::seconds{5};
        case MSG_ISDLOCK:
            return std::chrono::seconds{10};
        default:
            return GETDATA_TX_INTERVAL;
    }
}

std::chrono::microseconds GetObjectExpiryInterval(int invType)
{
    return GetObjectInterval(invType) * TX_EXPIRY_INTERVAL_FACTOR;
}

std::chrono::microseconds GetObjectRandomDelay(int invType)
{
    if (invType == MSG_TX) {
        return GetRandMicros(MAX_GETDATA_RANDOM_DELAY);
    }
    return {};
}

std::chrono::microseconds CalculateObjectGetDataTime(const CInv& inv, std::chrono::microseconds current_time, bool use_inbound_delay) EXCLUSIVE_LOCKS_REQUIRED(cs_main)
{
    AssertLockHeld(cs_main);
    std::chrono::microseconds process_time;
    const auto last_request_time = GetObjectRequestTime(inv);
    // First time requesting this tx
    if (last_request_time.count() == 0) {
        process_time = current_time;
    } else {
        // Randomize the delay to avoid biasing some peers over others (such as due to
        // fixed ordering of peer processing in ThreadMessageHandler)
        process_time = last_request_time + GetObjectInterval(inv.type) + GetObjectRandomDelay(inv.type);
    }

    // We delay processing announcements from inbound peers
    if (inv.IsMsgTx() && !fMasternodeMode && use_inbound_delay) process_time += INBOUND_PEER_TX_DELAY;

    return process_time;
}

void RequestObject(CNodeState* state, const CInv& inv, std::chrono::microseconds current_time, bool fForce = false) EXCLUSIVE_LOCKS_REQUIRED(cs_main)
{
    AssertLockHeld(cs_main);
    CNodeState::ObjectDownloadState& peer_download_state = state->m_object_download;
    if (peer_download_state.m_object_announced.size() >= MAX_PEER_OBJECT_ANNOUNCEMENTS ||
            peer_download_state.m_object_process_time.size() >= MAX_PEER_OBJECT_ANNOUNCEMENTS ||
            peer_download_state.m_object_announced.count(inv)) {
        // Too many queued announcements from this peer, or we already have
        // this announcement
        return;
    }
    peer_download_state.m_object_announced.insert(inv);

    // Calculate the time to try requesting this transaction. Use
    // fPreferredDownload as a proxy for outbound peers.
    std::chrono::microseconds process_time = CalculateObjectGetDataTime(inv, current_time, !state->fPreferredDownload);

    peer_download_state.m_object_process_time.emplace(process_time, inv);

    if (fForce) {
        // make sure this object is actually requested ASAP
        g_erased_object_requests.erase(inv.hash);
        g_already_asked_for.erase(inv.hash);
    }

    LogPrint(BCLog::NET, "%s -- inv=(%s), current_time=%d, process_time=%d, delta=%d\n", __func__, inv.ToString(), current_time.count(), process_time.count(), (process_time - current_time).count());
}

void RequestObject(NodeId nodeId, const CInv& inv, std::chrono::microseconds current_time, bool fForce) EXCLUSIVE_LOCKS_REQUIRED(cs_main)
{
    AssertLockHeld(cs_main);
    auto* state = State(nodeId);
    if (!state) {
        return;
    }
    RequestObject(state, inv, current_time, fForce);
}

size_t GetRequestedObjectCount(NodeId nodeId)
{
    AssertLockHeld(cs_main);
    auto* state = State(nodeId);
    if (!state) {
        return 0;
    }
    return state->m_object_download.m_object_process_time.size();
}

// This function is used for testing the stale tip eviction logic, see
// denialofservice_tests.cpp
void UpdateLastBlockAnnounceTime(NodeId node, int64_t time_in_seconds)
{
    LOCK(cs_main);
    CNodeState *state = State(node);
    if (state) state->m_last_block_announcement = time_in_seconds;
}

void PeerManagerImpl::InitializeNode(CNode *pnode) {
    CAddress addr = pnode->addr;
    NodeId nodeid = pnode->GetId();
    {
        LOCK(cs_main);
        mapNodeState.emplace_hint(mapNodeState.end(), std::piecewise_construct, std::forward_as_tuple(nodeid), std::forward_as_tuple(addr, pnode->IsInboundConn()));
    }
    {
        PeerRef peer = std::make_shared<Peer>(nodeid);
        LOCK(m_peer_mutex);
        m_peer_map.emplace_hint(m_peer_map.end(), nodeid, std::move(peer));
    }
    if (!pnode->IsInboundConn()) {
        PushNodeVersion(*pnode, GetTime());
    }
}

void PeerManagerImpl::ReattemptInitialBroadcast(CScheduler& scheduler)
{
    std::set<uint256> unbroadcast_txids = m_mempool.GetUnbroadcastTxs();

    for (const uint256& txid : unbroadcast_txids) {
        CTransactionRef tx = m_mempool.get(txid);

        if (tx != nullptr) {
            RelayTransaction(txid);
        } else {
            m_mempool.RemoveUnbroadcastTx(txid, true);
        }
    }

    // Schedule next run for 10-15 minutes in the future.
    // We add randomness on every cycle to avoid the possibility of P2P fingerprinting.
    const std::chrono::milliseconds delta = std::chrono::minutes{10} + GetRandMillis(std::chrono::minutes{5});
    scheduler.scheduleFromNow([&] { ReattemptInitialBroadcast(scheduler); }, delta);
}

void PeerManagerImpl::FinalizeNode(const CNode& node) {
    NodeId nodeid = node.GetId();
    int misbehavior{0};
    LOCK(cs_main);
    {
    {
        PeerRef peer = RemovePeer(nodeid);
        assert(peer != nullptr);
        misbehavior = WITH_LOCK(peer->m_misbehavior_mutex, return peer->m_misbehavior_score);
    }
    CNodeState *state = State(nodeid);
    assert(state != nullptr);

    if (state->fSyncStarted)
        nSyncStarted--;

    for (const QueuedBlock& entry : state->vBlocksInFlight) {
        mapBlocksInFlight.erase(entry.hash);
    }
    EraseOrphansFor(nodeid);
    nPreferredDownload -= state->fPreferredDownload;
    nPeersWithValidatedDownloads -= (state->nBlocksInFlightValidHeaders != 0);
    assert(nPeersWithValidatedDownloads >= 0);
    m_outbound_peers_with_protect_from_disconnect -= state->m_chain_sync.m_protect;
    assert(m_outbound_peers_with_protect_from_disconnect >= 0);

    mapNodeState.erase(nodeid);

    if (mapNodeState.empty()) {
        // Do a consistency check after the last peer is removed.
        assert(mapBlocksInFlight.empty());
        assert(nPreferredDownload == 0);
        assert(nPeersWithValidatedDownloads == 0);
        assert(m_outbound_peers_with_protect_from_disconnect == 0);
    }
    } // cs_main

    if (node.fSuccessfullyConnected && misbehavior == 0 && node.RelayAddrsWithConn() && !node.IsInboundConn()) {
        // Only change visible addrman state for full outbound peers.  We don't
        // call Connected() for feeler connections since they don't have
        // fSuccessfullyConnected set.
        m_addrman.Connected(node.addr);
    }

    LogPrint(BCLog::NET, "Cleared nodestate for peer=%d\n", nodeid);
}

PeerRef PeerManagerImpl::GetPeerRef(NodeId id) const
{
    LOCK(m_peer_mutex);
    auto it = m_peer_map.find(id);
    return it != m_peer_map.end() ? it->second : nullptr;
}

PeerRef PeerManagerImpl::RemovePeer(NodeId id)
{
    PeerRef ret;
    LOCK(m_peer_mutex);
    auto it = m_peer_map.find(id);
    if (it != m_peer_map.end()) {
        ret = std::move(it->second);
        m_peer_map.erase(it);
    }
    return ret;
}

bool PeerManagerImpl::GetNodeStateStats(NodeId nodeid, CNodeStateStats &stats)
{
    {
        LOCK(cs_main);
        CNodeState* state = State(nodeid);
        if (state == nullptr)
            return false;
        stats.nSyncHeight = state->pindexBestKnownBlock ? state->pindexBestKnownBlock->nHeight : -1;
        stats.nCommonHeight = state->pindexLastCommonBlock ? state->pindexLastCommonBlock->nHeight : -1;
        for (const QueuedBlock& queue : state->vBlocksInFlight) {
            if (queue.pindex)
                stats.vHeightInFlight.push_back(queue.pindex->nHeight);
        }
    }

    PeerRef peer = GetPeerRef(nodeid);
    if (peer == nullptr) return false;
    stats.m_misbehavior_score = WITH_LOCK(peer->m_misbehavior_mutex, return peer->m_misbehavior_score);

    return true;
}

//////////////////////////////////////////////////////////////////////////////
//
// mapOrphanTransactions
//

static void AddToCompactExtraTransactions(const CTransactionRef& tx) EXCLUSIVE_LOCKS_REQUIRED(g_cs_orphans)
{
    size_t max_extra_txn = gArgs.GetArg("-blockreconstructionextratxn", DEFAULT_BLOCK_RECONSTRUCTION_EXTRA_TXN);
    if (max_extra_txn <= 0)
        return;
    if (!vExtraTxnForCompact.size())
        vExtraTxnForCompact.resize(max_extra_txn);
    vExtraTxnForCompact[vExtraTxnForCompactIt] = std::make_pair(tx->GetHash(), tx);
    vExtraTxnForCompactIt = (vExtraTxnForCompactIt + 1) % max_extra_txn;
}

bool AddOrphanTx(const CTransactionRef& tx, NodeId peer) EXCLUSIVE_LOCKS_REQUIRED(g_cs_orphans)
{
    const uint256& hash = tx->GetHash();
    if (mapOrphanTransactions.count(hash))
        return false;

    // Ignore big transactions, to avoid a
    // send-big-orphans memory exhaustion attack. If a peer has a legitimate
    // large transaction with a missing parent then we assume
    // it will rebroadcast it later, after the parent transaction(s)
    // have been mined or received.
    // 100 orphans, each of which is at most 99,999 bytes big is
    // at most 10 megabytes of orphans and somewhat more byprev index (in the worst case):
    unsigned int sz = GetSerializeSize(*tx, CTransaction::CURRENT_VERSION);
    if (sz > MAX_STANDARD_TX_SIZE)
    {
        LogPrint(BCLog::MEMPOOL, "ignoring large orphan tx (size: %u, hash: %s)\n", sz, hash.ToString());
        return false;
    }

    auto ret = mapOrphanTransactions.emplace(hash, COrphanTx{tx, peer, GetTime() + ORPHAN_TX_EXPIRE_TIME, g_orphan_list.size(), sz});
    assert(ret.second);
    g_orphan_list.push_back(ret.first);
    for (const CTxIn& txin : tx->vin) {
        mapOrphanTransactionsByPrev[txin.prevout].insert(ret.first);
    }

    AddToCompactExtraTransactions(tx);

    nMapOrphanTransactionsSize += sz;

    LogPrint(BCLog::MEMPOOL, "stored orphan tx %s (mapsz %u outsz %u)\n", hash.ToString(),
             mapOrphanTransactions.size(), mapOrphanTransactionsByPrev.size());
    statsClient.inc("transactions.orphans.add", 1.0f);
    statsClient.gauge("transactions.orphans", mapOrphanTransactions.size());
    return true;
}

int static EraseOrphanTx(uint256 hash) EXCLUSIVE_LOCKS_REQUIRED(g_cs_orphans)
{
    std::map<uint256, COrphanTx>::iterator it = mapOrphanTransactions.find(hash);
    if (it == mapOrphanTransactions.end())
        return 0;
    for (const CTxIn& txin : it->second.tx->vin)
    {
        auto itPrev = mapOrphanTransactionsByPrev.find(txin.prevout);
        if (itPrev == mapOrphanTransactionsByPrev.end())
            continue;
        itPrev->second.erase(it);
        if (itPrev->second.empty())
            mapOrphanTransactionsByPrev.erase(itPrev);
    }

    size_t old_pos = it->second.list_pos;
    assert(g_orphan_list[old_pos] == it);
    if (old_pos + 1 != g_orphan_list.size()) {
        // Unless we're deleting the last entry in g_orphan_list, move the last
        // entry to the position we're deleting.
        auto it_last = g_orphan_list.back();
        g_orphan_list[old_pos] = it_last;
        it_last->second.list_pos = old_pos;
    }
    g_orphan_list.pop_back();

    assert(nMapOrphanTransactionsSize >= it->second.nTxSize);
    nMapOrphanTransactionsSize -= it->second.nTxSize;
    mapOrphanTransactions.erase(it);
    statsClient.inc("transactions.orphans.remove", 1.0f);
    statsClient.gauge("transactions.orphans", mapOrphanTransactions.size());
    return 1;
}

void EraseOrphansFor(NodeId peer)
{
    LOCK(g_cs_orphans);
    int nErased = 0;
    std::map<uint256, COrphanTx>::iterator iter = mapOrphanTransactions.begin();
    while (iter != mapOrphanTransactions.end())
    {
        std::map<uint256, COrphanTx>::iterator maybeErase = iter++; // increment to avoid iterator becoming invalid
        if (maybeErase->second.fromPeer == peer)
        {
            nErased += EraseOrphanTx(maybeErase->second.tx->GetHash());
        }
    }
    if (nErased > 0) LogPrint(BCLog::MEMPOOL, "Erased %d orphan tx from peer=%d\n", nErased, peer);
}


unsigned int LimitOrphanTxSize(unsigned int nMaxOrphansSize)
{
    LOCK(g_cs_orphans);

    unsigned int nEvicted = 0;
    static int64_t nNextSweep;
    int64_t nNow = GetTime();
    if (nNextSweep <= nNow) {
        // Sweep out expired orphan pool entries:
        int nErased = 0;
        int64_t nMinExpTime = nNow + ORPHAN_TX_EXPIRE_TIME - ORPHAN_TX_EXPIRE_INTERVAL;
        std::map<uint256, COrphanTx>::iterator iter = mapOrphanTransactions.begin();
        while (iter != mapOrphanTransactions.end())
        {
            std::map<uint256, COrphanTx>::iterator maybeErase = iter++;
            if (maybeErase->second.nTimeExpire <= nNow) {
                nErased += EraseOrphanTx(maybeErase->second.tx->GetHash());
            } else {
                nMinExpTime = std::min(maybeErase->second.nTimeExpire, nMinExpTime);
            }
        }
        // Sweep again 5 minutes after the next entry that expires in order to batch the linear scan.
        nNextSweep = nMinExpTime + ORPHAN_TX_EXPIRE_INTERVAL;
        if (nErased > 0) LogPrint(BCLog::MEMPOOL, "Erased %d orphan tx due to expiration\n", nErased);
    }
    FastRandomContext rng;
    while (!mapOrphanTransactions.empty() && nMapOrphanTransactionsSize > nMaxOrphansSize)
    {
        // Evict a random orphan:
        size_t randompos = rng.randrange(g_orphan_list.size());
        EraseOrphanTx(g_orphan_list[randompos]->first);
        ++nEvicted;
    }
    return nEvicted;
}

void PeerManagerImpl::Misbehaving(const NodeId pnode, const int howmuch, const std::string& message)
{
    assert(howmuch > 0);

    PeerRef peer = GetPeerRef(pnode);
    if (peer == nullptr) return;

    LOCK(peer->m_misbehavior_mutex);
    peer->m_misbehavior_score += howmuch;
    const int banscore = gArgs.GetArg("-banscore", DEFAULT_BANSCORE_THRESHOLD);
    const std::string message_prefixed = message.empty() ? "" : (": " + message);
    if (peer->m_misbehavior_score >= banscore && peer->m_misbehavior_score - howmuch < banscore)
    {
        LogPrint(BCLog::NET, "Misbehaving: peer=%d (%d -> %d) DISCOURAGE THRESHOLD EXCEEDED%s\n", pnode, peer->m_misbehavior_score - howmuch, peer->m_misbehavior_score, message_prefixed);
        peer->m_should_discourage = true;
        statsClient.inc("misbehavior.banned", 1.0f);
    } else {
        LogPrint(BCLog::NET, "Misbehaving: peer=%d (%d -> %d)%s\n", pnode, peer->m_misbehavior_score - howmuch, peer->m_misbehavior_score, message_prefixed);
        statsClient.count("misbehavior.amount", howmuch, 1.0);
    }
}

bool PeerManagerImpl::IsBanned(NodeId pnode)
{
    PeerRef peer = GetPeerRef(pnode);
    if (peer == nullptr)
        return false;
    LOCK(peer->m_misbehavior_mutex);
    if (peer->m_should_discourage) {
        return true;
    }
    return false;
}

bool PeerManagerImpl::MaybePunishNodeForBlock(NodeId nodeid, const BlockValidationState& state,
                                              bool via_compact_block, const std::string& message)
{
    switch (state.GetResult()) {
    case BlockValidationResult::BLOCK_RESULT_UNSET:
        break;
    // The node is providing invalid data:
    case BlockValidationResult::BLOCK_CONSENSUS:
    case BlockValidationResult::BLOCK_MUTATED:
        if (!via_compact_block) {
            Misbehaving(nodeid, 100, message);
            return true;
        }
        break;
    case BlockValidationResult::BLOCK_CACHED_INVALID:
        {
            LOCK(cs_main);
            CNodeState *node_state = State(nodeid);
            if (node_state == nullptr) {
                break;
            }

            // Discourage outbound (but not inbound) peers if on an invalid chain.
            // Exempt HB compact block peers. Manual connections are always protected from discouragement.
            if (!via_compact_block && !node_state->m_is_inbound) {
                Misbehaving(nodeid, 100, message);
                return true;
            }
            break;
        }
    case BlockValidationResult::BLOCK_INVALID_HEADER:
    case BlockValidationResult::BLOCK_CHECKPOINT:
    case BlockValidationResult::BLOCK_INVALID_PREV:
        Misbehaving(nodeid, 100, message);
        return true;
    // Conflicting (but not necessarily invalid) data or different policy:
    case BlockValidationResult::BLOCK_MISSING_PREV:
    case BlockValidationResult::BLOCK_CHAINLOCK:
        Misbehaving(nodeid, 10, message);
        return true;
    case BlockValidationResult::BLOCK_RECENT_CONSENSUS_CHANGE:
    case BlockValidationResult::BLOCK_TIME_FUTURE:
        break;
    }
    if (message != "") {
        LogPrint(BCLog::NET, "peer=%d: %s\n", nodeid, message);
    }
    return false;
}

bool PeerManagerImpl::MaybePunishNodeForTx(NodeId nodeid, const TxValidationState& state, const std::string& message) {
    switch (state.GetResult()) {
    case TxValidationResult::TX_RESULT_UNSET:
        break;
    // The node is providing invalid data:
    case TxValidationResult::TX_CONSENSUS:
        {
            LOCK(cs_main);
            Misbehaving(nodeid, 100, message);
            return true;
        }
    // Conflicting (but not necessarily invalid) data or different policy:
    case TxValidationResult::TX_RECENT_CONSENSUS_CHANGE:
    case TxValidationResult::TX_INPUTS_NOT_STANDARD:
    case TxValidationResult::TX_NOT_STANDARD:
    case TxValidationResult::TX_MISSING_INPUTS:
    case TxValidationResult::TX_PREMATURE_SPEND:
    case TxValidationResult::TX_CONFLICT:
    case TxValidationResult::TX_MEMPOOL_POLICY:
    // moved from BLOCK
    case TxValidationResult::TX_BAD_SPECIAL:
    case TxValidationResult::TX_CONFLICT_LOCK:
        break;
    }
    if (message != "") {
        LogPrint(BCLog::NET, "peer=%d: %s\n", nodeid, message);
    }
    return false;
}

bool PeerManagerImpl::BlockRequestAllowed(const CBlockIndex* pindex, const Consensus::Params& consensusParams)
{
    AssertLockHeld(cs_main);
    if (m_chainman.ActiveChain().Contains(pindex)) return true;
    return pindex->IsValid(BLOCK_VALID_SCRIPTS) && (pindexBestHeader != nullptr) &&
        (pindexBestHeader->GetBlockTime() - pindex->GetBlockTime() < STALE_RELAY_AGE_LIMIT) &&
        (GetBlockProofEquivalentTime(*pindexBestHeader, *pindex, *pindexBestHeader, consensusParams) < STALE_RELAY_AGE_LIMIT);
}

std::unique_ptr<PeerManager> PeerManager::make(const CChainParams& chainparams, CConnman& connman, CAddrMan& addrman, BanMan* banman,
                                               CScheduler &scheduler, ChainstateManager& chainman, CTxMemPool& pool,
                                               CGovernanceManager& govman, const std::unique_ptr<CJContext>& cj_ctx,
                                               const std::unique_ptr<LLMQContext>& llmq_ctx, bool ignore_incoming_txs)
{
    return std::make_unique<PeerManagerImpl>(chainparams, connman, addrman, banman, scheduler, chainman, pool, govman, cj_ctx, llmq_ctx, ignore_incoming_txs);
}

PeerManagerImpl::PeerManagerImpl(const CChainParams& chainparams, CConnman& connman, CAddrMan& addrman, BanMan* banman,
                                 CScheduler &scheduler, ChainstateManager& chainman, CTxMemPool& pool,
                                 CGovernanceManager& govman, const std::unique_ptr<CJContext>& cj_ctx,
                                 const std::unique_ptr<LLMQContext>& llmq_ctx, bool ignore_incoming_txs)
    : m_chainparams(chainparams),
      m_connman(connman),
      m_addrman(addrman),
      m_banman(banman),
      m_chainman(chainman),
      m_mempool(pool),
      m_cj_ctx(cj_ctx),
      m_llmq_ctx(llmq_ctx),
      m_govman(govman),
      m_ignore_incoming_txs(ignore_incoming_txs)
{
    assert(std::addressof(g_chainman) == std::addressof(m_chainman));
    // Stale tip checking and peer eviction are on two different timers, but we
    // don't want them to get out of sync due to drift in the scheduler, so we
    // combine them in one function and schedule at the quicker (peer-eviction)
    // timer.
    static_assert(EXTRA_PEER_CHECK_INTERVAL < STALE_CHECK_INTERVAL, "peer eviction timer should be less than stale tip check timer");
    scheduler.scheduleEvery([this] { this->CheckForStaleTipAndEvictPeers(); }, std::chrono::seconds{EXTRA_PEER_CHECK_INTERVAL});

    // schedule next run for 10-15 minutes in the future
    const std::chrono::milliseconds delta = std::chrono::minutes{10} + GetRandMillis(std::chrono::minutes{5});
    scheduler.scheduleFromNow([&] { ReattemptInitialBroadcast(scheduler); }, delta);
}

/**
 * Evict orphan txn pool entries (EraseOrphanTx) based on a newly connected
 * block. Also save the time of the last tip update.
 */
void PeerManagerImpl::BlockConnected(const std::shared_ptr<const CBlock>& pblock, const CBlockIndex* pindex)
{
    {
        LOCK2(cs_main, g_cs_orphans);

        std::vector<uint256> vOrphanErase;
        std::set<uint256> orphanWorkSet;

        for (const CTransactionRef& ptx : pblock->vtx) {
            const CTransaction& tx = *ptx;

            // Which orphan pool entries we should reprocess and potentially try to accept into mempool again?
            for (size_t i = 0; i < tx.vin.size(); i++) {
                auto itByPrev = mapOrphanTransactionsByPrev.find(COutPoint(tx.GetHash(), (uint32_t)i));
                if (itByPrev == mapOrphanTransactionsByPrev.end()) continue;
                for (const auto& elem : itByPrev->second) {
                    orphanWorkSet.insert(elem->first);
                }
            }

            // Which orphan pool entries must we evict?
            for (const auto& txin : tx.vin) {
                auto itByPrev = mapOrphanTransactionsByPrev.find(txin.prevout);
                if (itByPrev == mapOrphanTransactionsByPrev.end()) continue;
                for (auto mi = itByPrev->second.begin(); mi != itByPrev->second.end(); ++mi) {
                    const CTransaction& orphanTx = *(*mi)->second.tx;
                    const uint256& orphanHash = orphanTx.GetHash();
                    vOrphanErase.push_back(orphanHash);
                }
            }
        }

        // Erase orphan transactions included or precluded by this block
        if (vOrphanErase.size()) {
            int nErased = 0;
            for (const uint256& orphanHash : vOrphanErase) {
                nErased += EraseOrphanTx(orphanHash);
            }
            LogPrint(BCLog::MEMPOOL, "Erased %d orphan tx included or conflicted by block\n", nErased);
        }

        while (!orphanWorkSet.empty()) {
            LogPrint(BCLog::MEMPOOL, "Trying to process %d orphans\n", orphanWorkSet.size());
            ProcessOrphanTx(orphanWorkSet);
        }

        m_last_tip_update = GetTime();
    }
    {
        LOCK(m_recent_confirmed_transactions_mutex);
        for (const auto& ptx : pblock->vtx) {
            m_recent_confirmed_transactions.insert(ptx->GetHash());
        }
    }
}

void PeerManagerImpl::BlockDisconnected(const std::shared_ptr<const CBlock> &block, const CBlockIndex* pindex)
{
    // To avoid relay problems with transactions that were previously
    // confirmed, clear our filter of recently confirmed transactions whenever
    // there's a reorg.
    // This means that in a 1-block reorg (where 1 block is disconnected and
    // then another block reconnected), our filter will drop to having only one
    // block's worth of transactions in it, but that should be fine, since
    // presumably the most common case of relaying a confirmed transaction
    // should be just after a new block containing it is found.
    LOCK(m_recent_confirmed_transactions_mutex);
    m_recent_confirmed_transactions.reset();
}

// All of the following cache a recent block, and are protected by cs_most_recent_block
static RecursiveMutex cs_most_recent_block;
static std::shared_ptr<const CBlock> most_recent_block GUARDED_BY(cs_most_recent_block);
static std::shared_ptr<const CBlockHeaderAndShortTxIDs> most_recent_compact_block GUARDED_BY(cs_most_recent_block);
static uint256 most_recent_block_hash GUARDED_BY(cs_most_recent_block);

/**
 * Maintain state about the best-seen block and fast-announce a compact block
 * to compatible peers.
 */
void PeerManagerImpl::NewPoWValidBlock(const CBlockIndex *pindex, const std::shared_ptr<const CBlock>& pblock) {
    std::shared_ptr<const CBlockHeaderAndShortTxIDs> pcmpctblock = std::make_shared<const CBlockHeaderAndShortTxIDs> (*pblock);
    const CNetMsgMaker msgMaker(PROTOCOL_VERSION);

    LOCK(cs_main);

    static int nHighestFastAnnounce = 0;
    if (pindex->nHeight <= nHighestFastAnnounce)
        return;
    nHighestFastAnnounce = pindex->nHeight;

    uint256 hashBlock(pblock->GetHash());

    {
        LOCK(cs_most_recent_block);
        most_recent_block_hash = hashBlock;
        most_recent_block = pblock;
        most_recent_compact_block = pcmpctblock;
    }

    m_connman.ForEachNode([this, &pcmpctblock, pindex, &msgMaker, &hashBlock](CNode* pnode) {
        LockAssertion lock(::cs_main);
        // TODO: Avoid the repeated-serialization here
        if (pnode->fDisconnect)
            return;
        ProcessBlockAvailability(pnode->GetId());
        CNodeState &state = *State(pnode->GetId());
        // If the peer has, or we announced to them the previous block already,
        // but we don't think they have this one, go ahead and announce it
        if (state.fPreferHeaderAndIDs &&
                !PeerHasHeader(&state, pindex) && PeerHasHeader(&state, pindex->pprev)) {

            LogPrint(BCLog::NET, "%s sending header-and-ids %s to peer=%d\n", "PeerManager::NewPoWValidBlock",
                    hashBlock.ToString(), pnode->GetId());
            m_connman.PushMessage(pnode, msgMaker.Make(NetMsgType::CMPCTBLOCK, *pcmpctblock));
            state.pindexBestHeaderSent = pindex;
        }
    });
}

/**
 * Update our best height and announce any block hashes which weren't previously
 * in m_chainman.ActiveChain() to our peers.
 */
void PeerManagerImpl::UpdatedBlockTip(const CBlockIndex *pindexNew, const CBlockIndex *pindexFork, bool fInitialDownload){
    m_best_height = pindexNew->nHeight;

    SetServiceFlagsIBDCache(!fInitialDownload);
    if (!fInitialDownload) {
        // Find the hashes of all blocks that weren't previously in the best chain.
        std::vector<uint256> vHashes;
        const CBlockIndex *pindexToAnnounce = pindexNew;
        while (pindexToAnnounce != pindexFork) {
            vHashes.push_back(pindexToAnnounce->GetBlockHash());
            pindexToAnnounce = pindexToAnnounce->pprev;
            if (vHashes.size() == MAX_BLOCKS_TO_ANNOUNCE) {
                // Limit announcements in case of a huge reorganization.
                // Rely on the peer's synchronization mechanism in that case.
                break;
            }
        }
        // Relay inventory, but don't relay old inventory during initial block download.
        m_connman.ForEachNode([this, &vHashes](CNode* pnode) {
            if (!pnode->CanRelay()) {
                return;
            }
            LOCK(pnode->cs_inventory);
            if (m_best_height > (pnode->nStartingHeight != -1 ? pnode->nStartingHeight - 2000 : 0)) {
                for (const uint256& hash : reverse_iterate(vHashes)) {
                    pnode->vBlockHashesToAnnounce.push_back(hash);
                }
            }
        });
        m_connman.WakeMessageHandler();
    }
}

/**
 * Handle invalid block rejection and consequent peer discouragement, maintain which
 * peers announce compact blocks.
 */
void PeerManagerImpl::BlockChecked(const CBlock& block, const BlockValidationState& state)
{
    LOCK(cs_main);

    const uint256 hash(block.GetHash());
    std::map<uint256, std::pair<NodeId, bool> >::iterator it = mapBlockSource.find(hash);

    // If the block failed validation, we know where it came from and we're still connected
    // to that peer, maybe punish.
    if (state.IsInvalid() &&
        it != mapBlockSource.end() &&
        State(it->second.first)) {
            MaybePunishNodeForBlock(/*nodeid=*/ it->second.first, state, /*via_compact_block=*/ !it->second.second);
    }
    // Check that:
    // 1. The block is valid
    // 2. We're not in initial block download
    // 3. This is currently the best block we're aware of. We haven't updated
    //    the tip yet so we have no way to check this directly here. Instead we
    //    just check that there are currently no other blocks in flight.
    else if (state.IsValid() &&
             !m_chainman.ActiveChainstate().IsInitialBlockDownload() &&
             mapBlocksInFlight.count(hash) == mapBlocksInFlight.size()) {
        if (it != mapBlockSource.end()) {
            MaybeSetPeerAsAnnouncingHeaderAndIDs(it->second.first);
        }
    }
    if (it != mapBlockSource.end())
        mapBlockSource.erase(it);
}

//////////////////////////////////////////////////////////////////////////////
//
// Messages
//


bool PeerManagerImpl::AlreadyHave(const CInv& inv)
{
    switch (inv.type)
    {
    case MSG_TX:
    case MSG_DSTX:
        {
            if (m_chainman.ActiveChain().Tip()->GetBlockHash() != hashRecentRejectsChainTip)
            {
                // If the chain tip has changed previously rejected transactions
                // might be now valid, e.g. due to a nLockTime'd tx becoming valid,
                // or a double-spend. Reset the rejects filter and give those
                // txs a second chance.
                hashRecentRejectsChainTip = m_chainman.ActiveChain().Tip()->GetBlockHash();
                m_recent_rejects.reset();
            }

            {
                LOCK(g_cs_orphans);
                if (mapOrphanTransactions.count(inv.hash)) return true;
            }

            {
                LOCK(m_recent_confirmed_transactions_mutex);
                if (m_recent_confirmed_transactions.contains(inv.hash)) return true;
            }

            // When we receive an islock for a previously rejected transaction, we have to
            // drop the first-seen tx (which such a locked transaction was conflicting with)
            // and re-request the locked transaction (which did not make it into the mempool
            // previously due to txn-mempool-conflict rule). This means that we must ignore
            // m_recent_rejects filter for such locked txes here.
            // We also ignore m_recent_rejects filter for DSTX-es because a malicious peer  might
            // relay a valid DSTX as a regular TX first which would skip all the specific checks
            // but would cause such tx to be rejected by ATMP due to 0 fee. Ignoring it here
            // should let DSTX to be propagated by honest peer later. Note, that a malicious
            // masternode would not be able to exploit this to spam the network with specially
            // crafted invalid DSTX-es and potentially cause high load cheaply, because
            // corresponding checks in ProcessMessage won't let it to send DSTX-es too often.
            bool fIgnoreRecentRejects = inv.IsMsgDstx() ||
                                        m_llmq_ctx->isman->IsWaitingForTx(inv.hash) ||
                                        m_llmq_ctx->isman->IsLocked(inv.hash);

            return (!fIgnoreRecentRejects && m_recent_rejects.contains(inv.hash)) ||
                   (inv.IsMsgDstx() && static_cast<bool>(::dstxManager->GetDSTX(inv.hash))) ||
                   m_mempool.exists(inv.hash) ||
                   (g_txindex != nullptr && g_txindex->HasTx(inv.hash));
        }

<<<<<<< HEAD
    case MSG_BLOCK:
        return m_chainman.m_blockman.LookupBlockIndex(inv.hash) != nullptr;

    /* 
        Sparks Related Inventory Messages
=======
    /*
        Dash Related Inventory Messages
>>>>>>> 19512988

        --

        We shouldn't update the sync times for each of the messages when we already have it.
        We're going to be asking many nodes upfront for the full inventory list, so we'll get duplicates of these.
        We want to only update the time on new hits, so that we can time out appropriately if needed.
    */

    case MSG_SPORK:
        {
            return sporkManager->GetSporkByHash(inv.hash).has_value();
        }

    case MSG_GOVERNANCE_OBJECT:
    case MSG_GOVERNANCE_OBJECT_VOTE:
        return !m_govman.ConfirmInventoryRequest(inv);

    case MSG_QUORUM_FINAL_COMMITMENT:
        return m_llmq_ctx->quorum_block_processor->HasMineableCommitment(inv.hash);
    case MSG_QUORUM_CONTRIB:
    case MSG_QUORUM_COMPLAINT:
    case MSG_QUORUM_JUSTIFICATION:
    case MSG_QUORUM_PREMATURE_COMMITMENT:
        return m_llmq_ctx->qdkgsman->AlreadyHave(inv);
    case MSG_QUORUM_RECOVERED_SIG:
        return m_llmq_ctx->sigman->AlreadyHave(inv);
    case MSG_CLSIG:
        return m_llmq_ctx->clhandler->AlreadyHave(inv);
    case MSG_ISDLOCK:
        return m_llmq_ctx->isman->AlreadyHave(inv);
    }

    // Don't know what it is, just say we already got one
    return true;
}

bool PeerManagerImpl::AlreadyHaveBlock(const uint256& block_hash)
{
    return m_chainman.m_blockman.LookupBlockIndex(block_hash) != nullptr;
}

void PeerManagerImpl::RelayTransaction(const uint256& txid)
{
    CInv inv(::dstxManager->GetDSTX(txid) ? MSG_DSTX : MSG_TX, txid);
    m_connman.ForEachNode([&inv](CNode* pnode)
    {
        pnode->PushInventory(inv);
    });
}

static void RelayAddress(const CAddress& addr, bool fReachable, const CConnman& connman)
{
    if (!fReachable && !addr.IsRelayable()) return;

    // Relay to a limited number of other nodes
    // Use deterministic randomness to send to the same nodes for 24 hours
    // at a time so the m_addr_knowns of the chosen nodes prevent repeats
    uint64_t hashAddr = addr.GetHash();
    const CSipHasher hasher = connman.GetDeterministicRandomizer(RANDOMIZER_ID_ADDRESS_RELAY).Write(hashAddr << 32).Write((GetTime() + hashAddr) / (24 * 60 * 60));
    FastRandomContext insecure_rand;

    // Relay reachable addresses to 2 peers. Unreachable addresses are relayed randomly to 1 or 2 peers.
    unsigned int nRelayNodes = (fReachable || (hasher.Finalize() & 1)) ? 2 : 1;

    std::array<std::pair<uint64_t, CNode*>,2> best{{{0, nullptr}, {0, nullptr}}};
    assert(nRelayNodes <= best.size());

    auto sortfunc = [&best, &hasher, nRelayNodes, addr](CNode* pnode) {
        if (pnode->RelayAddrsWithConn() && pnode->IsAddrCompatible(addr)) {
            uint64_t hashKey = CSipHasher(hasher).Write(pnode->GetId()).Finalize();
            for (unsigned int i = 0; i < nRelayNodes; i++) {
                if (hashKey > best[i].first) {
                    std::copy(best.begin() + i, best.begin() + nRelayNodes - 1, best.begin() + i + 1);
                    best[i] = std::make_pair(hashKey, pnode);
                    break;
                }
            }
        }
    };

    auto pushfunc = [&addr, &best, nRelayNodes, &insecure_rand] {
        for (unsigned int i = 0; i < nRelayNodes && best[i].first != 0; i++) {
            best[i].second->PushAddress(addr, insecure_rand);
        }
    };

    connman.ForEachNodeThen(std::move(sortfunc), std::move(pushfunc));
}

void PeerManagerImpl::ProcessGetBlockData(CNode& pfrom, const CChainParams& chainparams, const CInv& inv, CConnman& connman, llmq::CInstantSendManager& isman)
{
    bool send = false;
    std::shared_ptr<const CBlock> a_recent_block;
    std::shared_ptr<const CBlockHeaderAndShortTxIDs> a_recent_compact_block;
    const Consensus::Params& consensusParams = chainparams.GetConsensus();
    {
        LOCK(cs_most_recent_block);
        a_recent_block = most_recent_block;
        a_recent_compact_block = most_recent_compact_block;
    }

    bool need_activate_chain = false;
    {
        LOCK(cs_main);
        const CBlockIndex* pindex = m_chainman.m_blockman.LookupBlockIndex(inv.hash);
        if (pindex) {
            if (pindex->HaveTxsDownloaded() && !pindex->IsValid(BLOCK_VALID_SCRIPTS) &&
                    pindex->IsValid(BLOCK_VALID_TREE)) {
                // If we have the block and all of its parents, but have not yet validated it,
                // we might be in the middle of connecting it (ie in the unlock of cs_main
                // before ActivateBestChain but after AcceptBlock).
                // In this case, we need to run ActivateBestChain prior to checking the relay
                // conditions below.
                need_activate_chain = true;
            }
        }
    } // release cs_main before calling ActivateBestChain
    if (need_activate_chain) {
        BlockValidationState state;
        if (!m_chainman.ActiveChainstate().ActivateBestChain(state, a_recent_block)) {
            LogPrint(BCLog::NET, "failed to activate chain (%s)\n", state.ToString());
        }
    }

    LOCK(cs_main);
    const CBlockIndex* pindex = m_chainman.m_blockman.LookupBlockIndex(inv.hash);
    if (pindex) {
        send = BlockRequestAllowed(pindex, consensusParams);
        if (!send) {
            LogPrint(BCLog::NET,"%s: ignoring request from peer=%i for old block that isn't in the main chain\n", __func__, pfrom.GetId());
        }
    }
    const CNetMsgMaker msgMaker(pfrom.GetCommonVersion());
    // disconnect node in case we have reached the outbound limit for serving historical blocks
    if (send &&
        connman.OutboundTargetReached(true) &&
        (((pindexBestHeader != nullptr) && (pindexBestHeader->GetBlockTime() - pindex->GetBlockTime() > HISTORICAL_BLOCK_AGE)) || inv.IsMsgFilteredBlk()) &&
        !pfrom.HasPermission(PF_DOWNLOAD) // nodes with the download permission may exceed target
    ) {
        LogPrint(BCLog::NET, "historical block serving limit reached, disconnect peer=%d\n", pfrom.GetId());

        //disconnect node
        pfrom.fDisconnect = true;
        send = false;
    }
    // Avoid leaking prune-height by never sending blocks below the NODE_NETWORK_LIMITED threshold
    if (send && !pfrom.HasPermission(PF_NOBAN) && (
            (((pfrom.GetLocalServices() & NODE_NETWORK_LIMITED) == NODE_NETWORK_LIMITED) && ((pfrom.GetLocalServices() & NODE_NETWORK) != NODE_NETWORK) && (m_chainman.ActiveChain().Tip()->nHeight - pindex->nHeight > (int)NODE_NETWORK_LIMITED_MIN_BLOCKS + 2 /* add two blocks buffer extension for possible races */) )
       )) {
        LogPrint(BCLog::NET, "Ignore block request below NODE_NETWORK_LIMITED threshold from peer=%d\n", pfrom.GetId());

        //disconnect node and prevent it from stalling (would otherwise wait for the missing block)
        pfrom.fDisconnect = true;
        send = false;
    }
    // Pruned nodes may have deleted the block, so check whether
    // it's available before trying to send.
    if (send && (pindex->nStatus & BLOCK_HAVE_DATA))
    {
        std::shared_ptr<const CBlock> pblock;
        if (a_recent_block && a_recent_block->GetHash() == pindex->GetBlockHash()) {
            pblock = a_recent_block;
        } else {
            // Send block from disk
            std::shared_ptr<CBlock> pblockRead = std::make_shared<CBlock>();
            if (!ReadBlockFromDisk(*pblockRead, pindex, consensusParams))
                assert(!"cannot load block from disk");
            pblock = pblockRead;
        }
        if (pblock) {
            if (inv.IsMsgBlk()) {
                connman.PushMessage(&pfrom, msgMaker.Make(NetMsgType::BLOCK, *pblock));
            } else if (inv.IsMsgFilteredBlk()) {
                bool sendMerkleBlock = false;
                CMerkleBlock merkleBlock;
                if (pfrom.RelayAddrsWithConn()) {
                    LOCK(pfrom.m_tx_relay->cs_filter);
                    if (pfrom.m_tx_relay->pfilter) {
                        sendMerkleBlock = true;
                        merkleBlock = CMerkleBlock(*pblock, *pfrom.m_tx_relay->pfilter);
                    }
                }
                if (sendMerkleBlock) {
                    connman.PushMessage(&pfrom, msgMaker.Make(NetMsgType::MERKLEBLOCK, merkleBlock));
                    // CMerkleBlock just contains hashes, so also push any transactions in the block the client did not see
                    // This avoids hurting performance by pointlessly requiring a round-trip
                    // Note that there is currently no way for a node to request any single transactions we didn't send here -
                    // they must either disconnect and retry or request the full block.
                    // Thus, the protocol spec specified allows for us to provide duplicate txn here,
                    // however we MUST always provide at least what the remote peer needs
                    typedef std::pair<unsigned int, uint256> PairType;
                    for (PairType &pair : merkleBlock.vMatchedTxn) {
                        connman.PushMessage(&pfrom, msgMaker.Make(NetMsgType::TX, *pblock->vtx[pair.first]));
                    }
                    for (PairType &pair : merkleBlock.vMatchedTxn) {
                        auto islock = isman.GetInstantSendLockByTxid(pair.second);
                        if (islock != nullptr) {
                            connman.PushMessage(&pfrom, msgMaker.Make(NetMsgType::ISDLOCK, *islock));
                        }
                    }
                }
                // else
                    // no response
            } else if (inv.IsMsgCmpctBlk()) {
                // If a peer is asking for old blocks, we're almost guaranteed
                // they won't have a useful mempool to match against a compact block,
                // and we don't feel like constructing the object for them, so
                // instead we respond with the full, non-compact block.
                if (CanDirectFetch(consensusParams) &&
                    pindex->nHeight >= m_chainman.ActiveChain().Height() - MAX_CMPCTBLOCK_DEPTH) {
                    if (a_recent_compact_block &&
                        a_recent_compact_block->header.GetHash() == pindex->GetBlockHash()) {
                        connman.PushMessage(&pfrom, msgMaker.Make(NetMsgType::CMPCTBLOCK, *a_recent_compact_block));
                    } else {
                        CBlockHeaderAndShortTxIDs cmpctblock(*pblock);
                        connman.PushMessage(&pfrom, msgMaker.Make(NetMsgType::CMPCTBLOCK, cmpctblock));
                    }
                } else {
                    connman.PushMessage(&pfrom, msgMaker.Make(NetMsgType::BLOCK, *pblock));
                }
            }
        }
        // Trigger the peer node to send a getblocks request for the next batch of inventory
        if (inv.hash == pfrom.hashContinue)
        {
            // Send immediately. This must send even if redundant,
            // and we want it right after the last block so they don't
            // wait for other stuff first.
            std::vector<CInv> vInv;
            vInv.push_back(CInv(MSG_BLOCK, m_chainman.ActiveChain().Tip()->GetBlockHash()));
            connman.PushMessage(&pfrom, msgMaker.Make(NetMsgType::INV, vInv));
            pfrom.hashContinue.SetNull();
        }
    }
}

//! Determine whether or not a peer can request a transaction, and return it (or nullptr if not found or not allowed).
CTransactionRef PeerManagerImpl::FindTxForGetData(const CNode* peer, const uint256& txid, const std::chrono::seconds mempool_req, const std::chrono::seconds now) LOCKS_EXCLUDED(cs_main)
{
    auto txinfo = m_mempool.info(txid);
    if (txinfo.tx) {
        // If a TX could have been INVed in reply to a MEMPOOL request,
        // or is older than UNCONDITIONAL_RELAY_DELAY, permit the request
        // unconditionally.
        if ((mempool_req.count() && txinfo.m_time <= mempool_req) || txinfo.m_time <= now - UNCONDITIONAL_RELAY_DELAY) {
            return std::move(txinfo.tx);
        }
    }

    {
        LOCK(cs_main);

        // Otherwise, the transaction must have been announced recently.
        if (State(peer->GetId())->m_recently_announced_invs.contains(txid)) {
            // If it was, it can be relayed from either the mempool...
            if (txinfo.tx) return std::move(txinfo.tx);
            // ... or the relay pool.
            auto mi = mapRelay.find(txid);
            if (mi != mapRelay.end()) return mi->second;
        }
    }

    return {};
}

void PeerManagerImpl::ProcessGetData(CNode& pfrom, Peer& peer, const std::atomic<bool>& interruptMsgProc)
{
    AssertLockNotHeld(cs_main);

    std::deque<CInv>::iterator it = peer.m_getdata_requests.begin();
    std::vector<CInv> vNotFound;
    const CNetMsgMaker msgMaker(pfrom.GetCommonVersion());

    const std::chrono::seconds now = GetTime<std::chrono::seconds>();
    // Get last mempool request time
    const std::chrono::seconds mempool_req = pfrom.RelayAddrsWithConn() ? pfrom.m_tx_relay->m_last_mempool_req.load()
                                                                          : std::chrono::seconds::min();

    // Process as many TX items from the front of the getdata queue as
    // possible, since they're common and it's efficient to batch process
    // them.
    while (it != peer.m_getdata_requests.end() && it->IsKnownType()) {
        if (interruptMsgProc)
            return;
        // The send buffer provides backpressure. If there's no space in
        // the buffer, pause processing until the next call.
        if (pfrom.fPauseSend)
            break;

        const CInv &inv = *it;

        if (inv.type == MSG_BLOCK || inv.type == MSG_FILTERED_BLOCK || inv.type == MSG_CMPCT_BLOCK) {
            break;
        }
        ++it;

        if (!pfrom.RelayAddrsWithConn() && NetMessageViolatesBlocksOnly(inv.GetCommand())) {
            // Note that if we receive a getdata for non-block messages
            // from a block-relay-only outbound peer that violate the policy,
            // we skip such getdata messages from this peer
            continue;
        }

        bool push = false;
        if (inv.IsGenTxMsg()) {
            CTransactionRef tx = FindTxForGetData(&pfrom, inv.hash, mempool_req, now);
            if (tx) {
                CCoinJoinBroadcastTx dstx;
                if (inv.IsMsgDstx()) {
                    dstx = ::dstxManager->GetDSTX(inv.hash);
                }
                if (dstx) {
                    m_connman.PushMessage(&pfrom, msgMaker.Make(NetMsgType::DSTX, dstx));
                } else {
                    m_connman.PushMessage(&pfrom, msgMaker.Make(NetMsgType::TX, *tx));
                }
                m_mempool.RemoveUnbroadcastTx(tx->GetHash());
                push = true;

                // As we're going to send tx, make sure its unconfirmed parents are made requestable.
                for (const auto& txin : tx->vin) {
                    auto txinfo = m_mempool.info(txin.prevout.hash);
                    if (txinfo.tx && txinfo.m_time > now - UNCONDITIONAL_RELAY_DELAY) {
                        // Relaying a transaction with a recent but unconfirmed parent.
                        if (WITH_LOCK(pfrom.m_tx_relay->cs_tx_inventory, return !pfrom.m_tx_relay->filterInventoryKnown.contains(txin.prevout.hash))) {
                            LOCK(cs_main);
                            State(pfrom.GetId())->m_recently_announced_invs.insert(txin.prevout.hash);
                        }
                    }
                }
            }
        }

        if (!push && inv.type == MSG_SPORK) {
            if (auto opt_spork = sporkManager->GetSporkByHash(inv.hash)) {
                m_connman.PushMessage(&pfrom, msgMaker.Make(NetMsgType::SPORK, *opt_spork));
                push = true;
            }
        }

        if (!push && inv.type == MSG_GOVERNANCE_OBJECT) {
            CDataStream ss(SER_NETWORK, pfrom.GetCommonVersion());
            bool topush = false;
            if (m_govman.HaveObjectForHash(inv.hash)) {
                ss.reserve(1000);
                if (m_govman.SerializeObjectForHash(inv.hash, ss)) {
                    topush = true;
                }
            }
            if (topush) {
                m_connman.PushMessage(&pfrom, msgMaker.Make(NetMsgType::MNGOVERNANCEOBJECT, ss));
                push = true;
            }
        }

        if (!push && inv.type == MSG_GOVERNANCE_OBJECT_VOTE) {
            CDataStream ss(SER_NETWORK, pfrom.GetCommonVersion());
            bool topush = false;
            if (m_govman.HaveVoteForHash(inv.hash)) {
                ss.reserve(1000);
                if (m_govman.SerializeVoteForHash(inv.hash, ss)) {
                    topush = true;
                }
            }
            if (topush) {
                m_connman.PushMessage(&pfrom, msgMaker.Make(NetMsgType::MNGOVERNANCEOBJECTVOTE, ss));
                push = true;
            }
        }

        if (!push && (inv.type == MSG_QUORUM_FINAL_COMMITMENT)) {
            llmq::CFinalCommitment o;
            if (m_llmq_ctx->quorum_block_processor->GetMineableCommitmentByHash(
                    inv.hash, o)) {
                m_connman.PushMessage(&pfrom, msgMaker.Make(NetMsgType::QFCOMMITMENT, o));
                push = true;
            }
        }

        if (!push && (inv.type == MSG_QUORUM_CONTRIB)) {
            llmq::CDKGContribution o;
            if (m_llmq_ctx->qdkgsman->GetContribution(inv.hash, o)) {
                m_connman.PushMessage(&pfrom, msgMaker.Make(NetMsgType::QCONTRIB, o));
                push = true;
            }
        }

        if (!push && (inv.type == MSG_QUORUM_COMPLAINT)) {
            llmq::CDKGComplaint o;
            if (m_llmq_ctx->qdkgsman->GetComplaint(inv.hash, o)) {
                m_connman.PushMessage(&pfrom, msgMaker.Make(NetMsgType::QCOMPLAINT, o));
                push = true;
            }
        }

        if (!push && (inv.type == MSG_QUORUM_JUSTIFICATION)) {
            llmq::CDKGJustification o;
            if (m_llmq_ctx->qdkgsman->GetJustification(inv.hash, o)) {
                m_connman.PushMessage(&pfrom, msgMaker.Make(NetMsgType::QJUSTIFICATION, o));
                push = true;
            }
        }

        if (!push && (inv.type == MSG_QUORUM_PREMATURE_COMMITMENT)) {
            llmq::CDKGPrematureCommitment o;
            if (m_llmq_ctx->qdkgsman->GetPrematureCommitment(inv.hash, o)) {
                m_connman.PushMessage(&pfrom, msgMaker.Make(NetMsgType::QPCOMMITMENT, o));
                push = true;
            }
        }

        if (!push && (inv.type == MSG_QUORUM_RECOVERED_SIG)) {
            llmq::CRecoveredSig o;
            if (m_llmq_ctx->sigman->GetRecoveredSigForGetData(inv.hash, o)) {
                m_connman.PushMessage(&pfrom, msgMaker.Make(NetMsgType::QSIGREC, o));
                push = true;
            }
        }

        if (!push && (inv.type == MSG_CLSIG)) {
            llmq::CChainLockSig o;
            if (m_llmq_ctx->clhandler->GetChainLockByHash(inv.hash, o)) {
                m_connman.PushMessage(&pfrom, msgMaker.Make(NetMsgType::CLSIG, o));
                push = true;
            }
        }

        if (!push && inv.type == MSG_ISDLOCK) {
            llmq::CInstantSendLock o;
            if (m_llmq_ctx->isman->GetInstantSendLockByHash(inv.hash, o)) {
                m_connman.PushMessage(&pfrom, msgMaker.Make(NetMsgType::ISDLOCK, o));
                push = true;
            }
        }

        if (!push) {
            vNotFound.push_back(inv);
        }
    }

    // Only process one BLOCK item per call, since they're uncommon and can be
    // expensive to process.
    if (it != peer.m_getdata_requests.end() && !pfrom.fPauseSend) {
        const CInv &inv = *it++;
        if (inv.IsGenBlkMsg()) {
            ProcessGetBlockData(pfrom, m_chainparams, inv, m_connman, *m_llmq_ctx->isman);
        }
        // else: If the first item on the queue is an unknown type, we erase it
        // and continue processing the queue on the next call.
    }

    peer.m_getdata_requests.erase(peer.m_getdata_requests.begin(), it);

    if (!vNotFound.empty()) {
        // Let the peer know that we didn't find what it asked for, so it doesn't
        // have to wait around forever.
        // SPV clients care about this message: it's needed when they are
        // recursively walking the dependencies of relevant unconfirmed
        // transactions. SPV clients want to do that because they want to know
        // about (and store and rebroadcast and risk analyze) the dependencies
        // of transactions relevant to them, without having to download the
        // entire memory pool.
        // Also, other nodes can use these messages to automatically request a
        // transaction from some other peer that annnounced it, and stop
        // waiting for us to respond.
        // In normal operation, we often send NOTFOUND messages for parents of
        // transactions that we relay; if a peer is missing a parent, they may
        // assume we have them and request the parents from us.
        m_connman.PushMessage(&pfrom, msgMaker.Make(NetMsgType::NOTFOUND, vNotFound));
    }
}

void PeerManagerImpl::SendBlockTransactions(CNode& pfrom, const CBlock& block, const BlockTransactionsRequest& req) {
    BlockTransactions resp(req);
    for (size_t i = 0; i < req.indexes.size(); i++) {
        if (req.indexes[i] >= block.vtx.size()) {
            Misbehaving(pfrom.GetId(), 100, "getblocktxn with out-of-bounds tx indices");
            return;
        }
        resp.txn[i] = block.vtx[req.indexes[i]];
    }
    LOCK(cs_main);
    CNetMsgMaker msgMaker(pfrom.GetCommonVersion());
    m_connman.PushMessage(&pfrom, msgMaker.Make(NetMsgType::BLOCKTXN, resp));
}

void PeerManagerImpl::ProcessHeadersMessage(CNode& pfrom, const std::vector<CBlockHeader>& headers, bool via_compact_block)
{
    const CNetMsgMaker msgMaker(pfrom.GetCommonVersion());
    size_t nCount = headers.size();

    if (nCount == 0) {
        // Nothing interesting. Stop asking this peers for more headers.
        return;
    }

    bool received_new_header = false;
    const CBlockIndex *pindexLast = nullptr;
    {
        LOCK(cs_main);
        CNodeState *nodestate = State(pfrom.GetId());

        // If this looks like it could be a block announcement (nCount <
        // MAX_BLOCKS_TO_ANNOUNCE), use special logic for handling headers that
        // don't connect:
        // - Send a getheaders message in response to try to connect the chain.
        // - The peer can send up to MAX_UNCONNECTING_HEADERS in a row that
        //   don't connect before giving DoS points
        // - Once a headers message is received that is valid and does connect,
        //   nUnconnectingHeaders gets reset back to 0.
        if (!m_chainman.m_blockman.LookupBlockIndex(headers[0].hashPrevBlock) && nCount < MAX_BLOCKS_TO_ANNOUNCE) {
            nodestate->nUnconnectingHeaders++;
            std::string msg_type = (pfrom.nServices & NODE_HEADERS_COMPRESSED) ? NetMsgType::GETHEADERS2 : NetMsgType::GETHEADERS;
            m_connman.PushMessage(&pfrom, msgMaker.Make(msg_type, m_chainman.ActiveChain().GetLocator(pindexBestHeader), uint256()));
            LogPrint(BCLog::NET, "received header %s: missing prev block %s, sending %s (%d) to end (peer=%d, nUnconnectingHeaders=%d)\n",
                    headers[0].GetHash().ToString(),
                    headers[0].hashPrevBlock.ToString(),
                    msg_type,
                    pindexBestHeader->nHeight,
                    pfrom.GetId(), nodestate->nUnconnectingHeaders);
            // Set hashLastUnknownBlock for this peer, so that if we
            // eventually get the headers - even from a different peer -
            // we can use this peer to download.
            UpdateBlockAvailability(pfrom.GetId(), headers.back().GetHash());

            if (nodestate->nUnconnectingHeaders % MAX_UNCONNECTING_HEADERS == 0) {
                Misbehaving(pfrom.GetId(), 20, strprintf("%d non-connecting headers", nodestate->nUnconnectingHeaders));
            }
            return;
        }

        uint256 hashLastBlock;
        for (const CBlockHeader& header : headers) {
            if (!hashLastBlock.IsNull() && header.hashPrevBlock != hashLastBlock) {
                Misbehaving(pfrom.GetId(), 20, "non-continuous headers sequence");
                return;
            }
            hashLastBlock = header.GetHash();
        }

        // If we don't have the last header, then they'll have given us
        // something new (if these headers are valid).
        if (!m_chainman.m_blockman.LookupBlockIndex(hashLastBlock)) {
            received_new_header = true;
        }
    }

    BlockValidationState state;
    if (!m_chainman.ProcessNewBlockHeaders(headers, state, m_chainparams, &pindexLast)) {
        if (state.IsInvalid()) {
            MaybePunishNodeForBlock(pfrom.GetId(), state, via_compact_block, "invalid header received");
            return;
        }
    }

    {
        LOCK(cs_main);
        CNodeState *nodestate = State(pfrom.GetId());
        if (nodestate->nUnconnectingHeaders > 0) {
            LogPrint(BCLog::NET, "peer=%d: resetting nUnconnectingHeaders (%d -> 0)\n", pfrom.GetId(), nodestate->nUnconnectingHeaders);
        }
        nodestate->nUnconnectingHeaders = 0;

        assert(pindexLast);
        UpdateBlockAvailability(pfrom.GetId(), pindexLast->GetBlockHash());

        // From here, pindexBestKnownBlock should be guaranteed to be non-null,
        // because it is set in UpdateBlockAvailability. Some nullptr checks
        // are still present, however, as belt-and-suspenders.

        if (received_new_header && pindexLast->nChainWork > m_chainman.ActiveChain().Tip()->nChainWork) {
            nodestate->m_last_block_announcement = GetTime();
        }

        if (nCount == MAX_HEADERS_RESULTS) {
            // Headers message had its maximum size; the peer may have more headers.
            // TODO: optimize: if pindexLast is an ancestor of m_chainman.ActiveChain().Tip or pindexBestHeader, continue
            // from there instead.
            std::string msg_type = (pfrom.nServices & NODE_HEADERS_COMPRESSED) ? NetMsgType::GETHEADERS2 : NetMsgType::GETHEADERS;
            LogPrint(BCLog::NET, "more %s (%d) to end to peer=%d (startheight:%d)\n", msg_type, pindexLast->nHeight, pfrom.GetId(), pfrom.nStartingHeight);
            m_connman.PushMessage(&pfrom, msgMaker.Make(msg_type, m_chainman.ActiveChain().GetLocator(pindexLast), uint256()));
        }

        bool fCanDirectFetch = CanDirectFetch(m_chainparams.GetConsensus());
        // If this set of headers is valid and ends in a block with at least as
        // much work as our tip, download as much as possible.
        if (fCanDirectFetch && pindexLast->IsValid(BLOCK_VALID_TREE) && m_chainman.ActiveChain().Tip()->nChainWork <= pindexLast->nChainWork) {
            std::vector<const CBlockIndex*> vToFetch;
            const CBlockIndex *pindexWalk = pindexLast;
            // Calculate all the blocks we'd need to switch to pindexLast, up to a limit.
            while (pindexWalk && !m_chainman.ActiveChain().Contains(pindexWalk) && vToFetch.size() <= MAX_BLOCKS_IN_TRANSIT_PER_PEER) {
                if (!(pindexWalk->nStatus & BLOCK_HAVE_DATA) &&
                        !mapBlocksInFlight.count(pindexWalk->GetBlockHash())) {
                    // We don't have this block, and it's not yet in flight.
                    vToFetch.push_back(pindexWalk);
                }
                pindexWalk = pindexWalk->pprev;
            }
            // If pindexWalk still isn't on our main chain, we're looking at a
            // very large reorg at a time we think we're close to caught up to
            // the main chain -- this shouldn't really happen.  Bail out on the
            // direct fetch and rely on parallel download instead.
            if (!m_chainman.ActiveChain().Contains(pindexWalk)) {
                LogPrint(BCLog::NET, "Large reorg, won't direct fetch to %s (%d)\n",
                        pindexLast->GetBlockHash().ToString(),
                        pindexLast->nHeight);
            } else {
                std::vector<CInv> vGetData;
                // Download as much as possible, from earliest to latest.
                for (const CBlockIndex *pindex : reverse_iterate(vToFetch)) {
                    if (nodestate->nBlocksInFlight >= MAX_BLOCKS_IN_TRANSIT_PER_PEER) {
                        // Can't download any more from this peer
                        break;
                    }
                    vGetData.push_back(CInv(MSG_BLOCK, pindex->GetBlockHash()));
                    MarkBlockAsInFlight(pfrom.GetId(), pindex->GetBlockHash(), pindex);
                    LogPrint(BCLog::NET, "Requesting block %s from  peer=%d\n",
                            pindex->GetBlockHash().ToString(), pfrom.GetId());
                }
                if (vGetData.size() > 1) {
                    LogPrint(BCLog::NET, "Downloading blocks toward %s (%d) via headers direct fetch\n",
                            pindexLast->GetBlockHash().ToString(), pindexLast->nHeight);
                }
                if (vGetData.size() > 0) {
                    if (nodestate->fSupportsDesiredCmpctVersion && vGetData.size() == 1 && mapBlocksInFlight.size() == 1 && pindexLast->pprev->IsValid(BLOCK_VALID_CHAIN)) {
                        // In any case, we want to download using a compact block, not a regular one
                        vGetData[0] = CInv(MSG_CMPCT_BLOCK, vGetData[0].hash);
                    }
                    m_connman.PushMessage(&pfrom, msgMaker.Make(NetMsgType::GETDATA, vGetData));
                }
            }
        }
        // If we're in IBD, we want outbound peers that will serve us a useful
        // chain. Disconnect peers that are on chains with insufficient work.
        if (m_chainman.ActiveChainstate().IsInitialBlockDownload() && nCount != MAX_HEADERS_RESULTS) {
            // When nCount < MAX_HEADERS_RESULTS, we know we have no more
            // headers to fetch from this peer.
            if (nodestate->pindexBestKnownBlock && nodestate->pindexBestKnownBlock->nChainWork < nMinimumChainWork) {
                // This peer has too little work on their headers chain to help
                // us sync -- disconnect if it is an outbound disconnection
                // candidate.
                // Note: We compare their tip to nMinimumChainWork (rather than
                // m_chainman.ActiveChain().Tip()) because we won't start block download
                // until we have a headers chain that has at least
                // nMinimumChainWork, even if a peer has a chain past our tip,
                // as an anti-DoS measure.
                if (pfrom.IsOutboundOrBlockRelayConn()) {
                    LogPrintf("Disconnecting outbound peer %d -- headers chain has insufficient work\n", pfrom.GetId());
                    pfrom.fDisconnect = true;
                }
            }
        }
        // If this is an outbound full-relay peer, check to see if we should protect
        // it from the bad/lagging chain logic.
        // Note that outbound block-relay peers are excluded from this protection, and
        // thus always subject to eviction under the bad/lagging chain logic.
        // See ChainSyncTimeoutState.
        if (!pfrom.fDisconnect && pfrom.IsFullOutboundConn() && nodestate->pindexBestKnownBlock != nullptr) {
            if (m_outbound_peers_with_protect_from_disconnect < MAX_OUTBOUND_PEERS_TO_PROTECT_FROM_DISCONNECT && nodestate->pindexBestKnownBlock->nChainWork >= m_chainman.ActiveChain().Tip()->nChainWork && !nodestate->m_chain_sync.m_protect) {
                LogPrint(BCLog::NET, "Protecting outbound peer=%d from eviction\n", pfrom.GetId());
                nodestate->m_chain_sync.m_protect = true;
                ++m_outbound_peers_with_protect_from_disconnect;
            }
        }
    }

    return;
}

/**
 * Reconsider orphan transactions after a parent has been accepted to the mempool.
 *
 * @param[in/out]  orphan_work_set  The set of orphan transactions to reconsider. Generally only one
 *                                  orphan will be reconsidered on each call of this function. This set
 *                                  may be added to if accepting an orphan causes its children to be
 *                                  reconsidered.
 */
void PeerManagerImpl::ProcessOrphanTx(std::set<uint256>& orphan_work_set)
{
    AssertLockHeld(cs_main);
    AssertLockHeld(g_cs_orphans);

    while (!orphan_work_set.empty()) {
        const uint256 orphanHash = *orphan_work_set.begin();
        orphan_work_set.erase(orphan_work_set.begin());

        auto orphan_it = mapOrphanTransactions.find(orphanHash);
        if (orphan_it == mapOrphanTransactions.end()) continue;

        const CTransactionRef porphanTx = orphan_it->second.tx;
        const MempoolAcceptResult result = AcceptToMemoryPool(m_chainman.ActiveChainstate(), m_mempool, porphanTx, false /* bypass_limits */);
        const TxValidationState& state = result.m_state;

        if (result.m_result_type == MempoolAcceptResult::ResultType::VALID) {
            LogPrint(BCLog::MEMPOOL, "   accepted orphan tx %s\n", orphanHash.ToString());
            RelayTransaction(porphanTx->GetHash());
            for (unsigned int i = 0; i < porphanTx->vout.size(); i++) {
                auto it_by_prev = mapOrphanTransactionsByPrev.find(COutPoint(orphanHash, i));
                if (it_by_prev != mapOrphanTransactionsByPrev.end()) {
                    for (const auto& elem : it_by_prev->second) {
                        orphan_work_set.insert(elem->first);
                    }
                }
            }
            EraseOrphanTx(orphanHash);
            break;
        } else if (state.GetResult() != TxValidationResult::TX_MISSING_INPUTS) {
            if (state.IsInvalid()) {
                LogPrint(BCLog::MEMPOOL, "   invalid orphan tx %s from peer=%d. %s\n",
                    orphanHash.ToString(),
                    orphan_it->second.fromPeer,
                    state.ToString());
                // Maybe punish peer that gave us an invalid orphan tx
                MaybePunishNodeForTx(orphan_it->second.fromPeer, state);
            }
            // Has inputs but not accepted to mempool
            // Probably non-standard or insufficient fee
            LogPrint(BCLog::MEMPOOL, "   removed orphan tx %s\n", orphanHash.ToString());
            m_recent_rejects.insert(orphanHash);
            EraseOrphanTx(orphanHash);
            break;
        }
    }
    m_mempool.check(m_chainman.ActiveChainstate());
}

bool PeerManagerImpl::PrepareBlockFilterRequest(CNode& peer, const CChainParams& chain_params,
                                                BlockFilterType filter_type, uint32_t start_height,
                                                const uint256& stop_hash, uint32_t max_height_diff,
                                                const CBlockIndex*& stop_index,
                                                BlockFilterIndex*& filter_index)
{
    const bool supported_filter_type =
        (filter_type == BlockFilterType::BASIC_FILTER &&
         (peer.GetLocalServices() & NODE_COMPACT_FILTERS));
    if (!supported_filter_type) {
        LogPrint(BCLog::NET, "peer %d requested unsupported block filter type: %d\n",
                 peer.GetId(), static_cast<uint8_t>(filter_type));
        peer.fDisconnect = true;
        return false;
    }

    {
        LOCK(cs_main);
        stop_index = m_chainman.m_blockman.LookupBlockIndex(stop_hash);

        // Check that the stop block exists and the peer would be allowed to fetch it.
        if (!stop_index || !BlockRequestAllowed(stop_index, chain_params.GetConsensus())) {
            LogPrint(BCLog::NET, "peer %d requested invalid block hash: %s\n",
                     peer.GetId(), stop_hash.ToString());
            peer.fDisconnect = true;
            return false;
        }
    }

    uint32_t stop_height = stop_index->nHeight;
    if (start_height > stop_height) {
        LogPrint(BCLog::NET, "peer %d sent invalid getcfilters/getcfheaders with " /* Continued */
                 "start height %d and stop height %d\n",
                 peer.GetId(), start_height, stop_height);
        peer.fDisconnect = true;
        return false;
    }
    if (stop_height - start_height >= max_height_diff) {
        LogPrint(BCLog::NET, "peer %d requested too many cfilters/cfheaders: %d / %d\n",
                 peer.GetId(), stop_height - start_height + 1, max_height_diff);
        peer.fDisconnect = true;
        return false;
    }

    filter_index = GetBlockFilterIndex(filter_type);
    if (!filter_index) {
        LogPrint(BCLog::NET, "Filter index for supported type %s not found\n", BlockFilterTypeName(filter_type));
        return false;
    }

    return true;
}

void PeerManagerImpl::ProcessGetCFilters(CNode& peer, CDataStream& vRecv, const CChainParams& chain_params,
                                         CConnman& connman)
{
    uint8_t filter_type_ser;
    uint32_t start_height;
    uint256 stop_hash;

    vRecv >> filter_type_ser >> start_height >> stop_hash;

    const BlockFilterType filter_type = static_cast<BlockFilterType>(filter_type_ser);

    const CBlockIndex* stop_index;
    BlockFilterIndex* filter_index;
    if (!PrepareBlockFilterRequest(peer, chain_params, filter_type, start_height, stop_hash,
                                   MAX_GETCFILTERS_SIZE, stop_index, filter_index)) {
        return;
    }

    std::vector<BlockFilter> filters;
    if (!filter_index->LookupFilterRange(start_height, stop_index, filters)) {
        LogPrint(BCLog::NET, "Failed to find block filter in index: filter_type=%s, start_height=%d, stop_hash=%s\n",
                     BlockFilterTypeName(filter_type), start_height, stop_hash.ToString());
        return;
    }

    for (const auto& filter : filters) {
        CSerializedNetMsg msg = CNetMsgMaker(peer.GetCommonVersion())
            .Make(NetMsgType::CFILTER, filter);
        connman.PushMessage(&peer, std::move(msg));
    }
}

void PeerManagerImpl::ProcessGetCFHeaders(CNode& peer, CDataStream& vRecv, const CChainParams& chain_params,
                                          CConnman& connman)
{
    uint8_t filter_type_ser;
    uint32_t start_height;
    uint256 stop_hash;

    vRecv >> filter_type_ser >> start_height >> stop_hash;

    const BlockFilterType filter_type = static_cast<BlockFilterType>(filter_type_ser);

    const CBlockIndex* stop_index;
    BlockFilterIndex* filter_index;
    if (!PrepareBlockFilterRequest(peer, chain_params, filter_type, start_height, stop_hash,
                                   MAX_GETCFHEADERS_SIZE, stop_index, filter_index)) {
        return;
    }

    uint256 prev_header;
    if (start_height > 0) {
        const CBlockIndex* const prev_block =
            stop_index->GetAncestor(static_cast<int>(start_height - 1));
        if (!filter_index->LookupFilterHeader(prev_block, prev_header)) {
            LogPrint(BCLog::NET, "Failed to find block filter header in index: filter_type=%s, block_hash=%s\n",
                         BlockFilterTypeName(filter_type), prev_block->GetBlockHash().ToString());
            return;
        }
    }

    std::vector<uint256> filter_hashes;
    if (!filter_index->LookupFilterHashRange(start_height, stop_index, filter_hashes)) {
        LogPrint(BCLog::NET, "Failed to find block filter hashes in index: filter_type=%s, start_height=%d, stop_hash=%s\n",
                     BlockFilterTypeName(filter_type), start_height, stop_hash.ToString());
        return;
    }

    CSerializedNetMsg msg = CNetMsgMaker(peer.GetCommonVersion())
        .Make(NetMsgType::CFHEADERS,
              filter_type_ser,
              stop_index->GetBlockHash(),
              prev_header,
              filter_hashes);
    connman.PushMessage(&peer, std::move(msg));
}

void PeerManagerImpl::ProcessGetCFCheckPt(CNode& peer, CDataStream& vRecv, const CChainParams& chain_params,
                                          CConnman& connman)
{
    uint8_t filter_type_ser;
    uint256 stop_hash;

    vRecv >> filter_type_ser >> stop_hash;

    const BlockFilterType filter_type = static_cast<BlockFilterType>(filter_type_ser);

    const CBlockIndex* stop_index;
    BlockFilterIndex* filter_index;
    if (!PrepareBlockFilterRequest(peer, chain_params, filter_type, /*start_height=*/0, stop_hash,
                                   /*max_height_diff=*/std::numeric_limits<uint32_t>::max(),
                                   stop_index, filter_index)) {
        return;
    }

    std::vector<uint256> headers(stop_index->nHeight / CFCHECKPT_INTERVAL);

    // Populate headers.
    const CBlockIndex* block_index = stop_index;
    for (int i = headers.size() - 1; i >= 0; i--) {
        int height = (i + 1) * CFCHECKPT_INTERVAL;
        block_index = block_index->GetAncestor(height);

        if (!filter_index->LookupFilterHeader(block_index, headers[i])) {
            LogPrint(BCLog::NET, "Failed to find block filter header in index: filter_type=%s, block_hash=%s\n",
                         BlockFilterTypeName(filter_type), block_index->GetBlockHash().ToString());
            return;
        }
    }

    CSerializedNetMsg msg = CNetMsgMaker(peer.GetCommonVersion())
        .Make(NetMsgType::CFCHECKPT,
              filter_type_ser,
              stop_index->GetBlockHash(),
              headers);
    connman.PushMessage(&peer, std::move(msg));
}

std::pair<bool /*ret*/, bool /*do_return*/> static ValidateDSTX(CTxMemPool& mempool, ChainstateManager& chainman, CCoinJoinBroadcastTx& dstx, uint256 hashTx)
{
    assert(::mmetaman != nullptr);

    if (!dstx.IsValidStructure()) {
        LogPrint(BCLog::COINJOIN, "DSTX -- Invalid DSTX structure: %s\n", hashTx.ToString());
        return {false, true};
    }
    if (::dstxManager->GetDSTX(hashTx)) {
        LogPrint(BCLog::COINJOIN, "DSTX -- Already have %s, skipping...\n", hashTx.ToString());
        return {true, true}; // not an error
    }

    const CBlockIndex* pindex{nullptr};
    CDeterministicMNCPtr dmn{nullptr};
    {
        LOCK(cs_main);
        pindex = chainman.ActiveChain().Tip();
    }
    // It could be that a MN is no longer in the list but its DSTX is not yet mined.
    // Try to find a MN up to 24 blocks deep to make sure such dstx-es are relayed and processed correctly.
    if (dstx.masternodeOutpoint.IsNull()) {
        for (int i = 0; i < 24 && pindex; ++i) {
            dmn = deterministicMNManager->GetListForBlock(pindex).GetMN(dstx.m_protxHash);
            if (dmn) {
                dstx.masternodeOutpoint = dmn->collateralOutpoint;
                break;
            }
            pindex = pindex->pprev;
        }
    } else {
        for (int i = 0; i < 24 && pindex; ++i) {
            dmn = deterministicMNManager->GetListForBlock(pindex).GetMNByCollateral(dstx.masternodeOutpoint);
            if (dmn) {
                dstx.m_protxHash = dmn->proTxHash;
                break;
            }
            pindex = pindex->pprev;
        }
    }

    if (!dmn) {
        LogPrint(BCLog::COINJOIN, "DSTX -- Can't find masternode %s to verify %s\n", dstx.masternodeOutpoint.ToStringShort(), hashTx.ToString());
        return {false, true};
    }

    if (!mmetaman->GetMetaInfo(dmn->proTxHash)->IsValidForMixingTxes()) {
        LogPrint(BCLog::COINJOIN, "DSTX -- Masternode %s is sending too many transactions %s\n", dstx.masternodeOutpoint.ToStringShort(), hashTx.ToString());
        return {true, true};
        // TODO: Not an error? Could it be that someone is relaying old DSTXes
        // we have no idea about (e.g we were offline)? How to handle them?
    }

    if (!dstx.CheckSignature(dmn->pdmnState->pubKeyOperator.Get())) {
        LogPrint(BCLog::COINJOIN, "DSTX -- CheckSignature() failed for %s\n", hashTx.ToString());
        return {false, true};
    }

    LogPrint(BCLog::COINJOIN, "DSTX -- Got Masternode transaction %s\n", hashTx.ToString());
    mempool.PrioritiseTransaction(hashTx, 0.1*COIN);
    mmetaman->DisallowMixing(dmn->proTxHash);

    return {true, false};
}

void PeerManagerImpl::ProcessBlock(CNode& pfrom, const std::shared_ptr<const CBlock>& pblock, bool fForceProcessing)
{
    bool fNewBlock = false;
    m_chainman.ProcessNewBlock(m_chainparams, pblock, fForceProcessing, &fNewBlock);
    if (fNewBlock) {
        pfrom.nLastBlockTime = GetTime();
    } else {
        LOCK(cs_main);
        mapBlockSource.erase(pblock->GetHash());
    }
}

void PeerManagerImpl::ProcessPeerMsgRet(const PeerMsgRet& ret, CNode& pfrom)
{
    if (!ret) Misbehaving(pfrom.GetId(), ret.error().score, ret.error().message);
}

void PeerManagerImpl::ProcessMessage(
    CNode& pfrom,
    const std::string& msg_type,
    CDataStream& vRecv,
    int64_t nTimeReceived,
    const std::atomic<bool>& interruptMsgProc)
{
    LogPrint(BCLog::NET, "received: %s (%u bytes) peer=%d\n", SanitizeString(msg_type), vRecv.size(), pfrom.GetId());
    statsClient.inc("message.received." + SanitizeString(msg_type), 1.0f);


    PeerRef peer = GetPeerRef(pfrom.GetId());
    if (peer == nullptr) return;

    if (msg_type == NetMsgType::VERSION) {
        // Each connection can only send one version message
        if (pfrom.nVersion != 0)
        {
            Misbehaving(pfrom.GetId(), 1, "redundant version message");
            return;
        }

        int64_t nTime;
        CAddress addrMe;
        CAddress addrFrom;
        uint64_t nNonce = 1;
        uint64_t nServiceInt;
        ServiceFlags nServices;
        int nVersion;
        std::string cleanSubVer;
        int nStartingHeight = -1;
        bool fRelay = true;

        vRecv >> nVersion >> nServiceInt >> nTime >> addrMe;
        if (nTime < 0) {
            nTime = 0;
        }
        nServices = ServiceFlags(nServiceInt);
        if (!pfrom.IsInboundConn())
        {
            m_addrman.SetServices(pfrom.addr, nServices);
        }
        if (pfrom.ExpectServicesFromConn() && !HasAllDesirableServiceFlags(nServices))
        {
            LogPrint(BCLog::NET, "peer=%d does not offer the expected services (%08x offered, %08x expected); disconnecting\n", pfrom.GetId(), nServices, GetDesirableServiceFlags(nServices));
            pfrom.fDisconnect = true;
            return;
        }

        if (nVersion < MIN_PEER_PROTO_VERSION) {
            // disconnect from peers older than this proto version
            LogPrint(BCLog::NET, "peer=%d using obsolete version %i; disconnecting\n", pfrom.GetId(), nVersion);
            pfrom.fDisconnect = true;
            return;
        }

        if (!vRecv.empty())
            vRecv >> addrFrom >> nNonce;
        if (!vRecv.empty()) {
            std::string strSubVer;
            vRecv >> LIMITED_STRING(strSubVer, MAX_SUBVERSION_LENGTH);
            cleanSubVer = SanitizeString(strSubVer);
        }
        if (!vRecv.empty()) {
            vRecv >> nStartingHeight;
        }
        if (!vRecv.empty())
            vRecv >> fRelay;
        if (!vRecv.empty()) {
            uint256 receivedMNAuthChallenge;
            vRecv >> receivedMNAuthChallenge;
            pfrom.SetReceivedMNAuthChallenge(receivedMNAuthChallenge);
        }
        if (!vRecv.empty()) {
            bool fOtherMasternode = false;
            vRecv >> fOtherMasternode;
            if (pfrom.IsInboundConn()) {
                pfrom.m_masternode_connection = fOtherMasternode;
                if (fOtherMasternode) {
                    LogPrint(BCLog::NET_NETCONN, "peer=%d is an inbound masternode connection, not relaying anything to it\n", pfrom.GetId());
                    if (!fMasternodeMode) {
                        LogPrint(BCLog::NET_NETCONN, "but we're not a masternode, disconnecting\n");
                        pfrom.fDisconnect = true;
                        return;
                    }
                }
            }
        }
        // Disconnect if we connected to ourself
        if (pfrom.IsInboundConn() && !m_connman.CheckIncomingNonce(nNonce))
        {
            LogPrintf("connected to self at %s, disconnecting\n", pfrom.addr.ToString());
            pfrom.fDisconnect = true;
            return;
        }

        if (pfrom.IsInboundConn() && addrMe.IsRoutable())
        {
            SeenLocal(addrMe);
        }

        // Be shy and don't send version until we hear
        if (pfrom.IsInboundConn())
            PushNodeVersion(pfrom, GetAdjustedTime());

        if (Params().NetworkIDString() == CBaseChainParams::DEVNET) {
            if (cleanSubVer.find(strprintf("devnet.%s", gArgs.GetDevNetName())) == std::string::npos) {
                LogPrintf("connected to wrong devnet. Reported version is %s, expected devnet name is %s\n", cleanSubVer, gArgs.GetDevNetName());
                if (!pfrom.IsInboundConn())
                    Misbehaving(pfrom.GetId(), 100); // don't try to connect again
                else
                    Misbehaving(pfrom.GetId(), 1); // whover connected, might just have made a mistake, don't ban him immediately
                pfrom.fDisconnect = true;
                return;
            }
        }

        // Change version
        const int greatest_common_version = std::min(nVersion, PROTOCOL_VERSION);
        pfrom.SetCommonVersion(greatest_common_version);
        pfrom.nVersion = nVersion;

        const CNetMsgMaker msg_maker(greatest_common_version);
        // Signal ADDRv2 support (BIP155).
        if (greatest_common_version >= ADDRV2_PROTO_VERSION) {
            // BIP155 defines addrv2 and sendaddrv2 for all protocol versions, but some
            // implementations reject messages they don't know. As a courtesy, don't send
            // it to nodes with a version before ADDRV2_PROTO_VERSION.
            m_connman.PushMessage(&pfrom, msg_maker.Make(NetMsgType::SENDADDRV2));
        }

        m_connman.PushMessage(&pfrom, msg_maker.Make(NetMsgType::VERACK));

        pfrom.nServices = nServices;
        pfrom.SetAddrLocal(addrMe);
        {
            LOCK(pfrom.cs_SubVer);
            pfrom.cleanSubVer = cleanSubVer;
        }
        pfrom.nStartingHeight = nStartingHeight;

        // set nodes not relaying blocks and tx and not serving (parts) of the historical blockchain as "clients"
        pfrom.fClient = (!(nServices & NODE_NETWORK) && !(nServices & NODE_NETWORK_LIMITED));

        // set nodes not capable of serving the complete blockchain history as "limited nodes"
        pfrom.m_limited_node = (!(nServices & NODE_NETWORK) && (nServices & NODE_NETWORK_LIMITED));

        if (pfrom.RelayAddrsWithConn()) {
            LOCK(pfrom.m_tx_relay->cs_filter);
            pfrom.m_tx_relay->fRelayTxes = fRelay; // set to true after we get the first filter* message
        }

        // Potentially mark this peer as a preferred download peer.
        {
        LOCK(cs_main);
        UpdatePreferredDownload(pfrom, State(pfrom.GetId()));
        }

        if (!pfrom.IsInboundConn() && !pfrom.IsBlockOnlyConn()) {
            // For outbound peers, we try to relay our address (so that other
            // nodes can try to find us more quickly, as we have no guarantee
            // that an outbound peer is even aware of how to reach us) and do a
            // one-time address fetch (to help populate/update our addrman). If
            // we're starting up for the first time, our addrman may be pretty
            // empty and no one will know who we are, so these mechanisms are
            // important to help us connect to the network.
            //
            // We skip this for block-relay-only peers to avoid potentially leaking
            // information about our block-relay-only connections via address relay.
            if (fListen && !m_chainman.ActiveChainstate().IsInitialBlockDownload())
            {
                CAddress addr = GetLocalAddress(&pfrom.addr, pfrom.GetLocalServices());
                FastRandomContext insecure_rand;
                if (addr.IsRoutable())
                {
                    LogPrint(BCLog::NET, "ProcessMessages: advertising address %s\n", addr.ToString());
                    pfrom.PushAddress(addr, insecure_rand);
                } else if (IsPeerAddrLocalGood(&pfrom)) {
                    addr.SetIP(addrMe);
                    LogPrint(BCLog::NET, "ProcessMessages: advertising address %s\n", addr.ToString());
                    pfrom.PushAddress(addr, insecure_rand);
                }
            }

            // Get recent addresses
            m_connman.PushMessage(&pfrom, CNetMsgMaker(greatest_common_version).Make(NetMsgType::GETADDR));
            pfrom.fGetAddr = true;
        }

        if (!pfrom.IsInboundConn()) {
            // For non-inbound connections, we update the addrman to record
            // connection success so that addrman will have an up-to-date
            // notion of which peers are online and available.
            //
            // While we strive to not leak information about block-relay-only
            // connections via the addrman, not moving an address to the tried
            // table is also potentially detrimental because new-table entries
            // are subject to eviction in the event of addrman collisions.  We
            // mitigate the information-leak by never calling
            // CAddrMan::Connected() on block-relay-only peers; see
            // FinalizeNode().
            //
            // This moves an address from New to Tried table in Addrman,
            // resolves tried-table collisions, etc.
            m_addrman.Good(pfrom.addr);
        }

        std::string remoteAddr;
        if (fLogIPs)
            remoteAddr = ", peeraddr=" + pfrom.addr.ToString();

        LogPrint(BCLog::NET, "receive version message: %s: version %d, blocks=%d, us=%s, peer=%d%s\n",
                  cleanSubVer, pfrom.nVersion,
                  pfrom.nStartingHeight, addrMe.ToString(), pfrom.GetId(),
                  remoteAddr);

        int64_t nTimeOffset = nTime - GetTime();
        pfrom.nTimeOffset = nTimeOffset;
        AddTimeData(pfrom.addr, nTimeOffset);

        // Feeler connections exist only to verify if address is online.
        if (pfrom.IsFeelerConn()) {
            pfrom.fDisconnect = true;
        }
        return;
    }

    if (pfrom.nVersion == 0) {
        // Must have a version message before anything else
        Misbehaving(pfrom.GetId(), 1, "non-version message before version handshake");
        return;
    }

    // At this point, the outgoing message serialization version can't change.
    const CNetMsgMaker msgMaker(pfrom.GetCommonVersion());

    bool fBlocksOnly = pfrom.IsBlockRelayOnly();

    if (msg_type == NetMsgType::VERACK)
    {
        if (!pfrom.IsInboundConn()) {
            LogPrintf("New outbound peer connected: version: %d, blocks=%d, peer=%d%s (%s)\n",
                      pfrom.nVersion.load(), pfrom.nStartingHeight,
                      pfrom.GetId(), (fLogIPs ? strprintf(", peeraddr=%s", pfrom.addr.ToString()) : ""),
                      pfrom.IsBlockOnlyConn()?  "block-relay" : "full-relay");
        }

        if (!pfrom.m_masternode_probe_connection) {
            CMNAuth::PushMNAUTH(pfrom, m_connman, m_chainman.ActiveChain().Tip());
        }

        // Tell our peer we prefer to receive headers rather than inv's
        // We send this to non-NODE NETWORK peers as well, because even
        // non-NODE NETWORK peers can announce blocks (such as pruning
        // nodes)
        m_connman.PushMessage(&pfrom, msgMaker.Make((pfrom.nServices & NODE_HEADERS_COMPRESSED) ? NetMsgType::SENDHEADERS2 : NetMsgType::SENDHEADERS));

        if (pfrom.CanRelay()) {
            // Tell our peer we are willing to provide version-1 cmpctblocks
            // However, we do not request new block announcements using
            // cmpctblock messages.
            // We send this to non-NODE NETWORK peers as well, because
            // they may wish to request compact blocks from us
            bool fAnnounceUsingCMPCTBLOCK = false;
            uint64_t nCMPCTBLOCKVersion = 1;
            m_connman.PushMessage(&pfrom, msgMaker.Make(NetMsgType::SENDCMPCT, fAnnounceUsingCMPCTBLOCK, nCMPCTBLOCKVersion));
        }

        if (!fBlocksOnly) {
            // Tell our peer that he should send us CoinJoin queue messages
            m_connman.PushMessage(&pfrom, msgMaker.Make(NetMsgType::SENDDSQUEUE, true));
            // Tell our peer that he should send us intra-quorum messages
            if (llmq::IsWatchQuorumsEnabled() && m_connman.IsMasternodeQuorumNode(&pfrom)) {
                m_connman.PushMessage(&pfrom, msgMaker.Make(NetMsgType::QWATCH));
            }
        }

        pfrom.fSuccessfullyConnected = true;
        return;
    }

    if (msg_type == NetMsgType::SENDADDRV2) {
        if (pfrom.GetCommonVersion() < ADDRV2_PROTO_VERSION) {
            // Ignore previous implementations
            return;
        }
        if (pfrom.fSuccessfullyConnected) {
            // Disconnect peers that send SENDADDRV2 message after VERACK; this
            // must be negotiated between VERSION and VERACK.
            pfrom.fDisconnect = true;
            return;
        }
        pfrom.m_wants_addrv2 = true;
        return;
    }

    if (!pfrom.fSuccessfullyConnected) {
        LogPrint(BCLog::NET, "Unsupported message \"%s\" prior to verack from peer=%d\n", SanitizeString(msg_type), pfrom.GetId());
        return;
    }

    if (pfrom.nTimeFirstMessageReceived == 0) {
        // First message after VERSION/VERACK
        pfrom.nTimeFirstMessageReceived = GetSystemTimeInSeconds();
        pfrom.fFirstMessageIsMNAUTH = msg_type == NetMsgType::MNAUTH;
        // Note: do not break the flow here

        if (pfrom.m_masternode_probe_connection && !pfrom.fFirstMessageIsMNAUTH) {
            LogPrint(BCLog::NET, "connection is a masternode probe but first received message is not MNAUTH, peer=%d\n", pfrom.GetId());
            pfrom.fDisconnect = true;
            return;
        }
    }

    // Stop processing non-block data early in blocks only mode and for block-relay-only peers
    if (fBlocksOnly && NetMessageViolatesBlocksOnly(msg_type)) {
        LogPrint(BCLog::NET, "%s sent in violation of protocol peer=%d\n", msg_type, pfrom.GetId());
        pfrom.fDisconnect = true;
        return;
    }

    if (msg_type == NetMsgType::ADDR || msg_type == NetMsgType::ADDRV2) {
        int stream_version = vRecv.GetVersion();
        if (msg_type == NetMsgType::ADDRV2) {
            // Add ADDRV2_FORMAT to the version so that the CNetAddr and CAddress
            // unserialize methods know that an address in v2 format is coming.
            stream_version |= ADDRV2_FORMAT;
        }

        OverrideStream<CDataStream> s(&vRecv, vRecv.GetType(), stream_version);
        std::vector<CAddress> vAddr;

        s >> vAddr;

        if (!pfrom.RelayAddrsWithConn()) {
            return;
        }
        if (vAddr.size() > MAX_ADDR_TO_SEND)
        {
            Misbehaving(pfrom.GetId(), 20, strprintf("%s message size = %u", msg_type, vAddr.size()));
            return;
        }

        // Store the new addresses
        std::vector<CAddress> vAddrOk;
        int64_t nNow = GetAdjustedTime();
        int64_t nSince = nNow - 10 * 60;
        for (CAddress& addr : vAddr)
        {
            if (interruptMsgProc)
                return;

            // We only bother storing full nodes, though this may include
            // things which we would not make an outbound connection to, in
            // part because we may make feeler connections to them.
            if (!MayHaveUsefulAddressDB(addr.nServices) && !HasAllDesirableServiceFlags(addr.nServices))
                continue;

            if (addr.nTime <= 100000000 || addr.nTime > nNow + 10 * 60)
                addr.nTime = nNow - 5 * 24 * 60 * 60;
            pfrom.AddAddressKnown(addr);
            if (m_banman && (m_banman->IsDiscouraged(addr) || m_banman->IsBanned(addr))) {
                // Do not process banned/discouraged addresses beyond remembering we received them
                continue;
            }
            bool fReachable = IsReachable(addr);
            if (addr.nTime > nSince && !pfrom.fGetAddr && vAddr.size() <= 10 && addr.IsRoutable())
            {
                RelayAddress(addr, fReachable, m_connman);
            }
            // Do not store addresses outside our network
            if (fReachable)
                vAddrOk.push_back(addr);
        }
        m_addrman.Add(vAddrOk, pfrom.addr, 2 * 60 * 60);
        if (vAddr.size() < 1000)
            pfrom.fGetAddr = false;
        if (pfrom.IsAddrFetchConn())
            pfrom.fDisconnect = true;
        return;
    }

    if (msg_type == NetMsgType::SENDHEADERS) {
        LOCK(cs_main);
        State(pfrom.GetId())->fPreferHeaders = true;
        return;
    }

    if (msg_type == NetMsgType::SENDHEADERS2) {
        LOCK(cs_main);
        State(pfrom.GetId())->fPreferHeadersCompressed = true;
        return;
    }

    if (msg_type == NetMsgType::SENDCMPCT) {
        bool fAnnounceUsingCMPCTBLOCK = false;
        uint64_t nCMPCTBLOCKVersion = 1;
        vRecv >> fAnnounceUsingCMPCTBLOCK >> nCMPCTBLOCKVersion;
        if (nCMPCTBLOCKVersion == 1) {
            LOCK(cs_main);
            State(pfrom.GetId())->fProvidesHeaderAndIDs = true;
            State(pfrom.GetId())->fPreferHeaderAndIDs = fAnnounceUsingCMPCTBLOCK;
            State(pfrom.GetId())->fSupportsDesiredCmpctVersion = true;
        }
        return;
    }


    if (msg_type == NetMsgType::SENDDSQUEUE)
    {
        bool b;
        vRecv >> b;
        pfrom.fSendDSQueue = b;
        return;
    }


    if (msg_type == NetMsgType::QSENDRECSIGS) {
        bool b;
        vRecv >> b;
        pfrom.fSendRecSigs = b;
        return;
    }

    if (msg_type == NetMsgType::INV) {
        std::vector<CInv> vInv;
        vRecv >> vInv;
        if (vInv.size() > MAX_INV_SZ)
        {
            Misbehaving(pfrom.GetId(), 20, strprintf("inv message size = %u", vInv.size()));
            return;
        }

        LOCK(cs_main);

        const auto current_time = GetTime<std::chrono::microseconds>();
        uint256* best_block{nullptr};

        for (CInv& inv : vInv) {
            if(!inv.IsKnownType()) {
                LogPrint(BCLog::NET, "got inv of unknown type %d: %s peer=%d\n", inv.type, inv.hash.ToString(), pfrom.GetId());
                continue;
            }

            if (interruptMsgProc) return;

            if (inv.IsMsgBlk()) {
                const bool fAlreadyHave = AlreadyHaveBlock(inv.hash);
                LogPrint(BCLog::NET, "got inv: %s  %s peer=%d\n", inv.ToString(), fAlreadyHave ? "have" : "new", pfrom.GetId());
                statsClient.inc(strprintf("message.received.inv_%s", inv.GetCommand()), 1.0f);

                UpdateBlockAvailability(pfrom.GetId(), inv.hash);

                if (fAlreadyHave || fImporting || fReindex || mapBlocksInFlight.count(inv.hash)) {
                    continue;
                }

                CNodeState *state = State(pfrom.GetId());
                if (!state) {
                    continue;
                }

                // Download if this is a nice peer, or we have no nice peers and this one might do.
                bool fFetch = state->fPreferredDownload || (nPreferredDownload == 0 && !pfrom.IsAddrFetchConn());
                // Only actively request headers from a single peer, unless we're close to end of initial download.
                if ((nSyncStarted == 0 && fFetch) || pindexBestHeader->GetBlockTime() > GetAdjustedTime() - nMaxTipAge) {
                    // Make sure to mark this peer as the one we are currently syncing with etc.
                    state->fSyncStarted = true;
                    state->nHeadersSyncTimeout = GetTimeMicros() + HEADERS_DOWNLOAD_TIMEOUT_BASE + HEADERS_DOWNLOAD_TIMEOUT_PER_HEADER * (GetAdjustedTime() - pindexBestHeader->GetBlockTime())/(m_chainparams.GetConsensus().nPowTargetSpacing);
                    nSyncStarted++;
                    // Headers-first is the primary method of announcement on
                    // the network. If a node fell back to sending blocks by inv,
                    // it's probably for a re-org. The final block hash
                    // provided should be the highest, so send a getheaders and
                    // then fetch the blocks we need to catch up.
                    best_block = &inv.hash;
                }
            } else {
                const bool fAlreadyHave = AlreadyHave(inv);
                LogPrint(BCLog::NET, "got inv: %s  %s peer=%d\n", inv.ToString(), fAlreadyHave ? "have" : "new", pfrom.GetId());
                statsClient.inc(strprintf("message.received.inv_%s", inv.GetCommand()), 1.0f);

                static std::set<int> allowWhileInIBDObjs = {
                        MSG_SPORK
                };

                pfrom.AddKnownInventory(inv.hash);
                if (fBlocksOnly && NetMessageViolatesBlocksOnly(inv.GetCommand())) {
                    LogPrint(BCLog::NET, "%s (%s) inv sent in violation of protocol, disconnecting peer=%d\n", inv.GetCommand(), inv.hash.ToString(), pfrom.GetId());
                    pfrom.fDisconnect = true;
                    return;
                } else if (!fAlreadyHave) {
                    if (fBlocksOnly && inv.type == MSG_ISDLOCK) {
                        if (pfrom.GetCommonVersion() <= ADDRV2_PROTO_VERSION) {
                            // It's ok to receive these invs, we just ignore them
                            // and do not request corresponding objects.
                            continue;
                        }
                        // Peers with newer versions should never send us these invs when we are in blocks-relay-only mode
                        LogPrint(BCLog::NET, "%s (%s) inv sent in violation of protocol, disconnecting peer=%d\n", inv.GetCommand(), inv.hash.ToString(), pfrom.GetId());
                        pfrom.fDisconnect = true;
                        return;
                    }
                    bool allowWhileInIBD = allowWhileInIBDObjs.count(inv.type);
                    if (allowWhileInIBD || !m_chainman.ActiveChainstate().IsInitialBlockDownload()) {
                        RequestObject(State(pfrom.GetId()), inv, current_time);
                    }
                }
            }
        }
        if (best_block != nullptr) {
            std::string msg_type = (pfrom.nServices & NODE_HEADERS_COMPRESSED) ? NetMsgType::GETHEADERS2 : NetMsgType::GETHEADERS;
            m_connman.PushMessage(&pfrom, msgMaker.Make(msg_type, m_chainman.ActiveChain().GetLocator(pindexBestHeader), *best_block));
            LogPrint(BCLog::NET, "%s (%d) %s to peer=%d\n", msg_type, pindexBestHeader->nHeight, best_block->ToString(), pfrom.GetId());
        }

        return;
    }

    if (msg_type == NetMsgType::GETDATA) {
        std::vector<CInv> vInv;
        vRecv >> vInv;
        if (vInv.size() > MAX_INV_SZ)
        {

            Misbehaving(pfrom.GetId(), 20, strprintf("getdata message size = %u", vInv.size()));
            return;
        }

        LogPrint(BCLog::NET, "received getdata (%u invsz) peer=%d\n", vInv.size(), pfrom.GetId());

        if (vInv.size() > 0) {
            LogPrint(BCLog::NET, "received getdata for: %s peer=%d\n", vInv[0].ToString(), pfrom.GetId());
        }

        {
            LOCK(peer->m_getdata_requests_mutex);
            peer->m_getdata_requests.insert(peer->m_getdata_requests.end(), vInv.begin(), vInv.end());
            ProcessGetData(pfrom, *peer, interruptMsgProc);
        }
        return;
    }

    if (msg_type == NetMsgType::GETBLOCKS) {
        CBlockLocator locator;
        uint256 hashStop;
        vRecv >> locator >> hashStop;

        if (locator.vHave.size() > MAX_LOCATOR_SZ) {
            LogPrint(BCLog::NET, "getblocks locator size %lld > %d, disconnect peer=%d\n", locator.vHave.size(), MAX_LOCATOR_SZ, pfrom.GetId());
            pfrom.fDisconnect = true;
            return;
        }

        // We might have announced the currently-being-connected tip using a
        // compact block, which resulted in the peer sending a getblocks
        // request, which we would otherwise respond to without the new block.
        // To avoid this situation we simply verify that we are on our best
        // known chain now. This is super overkill, but we handle it better
        // for getheaders requests, and there are no known nodes which support
        // compact blocks but still use getblocks to request blocks.
        {
            std::shared_ptr<const CBlock> a_recent_block;
            {
                LOCK(cs_most_recent_block);
                a_recent_block = most_recent_block;
            }
            BlockValidationState state;
            if (!m_chainman.ActiveChainstate().ActivateBestChain(state, a_recent_block)) {
                LogPrint(BCLog::NET, "failed to activate chain (%s)\n", state.ToString());
            }
        }

        LOCK(cs_main);

        // Find the last block the caller has in the main chain
        const CBlockIndex* pindex = m_chainman.m_blockman.FindForkInGlobalIndex(m_chainman.ActiveChain(), locator);

        // Send the rest of the chain
        if (pindex)
            pindex = m_chainman.ActiveChain().Next(pindex);
        int nLimit = 500;
        LogPrint(BCLog::NET, "getblocks %d to %s limit %d from peer=%d\n", (pindex ? pindex->nHeight : -1), hashStop.IsNull() ? "end" : hashStop.ToString(), nLimit, pfrom.GetId());
        for (; pindex; pindex = m_chainman.ActiveChain().Next(pindex))
        {
            if (pindex->GetBlockHash() == hashStop)
            {
                LogPrint(BCLog::NET, "  getblocks stopping at %d %s\n", pindex->nHeight, pindex->GetBlockHash().ToString());
                break;
            }
            // If pruning, don't inv blocks unless we have on disk and are likely to still have
            // for some reasonable time window (1 hour) that block relay might require.
            const int nPrunedBlocksLikelyToHave = MIN_BLOCKS_TO_KEEP - 3600 / m_chainparams.GetConsensus().nPowTargetSpacing;
            if (fPruneMode && (!(pindex->nStatus & BLOCK_HAVE_DATA) || pindex->nHeight <= m_chainman.ActiveChain().Tip()->nHeight - nPrunedBlocksLikelyToHave))
            {
                LogPrint(BCLog::NET, " getblocks stopping, pruned or too old block at %d %s\n", pindex->nHeight, pindex->GetBlockHash().ToString());
                break;
            }
            if (pfrom.CanRelay()) {
                WITH_LOCK(pfrom.cs_inventory, pfrom.vInventoryBlockToSend.push_back(pindex->GetBlockHash()));
            }
            if (--nLimit <= 0)
            {
                // When this block is requested, we'll send an inv that'll
                // trigger the peer to getblocks the next batch of inventory.
                LogPrint(BCLog::NET, "  getblocks stopping at limit %d %s\n", pindex->nHeight, pindex->GetBlockHash().ToString());
                pfrom.hashContinue = pindex->GetBlockHash();
                break;
            }
        }
        return;
    }

    if (msg_type == NetMsgType::GETBLOCKTXN) {
        BlockTransactionsRequest req;
        vRecv >> req;

        std::shared_ptr<const CBlock> recent_block;
        {
            LOCK(cs_most_recent_block);
            if (most_recent_block_hash == req.blockhash)
                recent_block = most_recent_block;
            // Unlock cs_most_recent_block to avoid cs_main lock inversion
        }
        if (recent_block) {
            SendBlockTransactions(pfrom, *recent_block, req);
            return;
        }

        {
            LOCK(cs_main);

            const CBlockIndex* pindex = m_chainman.m_blockman.LookupBlockIndex(req.blockhash);
            if (!pindex || !(pindex->nStatus & BLOCK_HAVE_DATA)) {
                LogPrint(BCLog::NET, "Peer %d sent us a getblocktxn for a block we don't have\n", pfrom.GetId());
                return;
            }

            if (pindex->nHeight >= m_chainman.ActiveChain().Height() - MAX_BLOCKTXN_DEPTH) {
                CBlock block;
                bool ret = ReadBlockFromDisk(block, pindex, m_chainparams.GetConsensus());
                assert(ret);

                SendBlockTransactions(pfrom, block, req);
                return;
            }
        }

        // If an older block is requested (should never happen in practice,
        // but can happen in tests) send a block response instead of a
        // blocktxn response. Sending a full block response instead of a
        // small blocktxn response is preferable in the case where a peer
        // might maliciously send lots of getblocktxn requests to trigger
        // expensive disk reads, because it will require the peer to
        // actually receive all the data read from disk over the network.
        LogPrint(BCLog::NET, "Peer %d sent us a getblocktxn for a block > %i deep\n", pfrom.GetId(), MAX_BLOCKTXN_DEPTH);
        CInv inv;
        WITH_LOCK(cs_main, inv.type = MSG_BLOCK);
        inv.hash = req.blockhash;
        WITH_LOCK(peer->m_getdata_requests_mutex, peer->m_getdata_requests.push_back(inv));
        // The message processing loop will go around again (without pausing) and we'll respond then (without cs_main)
        return;
    }

    if (msg_type == NetMsgType::GETHEADERS || msg_type == NetMsgType::GETHEADERS2) {
        CBlockLocator locator;
        uint256 hashStop;
        vRecv >> locator >> hashStop;

        if (locator.vHave.size() > MAX_LOCATOR_SZ) {
            LogPrint(BCLog::NET, "%s locator size %lld > %d, disconnect peer=%d\n", msg_type, locator.vHave.size(), MAX_LOCATOR_SZ, pfrom.GetId());
            pfrom.fDisconnect = true;
            return;
        }

        LOCK(cs_main);
        if (m_chainman.ActiveChainstate().IsInitialBlockDownload() && !pfrom.HasPermission(PF_DOWNLOAD)) {
            LogPrint(BCLog::NET, "Ignoring %s from peer=%d because node is in initial block download\n", msg_type, pfrom.GetId());
            return;
        }

        CNodeState *nodestate = State(pfrom.GetId());
        const CBlockIndex* pindex = nullptr;
        if (locator.IsNull())
        {
            // If locator is null, return the hashStop block
            pindex = m_chainman.m_blockman.LookupBlockIndex(hashStop);
            if (!pindex) {
                return;
            }

            if (!BlockRequestAllowed(pindex, m_chainparams.GetConsensus())) {
                LogPrint(BCLog::NET, "%s: ignoring request from peer=%i for old block header that isn't in the main chain\n", __func__, pfrom.GetId());
                return;
            }
        }
        else
        {
            // Find the last block the caller has in the main chain
            pindex = m_chainman.m_blockman.FindForkInGlobalIndex(m_chainman.ActiveChain(), locator);
            if (pindex)
                pindex = m_chainman.ActiveChain().Next(pindex);
        }

        const auto send_headers = [this /* for m_connman */, &hashStop, &pindex, &nodestate, &pfrom, &msgMaker](auto msg_type, auto& v_headers, auto callback) {
            int nLimit = MAX_HEADERS_RESULTS;
            for (; pindex; pindex = m_chainman.ActiveChain().Next(pindex)) {
                v_headers.push_back(callback(pindex));

                if (--nLimit <= 0 || pindex->GetBlockHash() == hashStop)
                    break;
            }
            // pindex can be nullptr either if we sent m_chainman.ActiveChain().Tip() OR
            // if our peer has m_chainman.ActiveChain().Tip() (and thus we are sending an empty
            // headers message). In both cases it's safe to update
            // pindexBestHeaderSent to be our tip.
            //
            // It is important that we simply reset the BestHeaderSent value here,
            // and not max(BestHeaderSent, newHeaderSent). We might have announced
            // the currently-being-connected tip using a compact block, which
            // resulted in the peer sending a headers request, which we respond to
            // without the new block. By resetting the BestHeaderSent, we ensure we
            // will re-announce the new block via headers (or compact blocks again)
            // in the SendMessages logic.
            nodestate->pindexBestHeaderSent = pindex ? pindex : m_chainman.ActiveChain().Tip();
            m_connman.PushMessage(&pfrom, msgMaker.Make(msg_type, v_headers));
        };

        LogPrint(BCLog::NET, "%s %d to %s from peer=%d\n", msg_type, (pindex ? pindex->nHeight : -1), hashStop.IsNull() ? "end" : hashStop.ToString(), pfrom.GetId());
        if (msg_type == NetMsgType::GETHEADERS) {
            // we must use CBlocks, as CBlockHeaders won't include the 0x00 nTx count at the end
            std::vector<CBlock> v_headers;
            send_headers(NetMsgType::HEADERS, v_headers, [](const auto block_pindex) { return block_pindex->GetBlockHeader(); });
        } else if (msg_type == NetMsgType::GETHEADERS2) {
            // Keeps track of the last 7 unique version blocks
            std::list<int32_t> last_unique_versions;
            std::vector<CompressibleBlockHeader> v_headers;

            send_headers(NetMsgType::HEADERS2, v_headers, [&v_headers, &last_unique_versions](const auto block_pindex) {
                CompressibleBlockHeader compressible_header{block_pindex->GetBlockHeader()};
                if (!v_headers.empty()) compressible_header.Compress(v_headers, last_unique_versions); // first block is always uncompressed
                return compressible_header;
            });
        }
        return;
    }

    if (msg_type == NetMsgType::TX || msg_type == NetMsgType::DSTX) {
        CTransactionRef ptx;
        CCoinJoinBroadcastTx dstx;
        int nInvType = MSG_TX;

        // Read data and assign inv type
        if(msg_type == NetMsgType::TX) {
            vRecv >> ptx;
        } else if (msg_type == NetMsgType::DSTX) {
            vRecv >> dstx;
            ptx = dstx.tx;
            nInvType = MSG_DSTX;
        }
        const CTransaction& tx = *ptx;

        const uint256& txid = ptx->GetHash();
        pfrom.AddKnownInventory(txid);

        CInv inv(nInvType, tx.GetHash());
        {
            LOCK(cs_main);
            EraseObjectRequest(pfrom.GetId(), inv);
        }

        // Process custom logic, no matter if tx will be accepted to mempool later or not
        if (nInvType == MSG_DSTX) {
           // Validate DSTX and return bRet if we need to return from here
           uint256 hashTx = tx.GetHash();
           const auto& [bRet, bDoReturn] = ValidateDSTX(m_mempool, m_chainman, dstx, hashTx);
           if (bDoReturn) {
               return;
           }
        }

        LOCK2(cs_main, g_cs_orphans);

        if (AlreadyHave(inv)) {
            if (pfrom.HasPermission(PF_FORCERELAY)) {
                // Always relay transactions received from peers with forcerelay permission, even
                // if they were already in the mempool,
                // allowing the node to function as a gateway for
                // nodes hidden behind it.
                if (!m_mempool.exists(tx.GetHash())) {
                    LogPrintf("Not relaying non-mempool transaction %s from forcerelay peer=%d\n", tx.GetHash().ToString(), pfrom.GetId());
                } else {
                    LogPrintf("Force relaying tx %s from peer=%d\n", tx.GetHash().ToString(), pfrom.GetId());
                    RelayTransaction(tx.GetHash());
                }
            }
            return;
        }

        const MempoolAcceptResult result = AcceptToMemoryPool(m_chainman.ActiveChainstate(), m_mempool, ptx, false /* bypass_limits */);
        const TxValidationState& state = result.m_state;

        if (result.m_result_type == MempoolAcceptResult::ResultType::VALID) {
            // Process custom txes, this changes AlreadyHave to "true"
            if (nInvType == MSG_DSTX) {
                LogPrint(BCLog::COINJOIN, "DSTX -- Masternode transaction accepted, txid=%s, peer=%d\n",
                         tx.GetHash().ToString(), pfrom.GetId());
                ::dstxManager->AddDSTX(dstx);
            }

            m_mempool.check(m_chainman.ActiveChainstate());
            RelayTransaction(tx.GetHash());

            for (unsigned int i = 0; i < tx.vout.size(); i++) {
                auto it_by_prev = mapOrphanTransactionsByPrev.find(COutPoint(txid, i));
                if (it_by_prev != mapOrphanTransactionsByPrev.end()) {
                    for (const auto& elem : it_by_prev->second) {
                        peer->m_orphan_work_set.insert(elem->first);
                    }
                }
            }

            pfrom.nLastTXTime = GetTime();

            LogPrint(BCLog::MEMPOOL, "AcceptToMemoryPool: peer=%d: accepted %s (poolsz %u txn, %u kB)\n",
                     pfrom.GetId(),
                     tx.GetHash().ToString(),
                     m_mempool.size(), m_mempool.DynamicMemoryUsage() / 1000);

            // Recursively process any orphan transactions that depended on this one
            ProcessOrphanTx(peer->m_orphan_work_set);
        }
        else if (state.GetResult() == TxValidationResult::TX_MISSING_INPUTS)
        {
            bool fRejectedParents = false; // It may be the case that the orphans parents have all been rejected
            for (const CTxIn& txin : tx.vin) {
                if (m_recent_rejects.contains(txin.prevout.hash)) {
                    fRejectedParents = true;
                    break;
                }
            }
            if (!fRejectedParents) {
                const auto current_time = GetTime<std::chrono::microseconds>();

                for (const CTxIn& txin : tx.vin) {
                    CInv _inv(MSG_TX, txin.prevout.hash);
                    pfrom.AddKnownInventory(_inv.hash);
                    if (!AlreadyHave(_inv)) RequestObject(State(pfrom.GetId()), _inv, current_time);
                    // We don't know if the previous tx was a regular or a mixing one, try both
                    CInv _inv2(MSG_DSTX, txin.prevout.hash);
                    pfrom.AddKnownInventory(_inv2.hash);
                    if (!AlreadyHave(_inv2)) RequestObject(State(pfrom.GetId()), _inv2, current_time);
                }
                AddOrphanTx(ptx, pfrom.GetId());

                // DoS prevention: do not allow mapOrphanTransactions to grow unbounded (see CVE-2012-3789)
                unsigned int nMaxOrphanTxSize = (unsigned int)std::max((int64_t)0, gArgs.GetArg("-maxorphantxsize", DEFAULT_MAX_ORPHAN_TRANSACTIONS_SIZE)) * 1000000;
                unsigned int nEvicted = LimitOrphanTxSize(nMaxOrphanTxSize);
                if (nEvicted > 0) {
                    LogPrint(BCLog::MEMPOOL, "mapOrphan overflow, removed %u tx\n", nEvicted);
                }
            } else {
                LogPrint(BCLog::MEMPOOL, "not keeping orphan with rejected parents %s\n",tx.GetHash().ToString());
                // We will continue to reject this tx since it has rejected
                // parents so avoid re-requesting it from other peers.
                m_recent_rejects.insert(tx.GetHash());
                m_llmq_ctx->isman->TransactionRemovedFromMempool(ptx);
            }
        } else {
            m_recent_rejects.insert(tx.GetHash());
            if (RecursiveDynamicUsage(*ptx) < 100000) {
                AddToCompactExtraTransactions(ptx);
            }
        }

        // If a tx has been detected by m_recent_rejects, we will have reached
        // this point and the tx will have been ignored. Because we haven't run
        // the tx through AcceptToMemoryPool, we won't have computed a DoS
        // score for it or determined exactly why we consider it invalid.
        //
        // This means we won't penalize any peer subsequently relaying a DoSy
        // tx (even if we penalized the first peer who gave it to us) because
        // we have to account for m_recent_rejects showing false positives. In
        // other words, we shouldn't penalize a peer if we aren't *sure* they
        // submitted a DoSy tx.
        //
        // Note that m_recent_rejects doesn't just record DoSy or invalid
        // transactions, but any tx not accepted by the m_mempool, which may be
        // due to node policy (vs. consensus). So we can't blanket penalize a
        // peer simply for relaying a tx that our m_recent_rejects has caught,
        // regardless of false positives.

        if (state.IsInvalid()) {
            LogPrint(BCLog::MEMPOOLREJ, "%s from peer=%d was not accepted: %s\n", tx.GetHash().ToString(),
                pfrom.GetId(),
                state.ToString());
            MaybePunishNodeForTx(pfrom.GetId(), state);
            m_llmq_ctx->isman->TransactionRemovedFromMempool(ptx);
        }
        return;
    }

    if (msg_type == NetMsgType::CMPCTBLOCK)
    {
        // Ignore cmpctblock received while importing
        if (fImporting || fReindex) {
            LogPrint(BCLog::NET, "Unexpected cmpctblock message received from peer %d\n", pfrom.GetId());
            return;
        }

        CBlockHeaderAndShortTxIDs cmpctblock;
        vRecv >> cmpctblock;

        bool received_new_header = false;

        {
        LOCK(cs_main);

        if (!m_chainman.m_blockman.LookupBlockIndex(cmpctblock.header.hashPrevBlock)) {
            // Doesn't connect (or is genesis), instead of DoSing in AcceptBlockHeader, request deeper headers
            if (!m_chainman.ActiveChainstate().IsInitialBlockDownload())
                m_connman.PushMessage(&pfrom, msgMaker.Make((pfrom.nServices & NODE_HEADERS_COMPRESSED) ? NetMsgType::GETHEADERS2 : NetMsgType::GETHEADERS, m_chainman.ActiveChain().GetLocator(pindexBestHeader), uint256()));
            return;
        }

        if (!m_chainman.m_blockman.LookupBlockIndex(cmpctblock.header.GetHash())) {
            received_new_header = true;
        }
        }

        const CBlockIndex *pindex = nullptr;
        BlockValidationState state;
        if (!m_chainman.ProcessNewBlockHeaders({cmpctblock.header}, state, m_chainparams, &pindex)) {
            if (state.IsInvalid()) {
                MaybePunishNodeForBlock(pfrom.GetId(), state, /*via_compact_block*/ true, "invalid header via cmpctblock");
                return;
            }
        }

        // When we succeed in decoding a block's txids from a cmpctblock
        // message we typically jump to the BLOCKTXN handling code, with a
        // dummy (empty) BLOCKTXN message, to re-use the logic there in
        // completing processing of the putative block (without cs_main).
        bool fProcessBLOCKTXN = false;
        CDataStream blockTxnMsg(SER_NETWORK, PROTOCOL_VERSION);

        // If we end up treating this as a plain headers message, call that as well
        // without cs_main.
        bool fRevertToHeaderProcessing = false;

        // Keep a CBlock for "optimistic" compactblock reconstructions (see
        // below)
        std::shared_ptr<CBlock> pblock = std::make_shared<CBlock>();
        bool fBlockReconstructed = false;

        {
        LOCK2(cs_main, g_cs_orphans);
        // If AcceptBlockHeader returned true, it set pindex
        assert(pindex);
        UpdateBlockAvailability(pfrom.GetId(), pindex->GetBlockHash());

        CNodeState *nodestate = State(pfrom.GetId());

        // If this was a new header with more work than our tip, update the
        // peer's last block announcement time
        if (received_new_header && pindex->nChainWork > m_chainman.ActiveChain().Tip()->nChainWork) {
            nodestate->m_last_block_announcement = GetTime();
        }

        std::map<uint256, std::pair<NodeId, std::list<QueuedBlock>::iterator> >::iterator blockInFlightIt = mapBlocksInFlight.find(pindex->GetBlockHash());
        bool fAlreadyInFlight = blockInFlightIt != mapBlocksInFlight.end();

        if (pindex->nStatus & BLOCK_HAVE_DATA) // Nothing to do here
            return;

        if (pindex->nChainWork <= m_chainman.ActiveChain().Tip()->nChainWork || // We know something better
                pindex->nTx != 0) { // We had this block at some point, but pruned it
            if (fAlreadyInFlight) {
                // We requested this block for some reason, but our mempool will probably be useless
                // so we just grab the block via normal getdata
                std::vector<CInv> vInv(1);
                vInv[0] = CInv(MSG_BLOCK, cmpctblock.header.GetHash());
                m_connman.PushMessage(&pfrom, msgMaker.Make(NetMsgType::GETDATA, vInv));
            }
            return;
        }

        // If we're not close to tip yet, give up and let parallel block fetch work its magic
        if (!fAlreadyInFlight && !CanDirectFetch(m_chainparams.GetConsensus()))
            return;

        // We want to be a bit conservative just to be extra careful about DoS
        // possibilities in compact block processing...
        if (pindex->nHeight <= m_chainman.ActiveChain().Height() + 2) {
            if ((!fAlreadyInFlight && nodestate->nBlocksInFlight < MAX_BLOCKS_IN_TRANSIT_PER_PEER) ||
                 (fAlreadyInFlight && blockInFlightIt->second.first == pfrom.GetId())) {
                std::list<QueuedBlock>::iterator *queuedBlockIt = nullptr;
                if (!MarkBlockAsInFlight(pfrom.GetId(), pindex->GetBlockHash(), pindex, &queuedBlockIt)) {
                    if (!(*queuedBlockIt)->partialBlock)
                        (*queuedBlockIt)->partialBlock.reset(new PartiallyDownloadedBlock(&m_mempool));
                    else {
                        // The block was already in flight using compact blocks from the same peer
                        LogPrint(BCLog::NET, "Peer sent us compact block we were already syncing!\n");
                        return;
                    }
                }

                PartiallyDownloadedBlock& partialBlock = *(*queuedBlockIt)->partialBlock;
                ReadStatus status = partialBlock.InitData(cmpctblock, vExtraTxnForCompact);
                if (status == READ_STATUS_INVALID) {
                    MarkBlockAsReceived(pindex->GetBlockHash()); // Reset in-flight state in case Misbehaving does not result in a disconnect
                    Misbehaving(pfrom.GetId(), 100, "invalid compact block");
                    return;
                } else if (status == READ_STATUS_FAILED) {
                    // Duplicate txindexes, the block is now in-flight, so just request it
                    std::vector<CInv> vInv(1);
                    vInv[0] = CInv(MSG_BLOCK, cmpctblock.header.GetHash());
                    m_connman.PushMessage(&pfrom, msgMaker.Make(NetMsgType::GETDATA, vInv));
                    return;
                }

                BlockTransactionsRequest req;
                for (size_t i = 0; i < cmpctblock.BlockTxCount(); i++) {
                    if (!partialBlock.IsTxAvailable(i))
                        req.indexes.push_back(i);
                }
                if (req.indexes.empty()) {
                    // Dirty hack to jump to BLOCKTXN code (TODO: move message handling into their own functions)
                    BlockTransactions txn;
                    txn.blockhash = cmpctblock.header.GetHash();
                    blockTxnMsg << txn;
                    fProcessBLOCKTXN = true;
                } else {
                    req.blockhash = pindex->GetBlockHash();
                    m_connman.PushMessage(&pfrom, msgMaker.Make(NetMsgType::GETBLOCKTXN, req));
                }
            } else {
                // This block is either already in flight from a different
                // peer, or this peer has too many blocks outstanding to
                // download from.
                // Optimistically try to reconstruct anyway since we might be
                // able to without any round trips.
                PartiallyDownloadedBlock tempBlock(&m_mempool);
                ReadStatus status = tempBlock.InitData(cmpctblock, vExtraTxnForCompact);
                if (status != READ_STATUS_OK) {
                    // TODO: don't ignore failures
                    return;
                }
                std::vector<CTransactionRef> dummy;
                status = tempBlock.FillBlock(*pblock, dummy);
                if (status == READ_STATUS_OK) {
                    fBlockReconstructed = true;
                }
            }
        } else {
            if (fAlreadyInFlight) {
                // We requested this block, but its far into the future, so our
                // mempool will probably be useless - request the block normally
                std::vector<CInv> vInv(1);
                vInv[0] = CInv(MSG_BLOCK, cmpctblock.header.GetHash());
                m_connman.PushMessage(&pfrom, msgMaker.Make(NetMsgType::GETDATA, vInv));
                return;
            } else {
                // If this was an announce-cmpctblock, we want the same treatment as a header message
                fRevertToHeaderProcessing = true;
            }
        }
        } // cs_main

        if (fProcessBLOCKTXN)
            return ProcessMessage(pfrom, NetMsgType::BLOCKTXN, blockTxnMsg, nTimeReceived, interruptMsgProc);

        if (fRevertToHeaderProcessing) {
            // Headers received from HB compact block peers are permitted to be
            // relayed before full validation (see BIP 152), so we don't want to disconnect
            // the peer if the header turns out to be for an invalid block.
            // Note that if a peer tries to build on an invalid chain, that
            // will be detected and the peer will be disconnected/discouraged.
            return ProcessHeadersMessage(pfrom, {cmpctblock.header}, /*punish_duplicate_invalid=*/true);
        }

        if (fBlockReconstructed) {
            // If we got here, we were able to optimistically reconstruct a
            // block that is in flight from some other peer.
            {
                LOCK(cs_main);
                mapBlockSource.emplace(pblock->GetHash(), std::make_pair(pfrom.GetId(), false));
            }
            // Setting fForceProcessing to true means that we bypass some of
            // our anti-DoS protections in AcceptBlock, which filters
            // unrequested blocks that might be trying to waste our resources
            // (eg disk space). Because we only try to reconstruct blocks when
            // we're close to caught up (via the CanDirectFetch() requirement
            // above, combined with the behavior of not requesting blocks until
            // we have a chain with at least nMinimumChainWork), and we ignore
            // compact blocks with less work than our tip, it is safe to treat
            // reconstructed compact blocks as having been requested.
            ProcessBlock(pfrom, pblock, /*fForceProcessing=*/true);
            LOCK(cs_main); // hold cs_main for CBlockIndex::IsValid()
            if (pindex->IsValid(BLOCK_VALID_TRANSACTIONS)) {
                // Clear download state for this block, which is in
                // process from some other peer.  We do this after calling
                // ProcessNewBlock so that a malleated cmpctblock announcement
                // can't be used to interfere with block relay.
                MarkBlockAsReceived(pblock->GetHash());
            }
        }
        return;
    }

    if (msg_type == NetMsgType::BLOCKTXN)
    {
        // Ignore blocktxn received while importing
        if (fImporting || fReindex) {
            LogPrint(BCLog::NET, "Unexpected blocktxn message received from peer %d\n", pfrom.GetId());
            return;
        }

        BlockTransactions resp;
        vRecv >> resp;

        std::shared_ptr<CBlock> pblock = std::make_shared<CBlock>();
        bool fBlockRead = false;
        {
            LOCK(cs_main);

            std::map<uint256, std::pair<NodeId, std::list<QueuedBlock>::iterator> >::iterator it = mapBlocksInFlight.find(resp.blockhash);
            if (it == mapBlocksInFlight.end() || !it->second.second->partialBlock ||
                    it->second.first != pfrom.GetId()) {
                LogPrint(BCLog::NET, "Peer %d sent us block transactions for block we weren't expecting\n", pfrom.GetId());
                return;
            }

            PartiallyDownloadedBlock& partialBlock = *it->second.second->partialBlock;
            ReadStatus status = partialBlock.FillBlock(*pblock, resp.txn);
            if (status == READ_STATUS_INVALID) {
                MarkBlockAsReceived(resp.blockhash); // Reset in-flight state in case Misbehaving does not result in a disconnect
                Misbehaving(pfrom.GetId(), 100, "invalid compact block/non-matching block transactions");
                return;
            } else if (status == READ_STATUS_FAILED) {
                // Might have collided, fall back to getdata now :(
                std::vector<CInv> invs;
                invs.push_back(CInv(MSG_BLOCK, resp.blockhash));
                m_connman.PushMessage(&pfrom, msgMaker.Make(NetMsgType::GETDATA, invs));
            } else {
                // Block is either okay, or possibly we received
                // READ_STATUS_CHECKBLOCK_FAILED.
                // Note that CheckBlock can only fail for one of a few reasons:
                // 1. bad-proof-of-work (impossible here, because we've already
                //    accepted the header)
                // 2. merkleroot doesn't match the transactions given (already
                //    caught in FillBlock with READ_STATUS_FAILED, so
                //    impossible here)
                // 3. the block is otherwise invalid (eg invalid coinbase,
                //    block is too big, too many legacy sigops, etc).
                // So if CheckBlock failed, #3 is the only possibility.
                // Under BIP 152, we don't discourage the peer unless proof of work is
                // invalid (we don't require all the stateless checks to have
                // been run).  This is handled below, so just treat this as
                // though the block was successfully read, and rely on the
                // handling in ProcessNewBlock to ensure the block index is
                // updated, etc.
                MarkBlockAsReceived(resp.blockhash); // it is now an empty pointer
                fBlockRead = true;
                // mapBlockSource is used for potentially punishing peers and
                // updating which peers send us compact blocks, so the race
                // between here and cs_main in ProcessNewBlock is fine.
                // BIP 152 permits peers to relay compact blocks after validating
                // the header only; we should not punish peers if the block turns
                // out to be invalid.
                mapBlockSource.emplace(resp.blockhash, std::make_pair(pfrom.GetId(), false));
            }
        } // Don't hold cs_main when we call into ProcessNewBlock
        if (fBlockRead) {
            // Since we requested this block (it was in mapBlocksInFlight), force it to be processed,
            // even if it would not be a candidate for new tip (missing previous block, chain not long enough, etc)
            // This bypasses some anti-DoS logic in AcceptBlock (eg to prevent
            // disk-space attacks), but this should be safe due to the
            // protections in the compact block handler -- see related comment
            // in compact block optimistic reconstruction handling.
            ProcessBlock(pfrom, pblock, /*fForceProcessing=*/true);
        }
        return;
    }

    if (msg_type == NetMsgType::HEADERS || msg_type == NetMsgType::HEADERS2) {
        // Ignore headers received while importing
        if (fImporting || fReindex) {
            LogPrint(BCLog::NET, "Unexpected headers message received from peer %d\n", pfrom.GetId());
            return;
        }

        std::vector<CBlockHeader> headers;

        // Bypass the normal CBlock deserialization, as we don't want to risk deserializing 2000 full blocks.
        unsigned int nCount = ReadCompactSize(vRecv);
        if (nCount > MAX_HEADERS_RESULTS) {
            Misbehaving(pfrom.GetId(), 20, strprintf("headers message size = %u", nCount));
            return;
        }

        if (msg_type == NetMsgType::HEADERS) {
            headers.resize(nCount);
            for (unsigned int n = 0; n < nCount; n++) {
                vRecv >> headers[n];
                ReadCompactSize(vRecv); // ignore tx count; assume it is 0.
            }
        } else if (msg_type == NetMsgType::HEADERS2) {
            std::list<int32_t> last_unique_versions;
            for (unsigned int n = 0; n < nCount; n++) {
                CompressibleBlockHeader block_header_compressed;
                vRecv >> block_header_compressed;
                block_header_compressed.Uncompress(headers, last_unique_versions);
                headers.push_back(block_header_compressed);
            }
        }

        return ProcessHeadersMessage(pfrom, headers, /*via_compact_block=*/false);
    }

    if (msg_type == NetMsgType::BLOCK)
    {
        // Ignore block received while importing
        if (fImporting || fReindex) {
            LogPrint(BCLog::NET, "Unexpected block message received from peer %d\n", pfrom.GetId());
            return;
        }

        std::shared_ptr<CBlock> pblock = std::make_shared<CBlock>();
        vRecv >> *pblock;

        LogPrint(BCLog::NET, "received block %s peer=%d\n", pblock->GetHash().ToString(), pfrom.GetId());

        bool forceProcessing = false;
        const uint256 hash(pblock->GetHash());
        {
            LOCK(cs_main);
            // Also always process if we requested the block explicitly, as we may
            // need it even though it is not a candidate for a new best tip.
            forceProcessing |= MarkBlockAsReceived(hash);
            // mapBlockSource is only used for punishing peers and setting
            // which peers send us compact blocks, so the race between here and
            // cs_main in ProcessNewBlock is fine.
            mapBlockSource.emplace(hash, std::make_pair(pfrom.GetId(), true));
        }
        ProcessBlock(pfrom, pblock, forceProcessing);
        return;
    }

    if (msg_type == NetMsgType::GETADDR) {
        // This asymmetric behavior for inbound and outbound connections was introduced
        // to prevent a fingerprinting attack: an attacker can send specific fake addresses
        // to users' AddrMan and later request them by sending getaddr messages.
        // Making nodes which are behind NAT and can only make outgoing connections ignore
        // the getaddr message mitigates the attack.
        if (!pfrom.IsInboundConn()) {
            LogPrint(BCLog::NET, "Ignoring \"getaddr\" from %s connection. peer=%d\n", pfrom.ConnectionTypeAsString(), pfrom.GetId());
            return;
        }

        // Only send one GetAddr response per connection to reduce resource waste
        //  and discourage addr stamping of INV announcements.
        if (pfrom.fSentAddr) {
            LogPrint(BCLog::NET, "Ignoring repeated \"getaddr\". peer=%d\n", pfrom.GetId());
            return;
        }
        pfrom.fSentAddr = true;

        pfrom.vAddrToSend.clear();
        std::vector<CAddress> vAddr;
        if (pfrom.HasPermission(PF_ADDR)) {
            vAddr = m_connman.GetAddresses(MAX_ADDR_TO_SEND, MAX_PCT_ADDR_TO_SEND, /* network */ std::nullopt);
        } else {
            vAddr = m_connman.GetAddresses(pfrom, MAX_ADDR_TO_SEND, MAX_PCT_ADDR_TO_SEND);
        }
        FastRandomContext insecure_rand;
        for (const CAddress &addr : vAddr) {
            pfrom.PushAddress(addr, insecure_rand);
        }
        return;
    }

    if (msg_type == NetMsgType::MEMPOOL) {
        if (!(pfrom.GetLocalServices() & NODE_BLOOM) && !pfrom.HasPermission(PF_MEMPOOL))
        {
            if (!pfrom.HasPermission(PF_NOBAN))
            {
                LogPrint(BCLog::NET, "mempool request with bloom filters disabled, disconnect peer=%d\n", pfrom.GetId());
                pfrom.fDisconnect = true;
            }
            return;
        }

        if (m_connman.OutboundTargetReached(false) && !pfrom.HasPermission(PF_MEMPOOL))
        {
            if (!pfrom.HasPermission(PF_NOBAN))
            {
                LogPrint(BCLog::NET, "mempool request with bandwidth limit reached, disconnect peer=%d\n", pfrom.GetId());
                pfrom.fDisconnect = true;
            }
            return;
        }

        if (pfrom.RelayAddrsWithConn()) {
            LOCK(pfrom.m_tx_relay->cs_tx_inventory);
            pfrom.m_tx_relay->fSendMempool = true;
        }
        return;
    }

    if (msg_type == NetMsgType::PING) {
        uint64_t nonce = 0;
        vRecv >> nonce;
        // Echo the message back with the nonce. This allows for two useful features:
        //
        // 1) A remote node can quickly check if the connection is operational
        // 2) Remote nodes can measure the latency of the network thread. If this node
        //    is overloaded it won't respond to pings quickly and the remote node can
        //    avoid sending us more work, like chain download requests.
        //
        // The nonce stops the remote getting confused between different pings: without
        // it, if the remote node sends a ping once per second and this node takes 5
        // seconds to respond to each, the 5th ping the remote sends would appear to
        // return very quickly.
        m_connman.PushMessage(&pfrom, msgMaker.Make(NetMsgType::PONG, nonce));
        return;
    }

    if (msg_type == NetMsgType::PONG) {
        int64_t pingUsecEnd = nTimeReceived;
        uint64_t nonce = 0;
        size_t nAvail = vRecv.in_avail();
        bool bPingFinished = false;
        std::string sProblem;

        if (nAvail >= sizeof(nonce)) {
            vRecv >> nonce;

            // Only process pong message if there is an outstanding ping (old ping without nonce should never pong)
            if (pfrom.nPingNonceSent != 0) {
                if (nonce == pfrom.nPingNonceSent) {
                    // Matching pong received, this ping is no longer outstanding
                    bPingFinished = true;
                    int64_t pingUsecTime = pingUsecEnd - pfrom.nPingUsecStart;
                    if (pingUsecTime >= 0) {
                        // Successful ping time measurement, replace previous
                        pfrom.nPingUsecTime = pingUsecTime;
                        pfrom.nMinPingUsecTime = std::min(pfrom.nMinPingUsecTime.load(), pingUsecTime);
                    } else {
                        // This should never happen
                        sProblem = "Timing mishap";
                    }
                } else {
                    // Nonce mismatches are normal when pings are overlapping
                    sProblem = "Nonce mismatch";
                    if (nonce == 0) {
                        // This is most likely a bug in another implementation somewhere; cancel this ping
                        bPingFinished = true;
                        sProblem = "Nonce zero";
                    }
                }
            } else {
                sProblem = "Unsolicited pong without ping";
            }
        } else {
            // This is most likely a bug in another implementation somewhere; cancel this ping
            bPingFinished = true;
            sProblem = "Short payload";
        }

        if (!(sProblem.empty())) {
            LogPrint(BCLog::NET, "pong peer=%d: %s, %x expected, %x received, %u bytes\n",
                pfrom.GetId(),
                sProblem,
                pfrom.nPingNonceSent,
                nonce,
                nAvail);
        }
        if (bPingFinished) {
            pfrom.nPingNonceSent = 0;
        }
        return;
    }

    if (msg_type == NetMsgType::FILTERLOAD) {
        if (!(pfrom.GetLocalServices() & NODE_BLOOM)) {
            pfrom.fDisconnect = true;
            return;
        }
        CBloomFilter filter;
        vRecv >> filter;

        if (!filter.IsWithinSizeConstraints())
        {
            // There is no excuse for sending a too-large filter
            Misbehaving(pfrom.GetId(), 100, "too-large bloom filter");
        }
        else if (pfrom.RelayAddrsWithConn())
        {
            LOCK(pfrom.m_tx_relay->cs_filter);
            pfrom.m_tx_relay->pfilter.reset(new CBloomFilter(filter));
            pfrom.m_tx_relay->fRelayTxes = true;
        }
        return;
    }

    if (msg_type == NetMsgType::FILTERADD) {
        if (!(pfrom.GetLocalServices() & NODE_BLOOM)) {
            pfrom.fDisconnect = true;
            return;
        }
        std::vector<unsigned char> vData;
        vRecv >> vData;

        // Nodes must NEVER send a data item > 520 bytes (the max size for a script data object,
        // and thus, the maximum size any matched object can have) in a filteradd message
        bool bad = false;
        if (vData.size() > MAX_SCRIPT_ELEMENT_SIZE) {
            bad = true;
        } else if (pfrom.RelayAddrsWithConn()) {
            LOCK(pfrom.m_tx_relay->cs_filter);
            if (pfrom.m_tx_relay->pfilter) {
                pfrom.m_tx_relay->pfilter->insert(vData);
            } else {
                bad = true;
            }
        }
        if (bad) {
            Misbehaving(pfrom.GetId(), 100, "bad filteradd message");
        }
        return;
    }

    if (msg_type == NetMsgType::FILTERCLEAR) {
        if (!(pfrom.GetLocalServices() & NODE_BLOOM)) {
            pfrom.fDisconnect = true;
            return;
        }
        if (!pfrom.RelayAddrsWithConn()) {
            return;
        }
        LOCK(pfrom.m_tx_relay->cs_filter);
        pfrom.m_tx_relay->pfilter = nullptr;
        pfrom.m_tx_relay->fRelayTxes = true;
        return;
    }

    if (msg_type == NetMsgType::GETMNLISTDIFF) {
        CGetSimplifiedMNListDiff cmd;
        vRecv >> cmd;

        LOCK(cs_main);

        CSimplifiedMNListDiff mnListDiff;
        std::string strError;
        if (BuildSimplifiedMNListDiff(cmd.baseBlockHash, cmd.blockHash, mnListDiff, *m_llmq_ctx->quorum_block_processor, strError)) {
            m_connman.PushMessage(&pfrom, msgMaker.Make(NetMsgType::MNLISTDIFF, mnListDiff));
        } else {
            strError = strprintf("getmnlistdiff failed for baseBlockHash=%s, blockHash=%s. error=%s", cmd.baseBlockHash.ToString(), cmd.blockHash.ToString(), strError);
            Misbehaving(pfrom.GetId(), 1, strError);
        }
        return;
    }

    if (msg_type == NetMsgType::GETCFILTERS) {
        ProcessGetCFilters(pfrom, vRecv, m_chainparams, m_connman);
        return;
    }

    if (msg_type == NetMsgType::GETCFHEADERS) {
        ProcessGetCFHeaders(pfrom, vRecv, m_chainparams, m_connman);
        return;
    }

    if (msg_type == NetMsgType::GETCFCHECKPT) {
        ProcessGetCFCheckPt(pfrom, vRecv, m_chainparams, m_connman);
        return;
    }


    if (msg_type == NetMsgType::MNLISTDIFF) {
        // we have never requested this
        Misbehaving(pfrom.GetId(), 100, strprintf("received not-requested mnlistdiff. peer=%d", pfrom.GetId()));
        return;
    }

    if (msg_type == NetMsgType::GETQUORUMROTATIONINFO) {
        llmq::CGetQuorumRotationInfo cmd;
        vRecv >> cmd;

        LOCK(cs_main);

        llmq::CQuorumRotationInfo quorumRotationInfoRet;
        std::string strError;
        if (BuildQuorumRotationInfo(cmd, quorumRotationInfoRet, *m_llmq_ctx->qman, *m_llmq_ctx->quorum_block_processor, strError)) {
            m_connman.PushMessage(&pfrom, msgMaker.Make(NetMsgType::QUORUMROTATIONINFO, quorumRotationInfoRet));
        } else {
            strError = strprintf("getquorumrotationinfo failed for size(baseBlockHashes)=%d, blockRequestHash=%s. error=%s", cmd.baseBlockHashes.size(), cmd.blockRequestHash.ToString(), strError);
            Misbehaving(pfrom.GetId(), 1, strError);
        }
        return;
    }

    if (msg_type == NetMsgType::QUORUMROTATIONINFO) {
        // we have never requested this
        Misbehaving(pfrom.GetId(), 100, strprintf("received not-requested quorumrotationinfo. peer=%d", pfrom.GetId()));
        return;
    }

    if (msg_type == NetMsgType::NOTFOUND) {
        // Remove the NOTFOUND transactions from the peer
        LOCK(cs_main);
        CNodeState *state = State(pfrom.GetId());
        std::vector<CInv> vInv;
        vRecv >> vInv;
        if (vInv.size() <= MAX_PEER_OBJECT_IN_FLIGHT + MAX_BLOCKS_IN_TRANSIT_PER_PEER) {
            for (CInv &inv : vInv) {
                if (inv.IsKnownType()) {
                    // If we receive a NOTFOUND message for a txid we requested, erase
                    // it from our data structures for this peer.
                    auto in_flight_it = state->m_object_download.m_object_in_flight.find(inv);
                    if (in_flight_it == state->m_object_download.m_object_in_flight.end()) {
                        // Skip any further work if this is a spurious NOTFOUND
                        // message.
                        continue;
                    }
                    state->m_object_download.m_object_in_flight.erase(in_flight_it);
                    state->m_object_download.m_object_announced.erase(inv);
                }
            }
        }
        return;
    }

    bool found = false;
    const std::vector<std::string> &allMessages = getAllNetMessageTypes();
    for (const std::string& msg : allMessages) {
        if(msg == msg_type) {
            found = true;
            break;
        }
    }

    if (found)
    {
        //probably one the extensions
#ifdef ENABLE_WALLET
        ProcessPeerMsgRet(m_cj_ctx->queueman->ProcessMessage(pfrom, msg_type, vRecv), pfrom);
        for (auto& pair : m_cj_ctx->walletman->raw()) {
            pair.second->ProcessMessage(pfrom, m_connman, m_mempool, msg_type, vRecv);
        }
#endif // ENABLE_WALLET
        ProcessPeerMsgRet(m_cj_ctx->server->ProcessMessage(pfrom, msg_type, vRecv), pfrom);
        ProcessPeerMsgRet(sporkManager->ProcessMessage(pfrom, m_connman, msg_type, vRecv), pfrom);
        ::masternodeSync->ProcessMessage(pfrom, msg_type, vRecv);
        ProcessPeerMsgRet(m_govman.ProcessMessage(pfrom, m_connman, msg_type, vRecv), pfrom);
        ProcessPeerMsgRet(CMNAuth::ProcessMessage(pfrom, m_connman, msg_type, vRecv), pfrom);
        ProcessPeerMsgRet(m_llmq_ctx->quorum_block_processor->ProcessMessage(pfrom, msg_type, vRecv), pfrom);
        ProcessPeerMsgRet(m_llmq_ctx->qdkgsman->ProcessMessage(pfrom, this, msg_type, vRecv), pfrom);
        ProcessPeerMsgRet(m_llmq_ctx->qman->ProcessMessage(pfrom, msg_type, vRecv), pfrom);
        m_llmq_ctx->shareman->ProcessMessage(pfrom, *sporkManager, msg_type, vRecv);
        ProcessPeerMsgRet(m_llmq_ctx->sigman->ProcessMessage(pfrom, this, msg_type, vRecv), pfrom);
        ProcessPeerMsgRet(m_llmq_ctx->clhandler->ProcessMessage(pfrom, msg_type, vRecv), pfrom);
        ProcessPeerMsgRet(m_llmq_ctx->isman->ProcessMessage(pfrom, this, msg_type, vRecv), pfrom);
        return;
    }

    // Ignore unknown commands for extensibility
    LogPrint(BCLog::NET, "Unknown command \"%s\" from peer=%d\n", SanitizeString(msg_type), pfrom.GetId());

    return;
}

bool PeerManagerImpl::MaybeDiscourageAndDisconnect(CNode& pnode)
{
    const NodeId peer_id{pnode.GetId()};
    PeerRef peer = GetPeerRef(peer_id);
    if (peer == nullptr) return false;

    {
        LOCK(peer->m_misbehavior_mutex);

        // There's nothing to do if the m_should_discourage flag isn't set
        if (!peer->m_should_discourage) return false;

        peer->m_should_discourage = false;
    } // peer.m_misbehavior_mutex

    if (pnode.HasPermission(PF_NOBAN)) {
        // We never disconnect or discourage peers for bad behavior if they have the NOBAN permission flag
        LogPrintf("Warning: not punishing noban peer %d!\n", peer_id);
        return false;
    }

    if (pnode.IsManualConn()) {
        // We never disconnect or discourage manual peers for bad behavior
        LogPrintf("Warning: not punishing manually connected peer %d!\n", peer_id);
        return false;
    }

    if (pnode.addr.IsLocal()) {
        // We disconnect local peers for bad behavior but don't discourage (since that would discourage
        // all peers on the same local address)
        LogPrintf("Warning: disconnecting but not discouraging local peer %d!\n", peer_id);
        pnode.fDisconnect = true;
        return true;
    }

    // Disconnect and discourage all nodes sharing the address
    LogPrint(BCLog::NET, "Disconnecting and discouraging peer %d!\n", peer_id);
    if (m_banman) {
        m_banman->Discourage(pnode.addr);
    }
    m_connman.DisconnectNode(pnode.addr);
    return true;
}

bool PeerManagerImpl::ProcessMessages(CNode* pfrom, std::atomic<bool>& interruptMsgProc)
{
    bool fMoreWork = false;

    PeerRef peer = GetPeerRef(pfrom->GetId());
    if (peer == nullptr) return false;

    {
        LOCK(peer->m_getdata_requests_mutex);
        if (!peer->m_getdata_requests.empty()) {
            ProcessGetData(*pfrom, *peer, interruptMsgProc);
        }
    }

    {
        LOCK2(cs_main, g_cs_orphans);
        if (!peer->m_orphan_work_set.empty()) {
            ProcessOrphanTx(peer->m_orphan_work_set);
        }
    }

    if (pfrom->fDisconnect)
        return false;

    // this maintains the order of responses
    // and prevents m_getdata_requests to grow unbounded
    {
        LOCK(peer->m_getdata_requests_mutex);
        if (!peer->m_getdata_requests.empty()) return true;
    }

    {
        LOCK(g_cs_orphans);
        if (!peer->m_orphan_work_set.empty()) return true;
    }

    // Don't bother if send buffer is too full to respond anyway
    if (pfrom->fPauseSend) return false;

    std::list<CNetMessage> msgs;
    {
        LOCK(pfrom->cs_vProcessMsg);
        if (pfrom->vProcessMsg.empty()) return false;
        // Just take one message
        msgs.splice(msgs.begin(), pfrom->vProcessMsg, pfrom->vProcessMsg.begin());
        pfrom->nProcessQueueSize -= msgs.front().m_raw_message_size;
        pfrom->fPauseRecv = pfrom->nProcessQueueSize > m_connman.GetReceiveFloodSize();
        fMoreWork = !pfrom->vProcessMsg.empty();
    }
    CNetMessage& msg(msgs.front());

    if (gArgs.GetBoolArg("-capturemessages", false)) {
        CaptureMessage(pfrom->addr, msg.m_command, MakeUCharSpan(msg.m_recv), /* incoming */ true);
    }

    msg.SetVersion(pfrom->GetCommonVersion());
    const std::string& msg_type = msg.m_command;

    // Message size
    unsigned int nMessageSize = msg.m_message_size;

    try {
        ProcessMessage(*pfrom, msg_type, msg.m_recv, msg.m_time, interruptMsgProc);
        if (interruptMsgProc) return false;
        {
            LOCK(peer->m_getdata_requests_mutex);
            if (!peer->m_getdata_requests.empty()) fMoreWork = true;
        }
    } catch (const std::exception& e) {
        LogPrint(BCLog::NET, "%s(%s, %u bytes): Exception '%s' (%s) caught\n", __func__, SanitizeString(msg_type), nMessageSize, e.what(), typeid(e).name());
    } catch (...) {
        LogPrint(BCLog::NET, "%s(%s, %u bytes): Unknown exception caught\n", __func__, SanitizeString(msg_type), nMessageSize);
    }

    return fMoreWork;
}

void PeerManagerImpl::ConsiderEviction(CNode& pto, int64_t time_in_seconds)
{
    AssertLockHeld(cs_main);

    CNodeState &state = *State(pto.GetId());
    const CNetMsgMaker msgMaker(pto.GetCommonVersion());

    if (!state.m_chain_sync.m_protect && pto.IsOutboundOrBlockRelayConn() && state.fSyncStarted) {
        // This is an outbound peer subject to disconnection if they don't
        // announce a block with as much work as the current tip within
        // CHAIN_SYNC_TIMEOUT + HEADERS_RESPONSE_TIME seconds (note: if
        // their chain has more work than ours, we should sync to it,
        // unless it's invalid, in which case we should find that out and
        // disconnect from them elsewhere).
        if (state.pindexBestKnownBlock != nullptr && state.pindexBestKnownBlock->nChainWork >= m_chainman.ActiveChain().Tip()->nChainWork) {
            if (state.m_chain_sync.m_timeout != 0) {
                state.m_chain_sync.m_timeout = 0;
                state.m_chain_sync.m_work_header = nullptr;
                state.m_chain_sync.m_sent_getheaders = false;
            }
        } else if (state.m_chain_sync.m_timeout == 0 || (state.m_chain_sync.m_work_header != nullptr && state.pindexBestKnownBlock != nullptr && state.pindexBestKnownBlock->nChainWork >= state.m_chain_sync.m_work_header->nChainWork)) {
            // Our best block known by this peer is behind our tip, and we're either noticing
            // that for the first time, OR this peer was able to catch up to some earlier point
            // where we checked against our tip.
            // Either way, set a new timeout based on current tip.
            state.m_chain_sync.m_timeout = time_in_seconds + CHAIN_SYNC_TIMEOUT;
            state.m_chain_sync.m_work_header = m_chainman.ActiveChain().Tip();
            state.m_chain_sync.m_sent_getheaders = false;
        } else if (state.m_chain_sync.m_timeout > 0 && time_in_seconds > state.m_chain_sync.m_timeout) {
            // No evidence yet that our peer has synced to a chain with work equal to that
            // of our tip, when we first detected it was behind. Send a single getheaders
            // message to give the peer a chance to update us.
            if (state.m_chain_sync.m_sent_getheaders) {
                // They've run out of time to catch up!
                LogPrintf("Disconnecting outbound peer %d for old chain, best known block = %s\n", pto.GetId(), state.pindexBestKnownBlock != nullptr ? state.pindexBestKnownBlock->GetBlockHash().ToString() : "<none>");
                pto.fDisconnect = true;
            } else {
                assert(state.m_chain_sync.m_work_header);
                std::string msg_type = (pto.nServices & NODE_HEADERS_COMPRESSED) ? NetMsgType::GETHEADERS2 : NetMsgType::GETHEADERS;
                LogPrint(BCLog::NET, "sending %s to outbound peer=%d to verify chain work (current best known block:%s, benchmark blockhash: %s)\n",
                        msg_type,
                        pto.GetId(),
                        state.pindexBestKnownBlock != nullptr ? state.pindexBestKnownBlock->GetBlockHash().ToString() : "<none>",
                        state.m_chain_sync.m_work_header->GetBlockHash().ToString());
                m_connman.PushMessage(&pto, msgMaker.Make(msg_type, m_chainman.ActiveChain().GetLocator(state.m_chain_sync.m_work_header->pprev), uint256()));
                state.m_chain_sync.m_sent_getheaders = true;
                constexpr int64_t HEADERS_RESPONSE_TIME = 120; // 2 minutes
                // Bump the timeout to allow a response, which could clear the timeout
                // (if the response shows the peer has synced), reset the timeout (if
                // the peer syncs to the required work but not to our tip), or result
                // in disconnect (if we advance to the timeout and pindexBestKnownBlock
                // has not sufficiently progressed)
                state.m_chain_sync.m_timeout = time_in_seconds + HEADERS_RESPONSE_TIME;
            }
        }
    }
}

void PeerManagerImpl::EvictExtraOutboundPeers(int64_t time_in_seconds)
{
    // If we have any extra block-relay-only peers, disconnect the youngest unless
    // it's given us a block -- in which case, compare with the second-youngest, and
    // out of those two, disconnect the peer who least recently gave us a block.
    // The youngest block-relay-only peer would be the extra peer we connected
    // to temporarily in order to sync our tip; see net.cpp.
    // Note that we use higher nodeid as a measure for most recent connection.
    if (m_connman.GetExtraBlockRelayCount() > 0) {
        std::pair<NodeId, int64_t> youngest_peer{-1, 0}, next_youngest_peer{-1, 0};

        m_connman.ForEachNode([&](CNode* pnode) {
            if (!pnode->IsBlockOnlyConn() || pnode->fDisconnect) return;
            if (pnode->GetId() > youngest_peer.first) {
                next_youngest_peer = youngest_peer;
                youngest_peer.first = pnode->GetId();
                youngest_peer.second = pnode->nLastBlockTime;
            }
        });
        NodeId to_disconnect = youngest_peer.first;
        if (youngest_peer.second > next_youngest_peer.second) {
            // Our newest block-relay-only peer gave us a block more recently;
            // disconnect our second youngest.
            to_disconnect = next_youngest_peer.first;
        }
        m_connman.ForNode(to_disconnect, [&](CNode* pnode) EXCLUSIVE_LOCKS_REQUIRED(::cs_main) {
            AssertLockHeld(::cs_main);
            // Make sure we're not getting a block right now, and that
            // we've been connected long enough for this eviction to happen
            // at all.
            // Note that we only request blocks from a peer if we learn of a
            // valid headers chain with at least as much work as our tip.
            CNodeState *node_state = State(pnode->GetId());
            if (node_state == nullptr ||
                (time_in_seconds - pnode->nTimeConnected >= MINIMUM_CONNECT_TIME && node_state->nBlocksInFlight == 0)) {
                pnode->fDisconnect = true;
                LogPrint(BCLog::NET, "disconnecting extra block-relay-only peer=%d (last block received at time %d)\n", pnode->GetId(), pnode->nLastBlockTime);
                return true;
            } else {
                LogPrint(BCLog::NET, "keeping block-relay-only peer=%d chosen for eviction (connect time: %d, blocks_in_flight: %d)\n",
                    pnode->GetId(), pnode->nTimeConnected, node_state->nBlocksInFlight);
            }
            return false;
        });
    }

    // Check whether we have too many outbound-full-relay peers
    if (m_connman.GetExtraFullOutboundCount() > 0) {
        // If we have more outbound-full-relay peers than we target, disconnect one.
        // Pick the outbound-full-relay peer that least recently announced
        // us a new block, with ties broken by choosing the more recent
        // connection (higher node id)
        NodeId worst_peer = -1;
        int64_t oldest_block_announcement = std::numeric_limits<int64_t>::max();

        m_connman.ForEachNode([&](CNode* pnode) {
            LockAssertion lock(::cs_main);

            // Don't disconnect masternodes just because they were slow in block announcement
            if (pnode->m_masternode_connection) return;
            // Only consider outbound-full-relay peers that are not already
            // marked for disconnection
            if (!pnode->IsFullOutboundConn() || pnode->fDisconnect) return;
            CNodeState *state = State(pnode->GetId());
            if (state == nullptr) return; // shouldn't be possible, but just in case
            // Don't evict our protected peers
            if (state->m_chain_sync.m_protect) return;
            if (state->m_last_block_announcement < oldest_block_announcement || (state->m_last_block_announcement == oldest_block_announcement && pnode->GetId() > worst_peer)) {
                worst_peer = pnode->GetId();
                oldest_block_announcement = state->m_last_block_announcement;
            }
        });
        if (worst_peer != -1) {
            bool disconnected = m_connman.ForNode(worst_peer, [&](CNode *pnode) {
                LockAssertion lock(::cs_main);

                // Only disconnect a peer that has been connected to us for
                // some reasonable fraction of our check-frequency, to give
                // it time for new information to have arrived.
                // Also don't disconnect any peer we're trying to download a
                // block from.
                CNodeState &state = *State(pnode->GetId());
                if (time_in_seconds - pnode->nTimeConnected > MINIMUM_CONNECT_TIME && state.nBlocksInFlight == 0) {
                    LogPrint(BCLog::NET, "disconnecting extra outbound peer=%d (last block announcement received at time %d)\n", pnode->GetId(), oldest_block_announcement);
                    pnode->fDisconnect = true;
                    return true;
                } else {
                    LogPrint(BCLog::NET, "keeping outbound peer=%d chosen for eviction (connect time: %d, blocks_in_flight: %d)\n", pnode->GetId(), pnode->nTimeConnected, state.nBlocksInFlight);
                    return false;
                }
            });
            if (disconnected) {
                // If we disconnected an extra peer, that means we successfully
                // connected to at least one peer after the last time we
                // detected a stale tip. Don't try any more extra peers until
                // we next detect a stale tip, to limit the load we put on the
                // network from these extra connections.
                m_connman.SetTryNewOutboundPeer(false);
            }
        }
    }
}

void PeerManagerImpl::CheckForStaleTipAndEvictPeers()
{
    LOCK(cs_main);

    int64_t time_in_seconds = GetTime();

    EvictExtraOutboundPeers(time_in_seconds);

    if (time_in_seconds > m_stale_tip_check_time) {
        // Check whether our tip is stale, and if so, allow using an extra
        // outbound peer
        if (!fImporting && !fReindex && m_connman.GetNetworkActive() && m_connman.GetUseAddrmanOutgoing() && TipMayBeStale()) {
            LogPrintf("Potential stale tip detected, will try using extra outbound peer (last tip update: %d seconds ago)\n", time_in_seconds - m_last_tip_update);
            m_connman.SetTryNewOutboundPeer(true);
        } else if (m_connman.GetTryNewOutboundPeer()) {
            m_connman.SetTryNewOutboundPeer(false);
        }
        m_stale_tip_check_time = time_in_seconds + STALE_CHECK_INTERVAL;
    }

    if (!m_initial_sync_finished && CanDirectFetch(m_chainparams.GetConsensus())) {
        m_connman.StartExtraBlockRelayPeers();
        m_initial_sync_finished = true;
    }
}

namespace {
class CompareInvMempoolOrder
{
    CTxMemPool *mp;
public:
    explicit CompareInvMempoolOrder(CTxMemPool *_mempool)
    {
        mp = _mempool;
    }

    bool operator()(std::set<uint256>::iterator a, std::set<uint256>::iterator b)
    {
        /* As std::make_heap produces a max-heap, we want the entries with the
         * fewest ancestors/highest fee to sort later. */
        return mp->CompareDepthAndScore(*b, *a);
    }
};
}

bool PeerManagerImpl::SendMessages(CNode* pto)
{
    assert(m_llmq_ctx);

    const Consensus::Params& consensusParams = m_chainparams.GetConsensus();

    // We must call MaybeDiscourageAndDisconnect first, to ensure that we'll
    // disconnect misbehaving peers even before the version handshake is complete.
    if (MaybeDiscourageAndDisconnect(*pto)) return true;

    // Don't send anything until the version handshake is complete
    if (!pto->fSuccessfullyConnected || pto->fDisconnect)
        return true;

    // If we get here, the outgoing message serialization version is set and can't change.
    const CNetMsgMaker msgMaker(pto->GetCommonVersion());

    //
    // Message: ping
    //
    bool pingSend = false;
    if (pto->fPingQueued) {
        // RPC ping request by user
        pingSend = true;
    }
    if (pto->nPingNonceSent == 0 && pto->nPingUsecStart + PING_INTERVAL * 1000000 < GetTimeMicros()) {
        // Ping automatically sent as a latency probe & keepalive.
        pingSend = true;
    }
    if (pingSend) {
        uint64_t nonce = 0;
        while (nonce == 0) {
            GetRandBytes((unsigned char*)&nonce, sizeof(nonce));
        }
        pto->fPingQueued = false;
        pto->nPingUsecStart = GetTimeMicros();
        pto->nPingNonceSent = nonce;
        m_connman.PushMessage(pto, msgMaker.Make(NetMsgType::PING, nonce));
    }

    {
        LOCK(cs_main);

        CNodeState &state = *State(pto->GetId());

        // Address refresh broadcast
        auto current_time = GetTime<std::chrono::microseconds>();

        if (fListen && pto->RelayAddrsWithConn() &&
            !m_chainman.ActiveChainstate().IsInitialBlockDownload() &&
            pto->m_next_local_addr_send < current_time) {
            // If we've sent before, clear the bloom filter for the peer, so that our
            // self-announcement will actually go out.
            // This might be unnecessary if the bloom filter has already rolled
            // over since our last self-announcement, but there is only a small
            // bandwidth cost that we can incur by doing this (which happens
            // once a day on average).
            if (pto->m_next_local_addr_send != std::chrono::microseconds::zero()) {
                pto->m_addr_known->reset();
            }
            if (std::optional<CAddress> local_addr = GetLocalAddrForPeer(pto)) {
                FastRandomContext insecure_rand;
                pto->PushAddress(*local_addr, insecure_rand);
            }
            pto->m_next_local_addr_send = PoissonNextSend(current_time, AVG_LOCAL_ADDRESS_BROADCAST_INTERVAL);
        }

        //
        // Message: addr
        //
        if (pto->RelayAddrsWithConn() && pto->m_next_addr_send < current_time) {
            pto->m_next_addr_send = PoissonNextSend(current_time, AVG_ADDRESS_BROADCAST_INTERVAL);
            std::vector<CAddress> vAddr;
            vAddr.reserve(pto->vAddrToSend.size());

            const char* msg_type;
            int make_flags;
            if (pto->m_wants_addrv2) {
                msg_type = NetMsgType::ADDRV2;
                make_flags = ADDRV2_FORMAT;
            } else {
                msg_type = NetMsgType::ADDR;
                make_flags = 0;
            }

            assert(pto->m_addr_known);
            for (const CAddress& addr : pto->vAddrToSend)
            {
                if (!pto->m_addr_known->contains(addr.GetKey()))
                {
                    pto->m_addr_known->insert(addr.GetKey());
                    vAddr.push_back(addr);
                    // receiver rejects addr messages larger than MAX_ADDR_TO_SEND
                    if (vAddr.size() >= MAX_ADDR_TO_SEND)
                    {
                        m_connman.PushMessage(pto, msgMaker.Make(make_flags, msg_type, vAddr));
                        vAddr.clear();
                    }
                }
            }
            pto->vAddrToSend.clear();
            if (!vAddr.empty())
                m_connman.PushMessage(pto, msgMaker.Make(make_flags, msg_type, vAddr));
            // we only send the big addr message once
            if (pto->vAddrToSend.capacity() > 40)
                pto->vAddrToSend.shrink_to_fit();
        }

        // Start block sync
        if (pindexBestHeader == nullptr)
            pindexBestHeader = m_chainman.ActiveChain().Tip();
        bool fFetch = state.fPreferredDownload || (nPreferredDownload == 0 && !pto->fClient && !pto->IsAddrFetchConn()); // Download if this is a nice peer, or we have no nice peers and this one might do.
        if (!state.fSyncStarted && !pto->fClient && !fImporting && !fReindex && pto->CanRelay()) {
            // Only actively request headers from a single peer, unless we're close to end of initial download.
            if ((nSyncStarted == 0 && fFetch) || pindexBestHeader->GetBlockTime() > GetAdjustedTime() - nMaxTipAge) {
                state.fSyncStarted = true;
                state.nHeadersSyncTimeout = count_microseconds(current_time) + HEADERS_DOWNLOAD_TIMEOUT_BASE + HEADERS_DOWNLOAD_TIMEOUT_PER_HEADER * (GetAdjustedTime() - pindexBestHeader->GetBlockTime())/(consensusParams.nPowTargetSpacing);
                nSyncStarted++;
                const CBlockIndex *pindexStart = pindexBestHeader;
                /* If possible, start at the block preceding the currently
                   best known header.  This ensures that we always get a
                   non-empty list of headers back as long as the peer
                   is up-to-date.  With a non-empty response, we can initialise
                   the peer's known best block.  This wouldn't be possible
                   if we requested starting at pindexBestHeader and
                   got back an empty response.  */
                if (pindexStart->pprev)
                    pindexStart = pindexStart->pprev;
                std::string msg_type = (pto->nServices & NODE_HEADERS_COMPRESSED) ? NetMsgType::GETHEADERS2 : NetMsgType::GETHEADERS;
                LogPrint(BCLog::NET, "initial %s (%d) to peer=%d (startheight:%d)\n", msg_type, pindexStart->nHeight, pto->GetId(), pto->nStartingHeight);
                m_connman.PushMessage(pto, msgMaker.Make(msg_type, m_chainman.ActiveChain().GetLocator(pindexStart), uint256()));
            }
        }

        //
        // Try sending block announcements via headers
        //
        if (pto->CanRelay()) {
            // If we have less than MAX_BLOCKS_TO_ANNOUNCE in our
            // list of block hashes we're relaying, and our peer wants
            // headers announcements, then find the first header
            // not yet known to our peer but would connect, and send.
            // If no header would connect, or if we have too many
            // blocks, or if the peer doesn't want headers, just
            // add all to the inv queue.
            LOCK(pto->cs_inventory);
            std::vector<CBlock> vHeaders;
            bool fRevertToInv = ((!state.fPreferHeaders && !state.fPreferHeadersCompressed &&
                                 (!state.fPreferHeaderAndIDs || pto->vBlockHashesToAnnounce.size() > 1)) ||
                                 pto->vBlockHashesToAnnounce.size() > MAX_BLOCKS_TO_ANNOUNCE);
            const CBlockIndex *pBestIndex = nullptr; // last header queued for delivery
            ProcessBlockAvailability(pto->GetId()); // ensure pindexBestKnownBlock is up-to-date

            if (!fRevertToInv) {
                bool fFoundStartingHeader = false;
                // Try to find first header that our peer doesn't have, and
                // then send all headers past that one.  If we come across any
                // headers that aren't on m_chainman.ActiveChain(), give up.
                for (const uint256 &hash : pto->vBlockHashesToAnnounce) {
                    const CBlockIndex* pindex = m_chainman.m_blockman.LookupBlockIndex(hash);
                    assert(pindex);
                    if (m_chainman.ActiveChain()[pindex->nHeight] != pindex) {
                        // Bail out if we reorged away from this block
                        fRevertToInv = true;
                        break;
                    }
                    if (pBestIndex != nullptr && pindex->pprev != pBestIndex) {
                        // This means that the list of blocks to announce don't
                        // connect to each other.
                        // This shouldn't really be possible to hit during
                        // regular operation (because reorgs should take us to
                        // a chain that has some block not on the prior chain,
                        // which should be caught by the prior check), but one
                        // way this could happen is by using invalidateblock /
                        // reconsiderblock repeatedly on the tip, causing it to
                        // be added multiple times to vBlockHashesToAnnounce.
                        // Robustly deal with this rare situation by reverting
                        // to an inv.
                        fRevertToInv = true;
                        break;
                    }
                    pBestIndex = pindex;
                    bool isPrevDevnetGenesisBlock = false;
                    if (!consensusParams.hashDevnetGenesisBlock.IsNull() &&
                        pindex->pprev != nullptr &&
                        pindex->pprev->GetBlockHash() == consensusParams.hashDevnetGenesisBlock) {
                        // even though the devnet genesis block was never transferred through the wire and thus not
                        // appear anywhere in the node state where we track what other nodes have or not have, we can
                        // assume that the other node already knows the devnet genesis block
                        isPrevDevnetGenesisBlock = true;
                    }
                    if (fFoundStartingHeader) {
                        // add this to the headers message
                        vHeaders.push_back(pindex->GetBlockHeader());
                    } else if (PeerHasHeader(&state, pindex)) {
                        continue; // keep looking for the first new block
                    } else if (pindex->pprev == nullptr || PeerHasHeader(&state, pindex->pprev) || isPrevDevnetGenesisBlock) {
                        // Peer doesn't have this header but they do have the prior one.
                        // Start sending headers.
                        fFoundStartingHeader = true;
                        vHeaders.push_back(pindex->GetBlockHeader());
                    } else {
                        // Peer doesn't have this header or the prior one -- nothing will
                        // connect, so bail out.
                        fRevertToInv = true;
                        break;
                    }
                }
            }
            if (!fRevertToInv && !vHeaders.empty()) {
                if (vHeaders.size() == 1 && state.fPreferHeaderAndIDs) {
                    // We only send up to 1 block as header-and-ids, as otherwise
                    // probably means we're doing an initial-ish-sync or they're slow
                    LogPrint(BCLog::NET, "%s sending header-and-ids %s to peer=%d\n", __func__,
                            vHeaders.front().GetHash().ToString(), pto->GetId());

                    bool fGotBlockFromCache = false;
                    {
                        LOCK(cs_most_recent_block);
                        if (most_recent_block_hash == pBestIndex->GetBlockHash()) {
                            m_connman.PushMessage(pto, msgMaker.Make(NetMsgType::CMPCTBLOCK, *most_recent_compact_block));
                            fGotBlockFromCache = true;
                        }
                    }
                    if (!fGotBlockFromCache) {
                        CBlock block;
                        bool ret = ReadBlockFromDisk(block, pBestIndex, consensusParams);
                        assert(ret);
                        CBlockHeaderAndShortTxIDs cmpctblock(block);
                        m_connman.PushMessage(pto, msgMaker.Make(NetMsgType::CMPCTBLOCK, cmpctblock));
                    }
                    state.pindexBestHeaderSent = pBestIndex;
                } else if (state.fPreferHeadersCompressed) {
                    std::vector<CompressibleBlockHeader> vHeadersCompressed;
                    std::list<int32_t> last_unique_versions;

                    // Save other headers compressed
                    std::for_each(vHeaders.cbegin(), vHeaders.cend(), [&vHeadersCompressed, &last_unique_versions](const auto& block) {
                        CompressibleBlockHeader compressible_header{block.GetBlockHeader()};
                        compressible_header.Compress(vHeadersCompressed, last_unique_versions);
                        vHeadersCompressed.push_back(compressible_header);
                    });

                    // Push message to peer
                    m_connman.PushMessage(pto, msgMaker.Make(NetMsgType::HEADERS2, vHeadersCompressed));
                    state.pindexBestHeaderSent = pBestIndex;
                } else if (state.fPreferHeaders) {
                    if (vHeaders.size() > 1) {
                        LogPrint(BCLog::NET, "%s: %u headers, range (%s, %s), to peer=%d\n", __func__,
                                vHeaders.size(),
                                vHeaders.front().GetHash().ToString(),
                                vHeaders.back().GetHash().ToString(), pto->GetId());
                    } else {
                        LogPrint(BCLog::NET, "%s: sending header %s to peer=%d\n", __func__,
                                vHeaders.front().GetHash().ToString(), pto->GetId());
                    }
                    m_connman.PushMessage(pto, msgMaker.Make(NetMsgType::HEADERS, vHeaders));
                    state.pindexBestHeaderSent = pBestIndex;
                } else
                    fRevertToInv = true;
            }
            if (fRevertToInv) {
                // If falling back to using an inv, just try to inv the tip.
                // The last entry in vBlockHashesToAnnounce was our tip at some point
                // in the past.
                if (!pto->vBlockHashesToAnnounce.empty()) {
                    const uint256 &hashToAnnounce = pto->vBlockHashesToAnnounce.back();
                    const CBlockIndex* pindex = m_chainman.m_blockman.LookupBlockIndex(hashToAnnounce);
                    assert(pindex);

                    // Warn if we're announcing a block that is not on the main chain.
                    // This should be very rare and could be optimized out.
                    // Just log for now.
                    if (m_chainman.ActiveChain()[pindex->nHeight] != pindex) {
                        LogPrint(BCLog::NET, "Announcing block %s not on main chain (tip=%s)\n",
                            hashToAnnounce.ToString(), m_chainman.ActiveChain().Tip()->GetBlockHash().ToString());
                    }

                    // If the peer's chain has this block, don't inv it back.
                    if (!PeerHasHeader(&state, pindex)) {
                        pto->vInventoryBlockToSend.push_back(hashToAnnounce);
                        LogPrint(BCLog::NET, "%s: sending inv peer=%d hash=%s\n", __func__,
                            pto->GetId(), hashToAnnounce.ToString());
                    }
                }
            }
            pto->vBlockHashesToAnnounce.clear();
        }

        //
        // Message: inventory
        //
        std::vector<CInv> vInv;
        {
            LOCK2(m_mempool.cs, pto->cs_inventory);

            size_t reserve = INVENTORY_BROADCAST_MAX_PER_1MB_BLOCK * MaxBlockSize() / 1000000;
            if (pto->RelayAddrsWithConn()) {
                LOCK(pto->m_tx_relay->cs_tx_inventory);
                reserve = std::min<size_t>(pto->m_tx_relay->setInventoryTxToSend.size(), reserve);
            }
            reserve = std::max<size_t>(reserve, pto->vInventoryBlockToSend.size());
            reserve = std::min<size_t>(reserve, MAX_INV_SZ);
            vInv.reserve(reserve);

            // Add blocks
            for (const uint256& hash : pto->vInventoryBlockToSend) {
                vInv.push_back(CInv(MSG_BLOCK, hash));
                if (vInv.size() == MAX_INV_SZ) {
                    m_connman.PushMessage(pto, msgMaker.Make(NetMsgType::INV, vInv));
                    vInv.clear();
                }
            }
            pto->vInventoryBlockToSend.clear();

            auto queueAndMaybePushInv = [this, pto, &vInv, &msgMaker](const CInv& invIn) {
                AssertLockHeld(pto->m_tx_relay->cs_tx_inventory);
                pto->m_tx_relay->filterInventoryKnown.insert(invIn.hash);
                LogPrint(BCLog::NET, "SendMessages -- queued inv: %s  index=%d peer=%d\n", invIn.ToString(), vInv.size(), pto->GetId());
                // Responses to MEMPOOL requests bypass the m_recently_announced_invs filter.
                vInv.push_back(invIn);
                if (vInv.size() == MAX_INV_SZ) {
                    LogPrint(BCLog::NET, "SendMessages -- pushing invs: count=%d peer=%d\n", vInv.size(), pto->GetId());
                    m_connman.PushMessage(pto, msgMaker.Make(NetMsgType::INV, vInv));
                    vInv.clear();
                }
            };

            if (pto->RelayAddrsWithConn()) {
                LOCK(pto->m_tx_relay->cs_tx_inventory);
                // Check whether periodic sends should happen
                // Note: If this node is running in a Masternode mode, it makes no sense to delay outgoing txes
                // because we never produce any txes ourselves i.e. no privacy is lost in this case.
                bool fSendTrickle = pto->HasPermission(PF_NOBAN) || fMasternodeMode;
                if (pto->m_tx_relay->nNextInvSend < current_time) {
                    fSendTrickle = true;
                    if (pto->IsInboundConn()) {
                        pto->m_tx_relay->nNextInvSend = std::chrono::microseconds{m_connman.PoissonNextSendInbound(count_microseconds(current_time), INVENTORY_BROADCAST_INTERVAL)};
                    } else {
                        // Use half the delay for regular outbound peers, as there is less privacy concern for them.
                        // and quarter the delay for Masternode outbound peers, as there is even less privacy concern in this case.
                        pto->m_tx_relay->nNextInvSend = PoissonNextSend(current_time, std::chrono::seconds{INVENTORY_BROADCAST_INTERVAL >> 1 >> !pto->GetVerifiedProRegTxHash().IsNull()});
                    }
                }

                // Time to send but the peer has requested we not relay transactions.
                if (fSendTrickle) {
                    LOCK(pto->m_tx_relay->cs_filter);
                    if (!pto->m_tx_relay->fRelayTxes) pto->m_tx_relay->setInventoryTxToSend.clear();
                }

                // Respond to BIP35 mempool requests
                if (fSendTrickle && pto->m_tx_relay->fSendMempool) {
                    auto vtxinfo = m_mempool.infoAll();
                    pto->m_tx_relay->fSendMempool = false;

                    LOCK(pto->m_tx_relay->cs_filter);

                    // Send invs for txes and corresponding IS-locks
                    for (const auto& txinfo : vtxinfo) {
                        const uint256& hash = txinfo.tx->GetHash();
                        pto->m_tx_relay->setInventoryTxToSend.erase(hash);
                        if (pto->m_tx_relay->pfilter && !pto->m_tx_relay->pfilter->IsRelevantAndUpdate(*txinfo.tx)) continue;

                        int nInvType = ::dstxManager->GetDSTX(hash) ? MSG_DSTX : MSG_TX;
                        queueAndMaybePushInv(CInv(nInvType, hash));

                        const auto islock = m_llmq_ctx->isman->GetInstantSendLockByTxid(hash);
                        if (islock == nullptr) continue;
                        if (pto->nVersion < ISDLOCK_PROTO_VERSION) continue;
                        queueAndMaybePushInv(CInv(MSG_ISDLOCK, ::SerializeHash(*islock)));
                    }

                    // Send an inv for the best ChainLock we have
                    const auto& clsig = m_llmq_ctx->clhandler->GetBestChainLock();
                    if (!clsig.IsNull()) {
                        uint256 chainlockHash = ::SerializeHash(clsig);
                        queueAndMaybePushInv(CInv(MSG_CLSIG, chainlockHash));
                    }

                    pto->m_tx_relay->m_last_mempool_req = GetTime<std::chrono::seconds>();
                }

                // Determine transactions to relay
                if (fSendTrickle) {
                    LOCK(pto->m_tx_relay->cs_filter);

                    // Produce a vector with all candidates for sending
                    std::vector<std::set<uint256>::iterator> vInvTx;
                    vInvTx.reserve(pto->m_tx_relay->setInventoryTxToSend.size());
                    for (std::set<uint256>::iterator it = pto->m_tx_relay->setInventoryTxToSend.begin(); it != pto->m_tx_relay->setInventoryTxToSend.end(); it++) {
                        vInvTx.push_back(it);
                    }
                    // Topologically and fee-rate sort the inventory we send for privacy and priority reasons.
                    // A heap is used so that not all items need sorting if only a few are being sent.
                    CompareInvMempoolOrder compareInvMempoolOrder(&m_mempool);
                    std::make_heap(vInvTx.begin(), vInvTx.end(), compareInvMempoolOrder);
                    // No reason to drain out at many times the network's capacity,
                    // especially since we have many peers and some will draw much shorter delays.
                    unsigned int nRelayedTransactions = 0;
                    while (!vInvTx.empty() && nRelayedTransactions < INVENTORY_BROADCAST_MAX_PER_1MB_BLOCK * MaxBlockSize() / 1000000) {
                        // Fetch the top element from the heap
                        std::pop_heap(vInvTx.begin(), vInvTx.end(), compareInvMempoolOrder);
                        std::set<uint256>::iterator it = vInvTx.back();
                        vInvTx.pop_back();
                        uint256 hash = *it;
                        // Remove it from the to-be-sent set
                        pto->m_tx_relay->setInventoryTxToSend.erase(it);
                        // Check if not in the filter already
                        if (pto->m_tx_relay->filterInventoryKnown.contains(hash)) {
                            continue;
                        }
                        // Not in the mempool anymore? don't bother sending it.
                        auto txinfo = m_mempool.info(hash);
                        if (!txinfo.tx) {
                            continue;
                        }
                        if (pto->m_tx_relay->pfilter && !pto->m_tx_relay->pfilter->IsRelevantAndUpdate(*txinfo.tx)) continue;
                        // Send
                        State(pto->GetId())->m_recently_announced_invs.insert(hash);
                        nRelayedTransactions++;
                        {
                            // Expire old relay messages
                            while (!vRelayExpiration.empty() && vRelayExpiration.front().first < count_microseconds(current_time))
                            {
                                mapRelay.erase(vRelayExpiration.front().second);
                                vRelayExpiration.pop_front();
                            }

                            auto ret = mapRelay.emplace(hash, std::move(txinfo.tx));
                            if (ret.second) {
                                vRelayExpiration.emplace_back(count_microseconds(current_time + std::chrono::microseconds{RELAY_TX_CACHE_TIME}), ret.first);
                            }
                        }
                        int nInvType = ::dstxManager->GetDSTX(hash) ? MSG_DSTX : MSG_TX;
                        queueAndMaybePushInv(CInv(nInvType, hash));
                    }
                }
            }

            {
                // Send non-tx/non-block inventory items
                LOCK2(pto->m_tx_relay->cs_tx_inventory, pto->m_tx_relay->cs_filter);

                bool fSendIS = pto->m_tx_relay->fRelayTxes && !pto->IsBlockRelayOnly();

                for (const auto& inv : pto->m_tx_relay->vInventoryOtherToSend) {
                    if (!pto->m_tx_relay->fRelayTxes && NetMessageViolatesBlocksOnly(inv.GetCommand())) {
                        continue;
                    }
                    if (pto->m_tx_relay->filterInventoryKnown.contains(inv.hash)) {
                        continue;
                    }
                    if (!fSendIS && inv.type == MSG_ISDLOCK) {
                        continue;
                    }
                    queueAndMaybePushInv(inv);
                }
                pto->m_tx_relay->vInventoryOtherToSend.clear();
            }
        }
        if (!vInv.empty())
            m_connman.PushMessage(pto, msgMaker.Make(NetMsgType::INV, vInv));

        // Detect whether we're stalling
        current_time = GetTime<std::chrono::microseconds>();
        if (state.nStallingSince && state.nStallingSince < count_microseconds(current_time) - 1000000 * BLOCK_STALLING_TIMEOUT) {
            // Stalling only triggers when the block download window cannot move. During normal steady state,
            // the download window should be much larger than the to-be-downloaded set of blocks, so disconnection
            // should only happen during initial block download.
            LogPrintf("Peer=%d is stalling block download, disconnecting\n", pto->GetId());
            pto->fDisconnect = true;
            return true;
        }
        // In case there is a block that has been in flight from this peer for 2 + 0.5 * N times the block interval
        // (with N the number of peers from which we're downloading validated blocks), disconnect due to timeout.
        // We compensate for other peers to prevent killing off peers due to our own downstream link
        // being saturated. We only count validated in-flight blocks so peers can't advertise non-existing block hashes
        // to unreasonably increase our timeout.
        if (state.vBlocksInFlight.size() > 0) {
            QueuedBlock &queuedBlock = state.vBlocksInFlight.front();
            int nOtherPeersWithValidatedDownloads = nPeersWithValidatedDownloads - (state.nBlocksInFlightValidHeaders > 0);
            if (count_microseconds(current_time) > state.nDownloadingSince + consensusParams.nPowTargetSpacing * (BLOCK_DOWNLOAD_TIMEOUT_BASE + BLOCK_DOWNLOAD_TIMEOUT_PER_PEER * nOtherPeersWithValidatedDownloads)) {
                LogPrintf("Timeout downloading block %s from peer=%d, disconnecting\n", queuedBlock.hash.ToString(), pto->GetId());
                pto->fDisconnect = true;
                return true;
            }
        }
        // Check for headers sync timeouts
        if (state.fSyncStarted && state.nHeadersSyncTimeout < std::numeric_limits<int64_t>::max()) {
            // Detect whether this is a stalling initial-headers-sync peer
            if (pindexBestHeader->GetBlockTime() <= GetAdjustedTime() - nMaxTipAge) {
                if (count_microseconds(current_time) > state.nHeadersSyncTimeout && nSyncStarted == 1 && (nPreferredDownload - state.fPreferredDownload >= 1)) {
                    // Disconnect a peer (without the noban permission) if it is our only sync peer,
                    // and we have others we could be using instead.
                    // Note: If all our peers are inbound, then we won't
                    // disconnect our sync peer for stalling; we have bigger
                    // problems if we can't get any outbound peers.
                    if (!pto->HasPermission(PF_NOBAN)) {
                        LogPrintf("Timeout downloading headers from peer=%d, disconnecting\n", pto->GetId());
                        pto->fDisconnect = true;
                        return true;
                    } else {
                        LogPrintf("Timeout downloading headers from noban peer=%d, not disconnecting\n", pto->GetId());
                        // Reset the headers sync state so that we have a
                        // chance to try downloading from a different peer.
                        // Note: this will also result in at least one more
                        // getheaders message to be sent to
                        // this peer (eventually).
                        state.fSyncStarted = false;
                        nSyncStarted--;
                        state.nHeadersSyncTimeout = 0;
                    }
                }
            } else {
                // After we've caught up once, reset the timeout so we can't trigger
                // disconnect later.
                state.nHeadersSyncTimeout = std::numeric_limits<int64_t>::max();
            }
        }

        // Check that outbound peers have reasonable chains
        // GetTime() is used by this anti-DoS logic so we can test this using mocktime
        ConsiderEviction(*pto, GetTime());

        //
        // Message: getdata (blocks)
        //
        std::vector<CInv> vGetData;
        if (!pto->fClient && pto->CanRelay() && ((fFetch && !pto->m_limited_node) || !m_chainman.ActiveChainstate().IsInitialBlockDownload()) && state.nBlocksInFlight < MAX_BLOCKS_IN_TRANSIT_PER_PEER) {
            std::vector<const CBlockIndex*> vToDownload;
            NodeId staller = -1;
            FindNextBlocksToDownload(pto->GetId(), MAX_BLOCKS_IN_TRANSIT_PER_PEER - state.nBlocksInFlight, vToDownload, staller);
            for (const CBlockIndex *pindex : vToDownload) {
                vGetData.push_back(CInv(MSG_BLOCK, pindex->GetBlockHash()));
                MarkBlockAsInFlight(pto->GetId(), pindex->GetBlockHash(), pindex);
                LogPrint(BCLog::NET, "Requesting block %s (%d) peer=%d\n", pindex->GetBlockHash().ToString(),
                    pindex->nHeight, pto->GetId());
            }
            if (state.nBlocksInFlight == 0 && staller != -1) {
                if (State(staller)->nStallingSince == 0) {
                    State(staller)->nStallingSince = count_microseconds(current_time);
                    LogPrint(BCLog::NET, "Stall started peer=%d\n", staller);
                }
            }
        }

        //
        // Message: getdata (non-blocks)
        //

        // For robustness, expire old requests after a long timeout, so that
        // we can resume downloading objects from a peer even if they
        // were unresponsive in the past.
        // Eventually we should consider disconnecting peers, but this is
        // conservative.
        if (state.m_object_download.m_check_expiry_timer <= current_time) {
            for (auto it=state.m_object_download.m_object_in_flight.begin(); it != state.m_object_download.m_object_in_flight.end();) {
                if (it->second <= current_time - GetObjectExpiryInterval(it->first.type)) {
                    LogPrint(BCLog::NET, "timeout of inflight object %s from peer=%d\n", it->first.ToString(), pto->GetId());
                    state.m_object_download.m_object_announced.erase(it->first);
                    state.m_object_download.m_object_in_flight.erase(it++);
                } else {
                    ++it;
                }
            }
            // On average, we do this check every GetObjectExpiryInterval. Randomize
            // so that we're not doing this for all peers at the same time.
            state.m_object_download.m_check_expiry_timer = current_time + GetObjectExpiryInterval(MSG_TX)/2 + GetRandMicros(GetObjectExpiryInterval(MSG_TX));
        }

        // SPARKS this code also handles non-TXs (Sparks specific messages)
        auto& object_process_time = state.m_object_download.m_object_process_time;
        while (!object_process_time.empty() && object_process_time.begin()->first <= current_time && state.m_object_download.m_object_in_flight.size() < MAX_PEER_OBJECT_IN_FLIGHT) {
            const CInv inv = object_process_time.begin()->second;
            // Erase this entry from object_process_time (it may be added back for
            // processing at a later time, see below)
            object_process_time.erase(object_process_time.begin());
            if (g_erased_object_requests.count(inv.hash)) {
                LogPrint(BCLog::NET, "%s -- GETDATA skipping inv=(%s), peer=%d\n", __func__, inv.ToString(), pto->GetId());
                state.m_object_download.m_object_announced.erase(inv);
                state.m_object_download.m_object_in_flight.erase(inv);
                continue;
            }
            if (!AlreadyHave(inv)) {
                // If this object was last requested more than GetObjectInterval ago,
                // then request.
                const auto last_request_time = GetObjectRequestTime(inv);
                if (last_request_time <= current_time - GetObjectInterval(inv.type)) {
                    LogPrint(BCLog::NET, "Requesting %s peer=%d\n", inv.ToString(), pto->GetId());
                    vGetData.push_back(inv);
                    if (vGetData.size() >= MAX_GETDATA_SZ) {
                        m_connman.PushMessage(pto, msgMaker.Make(NetMsgType::GETDATA, vGetData));
                        vGetData.clear();
                    }
                    UpdateObjectRequestTime(inv, current_time);
                    state.m_object_download.m_object_in_flight.emplace(inv, current_time);
                } else {
                    // This object is in flight from someone else; queue
                    // up processing to happen after the download times out
                    // (with a slight delay for inbound peers, to prefer
                    // requests to outbound peers).
                    const auto next_process_time = CalculateObjectGetDataTime(inv, current_time, !state.fPreferredDownload);
                    object_process_time.emplace(next_process_time, inv);
                    LogPrint(BCLog::NET, "%s -- GETDATA re-queue inv=(%s), next_process_time=%d, delta=%d, peer=%d\n", __func__, inv.ToString(), next_process_time.count(), (next_process_time - current_time).count(), pto->GetId());
                }
            } else {
                // We have already seen this object, no need to download.
                state.m_object_download.m_object_announced.erase(inv);
                state.m_object_download.m_object_in_flight.erase(inv);
                LogPrint(BCLog::NET, "%s -- GETDATA already seen inv=(%s), peer=%d\n", __func__, inv.ToString(), pto->GetId());
            }
        }


        if (!vGetData.empty()) {
            m_connman.PushMessage(pto, msgMaker.Make(NetMsgType::GETDATA, vGetData));
            LogPrint(BCLog::NET, "SendMessages -- GETDATA -- pushed size = %lu peer=%d\n", vGetData.size(), pto->GetId());
        }
    } // release cs_main
    return true;
}

class CNetProcessingCleanup
{
public:
    CNetProcessingCleanup() {}
    ~CNetProcessingCleanup() {
        // orphan transactions
        mapOrphanTransactions.clear();
        mapOrphanTransactionsByPrev.clear();
        nMapOrphanTransactionsSize = 0;
    }
};
static CNetProcessingCleanup instance_of_cnetprocessingcleanup;<|MERGE_RESOLUTION|>--- conflicted
+++ resolved
@@ -157,11 +157,7 @@
 static const unsigned int INVENTORY_BROADCAST_INTERVAL = 5;
 /** Maximum rate of inventory items to send per second.
  *  Limits the impact of low-fee transaction floods.
-<<<<<<< HEAD
  *  We have 4 times smaller block times in Sparks, so we need to push 4 times more invs per 1MB. */
-static constexpr unsigned int INVENTORY_BROADCAST_MAX_PER_1MB_BLOCK = 4 * 7 * INVENTORY_BROADCAST_INTERVAL;
-=======
- *  We have 4 times smaller block times in Dash, so we need to push 4 times more invs per 1MB. */
 static constexpr unsigned int INVENTORY_BROADCAST_PER_SECOND = 7;
 /** Maximum number of inventory items to send per transmission. */
 static constexpr unsigned int INVENTORY_BROADCAST_MAX_PER_1MB_BLOCK = 4 * INVENTORY_BROADCAST_PER_SECOND * INVENTORY_BROADCAST_INTERVAL;
@@ -172,7 +168,6 @@
  *  lower bound, and it should be larger to account for higher inv rate to outbound
  *  peers, and random variations in the broadcast mechanism. */
 static_assert(INVENTORY_MAX_RECENT_RELAY >= INVENTORY_BROADCAST_PER_SECOND * UNCONDITIONAL_RELAY_DELAY / std::chrono::seconds{1}, "INVENTORY_RELAY_MAX too low");
->>>>>>> 19512988
 /** Maximum number of compact filters that may be requested with one getcfilters. See BIP 157. */
 static constexpr uint32_t MAX_GETCFILTERS_SIZE = 1000;
 /** Maximum number of cf hashes that may be requested with one getcfheaders. See BIP 157. */
@@ -1881,16 +1876,8 @@
                    (g_txindex != nullptr && g_txindex->HasTx(inv.hash));
         }
 
-<<<<<<< HEAD
-    case MSG_BLOCK:
-        return m_chainman.m_blockman.LookupBlockIndex(inv.hash) != nullptr;
-
     /* 
         Sparks Related Inventory Messages
-=======
-    /*
-        Dash Related Inventory Messages
->>>>>>> 19512988
 
         --
 
