--- conflicted
+++ resolved
@@ -70,13 +70,9 @@
     std::unique_ptr<interfaces::CoinJoin::Loader> coinjoin_loader{nullptr};
     std::unique_ptr<CScheduler> scheduler;
     std::function<void()> rpc_interruption_point = [] {};
-<<<<<<< HEAD
     //! Sparks
-=======
-    //! Dash
     std::unique_ptr<CActiveMasternodeManager> mn_activeman;
     std::unique_ptr<CCreditPoolManager> cpoolman;
->>>>>>> 0fcc1561
     std::unique_ptr<CEvoDB> evodb;
     std::unique_ptr<CChainstateHelper> chain_helper;
     std::unique_ptr<CDeterministicMNManager> dmnman;
