// Copyright (c) 2014-2018 The Dash Core developers
// Distributed under the MIT/X11 software license, see the accompanying
// file COPYING or http://www.opensource.org/licenses/mit-license.php.

<<<<<<< HEAD
//#define ENABLE_SPARKS_DEBUG

=======
>>>>>>> 2ae1ce48
#include "governance-classes.h"
#include "core_io.h"
#include "init.h"
#include "utilstrencodings.h"
#include "validation.h"

#include <boost/algorithm/string.hpp>

#include <univalue.h>

// DECLARE GLOBAL VARIABLES FOR GOVERNANCE CLASSES
CGovernanceTriggerManager triggerman;

// SPLIT UP STRING BY DELIMITER
// http://www.boost.org/doc/libs/1_58_0/doc/html/boost/algorithm/split_idp202406848.html
std::vector<std::string> SplitBy(const std::string& strCommand, const std::string& strDelimit)
{
    std::vector<std::string> vParts;
    boost::split(vParts, strCommand, boost::is_any_of(strDelimit));

    for (int q = 0; q < (int)vParts.size(); q++) {
        if (strDelimit.find(vParts[q]) != std::string::npos) {
            vParts.erase(vParts.begin() + q);
            --q;
        }
    }

    return vParts;
}

CAmount ParsePaymentAmount(const std::string& strAmount)
{
    CAmount nAmount = 0;
    if (strAmount.empty()) {
        std::ostringstream ostr;
        ostr << "ParsePaymentAmount: Amount is empty";
        throw std::runtime_error(ostr.str());
    }
    if (strAmount.size() > 20) {
        // String is much too long, the functions below impose stricter
        // requirements
        std::ostringstream ostr;
        ostr << "ParsePaymentAmount: Amount string too long";
        throw std::runtime_error(ostr.str());
    }
    // Make sure the string makes sense as an amount
    // Note: No spaces allowed
    // Also note: No scientific notation
    size_t pos = strAmount.find_first_not_of("0123456789.");
    if (pos != std::string::npos) {
        std::ostringstream ostr;
        ostr << "ParsePaymentAmount: Amount string contains invalid character";
        throw std::runtime_error(ostr.str());
    }

    pos = strAmount.find(".");
    if (pos == 0) {
        // JSON doesn't allow values to start with a decimal point
        std::ostringstream ostr;
        ostr << "ParsePaymentAmount: Invalid amount string, leading decimal point not allowed";
        throw std::runtime_error(ostr.str());
    }

    // Make sure there's no more than 1 decimal point
    if ((pos != std::string::npos) && (strAmount.find(".", pos + 1) != std::string::npos)) {
        std::ostringstream ostr;
        ostr << "ParsePaymentAmount: Invalid amount string, too many decimal points";
        throw std::runtime_error(ostr.str());
    }

    // Note this code is taken from AmountFromValue in rpcserver.cpp
    // which is used for parsing the amounts in createrawtransaction.
    if (!ParseFixedPoint(strAmount, 8, &nAmount)) {
        nAmount = 0;
        std::ostringstream ostr;
        ostr << "ParsePaymentAmount: ParseFixedPoint failed for string: " << strAmount;
        throw std::runtime_error(ostr.str());
    }
    if (!MoneyRange(nAmount)) {
        nAmount = 0;
        std::ostringstream ostr;
        ostr << "ParsePaymentAmount: Invalid amount string, value outside of valid money range";
        throw std::runtime_error(ostr.str());
    }

    return nAmount;
}

/**
*   Add Governance Object
*/

bool CGovernanceTriggerManager::AddNewTrigger(uint256 nHash)
{
    AssertLockHeld(governance.cs);

    // IF WE ALREADY HAVE THIS HASH, RETURN
    if (mapTrigger.count(nHash)) {
        LogPrint("gobject", "CGovernanceTriggerManager::AddNewTrigger -- Already have hash, nHash = %s, count = %d, size = %s\n",
                    nHash.GetHex(), mapTrigger.count(nHash), mapTrigger.size());
        return false;
    }

    CSuperblock_sptr pSuperblock;
    try {
        CSuperblock_sptr pSuperblockTmp(new CSuperblock(nHash));
        pSuperblock = pSuperblockTmp;
    } catch (std::exception& e) {
        LogPrintf("CGovernanceTriggerManager::AddNewTrigger -- Error creating superblock: %s\n", e.what());
        return false;
    } catch (...) {
        LogPrintf("CGovernanceTriggerManager::AddNewTrigger: Unknown Error creating superblock\n");
        return false;
    }

    pSuperblock->SetStatus(SEEN_OBJECT_IS_VALID);

    mapTrigger.insert(std::make_pair(nHash, pSuperblock));

    return true;
}

/**
*
*   Clean And Remove
*
*/

void CGovernanceTriggerManager::CleanAndRemove()
{
    AssertLockHeld(governance.cs);

    // Remove triggers that are invalid or expired
    LogPrint("gobject", "CGovernanceTriggerManager::CleanAndRemove -- mapTrigger.size() = %d\n", mapTrigger.size());

    trigger_m_it it = mapTrigger.begin();
    while (it != mapTrigger.end()) {
        bool remove = false;
        CGovernanceObject* pObj = nullptr;
        CSuperblock_sptr& pSuperblock = it->second;
        if (!pSuperblock) {
            LogPrint("gobject", "CGovernanceTriggerManager::CleanAndRemove -- NULL superblock marked for removal\n");
            remove = true;
        } else {
            pObj = governance.FindGovernanceObject(it->first);
            if (!pObj || pObj->GetObjectType() != GOVERNANCE_OBJECT_TRIGGER) {
                LogPrint("gobject", "CGovernanceTriggerManager::CleanAndRemove -- Unknown or non-trigger superblock\n");
                pSuperblock->SetStatus(SEEN_OBJECT_ERROR_INVALID);
            }

            LogPrint("gobject", "CGovernanceTriggerManager::CleanAndRemove -- superblock status = %d\n", pSuperblock->GetStatus());
            switch (pSuperblock->GetStatus()) {
            case SEEN_OBJECT_ERROR_INVALID:
            case SEEN_OBJECT_UNKNOWN:
                LogPrint("gobject", "CGovernanceTriggerManager::CleanAndRemove -- Unknown or invalid trigger found\n");
                remove = true;
                break;
            case SEEN_OBJECT_IS_VALID:
            case SEEN_OBJECT_EXECUTED:
                remove = pSuperblock->IsExpired();
                break;
            default:
                break;
            }
        }
        LogPrint("gobject", "CGovernanceTriggerManager::CleanAndRemove -- %smarked for removal\n", remove ? "" : "NOT ");

        if (remove) {
            std::string strDataAsPlainString = "NULL";
            if (pObj) {
                strDataAsPlainString = pObj->GetDataAsPlainString();
            }
            LogPrint("gobject", "CGovernanceTriggerManager::CleanAndRemove -- Removing trigger object %s\n", strDataAsPlainString);
            // mark corresponding object for deletion
            if (pObj) {
                pObj->fCachedDelete = true;
                if (pObj->nDeletionTime == 0) {
                    pObj->nDeletionTime = GetAdjustedTime();
                }
            }
            // delete the trigger
            mapTrigger.erase(it++);
        } else {
            ++it;
        }
    }
}

/**
*   Get Active Triggers
*
*   - Look through triggers and scan for active ones
*   - Return the triggers in a list
*/

std::vector<CSuperblock_sptr> CGovernanceTriggerManager::GetActiveTriggers()
{
    AssertLockHeld(governance.cs);
    std::vector<CSuperblock_sptr> vecResults;

    // LOOK AT THESE OBJECTS AND COMPILE A VALID LIST OF TRIGGERS
    for (const auto& pair : mapTrigger) {
        CGovernanceObject* pObj = governance.FindGovernanceObject(pair.first);
        if (pObj) {
            vecResults.push_back(pair.second);
        }
    }

    return vecResults;
}

/**
*   Is Superblock Triggered
*
*   - Does this block have a non-executed and actived trigger?
*/

bool CSuperblockManager::IsSuperblockTriggered(int nBlockHeight)
{
    LogPrint("gobject", "CSuperblockManager::IsSuperblockTriggered -- Start nBlockHeight = %d\n", nBlockHeight);
    if (!CSuperblock::IsValidBlockHeight(nBlockHeight)) {
        return false;
    }

    LOCK(governance.cs);
    // GET ALL ACTIVE TRIGGERS
    std::vector<CSuperblock_sptr> vecTriggers = triggerman.GetActiveTriggers();

    LogPrint("gobject", "CSuperblockManager::IsSuperblockTriggered -- vecTriggers.size() = %d\n", vecTriggers.size());

    for (const auto& pSuperblock : vecTriggers) {
        if (!pSuperblock) {
            LogPrintf("CSuperblockManager::IsSuperblockTriggered -- Non-superblock found, continuing\n");
            continue;
        }

        CGovernanceObject* pObj = pSuperblock->GetGovernanceObject();

        if (!pObj) {
            LogPrintf("CSuperblockManager::IsSuperblockTriggered -- pObj == nullptr, continuing\n");
            continue;
        }

        LogPrint("gobject", "CSuperblockManager::IsSuperblockTriggered -- data = %s\n", pObj->GetDataAsPlainString());

        // note : 12.1 - is epoch calculation correct?

        if (nBlockHeight != pSuperblock->GetBlockHeight()) {
            LogPrint("gobject", "CSuperblockManager::IsSuperblockTriggered -- block height doesn't match nBlockHeight = %d, blockStart = %d, continuing\n",
                nBlockHeight,
                pSuperblock->GetBlockHeight());
            continue;
        }

        // MAKE SURE THIS TRIGGER IS ACTIVE VIA FUNDING CACHE FLAG

        pObj->UpdateSentinelVariables();

        if (pObj->IsSetCachedFunding()) {
            LogPrint("gobject", "CSuperblockManager::IsSuperblockTriggered -- fCacheFunding = true, returning true\n");
            return true;
        } else {
            LogPrint("gobject", "CSuperblockManager::IsSuperblockTriggered -- fCacheFunding = false, continuing\n");
        }
    }

    return false;
}


bool CSuperblockManager::GetBestSuperblock(CSuperblock_sptr& pSuperblockRet, int nBlockHeight)
{
    if (!CSuperblock::IsValidBlockHeight(nBlockHeight)) {
        return false;
    }

    AssertLockHeld(governance.cs);
    std::vector<CSuperblock_sptr> vecTriggers = triggerman.GetActiveTriggers();
    int nYesCount = 0;

    for (const auto& pSuperblock : vecTriggers) {
        if (!pSuperblock || nBlockHeight != pSuperblock->GetBlockHeight()) {
            continue;
        }

        CGovernanceObject* pObj = pSuperblock->GetGovernanceObject();

        if (!pObj) {
            continue;
        }

        // DO WE HAVE A NEW WINNER?

        int nTempYesCount = pObj->GetAbsoluteYesCount(VOTE_SIGNAL_FUNDING);
        if (nTempYesCount > nYesCount) {
            nYesCount = nTempYesCount;
            pSuperblockRet = pSuperblock;
        }
    }

    return nYesCount > 0;
}

/**
*   Get Superblock Payments
*
*   - Returns payments for superblock
*/

bool CSuperblockManager::GetSuperblockPayments(int nBlockHeight, std::vector<CTxOut>& voutSuperblockRet)
{
    LOCK(governance.cs);

    // GET THE BEST SUPERBLOCK FOR THIS BLOCK HEIGHT

    CSuperblock_sptr pSuperblock;
    if (!CSuperblockManager::GetBestSuperblock(pSuperblock, nBlockHeight)) {
        LogPrint("gobject", "CSuperblockManager::GetSuperblockPayments -- Can't find superblock for height %d\n", nBlockHeight);
        return false;
    }

    // make sure it's empty, just in case
    voutSuperblockRet.clear();

    // GET SUPERBLOCK OUTPUTS

    // Superblock payments will be appended to the end of the coinbase vout vector

    // TODO: How many payments can we add before things blow up?
    //       Consider at least following limits:
    //          - max coinbase tx size
    //          - max "budget" available
    for (int i = 0; i < pSuperblock->CountPayments(); i++) {
        CGovernancePayment payment;
        if (pSuperblock->GetPayment(i, payment)) {
            // SET COINBASE OUTPUT TO SUPERBLOCK SETTING

            CTxOut txout = CTxOut(payment.nAmount, payment.script);
            voutSuperblockRet.push_back(txout);

            // PRINT NICE LOG OUTPUT FOR SUPERBLOCK PAYMENT

            CTxDestination address1;
            ExtractDestination(payment.script, address1);
            CBitcoinAddress address2(address1);

            // TODO: PRINT NICE N.N SPARKS OUTPUT

            LogPrint("gobject", "CSuperblockManager::GetSuperblockPayments -- NEW Superblock: output %d (addr %s, amount %lld)\n",
                        i, address2.ToString(), payment.nAmount);
        } else {
            LogPrint("gobject", "CSuperblockManager::GetSuperblockPayments -- Payment not found\n");
        }
    }

    return true;
}

bool CSuperblockManager::IsValid(const CTransaction& txNew, int nBlockHeight, CAmount blockReward)
{
    // GET BEST SUPERBLOCK, SHOULD MATCH
    LOCK(governance.cs);

    CSuperblock_sptr pSuperblock;
    if (CSuperblockManager::GetBestSuperblock(pSuperblock, nBlockHeight)) {
        return pSuperblock->IsValid(txNew, nBlockHeight, blockReward);
    }

    return false;
}

void CSuperblockManager::ExecuteBestSuperblock(int nBlockHeight)
{
    LOCK(governance.cs);

    CSuperblock_sptr pSuperblock;
    if (GetBestSuperblock(pSuperblock, nBlockHeight)) {
        // All checks are done in CSuperblock::IsValid via IsBlockValueValid and IsBlockPayeeValid,
        // tip wouldn't be updated if anything was wrong. Mark this trigger as executed.
        pSuperblock->SetExecuted();
    }
}

CSuperblock::
    CSuperblock() :
    nGovObjHash(),
    nBlockHeight(0),
    nStatus(SEEN_OBJECT_UNKNOWN),
    vecPayments()
{
}

CSuperblock::
    CSuperblock(uint256& nHash) :
    nGovObjHash(nHash),
    nBlockHeight(0),
    nStatus(SEEN_OBJECT_UNKNOWN),
    vecPayments()
{
    CGovernanceObject* pGovObj = GetGovernanceObject();

    if (!pGovObj) {
        throw std::runtime_error("CSuperblock: Failed to find Governance Object");
    }

    LogPrint("gobject", "CSuperblock -- Constructor pGovObj: %s, nObjectType = %d\n",
                pGovObj->GetDataAsPlainString(), pGovObj->GetObjectType());

    if (pGovObj->GetObjectType() != GOVERNANCE_OBJECT_TRIGGER) {
        throw std::runtime_error("CSuperblock: Governance Object not a trigger");
    }

    UniValue obj = pGovObj->GetJSONObject();

    // FIRST WE GET THE START HEIGHT, THE BLOCK HEIGHT AT WHICH THE PAYMENT SHALL OCCUR
    nBlockHeight = obj["event_block_height"].get_int();

    // NEXT WE GET THE PAYMENT INFORMATION AND RECONSTRUCT THE PAYMENT VECTOR
    std::string strAddresses = obj["payment_addresses"].get_str();
    std::string strAmounts = obj["payment_amounts"].get_str();
    ParsePaymentSchedule(strAddresses, strAmounts);

    LogPrint("gobject", "CSuperblock -- nBlockHeight = %d, strAddresses = %s, strAmounts = %s, vecPayments.size() = %d\n",
        nBlockHeight, strAddresses, strAmounts, vecPayments.size());
}

/**
 *   Is Valid Superblock Height
 *
 *   - See if a block at this height can be a superblock
 */

bool CSuperblock::IsValidBlockHeight(int nBlockHeight)
{
    // SUPERBLOCKS CAN HAPPEN ONLY after hardfork and only ONCE PER CYCLE
    return nBlockHeight >= Params().GetConsensus().nSuperblockStartBlock &&
           ((nBlockHeight % Params().GetConsensus().nSuperblockCycle) == 0);
}

void CSuperblock::GetNearestSuperblocksHeights(int nBlockHeight, int& nLastSuperblockRet, int& nNextSuperblockRet)
{
    const Consensus::Params& consensusParams = Params().GetConsensus();
    int nSuperblockStartBlock = consensusParams.nSuperblockStartBlock;
    int nSuperblockCycle = consensusParams.nSuperblockCycle;

    // Get first superblock
    int nFirstSuperblockOffset = (nSuperblockCycle - nSuperblockStartBlock % nSuperblockCycle) % nSuperblockCycle;
    int nFirstSuperblock = nSuperblockStartBlock + nFirstSuperblockOffset;

    if (nBlockHeight < nFirstSuperblock) {
        nLastSuperblockRet = 0;
        nNextSuperblockRet = nFirstSuperblock;
    } else {
        nLastSuperblockRet = nBlockHeight - nBlockHeight % nSuperblockCycle;
        nNextSuperblockRet = nLastSuperblockRet + nSuperblockCycle;
    }
}

CAmount CSuperblock::GetPaymentsLimit(int nBlockHeight)
{
    const Consensus::Params& consensusParams = Params().GetConsensus();

    if (!IsValidBlockHeight(nBlockHeight)) {
        return 0;
    }

    // min subsidy for high diff networks and vice versa
    int nBits = consensusParams.fPowAllowMinDifficultyBlocks ? UintToArith256(consensusParams.powLimit).GetCompact() : 1;
    // some part of all blocks issued during the cycle goes to superblock, see GetBlockSubsidy
    CAmount nSuperblockPartOfSubsidy = GetBlockSubsidy(nBits, nBlockHeight - 1, consensusParams, true);
    CAmount nPaymentsLimit = nSuperblockPartOfSubsidy * consensusParams.nSuperblockCycle;
    LogPrint("gobject", "CSuperblock::GetPaymentsLimit -- Valid superblock height %d, payments max %lld\n", nBlockHeight, nPaymentsLimit);

    return nPaymentsLimit;
}

void CSuperblock::ParsePaymentSchedule(const std::string& strPaymentAddresses, const std::string& strPaymentAmounts)
{
    // SPLIT UP ADDR/AMOUNT STRINGS AND PUT IN VECTORS

    std::vector<std::string> vecParsed1;
    std::vector<std::string> vecParsed2;
    vecParsed1 = SplitBy(strPaymentAddresses, "|");
    vecParsed2 = SplitBy(strPaymentAmounts, "|");

    // IF THESE DONT MATCH, SOMETHING IS WRONG

    if (vecParsed1.size() != vecParsed2.size()) {
        std::ostringstream ostr;
        ostr << "CSuperblock::ParsePaymentSchedule -- Mismatched payments and amounts";
        LogPrintf("%s\n", ostr.str());
        throw std::runtime_error(ostr.str());
    }

    if (vecParsed1.size() == 0) {
        std::ostringstream ostr;
        ostr << "CSuperblock::ParsePaymentSchedule -- Error no payments";
        LogPrintf("%s\n", ostr.str());
        throw std::runtime_error(ostr.str());
    }

    // LOOP THROUGH THE ADDRESSES/AMOUNTS AND CREATE PAYMENTS
    /*
      ADDRESSES = [ADDR1|2|3|4|5|6]
      AMOUNTS = [AMOUNT1|2|3|4|5|6]
    */

    for (int i = 0; i < (int)vecParsed1.size(); i++) {
        CBitcoinAddress address(vecParsed1[i]);
        if (!address.IsValid()) {
            std::ostringstream ostr;
            ostr << "CSuperblock::ParsePaymentSchedule -- Invalid Sparks Address : " <<  vecParsed1[i];
            LogPrintf("%s\n", ostr.str());
            throw std::runtime_error(ostr.str());
        }
        /*
            TODO

            - There might be an issue with multisig in the coinbase on mainnet, we will add support for it in a future release.
            - Post 12.3+ (test multisig coinbase transaction)
        */
        if (address.IsScript()) {
            std::ostringstream ostr;
            ostr << "CSuperblock::ParsePaymentSchedule -- Script addresses are not supported yet : " << vecParsed1[i];
            LogPrintf("%s\n", ostr.str());
            throw std::runtime_error(ostr.str());
        }

        CAmount nAmount = ParsePaymentAmount(vecParsed2[i]);

        LogPrint("gobject", "CSuperblock::ParsePaymentSchedule -- i = %d, amount string = %s, nAmount = %lld\n", i, vecParsed2[i], nAmount);

        CGovernancePayment payment(address, nAmount);
        if (payment.IsValid()) {
            vecPayments.push_back(payment);
        } else {
            vecPayments.clear();
            std::ostringstream ostr;
            ostr << "CSuperblock::ParsePaymentSchedule -- Invalid payment found: address = " << address.ToString()
                 << ", amount = " << nAmount;
            LogPrintf("%s\n", ostr.str());
            throw std::runtime_error(ostr.str());
        }
    }
}

bool CSuperblock::GetPayment(int nPaymentIndex, CGovernancePayment& paymentRet)
{
    if ((nPaymentIndex < 0) || (nPaymentIndex >= (int)vecPayments.size())) {
        return false;
    }

    paymentRet = vecPayments[nPaymentIndex];
    return true;
}

CAmount CSuperblock::GetPaymentsTotalAmount()
{
    CAmount nPaymentsTotalAmount = 0;
    int nPayments = CountPayments();

    for (int i = 0; i < nPayments; i++) {
        nPaymentsTotalAmount += vecPayments[i].nAmount;
    }

    return nPaymentsTotalAmount;
}

/**
*   Is Transaction Valid
*
*   - Does this transaction match the superblock?
*/

bool CSuperblock::IsValid(const CTransaction& txNew, int nBlockHeight, CAmount blockReward)
{
    // TODO : LOCK(cs);
    // No reason for a lock here now since this method only accesses data
    // internal to *this and since CSuperblock's are accessed only through
    // shared pointers there's no way our object can get deleted while this
    // code is running.
    if (!IsValidBlockHeight(nBlockHeight)) {
        LogPrintf("CSuperblock::IsValid -- ERROR: Block invalid, incorrect block height\n");
        return false;
    }

    std::string strPayeesPossible = "";

    // CONFIGURE SUPERBLOCK OUTPUTS

    int nOutputs = txNew.vout.size();
    int nPayments = CountPayments();
    int nMinerAndMasternodePayments = nOutputs - nPayments;

    LogPrint("gobject", "CSuperblock::IsValid -- nOutputs = %d, nPayments = %d, GetDataAsHexString = %s\n",
        nOutputs, nPayments, GetGovernanceObject()->GetDataAsHexString());

    // We require an exact match (including order) between the expected
    // superblock payments and the payments actually in the block.

    if (nMinerAndMasternodePayments < 0) {
        // This means the block cannot have all the superblock payments
        // so it is not valid.
        // TODO: could that be that we just hit coinbase size limit?
        LogPrintf("CSuperblock::IsValid -- ERROR: Block invalid, too few superblock payments\n");
        return false;
    }

    // payments should not exceed limit
    CAmount nPaymentsTotalAmount = GetPaymentsTotalAmount();
    CAmount nPaymentsLimit = GetPaymentsLimit(nBlockHeight);
    if (nPaymentsTotalAmount > nPaymentsLimit) {
        LogPrintf("CSuperblock::IsValid -- ERROR: Block invalid, payments limit exceeded: payments %lld, limit %lld\n", nPaymentsTotalAmount, nPaymentsLimit);
        return false;
    }

    // miner and masternodes should not get more than they would usually get
    CAmount nBlockValue = txNew.GetValueOut();
    if (nBlockValue > blockReward + nPaymentsTotalAmount) {
        LogPrintf("CSuperblock::IsValid -- ERROR: Block invalid, block value limit exceeded: block %lld, limit %lld\n", nBlockValue, blockReward + nPaymentsTotalAmount);
        return false;
    }

    int nVoutIndex = 0;
    for (int i = 0; i < nPayments; i++) {
        CGovernancePayment payment;
        if (!GetPayment(i, payment)) {
            // This shouldn't happen so log a warning
            LogPrintf("CSuperblock::IsValid -- WARNING: Failed to find payment: %d of %d total payments\n", i, nPayments);
            continue;
        }

        bool fPaymentMatch = false;

        for (int j = nVoutIndex; j < nOutputs; j++) {
            // Find superblock payment
            fPaymentMatch = ((payment.script == txNew.vout[j].scriptPubKey) &&
                             (payment.nAmount == txNew.vout[j].nValue));

            if (fPaymentMatch) {
                nVoutIndex = j;
                break;
            }
        }

        if (!fPaymentMatch) {
            // Superblock payment not found!

            CTxDestination address1;
            ExtractDestination(payment.script, address1);
            CBitcoinAddress address2(address1);
            LogPrintf("CSuperblock::IsValid -- ERROR: Block invalid: %d payment %d to %s not found\n", i, payment.nAmount, address2.ToString());

            return false;
        }
    }

    return true;
}

bool CSuperblock::IsExpired()
{
    bool fExpired{false};
    int nExpirationBlocks{0};
    // Executed triggers are kept for another superblock cycle (approximately 1 month),
    // other valid triggers are kept for ~1 day only, everything else is pruned after ~1h.
    switch (nStatus) {
    case SEEN_OBJECT_EXECUTED:
        nExpirationBlocks = Params().GetConsensus().nSuperblockCycle;
        break;
    case SEEN_OBJECT_IS_VALID:
        nExpirationBlocks = 576;
        break;
    default:
        nExpirationBlocks = 24;
        break;
    }

    int nExpirationBlock = nBlockHeight + nExpirationBlocks;

    LogPrint("gobject", "CSuperblock::IsExpired -- nBlockHeight = %d, nExpirationBlock = %d\n", nBlockHeight, nExpirationBlock);

    if (governance.GetCachedBlockHeight() > nExpirationBlock) {
        LogPrint("gobject", "CSuperblock::IsExpired -- Outdated trigger found\n");
        fExpired = true;
        CGovernanceObject* pgovobj = GetGovernanceObject();
        if (pgovobj) {
            LogPrint("gobject", "CSuperblock::IsExpired -- Expiring outdated object: %s\n", pgovobj->GetHash().ToString());
            pgovobj->fExpired = true;
            pgovobj->nDeletionTime = GetAdjustedTime();
        }
    }

    return fExpired;
}

/**
*   Get Required Payment String
*
*   - Get a string representing the payments required for a given superblock
*/

std::string CSuperblockManager::GetRequiredPaymentsString(int nBlockHeight)
{
    LOCK(governance.cs);
    std::string ret = "Unknown";

    // GET BEST SUPERBLOCK

    CSuperblock_sptr pSuperblock;
    if (!GetBestSuperblock(pSuperblock, nBlockHeight)) {
        LogPrint("gobject", "CSuperblockManager::GetRequiredPaymentsString -- Can't find superblock for height %d\n", nBlockHeight);
        return "error";
    }

    // LOOP THROUGH SUPERBLOCK PAYMENTS, CONFIGURE OUTPUT STRING

    for (int i = 0; i < pSuperblock->CountPayments(); i++) {
        CGovernancePayment payment;
        if (pSuperblock->GetPayment(i, payment)) {
            // PRINT NICE LOG OUTPUT FOR SUPERBLOCK PAYMENT

            CTxDestination address1;
            ExtractDestination(payment.script, address1);
            CBitcoinAddress address2(address1);

            // RETURN NICE OUTPUT FOR CONSOLE

            if (ret != "Unknown") {
                ret += ", " + address2.ToString();
            } else {
                ret = address2.ToString();
            }
        }
    }

    return ret;
}<|MERGE_RESOLUTION|>--- conflicted
+++ resolved
@@ -2,11 +2,6 @@
 // Distributed under the MIT/X11 software license, see the accompanying
 // file COPYING or http://www.opensource.org/licenses/mit-license.php.
 
-<<<<<<< HEAD
-//#define ENABLE_SPARKS_DEBUG
-
-=======
->>>>>>> 2ae1ce48
 #include "governance-classes.h"
 #include "core_io.h"
 #include "init.h"
