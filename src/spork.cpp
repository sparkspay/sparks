--- conflicted
+++ resolved
@@ -1,9 +1,5 @@
-<<<<<<< HEAD
 // Copyright (c) 2014-2022 The Dash Core developers
 // Copyright (c) 2016-2022 The Sparks Core developers
-=======
-// Copyright (c) 2014-2021 The Dash Core developers
->>>>>>> eaca69b2
 // Distributed under the MIT software license, see the accompanying
 // file COPYING or http://www.opensource.org/licenses/mit-license.php.
 
