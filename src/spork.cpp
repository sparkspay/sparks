--- conflicted
+++ resolved
@@ -27,15 +27,11 @@
     {SPORK_9_SUPERBLOCKS_ENABLED,            4070908800ULL}, // OFF
     {SPORK_10_MASTERNODE_PAY_UPDATED_NODES,  4070908800ULL}, // OFF
     {SPORK_12_RECONSIDER_BLOCKS,             0},             // 0 BLOCKS
-<<<<<<< HEAD
     {SPORK_14_REQUIRE_SENTINEL_FLAG,         4070908800ULL}, // OFF
+    {SPORK_15_REQUIRE_GUARDIAN_FLAG,         0},             // ON
     {SPORK_15_DETERMINISTIC_MNS_ENABLED,     1047200},       // Hardened to mainnet activation height (we only did this for 0.13.x)
     {SPORK_16_INSTANTSEND_AUTOLOCKS,         4070908800ULL}, // OFF
     {SPORK_17_QUORUM_DKG_ENABLED,            4070908800ULL}, // OFF
-=======
-    {SPORK_14_REQUIRE_SENTINEL_FLAG,         4070908800ULL}, // OFF,
-    {SPORK_15_REQUIRE_GUARDIAN_FLAG,         0},             // ON
->>>>>>> cce03666
 };
 
 bool CSporkManager::SporkValueIsActive(int nSporkID, int64_t &nActiveValueRet) const
@@ -296,13 +292,10 @@
     if (strName == "SPORK_10_MASTERNODE_PAY_UPDATED_NODES")     return SPORK_10_MASTERNODE_PAY_UPDATED_NODES;
     if (strName == "SPORK_12_RECONSIDER_BLOCKS")                return SPORK_12_RECONSIDER_BLOCKS;
     if (strName == "SPORK_14_REQUIRE_SENTINEL_FLAG")            return SPORK_14_REQUIRE_SENTINEL_FLAG;
-<<<<<<< HEAD
     if (strName == "SPORK_15_DETERMINISTIC_MNS_ENABLED")        return SPORK_15_DETERMINISTIC_MNS_ENABLED;
     if (strName == "SPORK_16_INSTANTSEND_AUTOLOCKS")            return SPORK_16_INSTANTSEND_AUTOLOCKS;
     if (strName == "SPORK_17_QUORUM_DKG_ENABLED")               return SPORK_17_QUORUM_DKG_ENABLED;
-=======
     if (strName == "SPORK_15_REQUIRE_GUARDIAN_FLAG")            return SPORK_15_REQUIRE_GUARDIAN_FLAG;
->>>>>>> cce03666
 
     LogPrint("spork", "CSporkManager::GetSporkIDByName -- Unknown Spork name '%s'\n", strName);
     return -1;
@@ -320,13 +313,10 @@
         case SPORK_10_MASTERNODE_PAY_UPDATED_NODES:     return "SPORK_10_MASTERNODE_PAY_UPDATED_NODES";
         case SPORK_12_RECONSIDER_BLOCKS:                return "SPORK_12_RECONSIDER_BLOCKS";
         case SPORK_14_REQUIRE_SENTINEL_FLAG:            return "SPORK_14_REQUIRE_SENTINEL_FLAG";
-<<<<<<< HEAD
         case SPORK_15_DETERMINISTIC_MNS_ENABLED:        return "SPORK_15_DETERMINISTIC_MNS_ENABLED";
         case SPORK_16_INSTANTSEND_AUTOLOCKS:            return "SPORK_16_INSTANTSEND_AUTOLOCKS";
         case SPORK_17_QUORUM_DKG_ENABLED:               return "SPORK_17_QUORUM_DKG_ENABLED";
-=======
         case SPORK_15_REQUIRE_GUARDIAN_FLAG:            return "SPORK_15_REQUIRE_GUARDIAN_FLAG";
->>>>>>> cce03666
         default:
             LogPrint("spork", "CSporkManager::GetSporkNameByID -- Unknown Spork ID %d\n", nSporkID);
             return "Unknown";
