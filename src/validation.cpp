--- conflicted
+++ resolved
@@ -1233,7 +1233,6 @@
 
 CAmount GetMasternodePayment(int nHeight, CAmount blockValue, int nReallocActivationHeight)
 {
-<<<<<<< HEAD
     const Consensus::Params& consensusParams = Params().GetConsensus();
     if(!fDIP0001ActiveAtTip)
     {
@@ -1261,65 +1260,6 @@
     } else {
         return blockValue * 0.1;
     }
-=======
-    CAmount ret = blockValue/5; // start at 20%
-
-    int nMNPIBlock = Params().GetConsensus().nMasternodePaymentsIncreaseBlock;
-    int nMNPIPeriod = Params().GetConsensus().nMasternodePaymentsIncreasePeriod;
-
-                                                                      // mainnet:
-    if(nHeight > nMNPIBlock)                  ret += blockValue / 20; // 158000 - 25.0% - 2014-10-24
-    if(nHeight > nMNPIBlock+(nMNPIPeriod* 1)) ret += blockValue / 20; // 175280 - 30.0% - 2014-11-25
-    if(nHeight > nMNPIBlock+(nMNPIPeriod* 2)) ret += blockValue / 20; // 192560 - 35.0% - 2014-12-26
-    if(nHeight > nMNPIBlock+(nMNPIPeriod* 3)) ret += blockValue / 40; // 209840 - 37.5% - 2015-01-26
-    if(nHeight > nMNPIBlock+(nMNPIPeriod* 4)) ret += blockValue / 40; // 227120 - 40.0% - 2015-02-27
-    if(nHeight > nMNPIBlock+(nMNPIPeriod* 5)) ret += blockValue / 40; // 244400 - 42.5% - 2015-03-30
-    if(nHeight > nMNPIBlock+(nMNPIPeriod* 6)) ret += blockValue / 40; // 261680 - 45.0% - 2015-05-01
-    if(nHeight > nMNPIBlock+(nMNPIPeriod* 7)) ret += blockValue / 40; // 278960 - 47.5% - 2015-06-01
-    if(nHeight > nMNPIBlock+(nMNPIPeriod* 9)) ret += blockValue / 40; // 313520 - 50.0% - 2015-08-03
-
-    if (nHeight < nReallocActivationHeight) {
-        // Block Reward Realocation is not activated yet, nothing to do
-        return ret;
-    }
-
-    int nSuperblockCycle = Params().GetConsensus().nSuperblockCycle;
-    // Actual realocation starts in the cycle next to one activation happens in
-    int nReallocStart = nReallocActivationHeight - nReallocActivationHeight % nSuperblockCycle + nSuperblockCycle;
-
-    if (nHeight < nReallocStart) {
-        // Activated but we have to wait for the next cycle to start realocation, nothing to do
-        return ret;
-    }
-
-    // Periods used to reallocate the masternode reward from 50% to 60%
-    static std::vector<int> vecPeriods{
-        513, // Period 1:  51.3%
-        526, // Period 2:  52.6%
-        533, // Period 3:  53.3%
-        540, // Period 4:  54%
-        546, // Period 5:  54.6%
-        552, // Period 6:  55.2%
-        557, // Period 7:  55.7%
-        562, // Period 8:  56.2%
-        567, // Period 9:  56.7%
-        572, // Period 10: 57.2%
-        577, // Period 11: 57.7%
-        582, // Period 12: 58.2%
-        585, // Period 13: 58.5%
-        588, // Period 14: 58.8%
-        591, // Period 15: 59.1%
-        594, // Period 16: 59.4%
-        597, // Period 17: 59.7%
-        599, // Period 18: 59.9%
-        600  // Period 19: 60%
-    };
-
-    int nReallocCycle = nSuperblockCycle * 3;
-    int nCurrentPeriod = std::min<int>((nHeight - nReallocStart) / nReallocCycle, vecPeriods.size() - 1);
-
-    return static_cast<CAmount>(blockValue * vecPeriods[nCurrentPeriod] / 1000);
->>>>>>> 43d2973a
 }
 
 bool IsInitialBlockDownload()
@@ -2560,13 +2500,8 @@
     int64_t nTime5_5 = GetTimeMicros(); nTimeProcessSpecial += nTime5_5 - nTime5_4;
     LogPrint(BCLog::BENCHMARK, "      - ProcessSpecialTxsInBlock: %.2fms [%.2fs (%.2fms/blk)]\n", MICRO * (nTime5_5 - nTime5_4), nTimeProcessSpecial * MICRO, nTimeProcessSpecial * MILLI / nBlocksTotal);
 
-<<<<<<< HEAD
     int64_t nTime5 = GetTimeMicros(); nTimeSparksSpecific += nTime5 - nTime4;
-    LogPrint(BCLog::BENCHMARK, "    - Sparks specific: %.2fms [%.2fs]\n", 0.001 * (nTime5 - nTime4), nTimeSparksSpecific * 0.000001);
-=======
-    int64_t nTime5 = GetTimeMicros(); nTimeDashSpecific += nTime5 - nTime4;
-    LogPrint(BCLog::BENCHMARK, "    - Dash specific: %.2fms [%.2fs (%.2fms/blk)]\n", MICRO * (nTime5 - nTime4), nTimeDashSpecific * MICRO, nTimeDashSpecific * MILLI / nBlocksTotal);
->>>>>>> 43d2973a
+    LogPrint(BCLog::BENCHMARK, "    - Sparks specific: %.2fms [%.2fs (%.2fms/blk)]\n", MICRO * (nTime5 - nTime4), nTimeSparksSpecific * MICRO, nTimeSparksSpecific * MILLI / nBlocksTotal);
 
     // END SPARKS
 
@@ -4580,7 +4515,7 @@
 
     CValidationState state;
     if (!ProcessSpecialTxsInBlock(block, pindex, state, false /*fJustCheck*/, false /*fScriptChecks*/)) {
-        return error("RollforwardBlock(DASH): ProcessSpecialTxsInBlock for block %s failed with %s",
+        return error("RollforwardBlock(SPARKS): ProcessSpecialTxsInBlock for block %s failed with %s",
             pindex->GetBlockHash().ToString(), FormatStateMessage(state));
     }
 
