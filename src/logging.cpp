--- conflicted
+++ resolved
@@ -176,20 +176,19 @@
     {BCLog::COINJOIN, "coinjoin"},
     {BCLog::SPORK, "spork"},
     {BCLog::NETCONN, "netconn"},
-<<<<<<< HEAD
-    //End Sparks
-=======
-    {BCLog::DASH, "dash"},
+    {BCLog::DASH, "sparks"},
     //End Dash
->>>>>>> 1f3f0e00
 };
 
 bool GetLogCategory(BCLog::LogFlags& flag, const std::string& str)
 {
-<<<<<<< HEAD
-    if (f && str) {
-        if (*str == "") {
-            *f = BCLog::ALL;
+    if (str == "") {
+        flag = BCLog::ALL;
+        return true;
+    }
+    for (const CLogCategoryDesc& category_desc : LogCategories) {
+        if (category_desc.category == str) {
+            flag = category_desc.flag;
             return true;
         }
         if (*str == "sparks") {
@@ -204,16 +203,13 @@
                  | BCLog::MNSYNC
                  | BCLog::COINJOIN
                  | BCLog::SPORK;
-=======
-    if (str == "") {
-        flag = BCLog::ALL;
-        return true;
-    }
-    for (const CLogCategoryDesc& category_desc : LogCategories) {
-        if (category_desc.category == str) {
-            flag = category_desc.flag;
->>>>>>> 1f3f0e00
             return true;
+        }
+        for (unsigned int i = 0; i < ARRAYLEN(LogCategories); i++) {
+            if (LogCategories[i].category == *str) {
+                *f = LogCategories[i].flag;
+                return true;
+            }
         }
     }
     return false;
@@ -322,7 +318,7 @@
     std::string str_prefixed = LogEscapeMessage(str);
 
     if (m_log_threadnames && m_started_new_line) {
-        // 16 chars total, "dash-" is 5 of them and another 1 is a NUL terminator
+        // 16 chars total, "sparks-" is 5 of them and another 1 is a NUL terminator
         str_prefixed.insert(0, "[" + strprintf("%10s", util::ThreadGetInternalName()) + "] ");
     }
 
