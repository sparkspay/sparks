// Copyright (c) 2018-2022 The Dash Core developers
// Distributed under the MIT/X11 software license, see the accompanying
// file COPYING or http://www.opensource.org/licenses/mit-license.php.

#include <bls/bls_worker.h>
#include <hash.h>
#include <serialize.h>

#include <util/ranges.h>
#include <util/system.h>

#include <memory>
#include <utility>

template <typename T>
bool VerifyVectorHelper(const std::vector<T>& vec, size_t start, size_t count)
{
    if (start == 0 && count == 0) {
        count = vec.size();
    }
    std::set<uint256> set;
    for (size_t i = start; i < start + count; i++) {
        if (!vec[i].IsValid())
            return false;
        // check duplicates
        if (!set.emplace(vec[i].GetHash()).second) {
            return false;
        }
    }
    return true;
}

// Creates a doneCallback and a future. The doneCallback simply finishes the future
template <typename T>
std::pair<std::function<void(const T&)>, std::future<T> > BuildFutureDoneCallback()
{
    auto p = std::make_shared<std::promise<T> >();
    std::function<void(const T&)> f = [p](const T& v) {
        p->set_value(v);
    };
    return std::make_pair(std::move(f), p->get_future());
}
template <typename T>
std::pair<std::function<void(T)>, std::future<T> > BuildFutureDoneCallback2()
{
    auto p = std::make_shared<std::promise<T> >();
    std::function<void(const T&)> f = [p](T v) {
        p->set_value(v);
    };
    return std::make_pair(std::move(f), p->get_future());
}


/////

CBLSWorker::CBLSWorker() = default;

CBLSWorker::~CBLSWorker()
{
    Stop();
}

void CBLSWorker::Start()
{
    int workerCount = std::thread::hardware_concurrency() / 2;
    workerCount = std::max(std::min(1, workerCount), 4);
    workerPool.resize(workerCount);
<<<<<<< HEAD
    RenameThreadPool(workerPool, "sparks-bls-work");
=======
    RenameThreadPool(workerPool, "bls-work");
>>>>>>> 1f3f0e00
}

void CBLSWorker::Stop()
{
    workerPool.clear_queue();
    workerPool.stop(true);
}

bool CBLSWorker::GenerateContributions(int quorumThreshold, const BLSIdVector& ids, BLSVerificationVectorPtr& vvecRet, BLSSecretKeyVector& skSharesRet)
{
    auto svec = BLSSecretKeyVector((size_t)quorumThreshold);
    vvecRet = std::make_shared<BLSVerificationVector>((size_t)quorumThreshold);
    skSharesRet.resize(ids.size());

    for (int i = 0; i < quorumThreshold; i++) {
        svec[i].MakeNewKey();
    }
    size_t batchSize = 8;
    std::vector<std::future<bool>> futures;
    futures.reserve((quorumThreshold / batchSize + ids.size() / batchSize) + 2);

    for (size_t i = 0; i < size_t(quorumThreshold); i += batchSize) {
        size_t start = i;
        size_t count = std::min(batchSize, quorumThreshold - start);
        auto f = [&, start, count](int threadId) {
            for (size_t j = start; j < start + count; j++) {
                (*vvecRet)[j] = svec[j].GetPublicKey();
            }
            return true;
        };
        futures.emplace_back(workerPool.push(f));
    }

    for (size_t i = 0; i < ids.size(); i += batchSize) {
        size_t start = i;
        size_t count = std::min(batchSize, ids.size() - start);
        auto f = [&, start, count](int threadId) {
            for (size_t j = start; j < start + count; j++) {
                if (!skSharesRet[j].SecretKeyShare(svec, ids[j])) {
                    return false;
                }
            }
            return true;
        };
        futures.emplace_back(workerPool.push(f));
    }
    return ranges::all_of(futures, [](auto& f){
        return f.get();
    });
}

// aggregates a single vector of BLS objects in parallel
// the input vector is split into batches and each batch is aggregated in parallel
// when enough batches are finished to form a new batch, the new batch is queued for further parallel aggregation
// when no more batches can be created from finished batch results, the final aggregated is created and the doneCallback
// called.
// The Aggregator object needs to be created on the heap, and it will delete itself after calling the doneCallback
// The input vector is not copied into the Aggregator but instead a vector of pointers to the original entries from the
// input vector is stored. This means that the input vector must stay alive for the whole lifetime of the Aggregator
template <typename T>
struct Aggregator : public std::enable_shared_from_this<Aggregator<T>> {
    size_t batchSize{16};
    std::shared_ptr<std::vector<const T*> > inputVec;

    bool parallel;
    ctpl::thread_pool& workerPool;

    std::mutex m;
    // items in the queue are all intermediate aggregation results of finished batches.
    // The intermediate results must be deleted by us again (which we do in SyncAggregateAndPushAggQueue)
    ctpl::detail::Queue<T*> aggQueue;
    std::atomic<size_t> aggQueueSize{0};

    // keeps track of currently queued/in-progress batches. If it reaches 0, we are done
    std::atomic<size_t> waitCount{0};

    using DoneCallback = std::function<void(const T& agg)>;
    DoneCallback doneCallback;

    // TP can either be a pointer or a reference
    template <typename TP>
    Aggregator(const std::vector<TP>& _inputVec,
               size_t start, size_t count,
               bool _parallel,
               ctpl::thread_pool& _workerPool,
               DoneCallback _doneCallback) :
            inputVec(std::make_shared<std::vector<const T*>>(count)),
            parallel(_parallel),
            workerPool(_workerPool),
            doneCallback(std::move(_doneCallback))
    {
        for (size_t i = 0; i < count; i++) {
            (*inputVec)[i] = pointer(_inputVec[start + i]);
        }
    }

    const T* pointer(const T& v) { return &v; }
    const T* pointer(const T* v) { return v; }

    // Starts aggregation.
    // If parallel=true, then this will return fast, otherwise this will block until aggregation is done
    void Start()
    {
        size_t batchCount = (inputVec->size() + batchSize - 1) / batchSize;

        if (!parallel) {
            if (inputVec->size() == 1) {
                doneCallback(*(*inputVec)[0]);
            } else {
                doneCallback(SyncAggregate(*inputVec, 0, inputVec->size()));
            }
            return;
        }

        if (batchCount == 1) {
            // just a single batch of work, take a shortcut.
            auto self(this->shared_from_this());
            PushWork([this, self](int threadId) {
                if (inputVec->size() == 1) {
                    doneCallback(*(*inputVec)[0]);
                } else {
                    doneCallback(SyncAggregate(*inputVec, 0, inputVec->size()));
                }
            });
            return;
        }

        // increment wait counter as otherwise the first finished async aggregation might signal that we're done
        IncWait();
        for (size_t i = 0; i < batchCount; i++) {
            size_t start = i * batchSize;
            size_t count = std::min(batchSize, inputVec->size() - start);
            AsyncAggregateAndPushAggQueue(inputVec, start, count, false);
        }
        // this will decrement the wait counter and in most cases NOT finish, as async work is still in progress
        CheckDone();
    }

    void IncWait()
    {
        ++waitCount;
    }

    void CheckDone()
    {
        if (--waitCount == 0) {
            Finish();
        }
    }

    void Finish()
    {
        // All async work is done, but we might have items in the aggQueue which are the results of the async
        // work. This is the case when these did not add up to a new batch. In this case, we have to aggregate
        // the items into the final result

        std::vector<T*> rem(aggQueueSize);
        for (size_t i = 0; i < rem.size(); i++) {
            T* p = nullptr;
            bool s = aggQueue.pop(p);
            assert(s);
            rem[i] = p;
        }

        T r;
        if (rem.size() == 1) {
            // just one intermediate result, which is actually the final result
            r = *rem[0];
        } else {
            // multiple intermediate results left which did not add up to a new batch. aggregate them now
            r = SyncAggregate(rem, 0, rem.size());
        }

        // all items which are left in the queue are intermediate results, so we must delete them
        for (size_t i = 0; i < rem.size(); i++) {
            delete rem[i];
        }
        doneCallback(r);
    }

    void AsyncAggregateAndPushAggQueue(const std::shared_ptr<std::vector<const T*>>& vec, size_t start, size_t count, bool del)
    {
        IncWait();
        auto self(this->shared_from_this());
        PushWork([self, vec, start, count, del](int threadId){
            self->SyncAggregateAndPushAggQueue(vec, start, count, del);
        });
    }

    void SyncAggregateAndPushAggQueue(const std::shared_ptr<std::vector<const T*>>& vec, size_t start, size_t count, bool del)
    {
        // aggregate vec and push the intermediate result onto the work queue
        PushAggQueue(SyncAggregate(*vec, start, count));
        if (del) {
            for (size_t i = 0; i < count; i++) {
                delete (*vec)[start + i];
            }
        }
        CheckDone();
    }

    void PushAggQueue(const T& v)
    {
        auto copyT = new T(v);
        try {
            aggQueue.push(copyT);
        } catch (...) {
            delete copyT;
            throw;
        }

        if (++aggQueueSize >= batchSize) {
            // we've collected enough intermediate results to form a new batch.
            std::shared_ptr<std::vector<const T*> > newBatch;
            {
                std::unique_lock<std::mutex> l(m);
                if (aggQueueSize < batchSize) {
                    // some other worker thread grabbed this batch
                    return;
                }
                newBatch = std::make_shared<std::vector<const T*> >(batchSize);
                // collect items for new batch
                for (size_t i = 0; i < batchSize; i++) {
                    T* p = nullptr;
                    bool s = aggQueue.pop(p);
                    assert(s);
                    (*newBatch)[i] = p;
                }
                aggQueueSize -= batchSize;
            }

            // push new batch to work queue. del=true this time as these items are intermediate results and need to be deleted
            // after aggregation is done
            AsyncAggregateAndPushAggQueue(newBatch, 0, newBatch->size(), true);
        }
    }

    template <typename TP>
    T SyncAggregate(const std::vector<TP>& vec, size_t start, size_t count)
    {
        T result = *vec[start];
        for (size_t j = 1; j < count; j++) {
            result.AggregateInsecure(*vec[start + j]);
        }
        return result;
    }

    template <typename Callable>
    void PushWork(Callable&& f)
    {
        workerPool.push(f);
    }
};

// Aggregates multiple input vectors into a single output vector
// Inputs are in the following form:
//   [
//     [a1, b1, c1, d1],
//     [a2, b2, c2, d2],
//     [a3, b3, c3, d3],
//     [a4, b4, c4, d4],
//   ]
// The result is in the following form:
//   [ a1+a2+a3+a4, b1+b2+b3+b4, c1+c2+c3+c4, d1+d2+d3+d4]
// Same rules for the input vectors apply to the VectorAggregator as for the Aggregator (they must stay alive)
template <typename T>
struct VectorAggregator : public std::enable_shared_from_this<VectorAggregator<T>> {
    using AggregatorType = Aggregator<T>;
    using VectorType = std::vector<T>;
    using VectorPtrType = std::shared_ptr<VectorType>;
    using VectorVectorType = std::vector<VectorPtrType>;
    using DoneCallback = std::function<void(const VectorPtrType& agg)>;
    DoneCallback doneCallback;

    const VectorVectorType& vecs;
    size_t start;
    size_t count;
    bool parallel;
    ctpl::thread_pool& workerPool;

    std::atomic<size_t> doneCount{0};

    VectorPtrType result;
    size_t vecSize;

    VectorAggregator(const VectorVectorType& _vecs,
                     size_t _start, size_t _count,
                     bool _parallel, ctpl::thread_pool& _workerPool,
                     DoneCallback _doneCallback) :
            doneCallback(std::move(_doneCallback)),
            vecs(_vecs),
            start(_start),
            count(_count),
            parallel(_parallel),
            workerPool(_workerPool)
    {
        assert(!vecs.empty());
        vecSize = vecs[0]->size();
        result = std::make_shared<VectorType>(vecSize);
    }

    void Start()
    {
        for (size_t i = 0; i < vecSize; i++) {
            std::vector<const T*> tmp(count);
            for (size_t j = 0; j < count; j++) {
                tmp[j] = &(*vecs[start + j])[i];
            }

            auto self(this->shared_from_this());
            auto aggregator = std::make_shared<AggregatorType>(std::move(tmp), 0, count, parallel, workerPool, [self, i](const T& agg) {self->CheckDone(agg, i);});
            aggregator->Start();
        }
    }

    void CheckDone(const T& agg, size_t idx)
    {
        (*result)[idx] = agg;
        if (++doneCount == vecSize) {
            doneCallback(result);
        }
    }
};

// See comment of AsyncVerifyContributionShares for a description on what this does
// Same rules as in Aggregator apply for the inputs
struct ContributionVerifier : public std::enable_shared_from_this<ContributionVerifier> {
    struct BatchState {
        size_t start;
        size_t count;

        BLSVerificationVectorPtr vvec;
        CBLSSecretKey skShare;

        // starts with 0 and is incremented if either vvec or skShare aggregation finishes. If it reaches 2, we know
        // that aggregation for this batch is fully done. We can then start verification.
        std::unique_ptr<std::atomic<int> > aggDone;

        // we can't directly update a vector<bool> in parallel
        // as vector<bool> is not thread safe (uses bitsets internally)
        // so we must use vector<char> temporarily and concatenate/convert
        // each batch result into a final vector<bool>
        std::vector<char> verifyResults;
    };

    CBLSId forId;
    const std::vector<BLSVerificationVectorPtr>& vvecs;
    const BLSSecretKeyVector& skShares;
    size_t batchSize;
    bool parallel;
    bool aggregated;

    ctpl::thread_pool& workerPool;

    size_t batchCount{1};
    size_t verifyCount;

    std::vector<BatchState> batchStates;
    std::atomic<size_t> verifyDoneCount{0};
    std::function<void(const std::vector<bool>&)> doneCallback;

    ContributionVerifier(CBLSId _forId, const std::vector<BLSVerificationVectorPtr>& _vvecs,
                         const BLSSecretKeyVector& _skShares, size_t _batchSize,
                         bool _parallel, bool _aggregated, ctpl::thread_pool& _workerPool,
                         std::function<void(const std::vector<bool>&)> _doneCallback) :
        forId(std::move(_forId)),
        vvecs(_vvecs),
        skShares(_skShares),
        batchSize(_batchSize),
        parallel(_parallel),
        aggregated(_aggregated),
        workerPool(_workerPool),
        verifyCount(_vvecs.size()),
        doneCallback(std::move(_doneCallback))
    {
    }

    void Start()
    {
        if (!aggregated) {
            // treat all inputs as one large batch
            batchSize = vvecs.size();
        } else {
            batchCount = (vvecs.size() + batchSize - 1) / batchSize;
        }

        batchStates.resize(batchCount);
        for (size_t i = 0; i < batchCount; i++) {
            auto& batchState = batchStates[i];

            batchState.aggDone = std::make_unique<std::atomic<int>>(0);
            batchState.start = i * batchSize;
            batchState.count = std::min(batchSize, vvecs.size() - batchState.start);
            batchState.verifyResults.assign(batchState.count, 0);
        }

        if (aggregated) {
            size_t batchCount2 = batchCount; // 'this' might get deleted while we're still looping
            for (size_t i = 0; i < batchCount2; i++) {
                AsyncAggregate(i);
            }
        } else {
            // treat all inputs as a single batch and verify one-by-one
            AsyncVerifyBatchOneByOne(0);
        }
    }

    void Finish()
    {
        size_t batchIdx = 0;
        std::vector<bool> result(vvecs.size());
        for (size_t i = 0; i < vvecs.size(); i += batchSize) {
            const auto& batchState = batchStates[batchIdx++];
            for (size_t j = 0; j < batchState.count; j++) {
                result[batchState.start + j] = batchState.verifyResults[j] != 0;
            }
        }
        doneCallback(result);
    }

    void AsyncAggregate(size_t batchIdx)
    {
        auto& batchState = batchStates[batchIdx];

        // aggregate vvecs and skShares of batch in parallel
        auto self(this->shared_from_this());
        auto vvecAgg = std::make_shared<VectorAggregator<CBLSPublicKey>>(vvecs, batchState.start, batchState.count, parallel, workerPool, [this, self, batchIdx] (const BLSVerificationVectorPtr& vvec) {HandleAggVvecDone(batchIdx, vvec);});
        auto skShareAgg = std::make_shared<Aggregator<CBLSSecretKey>>(skShares, batchState.start, batchState.count, parallel, workerPool, [this, self, batchIdx] (const CBLSSecretKey& skShare) {HandleAggSkShareDone(batchIdx, skShare);});

        vvecAgg->Start();
        skShareAgg->Start();
    }

    void HandleAggVvecDone(size_t batchIdx, const BLSVerificationVectorPtr& vvec)
    {
        auto& batchState = batchStates[batchIdx];
        batchState.vvec = vvec;
        if (++(*batchState.aggDone) == 2) {
            HandleAggDone(batchIdx);
        }
    }
    void HandleAggSkShareDone(size_t batchIdx, const CBLSSecretKey& skShare)
    {
        auto& batchState = batchStates[batchIdx];
        batchState.skShare = skShare;
        if (++(*batchState.aggDone) == 2) {
            HandleAggDone(batchIdx);
        }
    }

    void HandleVerifyDone(size_t count)
    {
        size_t c = verifyDoneCount += count;
        if (c == verifyCount) {
            Finish();
        }
    }

    void HandleAggDone(size_t batchIdx)
    {
        auto& batchState = batchStates[batchIdx];

        if (batchState.vvec == nullptr || batchState.vvec->empty() || !batchState.skShare.IsValid()) {
            // something went wrong while aggregating and there is nothing we can do now except mark the whole batch as failed
            // this can only happen if inputs were invalid in some way
            batchState.verifyResults.assign(batchState.count, 0);
            HandleVerifyDone(batchState.count);
            return;
        }

        AsyncAggregatedVerifyBatch(batchIdx);
    }

    void AsyncAggregatedVerifyBatch(size_t batchIdx)
    {
        auto self(this->shared_from_this());
        auto f = [this, self, batchIdx](int threadId) {
            auto& batchState = batchStates[batchIdx];
            bool result = Verify(batchState.vvec, batchState.skShare);
            if (result) {
                // whole batch is valid
                batchState.verifyResults.assign(batchState.count, 1);
                HandleVerifyDone(batchState.count);
            } else {
                // at least one entry in the batch is invalid, revert to per-contribution verification (but parallelized)
                AsyncVerifyBatchOneByOne(batchIdx);
            }
        };
        PushOrDoWork(std::move(f));
    }

    void AsyncVerifyBatchOneByOne(size_t batchIdx)
    {
        size_t count = batchStates[batchIdx].count;
        batchStates[batchIdx].verifyResults.assign(count, 0);
        for (size_t i = 0; i < count; i++) {
            auto self(this->shared_from_this());
            auto f = [this, self, i, batchIdx](int threadId) {
                auto& batchState = batchStates[batchIdx];
                batchState.verifyResults[i] = Verify(vvecs[batchState.start + i], skShares[batchState.start + i]);
                HandleVerifyDone(1);
            };
            PushOrDoWork(std::move(f));
        }
    }

    bool Verify(const BLSVerificationVectorPtr& vvec, const CBLSSecretKey& skShare) const
    {
        CBLSPublicKey pk1;
        if (!pk1.PublicKeyShare(*vvec, forId)) {
            return false;
        }

        CBLSPublicKey pk2 = skShare.GetPublicKey();
        return pk1 == pk2;
    }

    template <typename Callable>
    void PushOrDoWork(Callable&& f)
    {
        if (parallel) {
            workerPool.push(std::forward<Callable>(f));
        } else {
            f(0);
        }
    }
};

void CBLSWorker::AsyncBuildQuorumVerificationVector(const std::vector<BLSVerificationVectorPtr>& vvecs,
                                                    size_t start, size_t count, bool parallel,
                                                    std::function<void(const BLSVerificationVectorPtr&)> doneCallback)
{
    if (start == 0 && count == 0) {
        count = vvecs.size();
    }
    if (vvecs.empty() || count == 0 || start > vvecs.size() || start + count > vvecs.size()) {
        doneCallback(nullptr);
        return;
    }
    if (!VerifyVerificationVectors(vvecs, start, count)) {
        doneCallback(nullptr);
        return;
    }

    auto agg = std::make_shared<VectorAggregator<CBLSPublicKey>>(vvecs, start, count, parallel, workerPool, std::move(doneCallback));
    agg->Start();
}

std::future<BLSVerificationVectorPtr> CBLSWorker::AsyncBuildQuorumVerificationVector(const std::vector<BLSVerificationVectorPtr>& vvecs,
                                                                                     size_t start, size_t count, bool parallel)
{
    auto p = BuildFutureDoneCallback<BLSVerificationVectorPtr>();
    AsyncBuildQuorumVerificationVector(vvecs, start, count, parallel, std::move(p.first));
    return std::move(p.second);
}

BLSVerificationVectorPtr CBLSWorker::BuildQuorumVerificationVector(const std::vector<BLSVerificationVectorPtr>& vvecs,
                                                                   size_t start, size_t count, bool parallel)
{
    return AsyncBuildQuorumVerificationVector(vvecs, start, count, parallel).get();
}

template <typename T>
void AsyncAggregateHelper(ctpl::thread_pool& workerPool,
                          const std::vector<T>& vec, size_t start, size_t count, bool parallel,
                          std::function<void(const T&)> doneCallback)
{
    if (start == 0 && count == 0) {
        count = vec.size();
    }
    if (vec.empty() || count == 0 || start > vec.size() || start + count > vec.size()) {
        doneCallback(T());
        return;
    }
    if (!VerifyVectorHelper(vec, start, count)) {
        doneCallback(T());
        return;
    }

    auto agg = std::make_shared<Aggregator<T>>(vec, start, count, parallel, workerPool, std::move(doneCallback));
    agg->Start();
}

void CBLSWorker::AsyncAggregateSecretKeys(const BLSSecretKeyVector& secKeys,
                                          size_t start, size_t count, bool parallel,
                                          std::function<void(const CBLSSecretKey&)> doneCallback)
{
    AsyncAggregateHelper(workerPool, secKeys, start, count, parallel, std::move(doneCallback));
}

std::future<CBLSSecretKey> CBLSWorker::AsyncAggregateSecretKeys(const BLSSecretKeyVector& secKeys,
                                                                size_t start, size_t count, bool parallel)
{
    auto p = BuildFutureDoneCallback<CBLSSecretKey>();
    AsyncAggregateSecretKeys(secKeys, start, count, parallel, std::move(p.first));
    return std::move(p.second);
}

CBLSSecretKey CBLSWorker::AggregateSecretKeys(const BLSSecretKeyVector& secKeys,
                                              size_t start, size_t count, bool parallel)
{
    return AsyncAggregateSecretKeys(secKeys, start, count, parallel).get();
}

void CBLSWorker::AsyncAggregatePublicKeys(const BLSPublicKeyVector& pubKeys,
                                          size_t start, size_t count, bool parallel,
                                          std::function<void(const CBLSPublicKey&)> doneCallback)
{
    AsyncAggregateHelper(workerPool, pubKeys, start, count, parallel, std::move(doneCallback));
}

std::future<CBLSPublicKey> CBLSWorker::AsyncAggregatePublicKeys(const BLSPublicKeyVector& pubKeys,
                                                                size_t start, size_t count, bool parallel)
{
    auto p = BuildFutureDoneCallback<CBLSPublicKey>();
    AsyncAggregatePublicKeys(pubKeys, start, count, parallel, std::move(p.first));
    return std::move(p.second);
}

void CBLSWorker::AsyncAggregateSigs(const BLSSignatureVector& sigs,
                                    size_t start, size_t count, bool parallel,
                                    std::function<void(const CBLSSignature&)> doneCallback)
{
    AsyncAggregateHelper(workerPool, sigs, start, count, parallel, std::move(doneCallback));
}

std::future<CBLSSignature> CBLSWorker::AsyncAggregateSigs(const BLSSignatureVector& sigs,
                                                          size_t start, size_t count, bool parallel)
{
    auto p = BuildFutureDoneCallback<CBLSSignature>();
    AsyncAggregateSigs(sigs, start, count, parallel, std::move(p.first));
    return std::move(p.second);
}

CBLSPublicKey CBLSWorker::BuildPubKeyShare(const BLSVerificationVectorPtr& vvec, const CBLSId& id)
{
    CBLSPublicKey pkShare;
    pkShare.PublicKeyShare(*vvec, id);
    return pkShare;
}

void CBLSWorker::AsyncVerifyContributionShares(const CBLSId& forId, const std::vector<BLSVerificationVectorPtr>& vvecs, const BLSSecretKeyVector& skShares,
                                               bool parallel, bool aggregated, std::function<void(const std::vector<bool>&)> doneCallback)
{
    if (!forId.IsValid() || !VerifyVerificationVectors(vvecs)) {
        std::vector<bool> result;
        result.assign(vvecs.size(), false);
        doneCallback(result);
        return;
    }

    auto verifier = std::make_shared<ContributionVerifier>(forId, vvecs, skShares, 8, parallel, aggregated, workerPool, std::move(doneCallback));
    verifier->Start();
}

std::future<std::vector<bool> > CBLSWorker::AsyncVerifyContributionShares(const CBLSId& forId, const std::vector<BLSVerificationVectorPtr>& vvecs, const BLSSecretKeyVector& skShares,
                                                                          bool parallel, bool aggregated)
{
    auto p = BuildFutureDoneCallback<std::vector<bool> >();
    AsyncVerifyContributionShares(forId, vvecs, skShares, parallel, aggregated, std::move(p.first));
    return std::move(p.second);
}

std::vector<bool> CBLSWorker::VerifyContributionShares(const CBLSId& forId, const std::vector<BLSVerificationVectorPtr>& vvecs, const BLSSecretKeyVector& skShares,
                                                       bool parallel, bool aggregated)
{
    return AsyncVerifyContributionShares(forId, vvecs, skShares, parallel, aggregated).get();
}

std::future<bool> CBLSWorker::AsyncVerifyContributionShare(const CBLSId& forId,
                                                           const BLSVerificationVectorPtr& vvec,
                                                           const CBLSSecretKey& skContribution)
{
    if (!forId.IsValid() || !VerifyVerificationVector(*vvec)) {
        auto p = BuildFutureDoneCallback<bool>();
        p.first(false);
        return std::move(p.second);
    }

    auto f = [&forId, &vvec, &skContribution](int threadId) {
        CBLSPublicKey pk1;
        if (!pk1.PublicKeyShare(*vvec, forId)) {
            return false;
        }

        CBLSPublicKey pk2 = skContribution.GetPublicKey();
        return pk1 == pk2;
    };
    return workerPool.push(f);
}

bool CBLSWorker::VerifyVerificationVector(const BLSVerificationVector& vvec, size_t start, size_t count)
{
    return VerifyVectorHelper(vvec, start, count);
}

bool CBLSWorker::VerifyVerificationVectors(const std::vector<BLSVerificationVectorPtr>& vvecs,
                                           size_t start, size_t count)
{
    if (start == 0 && count == 0) {
        count = vvecs.size();
    }

    std::set<uint256> set;
    for (size_t i = 0; i < count; i++) {
        auto& vvec = vvecs[start + i];
        if (vvec == nullptr) {
            return false;
        }
        if (vvec->size() != vvecs[start]->size()) {
            return false;
        }
        for (size_t j = 0; j < vvec->size(); j++) {
            if (!(*vvec)[j].IsValid()) {
                return false;
            }
            // check duplicates
            if (!set.emplace((*vvec)[j].GetHash()).second) {
                return false;
            }
        }
    }

    return true;
}

void CBLSWorker::AsyncSign(const CBLSSecretKey& secKey, const uint256& msgHash, const CBLSWorker::SignDoneCallback& doneCallback)
{
    workerPool.push([secKey, msgHash, doneCallback](int threadId) {
        doneCallback(secKey.Sign(msgHash));
    });
}

void CBLSWorker::AsyncVerifySig(const CBLSSignature& sig, const CBLSPublicKey& pubKey, const uint256& msgHash,
                                CBLSWorker::SigVerifyDoneCallback doneCallback, CancelCond cancelCond)
{
    if (!sig.IsValid() || !pubKey.IsValid()) {
        doneCallback(false);
        return;
    }

    std::unique_lock<std::mutex> l(sigVerifyMutex);

    bool foundDuplicate = ranges::any_of(sigVerifyQueue, [&msgHash](const auto& job){
        return job.msgHash == msgHash;
    });

    if (foundDuplicate) {
        // batched/aggregated verification does not allow duplicate hashes, so we push what we currently have and start
        // with a fresh batch
        PushSigVerifyBatch();
    }

    sigVerifyQueue.emplace_back(std::move(doneCallback), std::move(cancelCond), sig, pubKey, msgHash);
    if (sigVerifyBatchesInProgress == 0 || sigVerifyQueue.size() >= SIG_VERIFY_BATCH_SIZE) {
        PushSigVerifyBatch();
    }
}

std::future<bool> CBLSWorker::AsyncVerifySig(const CBLSSignature& sig, const CBLSPublicKey& pubKey, const uint256& msgHash, CancelCond cancelCond)
{
    auto p = BuildFutureDoneCallback2<bool>();
    AsyncVerifySig(sig, pubKey, msgHash, std::move(p.first), std::move(cancelCond));
    return std::move(p.second);
}

bool CBLSWorker::IsAsyncVerifyInProgress()
{
    std::unique_lock<std::mutex> l(sigVerifyMutex);
    return sigVerifyBatchesInProgress != 0;
}

// sigVerifyMutex must be held while calling
void CBLSWorker::PushSigVerifyBatch()
{
    auto f = [this](int threadId, const std::shared_ptr<std::vector<SigVerifyJob> >& _jobs) {
        auto& jobs = *_jobs;
        if (jobs.size() == 1) {
            const auto& job = jobs[0];
            if (!job.cancelCond()) {
                bool valid = job.sig.VerifyInsecure(job.pubKey, job.msgHash);
                job.doneCallback(valid);
            }
            std::unique_lock<std::mutex> l(sigVerifyMutex);
            sigVerifyBatchesInProgress--;
            if (!sigVerifyQueue.empty()) {
                PushSigVerifyBatch();
            }
            return;
        }

        CBLSSignature aggSig;
        std::vector<size_t> indexes;
        std::vector<CBLSPublicKey> pubKeys;
        std::vector<uint256> msgHashes;
        indexes.reserve(jobs.size());
        pubKeys.reserve(jobs.size());
        msgHashes.reserve(jobs.size());
        for (size_t i = 0; i < jobs.size(); i++) {
            auto& job = jobs[i];
            if (job.cancelCond()) {
                continue;
            }
            if (pubKeys.empty()) {
                aggSig = job.sig;
            } else {
                aggSig.AggregateInsecure(job.sig);
            }
            indexes.emplace_back(i);
            pubKeys.emplace_back(job.pubKey);
            msgHashes.emplace_back(job.msgHash);
        }

        if (!pubKeys.empty()) {
            bool allValid = aggSig.VerifyInsecureAggregated(pubKeys, msgHashes);
            if (allValid) {
                for (size_t i = 0; i < pubKeys.size(); i++) {
                    jobs[indexes[i]].doneCallback(true);
                }
            } else {
                // one or more sigs were not valid, revert to per-sig verification
                // TODO this could be improved if we would cache pairing results in some way as the previous aggregated verification already calculated all the pairings for the hashes
                for (size_t i = 0; i < pubKeys.size(); i++) {
                    const auto& job = jobs[indexes[i]];
                    bool valid = job.sig.VerifyInsecure(job.pubKey, job.msgHash);
                    job.doneCallback(valid);
                }
            }
        }

        std::unique_lock<std::mutex> l(sigVerifyMutex);
        sigVerifyBatchesInProgress--;
        if (!sigVerifyQueue.empty()) {
            PushSigVerifyBatch();
        }
    };

    auto batch = std::make_shared<std::vector<SigVerifyJob> >(std::move(sigVerifyQueue));
    sigVerifyQueue.reserve(SIG_VERIFY_BATCH_SIZE);

    sigVerifyBatchesInProgress++;
    workerPool.push(f, batch);
}<|MERGE_RESOLUTION|>--- conflicted
+++ resolved
@@ -65,11 +65,7 @@
     int workerCount = std::thread::hardware_concurrency() / 2;
     workerCount = std::max(std::min(1, workerCount), 4);
     workerPool.resize(workerCount);
-<<<<<<< HEAD
     RenameThreadPool(workerPool, "sparks-bls-work");
-=======
-    RenameThreadPool(workerPool, "bls-work");
->>>>>>> 1f3f0e00
 }
 
 void CBLSWorker::Stop()
