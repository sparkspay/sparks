// Copyright (c) 2009-2010 Satoshi Nakamoto
// Copyright (c) 2009-2020 The Bitcoin Core developers
// Distributed under the MIT software license, see the accompanying
// file COPYING or http://www.opensource.org/licenses/mit-license.php.

#ifndef BITCOIN_NET_H
#define BITCOIN_NET_H

#include <addrman.h>
#include <bloom.h>
#include <chainparams.h>
#include <compat.h>
#include <fs.h>
#include <crypto/siphash.h>
#include <hash.h>
#include <i2p.h>
#include <limitedmap.h>
#include <net_permissions.h>
#include <netaddress.h>
#include <netbase.h>
#include <policy/feerate.h>
#include <protocol.h>
#include <random.h>
#include <saltedhasher.h>
#include <span.h>
#include <streams.h>
#include <sync.h>
#include <threadinterrupt.h>
#include <uint256.h>
#include <util/check.h>
#include <util/edge.h>
#include <util/sock.h>
#include <util/system.h>
#include <util/wpipe.h>
#include <consensus/params.h>

#include <atomic>
#include <condition_variable>
#include <cstdint>
#include <deque>
#include <functional>
#include <map>
#include <memory>
#include <optional>
#include <queue>
#include <thread>
#include <vector>

class CConnman;
class CDeterministicMNList;
class CDeterministicMNManager;
class CMasternodeMetaMan;
class CMasternodeSync;
class CScheduler;
class CNode;
class BanMan;
struct bilingual_str;

/** Default for -whitelistrelay. */
static const bool DEFAULT_WHITELISTRELAY = true;
/** Default for -whitelistforcerelay. */
static const bool DEFAULT_WHITELISTFORCERELAY = false;

/** Time after which to disconnect, after waiting for a ping response (or inactivity). */
static constexpr std::chrono::minutes TIMEOUT_INTERVAL{20};
/** Time to wait since m_connected before disconnecting a probe node. */
static const auto PROBE_WAIT_INTERVAL{5s};
/** Minimum time between warnings printed to log. */
static const int WARNING_INTERVAL = 10 * 60;
/** Run the feeler connection loop once every 2 minutes. **/
static constexpr auto FEELER_INTERVAL = 2min;
/** The maximum number of entries in an 'inv' protocol message */
static const unsigned int MAX_INV_SZ = 50000;
/** Run the extra block-relay-only connection loop once every 5 minutes. **/
static constexpr auto EXTRA_BLOCK_RELAY_ONLY_PEER_INTERVAL = 5min;
/** Maximum length of incoming protocol messages (no message over 3 MiB is currently acceptable). */
static const unsigned int MAX_PROTOCOL_MESSAGE_LENGTH = 3 * 1024 * 1024;
/** Maximum length of the user agent string in `version` message */
static const unsigned int MAX_SUBVERSION_LENGTH = 256;
/** Maximum number of automatic outgoing nodes over which we'll relay everything (blocks, tx, addrs, etc) */
static const int MAX_OUTBOUND_FULL_RELAY_CONNECTIONS = 8;
/** Maximum number of addnode outgoing nodes */
static const int MAX_ADDNODE_CONNECTIONS = 8;
/** Eviction protection time for incoming connections  */
static const auto INBOUND_EVICTION_PROTECTION_TIME{1s};
/** Maximum number of block-relay-only outgoing connections */
static const int MAX_BLOCK_RELAY_ONLY_CONNECTIONS = 2;
/** Maximum number of feeler connections */
static const int MAX_FEELER_CONNECTIONS = 1;
/** -listen default */
static const bool DEFAULT_LISTEN = true;
/** The maximum number of peer connections to maintain.
 *  Masternodes are forced to accept at least this many connections
 */
static const unsigned int DEFAULT_MAX_PEER_CONNECTIONS = 125;
/** The default for -maxuploadtarget. 0 = Unlimited */
static constexpr uint64_t DEFAULT_MAX_UPLOAD_TARGET = 0;
/** Default for blocks only*/
static const bool DEFAULT_BLOCKSONLY = false;
/** -peertimeout default */
static const int64_t DEFAULT_PEER_CONNECT_TIMEOUT = 60;
/** Number of file descriptors required for message capture **/
static const int NUM_FDS_MESSAGE_CAPTURE = 1;

static const bool DEFAULT_FORCEDNSSEED = false;
static const bool DEFAULT_DNSSEED = true;
static const bool DEFAULT_FIXEDSEEDS = true;
static const size_t DEFAULT_MAXRECEIVEBUFFER = 5 * 1000;
static const size_t DEFAULT_MAXSENDBUFFER    = 1 * 1000;

#if defined USE_KQUEUE
#define DEFAULT_SOCKETEVENTS "kqueue"
#elif defined USE_EPOLL
#define DEFAULT_SOCKETEVENTS "epoll"
#elif defined USE_POLL
#define DEFAULT_SOCKETEVENTS "poll"
#else
#define DEFAULT_SOCKETEVENTS "select"
#endif

typedef int64_t NodeId;

struct AddedNodeInfo
{
    std::string strAddedNode;
    CService resolvedAddress;
    bool fConnected;
    bool fInbound;
};

class CNodeStats;
class CClientUIInterface;

struct CSerializedNetMsg
{
    CSerializedNetMsg() = default;
    CSerializedNetMsg(CSerializedNetMsg&&) = default;
    CSerializedNetMsg& operator=(CSerializedNetMsg&&) = default;
    // No copying, only moves.
    CSerializedNetMsg(const CSerializedNetMsg& msg) = delete;
    CSerializedNetMsg& operator=(const CSerializedNetMsg&) = delete;

    std::vector<unsigned char> data;
    std::string m_type;
};

/** Different types of connections to a peer. This enum encapsulates the
 * information we have available at the time of opening or accepting the
 * connection. Aside from INBOUND, all types are initiated by us.
 *
 * If adding or removing types, please update CONNECTION_TYPE_DOC in
 * src/rpc/net.cpp and src/qt/rpcconsole.cpp, as well as the descriptions in
 * src/qt/guiutil.cpp and src/bitcoin-cli.cpp::NetinfoRequestHandler. */
enum class ConnectionType {
    /**
     * Inbound connections are those initiated by a peer. This is the only
     * property we know at the time of connection, until P2P messages are
     * exchanged.
     */
    INBOUND,

    /**
     * These are the default connections that we use to connect with the
     * network. There is no restriction on what is relayed; by default we relay
     * blocks, addresses & transactions. We automatically attempt to open
     * MAX_OUTBOUND_FULL_RELAY_CONNECTIONS using addresses from our AddrMan.
     */
    OUTBOUND_FULL_RELAY,


    /**
     * We open manual connections to addresses that users explicitly requested
     * via the addnode RPC or the -addnode/-connect configuration options. Even if a
     * manual connection is misbehaving, we do not automatically disconnect or
     * add it to our discouragement filter.
     */
    MANUAL,

    /**
     * Feeler connections are short-lived connections made to check that a node
     * is alive. They can be useful for:
     * - test-before-evict: if one of the peers is considered for eviction from
     *   our AddrMan because another peer is mapped to the same slot in the tried table,
     *   evict only if this longer-known peer is offline.
     * - move node addresses from New to Tried table, so that we have more
     *   connectable addresses in our AddrMan.
     * Note that in the literature ("Eclipse Attacks on Bitcoin’s Peer-to-Peer Network")
     * only the latter feature is referred to as "feeler connections",
     * although in our codebase feeler connections encompass test-before-evict as well.
     * We make these connections approximately every FEELER_INTERVAL:
     * first we resolve previously found collisions if they exist (test-before-evict),
     * otherwise we connect to a node from the new table.
     */
    FEELER,

    /**
     * We use block-relay-only connections to help prevent against partition
     * attacks. By not relaying transactions or addresses, these connections
     * are harder to detect by a third party, thus helping obfuscate the
     * network topology. We automatically attempt to open
     * MAX_BLOCK_RELAY_ONLY_ANCHORS using addresses from our anchors.dat. Then
     * addresses from our AddrMan if MAX_BLOCK_RELAY_ONLY_CONNECTIONS
     * isn't reached yet.
     */
    BLOCK_RELAY,

    /**
     * AddrFetch connections are short lived connections used to solicit
     * addresses from peers. These are initiated to addresses submitted via the
     * -seednode command line argument, or under certain conditions when the
     * AddrMan is empty.
     */
    ADDR_FETCH,
};

/** Convert ConnectionType enum to a string value */
std::string ConnectionTypeAsString(ConnectionType conn_type);

/**
 * Look up IP addresses from all interfaces on the machine and add them to the
 * list of local addresses to self-advertise.
 * The loopback interface is skipped and only the first address from each
 * interface is used.
 */
void Discover();

uint16_t GetListenPort();

enum
{
    LOCAL_NONE,   // unknown
    LOCAL_IF,     // address a local interface listens on
    LOCAL_BIND,   // address explicit bound to
    LOCAL_MAPPED, // address reported by UPnP or NAT-PMP
    LOCAL_MANUAL, // address explicitly specified (-externalip=)

    LOCAL_MAX
};

bool IsPeerAddrLocalGood(CNode *pnode);
/** Returns a local address that we should advertise to this peer */
std::optional<CAddress> GetLocalAddrForPeer(CNode *pnode);

/**
 * Mark a network as reachable or unreachable (no automatic connects to it)
 * @note Networks are reachable by default
 */
void SetReachable(enum Network net, bool reachable);
/** @returns true if the network is reachable, false otherwise */
bool IsReachable(enum Network net);
/** @returns true if the address is in a reachable network, false otherwise */
bool IsReachable(const CNetAddr& addr);

bool AddLocal(const CService& addr, int nScore = LOCAL_NONE);
bool AddLocal(const CNetAddr& addr, int nScore = LOCAL_NONE);
void RemoveLocal(const CService& addr);
bool SeenLocal(const CService& addr);
bool IsLocal(const CService& addr);
bool GetLocal(CService &addr, const CNetAddr *paddrPeer = nullptr);
CAddress GetLocalAddress(const CNetAddr *paddrPeer, ServiceFlags nLocalServices);


extern bool fDiscover;
extern bool fListen;

/** Subversion as sent to the P2P network in `version` messages */
extern std::string strSubVersion;

struct LocalServiceInfo {
    int nScore;
    uint16_t nPort;
};

extern Mutex g_maplocalhost_mutex;
extern std::map<CNetAddr, LocalServiceInfo> mapLocalHost GUARDED_BY(g_maplocalhost_mutex);

extern const std::string NET_MESSAGE_TYPE_OTHER;
using mapMsgTypeSize = std::map</* message type */ std::string, /* total bytes */ uint64_t>;

class CNodeStats
{
public:
    NodeId nodeid;
    ServiceFlags nServices;
    std::chrono::seconds m_last_send;
    std::chrono::seconds m_last_recv;
    std::chrono::seconds m_last_tx_time;
    std::chrono::seconds m_last_block_time;
    std::chrono::seconds m_connected;
    int64_t nTimeOffset;
    std::string m_addr_name;
    int nVersion;
    std::string cleanSubVer;
    bool fInbound;
    bool m_manual_connection;
    bool m_bip152_highbandwidth_to;
    bool m_bip152_highbandwidth_from;
    int m_starting_height;
    uint64_t nSendBytes;
    mapMsgTypeSize mapSendBytesPerMsgType;
    uint64_t nRecvBytes;
    mapMsgTypeSize mapRecvBytesPerMsgType;
    NetPermissionFlags m_permissionFlags;
    bool m_legacyWhitelisted;
    std::chrono::microseconds m_last_ping_time;
    std::chrono::microseconds m_min_ping_time;
    // Our address, as reported by the peer
    std::string addrLocal;
    // Address of this peer
    CAddress addr;
    // Bind address of our side of the connection
    CAddress addrBind;
    // Network the peer connected through
    Network m_network;
    uint32_t m_mapped_as;
    // In case this is a verified MN, this value is the proTx of the MN
    uint256 verifiedProRegTxHash;
    // In case this is a verified MN, this value is the hashed operator pubkey of the MN
    uint256 verifiedPubKeyHash;
    bool m_masternode_connection;
    ConnectionType m_conn_type;
};


/** Transport protocol agnostic message container.
 * Ideally it should only contain receive time, payload,
 * type and size.
 */
class CNetMessage {
public:
    CDataStream m_recv;                  //!< received message data
    std::chrono::microseconds m_time{0}; //!< time of message receipt
    uint32_t m_message_size{0};     //!< size of the payload
    uint32_t m_raw_message_size{0}; //!< used wire size of the message (including header/checksum)
    std::string m_type;

    CNetMessage(CDataStream&& recv_in) : m_recv(std::move(recv_in)) {}

    void SetVersion(int nVersionIn)
    {
        m_recv.SetVersion(nVersionIn);
    }
};

/** The TransportDeserializer takes care of holding and deserializing the
 * network receive buffer. It can deserialize the network buffer into a
 * transport protocol agnostic CNetMessage (message type & payload)
 */
class TransportDeserializer {
public:
    // returns true if the current deserialization is complete
    virtual bool Complete() const = 0;
    // set the serialization context version
    virtual void SetVersion(int version) = 0;
    /** read and deserialize data, advances msg_bytes data pointer */
    virtual int Read(Span<const uint8_t>& msg_bytes) = 0;
    // decomposes a message from the context
    virtual CNetMessage GetMessage(std::chrono::microseconds time, bool& reject_message) = 0;
    virtual ~TransportDeserializer() {}
};

class V1TransportDeserializer final : public TransportDeserializer
{
private:
    const CChainParams& m_chain_params;
    const NodeId m_node_id; // Only for logging
    mutable CHash256 hasher;
    mutable uint256 data_hash;
    bool in_data;                   // parsing header (false) or data (true)
    CDataStream hdrbuf;             // partially received header
    CMessageHeader hdr;             // complete header
    CDataStream vRecv;              // received message data
    unsigned int nHdrPos;
    unsigned int nDataPos;

    const uint256& GetMessageHash() const;
    int readHeader(Span<const uint8_t> msg_bytes);
    int readData(Span<const uint8_t> msg_bytes);

    void Reset() {
        vRecv.clear();
        hdrbuf.clear();
        hdrbuf.resize(24);
        in_data = false;
        nHdrPos = 0;
        nDataPos = 0;
        data_hash.SetNull();
        hasher.Reset();
    }

public:
    V1TransportDeserializer(const CChainParams& chain_params, const NodeId node_id, int nTypeIn, int nVersionIn)
        : m_chain_params(chain_params),
          m_node_id(node_id),
          hdrbuf(nTypeIn, nVersionIn),
          vRecv(nTypeIn, nVersionIn)
    {
        Reset();
    }

    bool Complete() const override
    {
        if (!in_data)
            return false;
        return (hdr.nMessageSize == nDataPos);
    }
    void SetVersion(int nVersionIn) override
    {
        hdrbuf.SetVersion(nVersionIn);
        vRecv.SetVersion(nVersionIn);
    }
    int Read(Span<const uint8_t>& msg_bytes) override
    {
        int ret = in_data ? readData(msg_bytes) : readHeader(msg_bytes);
        if (ret < 0) {
            Reset();
        } else {
            msg_bytes = msg_bytes.subspan(ret);
        }
        return ret;
    }
    CNetMessage GetMessage(std::chrono::microseconds time, bool& reject_message) override;
};

/** The TransportSerializer prepares messages for the network transport
 */
class TransportSerializer {
public:
    // prepare message for transport (header construction, error-correction computation, payload encryption, etc.)
    virtual void prepareForTransport(CSerializedNetMsg& msg, std::vector<unsigned char>& header) const = 0;
    virtual ~TransportSerializer() {}
};

class V1TransportSerializer : public TransportSerializer {
public:
    void prepareForTransport(CSerializedNetMsg& msg, std::vector<unsigned char>& header) const override;
};

/** Information about a peer */
class CNode
{
    friend class CConnman;
    friend struct ConnmanTestMsg;

public:
    const std::unique_ptr<TransportDeserializer> m_deserializer; // Used only by SocketHandler thread
    const std::unique_ptr<const TransportSerializer> m_serializer;

    NetPermissionFlags m_permissionFlags{NetPermissionFlags::None}; // treated as const outside of fuzz tester
    std::atomic<ServiceFlags> nServices{NODE_NONE};

    /**
     * Socket used for communication with the node.
     * May not own a Sock object (after `CloseSocketDisconnect()` or during tests).
     * `shared_ptr` (instead of `unique_ptr`) is used to avoid premature close of
     * the underlying file descriptor by one thread while another thread is
     * poll(2)-ing it for activity.
     * @see https://github.com/bitcoin/bitcoin/issues/21744 for details.
     */
    std::shared_ptr<Sock> m_sock GUARDED_BY(m_sock_mutex);

    /** Total size of all vSendMsg entries */
    size_t nSendSize GUARDED_BY(cs_vSend){0};
    /** Offset inside the first vSendMsg already sent */
    size_t nSendOffset GUARDED_BY(cs_vSend){0};
    uint64_t nSendBytes GUARDED_BY(cs_vSend){0};
    std::list<std::vector<unsigned char>> vSendMsg GUARDED_BY(cs_vSend);
    std::atomic<size_t> nSendMsgSize{0};
    Mutex cs_vSend;
    Mutex m_sock_mutex;
    Mutex cs_vRecv;

    RecursiveMutex cs_vProcessMsg;
    std::list<CNetMessage> vProcessMsg GUARDED_BY(cs_vProcessMsg);
    size_t nProcessQueueSize GUARDED_BY(cs_vProcessMsg){0};

    RecursiveMutex cs_sendProcessing;

    uint64_t nRecvBytes GUARDED_BY(cs_vRecv){0};

    std::atomic<std::chrono::seconds> m_last_send{0s};
    std::atomic<std::chrono::seconds> m_last_recv{0s};
    //! Unix epoch time at peer connection
    const std::chrono::seconds m_connected;
    std::atomic<int64_t> nTimeOffset{0};
    std::atomic<int64_t> nLastWarningTime{0};
    std::atomic<int64_t> nTimeFirstMessageReceived{0};
    std::atomic<bool> fFirstMessageIsMNAUTH{false};
    // Address of this peer
    const CAddress addr;
    // Bind address of our side of the connection
    const CAddress addrBind;
    const std::string m_addr_name;
    //! Whether this peer is an inbound onion, i.e. connected via our Tor onion service.
    const bool m_inbound_onion;
    std::atomic<int> nNumWarningsSkipped{0};
    std::atomic<int> nVersion{0};
    Mutex m_subver_mutex;
    /**
     * cleanSubVer is a sanitized string of the user agent byte array we read
     * from the wire. This cleaned string can safely be logged or displayed.
     */
    std::string cleanSubVer GUARDED_BY(m_subver_mutex){};
    bool m_prefer_evict{false}; // This peer is preferred for eviction. (treated as const)
    bool HasPermission(NetPermissionFlags permission) const {
        return NetPermissions::HasFlag(m_permissionFlags, permission);
    }
    // This boolean is unusued in actual processing, only present for backward compatibility at RPC/QT level
    bool m_legacyWhitelisted{false};
    bool fClient{false}; // set by version message
    bool m_limited_node{false}; //after BIP159, set by version message
    /** fSuccessfullyConnected is set to true on receiving VERACK from the peer. */
    std::atomic_bool fSuccessfullyConnected{false};
    // Setting fDisconnect to true will cause the node to be disconnected the
    // next time DisconnectNodes() runs
    std::atomic_bool fDisconnect{false};
    std::atomic<int64_t> nDisconnectLingerTime{0};
    std::atomic_bool fSocketShutdown{false};
    std::atomic_bool fOtherSideDisconnected { false };
    // If 'true' this node will be disconnected on CMasternodeMan::ProcessMasternodeConnections()
    std::atomic<bool> m_masternode_connection{false};
    /**
     * If 'true' this node will be disconnected after MNAUTH (outbound only) or
     * after PROBE_WAIT_INTERVAL seconds since m_connected
     */
    std::atomic<bool> m_masternode_probe_connection{false};
    // If 'true', we identified it as an intra-quorum relay connection
    std::atomic<bool> m_masternode_iqr_connection{false};
    CSemaphoreGrant grantOutbound;
    std::atomic<int> nRefCount{0};

    const uint64_t nKeyedNetGroup;

    std::atomic_bool fPauseRecv{false};
    std::atomic_bool fPauseSend{false};

    std::atomic_bool fHasRecvData{false};
    std::atomic_bool fCanSendData{false};

    /**
     * Get network the peer connected through.
     *
     * Returns Network::NET_ONION for *inbound* onion connections,
     * and CNetAddr::GetNetClass() otherwise. The latter cannot be used directly
     * because it doesn't detect the former, and it's not the responsibility of
     * the CNetAddr class to know the actual network a peer is connected through.
     *
     * @return network the peer connected through.
     */
    Network ConnectedThroughNetwork() const;
    bool IsOutboundOrBlockRelayConn() const {
        switch (m_conn_type) {
            case ConnectionType::OUTBOUND_FULL_RELAY:
            case ConnectionType::BLOCK_RELAY:
                return true;
            case ConnectionType::INBOUND:
            case ConnectionType::MANUAL:
            case ConnectionType::ADDR_FETCH:
            case ConnectionType::FEELER:
                return false;
        } // no default case, so the compiler can warn about missing cases

        assert(false);
    }

    bool IsFullOutboundConn() const {
        return m_conn_type == ConnectionType::OUTBOUND_FULL_RELAY;
    }

    bool IsManualConn() const {
        return m_conn_type == ConnectionType::MANUAL;
    }

    bool IsBlockOnlyConn() const {
        return m_conn_type == ConnectionType::BLOCK_RELAY;
    }

    bool IsFeelerConn() const {
        return m_conn_type == ConnectionType::FEELER;
    }

    bool IsAddrFetchConn() const {
        return m_conn_type == ConnectionType::ADDR_FETCH;
    }

    bool IsInboundConn() const {
        return m_conn_type == ConnectionType::INBOUND;
    }

    bool ExpectServicesFromConn() const {
        switch (m_conn_type) {
            case ConnectionType::INBOUND:
            case ConnectionType::MANUAL:
            case ConnectionType::FEELER:
                return false;
            case ConnectionType::OUTBOUND_FULL_RELAY:
            case ConnectionType::BLOCK_RELAY:
            case ConnectionType::ADDR_FETCH:
                return true;
        } // no default case, so the compiler can warn about missing cases

        assert(false);
    }

public:
    // We selected peer as (compact blocks) high-bandwidth peer (BIP152)
    std::atomic<bool> m_bip152_highbandwidth_to{false};
    // Peer selected us as (compact blocks) high-bandwidth peer (BIP152)
    std::atomic<bool> m_bip152_highbandwidth_from{false};

    /** Whether we should relay transactions to this peer (their version
     *  message did not include fRelay=false and this is not a block-relay-only
     *  connection). This only changes from false to true. It will never change
     *  back to false. Used only in inbound eviction logic. */
    std::atomic_bool m_relays_txs{false};

    /** Whether this peer has loaded a bloom filter. Used only in inbound
     *  eviction logic. */
    std::atomic_bool m_bloom_filter_loaded{false};

    /** UNIX epoch time of the last block received from this peer that we had
     * not yet seen (e.g. not already received from another peer), that passed
     * preliminary validity checks and was saved to disk, even if we don't
     * connect the block or it eventually fails connection. Used as an inbound
     * peer eviction criterium in CConnman::AttemptToEvictConnection. */
    std::atomic<std::chrono::seconds> m_last_block_time{0s};

    /** UNIX epoch time of the last transaction received from this peer that we
     * had not yet seen (e.g. not already received from another peer) and that
     * was accepted into our mempool. Used as an inbound peer eviction criterium
     * in CConnman::AttemptToEvictConnection. */
    std::atomic<std::chrono::seconds> m_last_tx_time{0s};

    /** Last measured round-trip time. Used only for RPC/GUI stats/debugging.*/
    std::atomic<std::chrono::microseconds> m_last_ping_time{0us};

    /** Lowest measured round-trip time. Used as an inbound peer eviction
     * criterium in CConnman::AttemptToEvictConnection. */
    std::atomic<std::chrono::microseconds> m_min_ping_time{std::chrono::microseconds::max()};

    // If true, we will send him CoinJoin queue messages
    std::atomic<bool> fSendDSQueue{false};

    // If true, we will announce/send him plain recovered sigs (usually true for full nodes)
    std::atomic<bool> fSendRecSigs{false};
    // If true, we will send him all quorum related messages, even if he is not a member of our quorums
    std::atomic<bool> qwatch{false};

    bool IsBlockRelayOnly() const;

    CNode(NodeId id,
          ServiceFlags nLocalServicesIn,
          std::shared_ptr<Sock> sock,
          const CAddress &addrIn,
          uint64_t nKeyedNetGroupIn,
          uint64_t nLocalHostNonceIn,
          const CAddress &addrBindIn,
          const std::string &addrNameIn,
          ConnectionType conn_type_in,
          bool inbound_onion,
          std::unique_ptr<i2p::sam::Session>&& i2p_sam_session = nullptr);
    CNode(const CNode&) = delete;
    CNode& operator=(const CNode&) = delete;

    NodeId GetId() const {
        return id;
    }

    uint64_t GetLocalNonce() const {
        return nLocalHostNonce;
    }

    int GetRefCount() const
    {
        assert(nRefCount >= 0);
        return nRefCount;
    }

    /**
     * Receive bytes from the buffer and deserialize them into messages.
     *
     * @param[in]   msg_bytes   The raw data
     * @param[out]  complete    Set True if at least one message has been
     *                          deserialized and is ready to be processed
     * @return  True if the peer should stay connected,
     *          False if the peer should be disconnected from.
     */
    bool ReceiveMsgBytes(Span<const uint8_t> msg_bytes, bool& complete) EXCLUSIVE_LOCKS_REQUIRED(!cs_vRecv);

    void SetCommonVersion(int greatest_common_version)
    {
        Assume(m_greatest_common_version == INIT_PROTO_VERSION);
        m_greatest_common_version = greatest_common_version;
    }
    int GetCommonVersion() const
    {
        return m_greatest_common_version;
    }

    CService GetAddrLocal() const EXCLUSIVE_LOCKS_REQUIRED(!m_addr_local_mutex);
    //! May not be called more than once
    void SetAddrLocal(const CService& addrLocalIn) EXCLUSIVE_LOCKS_REQUIRED(!m_addr_local_mutex);

    CNode* AddRef()
    {
        nRefCount++;
        return this;
    }

    void Release()
    {
        nRefCount--;
    }

    void CloseSocketDisconnect(CConnman* connman) EXCLUSIVE_LOCKS_REQUIRED(!m_sock_mutex);

    void CopyStats(CNodeStats& stats) EXCLUSIVE_LOCKS_REQUIRED(!m_subver_mutex, !m_addr_local_mutex, !cs_vSend, !cs_vRecv);

    ServiceFlags GetLocalServices() const
    {
        return nLocalServices;
    }

    std::string ConnectionTypeAsString() const { return ::ConnectionTypeAsString(m_conn_type); }

    /** A ping-pong round trip has completed successfully. Update latest and minimum ping times. */
    void PongReceived(std::chrono::microseconds ping_time) {
        m_last_ping_time = ping_time;
        m_min_ping_time = std::min(m_min_ping_time.load(), ping_time);
    }

    std::string GetLogString() const;

    bool CanRelay() const { return !m_masternode_connection || m_masternode_iqr_connection; }

    uint256 GetSentMNAuthChallenge() const {
        LOCK(cs_mnauth);
        return sentMNAuthChallenge;
    }

    uint256 GetReceivedMNAuthChallenge() const {
        LOCK(cs_mnauth);
        return receivedMNAuthChallenge;
    }

    uint256 GetVerifiedProRegTxHash() const {
        LOCK(cs_mnauth);
        return verifiedProRegTxHash;
    }

    uint256 GetVerifiedPubKeyHash() const {
        LOCK(cs_mnauth);
        return verifiedPubKeyHash;
    }

    void SetSentMNAuthChallenge(const uint256& newSentMNAuthChallenge) {
        LOCK(cs_mnauth);
        sentMNAuthChallenge = newSentMNAuthChallenge;
    }

    void SetReceivedMNAuthChallenge(const uint256& newReceivedMNAuthChallenge) {
        LOCK(cs_mnauth);
        receivedMNAuthChallenge = newReceivedMNAuthChallenge;
    }

    void SetVerifiedProRegTxHash(const uint256& newVerifiedProRegTxHash) {
        LOCK(cs_mnauth);
        verifiedProRegTxHash = newVerifiedProRegTxHash;
    }

    void SetVerifiedPubKeyHash(const uint256& newVerifiedPubKeyHash) {
        LOCK(cs_mnauth);
        verifiedPubKeyHash = newVerifiedPubKeyHash;
    }

private:
    const NodeId id;
    const uint64_t nLocalHostNonce;
    const ConnectionType m_conn_type;
    std::atomic<int> m_greatest_common_version{INIT_PROTO_VERSION};

    //! Services offered to this peer.
    //!
    //! This is supplied by the parent CConnman during peer connection
    //! (CConnman::ConnectNode()) from its attribute of the same name.
    //!
    //! This is const because there is no protocol defined for renegotiating
    //! services initially offered to a peer. The set of local services we
    //! offer should not change after initialization.
    //!
    //! An interesting example of this is NODE_NETWORK and initial block
    //! download: a node which starts up from scratch doesn't have any blocks
    //! to serve, but still advertises NODE_NETWORK because it will eventually
    //! fulfill this role after IBD completes. P2P code is written in such a
    //! way that it can gracefully handle peers who don't make good on their
    //! service advertisements.
    const ServiceFlags nLocalServices;

    std::list<CNetMessage> vRecvMsg;  // Used only by SocketHandler thread

    // Our address, as reported by the peer
    CService addrLocal GUARDED_BY(m_addr_local_mutex);
    mutable Mutex m_addr_local_mutex;

    // Challenge sent in VERSION to be answered with MNAUTH (only happens between MNs)
    mutable Mutex cs_mnauth;
    uint256 sentMNAuthChallenge GUARDED_BY(cs_mnauth);
    uint256 receivedMNAuthChallenge GUARDED_BY(cs_mnauth);
    uint256 verifiedProRegTxHash GUARDED_BY(cs_mnauth);
    uint256 verifiedPubKeyHash GUARDED_BY(cs_mnauth);

    mapMsgTypeSize mapSendBytesPerMsgType GUARDED_BY(cs_vSend);
    mapMsgTypeSize mapRecvBytesPerMsgType GUARDED_BY(cs_vRecv);

    /**
     * If an I2P session is created per connection (for outbound transient I2P
     * connections) then it is stored here so that it can be destroyed when the
     * socket is closed. I2P sessions involve a data/transport socket (in `m_sock`)
     * and a control socket (in `m_i2p_sam_session`). For transient sessions, once
     * the data socket is closed, the control socket is not going to be used anymore
     * and is just taking up resources. So better close it as soon as `m_sock` is
     * closed.
     * Otherwise this unique_ptr is empty.
     */
    std::unique_ptr<i2p::sam::Session> m_i2p_sam_session GUARDED_BY(m_sock_mutex);
};

/**
 * Interface for message handling
 */
class NetEventsInterface
{
public:
    /** Initialize a peer (setup state, queue any initial messages) */
    virtual void InitializeNode(CNode* pnode) = 0;

    /** Handle removal of a peer (clear state) */
    virtual void FinalizeNode(const CNode& node) = 0;

    /**
    * Process protocol messages received from a given node
    *
    * @param[in]   pnode           The node which we have received messages from.
    * @param[in]   interrupt       Interrupt condition for processing threads
    * @return                      True if there is more work to be done
    */
    virtual bool ProcessMessages(CNode* pnode, std::atomic<bool>& interrupt) = 0;

    /**
    * Send queued protocol messages to a given node.
    *
    * @param[in]   pnode           The node which we are sending messages to.
    * @return                      True if there is more work to be done
    */
    virtual bool SendMessages(CNode* pnode) EXCLUSIVE_LOCKS_REQUIRED(pnode->cs_sendProcessing) = 0;


protected:
    /**
     * Protected destructor so that instances can only be deleted by derived classes.
     * If that restriction is no longer desired, this should be made public and virtual.
     */
    ~NetEventsInterface() = default;
};

class CConnman
{
friend class CNode;
public:
    struct Options
    {
        ServiceFlags nLocalServices = NODE_NONE;
        int nMaxConnections = 0;
        int m_max_outbound_full_relay = 0;
        int m_max_outbound_block_relay = 0;
        int nMaxAddnode = 0;
        int nMaxFeeler = 0;
        CClientUIInterface* uiInterface = nullptr;
        NetEventsInterface* m_msgproc = nullptr;
        BanMan* m_banman = nullptr;
        unsigned int nSendBufferMaxSize = 0;
        unsigned int nReceiveFloodSize = 0;
        uint64_t nMaxOutboundLimit = 0;
        int64_t m_peer_connect_timeout = DEFAULT_PEER_CONNECT_TIMEOUT;
        std::vector<std::string> vSeedNodes;
        std::vector<NetWhitelistPermissions> vWhitelistedRange;
        std::vector<NetWhitebindPermissions> vWhiteBinds;
        std::vector<CService> vBinds;
        std::vector<CService> onion_binds;
        /// True if the user did not specify -bind= or -whitebind= and thus
        /// we should bind on `0.0.0.0` (IPv4) and `::` (IPv6).
        bool bind_on_any;
        bool m_use_addrman_outgoing = true;
        std::vector<std::string> m_specified_outgoing;
        std::vector<std::string> m_added_nodes;
        SocketEventsMode socketEventsMode = SocketEventsMode::Select;
        bool m_i2p_accept_incoming;
    };

    void Init(const Options& connOptions) EXCLUSIVE_LOCKS_REQUIRED(!m_added_nodes_mutex, !m_total_bytes_sent_mutex)
    {
        AssertLockNotHeld(m_total_bytes_sent_mutex);

        nLocalServices = connOptions.nLocalServices;
        nMaxConnections = connOptions.nMaxConnections;
        m_max_outbound_full_relay = std::min(connOptions.m_max_outbound_full_relay, connOptions.nMaxConnections);
        m_max_outbound_block_relay = connOptions.m_max_outbound_block_relay;
        m_use_addrman_outgoing = connOptions.m_use_addrman_outgoing;
        nMaxAddnode = connOptions.nMaxAddnode;
        nMaxFeeler = connOptions.nMaxFeeler;
        m_max_outbound = m_max_outbound_full_relay + m_max_outbound_block_relay + nMaxFeeler;
        clientInterface = connOptions.uiInterface;
        m_banman = connOptions.m_banman;
        m_msgproc = connOptions.m_msgproc;
        nSendBufferMaxSize = connOptions.nSendBufferMaxSize;
        nReceiveFloodSize = connOptions.nReceiveFloodSize;
        m_peer_connect_timeout = std::chrono::seconds{connOptions.m_peer_connect_timeout};
        {
            LOCK(m_total_bytes_sent_mutex);
            nMaxOutboundLimit = connOptions.nMaxOutboundLimit;
        }
        vWhitelistedRange = connOptions.vWhitelistedRange;
        {
            LOCK(m_added_nodes_mutex);
            m_added_nodes = connOptions.m_added_nodes;
        }
        socketEventsMode = connOptions.socketEventsMode;
        m_onion_binds = connOptions.onion_binds;
    }

    CConnman(uint64_t seed0, uint64_t seed1, AddrMan& addrman, bool network_active = true);
    ~CConnman();
    bool Start(CDeterministicMNManager& dmnman, CMasternodeMetaMan& mn_metaman, CMasternodeSync& mn_sync,
               CScheduler& scheduler, const Options& options)
        EXCLUSIVE_LOCKS_REQUIRED(!m_total_bytes_sent_mutex, !m_added_nodes_mutex, !m_addr_fetches_mutex, !mutexMsgProc);

    void StopThreads();
    void StopNodes();
    void Stop()
    {
        StopThreads();
        StopNodes();
    };

    void Interrupt() EXCLUSIVE_LOCKS_REQUIRED(!mutexMsgProc);
    bool GetNetworkActive() const { return fNetworkActive; };
    bool GetUseAddrmanOutgoing() const { return m_use_addrman_outgoing; };
    void SetNetworkActive(bool active, CMasternodeSync* const mn_sync);
    SocketEventsMode GetSocketEventsMode() const { return socketEventsMode; }

    enum class MasternodeConn {
        IsNotConnection,
        IsConnection,
    };

    enum class MasternodeProbeConn {
        IsNotConnection,
        IsConnection,
    };

    void OpenNetworkConnection(const CAddress& addrConnect, bool fCountFailure, CSemaphoreGrant* grantOutbound,
                               const char* strDest, ConnectionType conn_type,
                               MasternodeConn masternode_connection = MasternodeConn::IsNotConnection,
                               MasternodeProbeConn masternode_probe_connection = MasternodeProbeConn::IsNotConnection)
        EXCLUSIVE_LOCKS_REQUIRED(!m_unused_i2p_sessions_mutex, !mutexMsgProc);
    void OpenMasternodeConnection(const CAddress& addrConnect, MasternodeProbeConn probe = MasternodeProbeConn::IsConnection)
        EXCLUSIVE_LOCKS_REQUIRED(!m_unused_i2p_sessions_mutex, !mutexMsgProc);
    bool CheckIncomingNonce(uint64_t nonce);

    struct CFullyConnectedOnly {
        bool operator() (const CNode* pnode) const {
            return NodeFullyConnected(pnode);
        }
    };

    constexpr static const CFullyConnectedOnly FullyConnectedOnly{};

    struct CAllNodes {
        bool operator() (const CNode*) const {return true;}
    };

    constexpr static const CAllNodes AllNodes{};

    bool ForNode(NodeId id, std::function<bool(const CNode* pnode)> cond, std::function<bool(CNode* pnode)> func);
    bool ForNode(const CService& addr, std::function<bool(const CNode* pnode)> cond, std::function<bool(CNode* pnode)> func);

    template<typename Callable>
    bool ForNode(const CService& addr, Callable&& func)
    {
        return ForNode(addr, FullyConnectedOnly, func);
    }

    template<typename Callable>
    bool ForNode(NodeId id, Callable&& func)
    {
        return ForNode(id, FullyConnectedOnly, func);
    }

    bool IsConnected(const CService& addr, std::function<bool(const CNode* pnode)> cond)
    {
        return ForNode(addr, cond, [](CNode* pnode){
            return true;
        });
    }

    bool IsMasternodeOrDisconnectRequested(const CService& addr);

    void PushMessage(CNode* pnode, CSerializedNetMsg&& msg)
        EXCLUSIVE_LOCKS_REQUIRED(!mutexMsgProc, !m_total_bytes_sent_mutex);

    template<typename Condition, typename Callable>
    bool ForEachNodeContinueIf(const Condition& cond, Callable&& func)
    {
        LOCK(m_nodes_mutex);
        for (auto&& node : m_nodes)
            if (cond(node))
                if(!func(node))
                    return false;
        return true;
    };

    template<typename Callable>
    bool ForEachNodeContinueIf(Callable&& func)
    {
        return ForEachNodeContinueIf(FullyConnectedOnly, func);
    }

    template<typename Condition, typename Callable>
    bool ForEachNodeContinueIf(const Condition& cond, Callable&& func) const
    {
        LOCK(m_nodes_mutex);
        for (const auto& node : m_nodes)
            if (cond(node))
                if(!func(node))
                    return false;
        return true;
    };

    template<typename Callable>
    bool ForEachNodeContinueIf(Callable&& func) const
    {
        return ForEachNodeContinueIf(FullyConnectedOnly, func);
    }

    template<typename Condition, typename Callable>
    void ForEachNode(const Condition& cond, Callable&& func)
    {
        LOCK(m_nodes_mutex);
        for (auto&& node : m_nodes) {
            if (cond(node))
                func(node);
        }
    };

    template<typename Callable>
    void ForEachNode(Callable&& func)
    {
        ForEachNode(FullyConnectedOnly, func);
    }

    template<typename Condition, typename Callable>
    void ForEachNode(const Condition& cond, Callable&& func) const
    {
        LOCK(m_nodes_mutex);
        for (auto&& node : m_nodes) {
            if (cond(node))
                func(node);
        }
    };

    template<typename Callable>
    void ForEachNode(Callable&& func) const
    {
        ForEachNode(FullyConnectedOnly, func);
    }

    template<typename Condition, typename Callable, typename CallableAfter>
    void ForEachNodeThen(const Condition& cond, Callable&& pre, CallableAfter&& post)
    {
        LOCK(m_nodes_mutex);
        for (auto&& node : m_nodes) {
            if (cond(node))
                pre(node);
        }
        post();
    };

    template<typename Callable, typename CallableAfter>
    void ForEachNodeThen(Callable&& pre, CallableAfter&& post)
    {
        ForEachNodeThen(FullyConnectedOnly, pre, post);
    }

    template<typename Condition, typename Callable, typename CallableAfter>
    void ForEachNodeThen(const Condition& cond, Callable&& pre, CallableAfter&& post) const
    {
        LOCK(m_nodes_mutex);
        for (auto&& node : m_nodes) {
            if (cond(node))
                pre(node);
        }
        post();
    };

    template<typename Callable, typename CallableAfter>
    void ForEachNodeThen(Callable&& pre, CallableAfter&& post) const
    {
        ForEachNodeThen(FullyConnectedOnly, pre, post);
    }

    // Addrman functions
    /**
     * Return all or many randomly selected addresses, optionally by network.
     *
     * @param[in] max_addresses  Maximum number of addresses to return (0 = all).
     * @param[in] max_pct        Maximum percentage of addresses to return (0 = all).
     * @param[in] network        Select only addresses of this network (nullopt = all).
     */
    std::vector<CAddress> GetAddresses(size_t max_addresses, size_t max_pct, std::optional<Network> network) const;

    /**
     * Cache is used to minimize topology leaks, so it should
     * be used for all non-trusted calls, for example, p2p.
     * A non-malicious call (from RPC or a peer with addr permission) should
     * call the function without a parameter to avoid using the cache.
     */
    std::vector<CAddress> GetAddresses(CNode& requestor, size_t max_addresses, size_t max_pct);

    // This allows temporarily exceeding m_max_outbound_full_relay, with the goal of finding
    // a peer that is better than all our current peers.
    void SetTryNewOutboundPeer(bool flag);
    bool GetTryNewOutboundPeer() const;

    void StartExtraBlockRelayPeers() {
        LogPrint(BCLog::NET, "net: enabling extra block-relay-only peers\n");
        m_start_extra_block_relay_peers = true;
    }

    // Return the number of outbound peers we have in excess of our target (eg,
    // if we previously called SetTryNewOutboundPeer(true), and have since set
    // to false, we may have extra peers that we wish to disconnect). This may
    // return a value less than (num_outbound_connections - num_outbound_slots)
    // in cases where some outbound connections are not yet fully connected, or
    // not yet fully disconnected.
    int GetExtraFullOutboundCount() const;
    // Count the number of block-relay-only peers we have over our limit.
    int GetExtraBlockRelayCount() const;

    bool AddNode(const std::string& node) EXCLUSIVE_LOCKS_REQUIRED(!m_added_nodes_mutex);
    bool RemoveAddedNode(const std::string& node) EXCLUSIVE_LOCKS_REQUIRED(!m_added_nodes_mutex);
    std::vector<AddedNodeInfo> GetAddedNodeInfo() const EXCLUSIVE_LOCKS_REQUIRED(!m_added_nodes_mutex);

    /**
     * Attempts to open a connection. Currently only used from tests.
     *
     * @param[in]   address     Address of node to try connecting to
     * @param[in]   conn_type   ConnectionType::OUTBOUND or ConnectionType::BLOCK_RELAY
     *                          or ConnectionType::ADDR_FETCH
     * @return      bool        Returns false if there are no available
     *                          slots for this connection:
     *                          - conn_type not a supported ConnectionType
     *                          - Max total outbound connection capacity filled
     *                          - Max connection capacity for type is filled
     */
    bool AddConnection(const std::string& address, ConnectionType conn_type)
        EXCLUSIVE_LOCKS_REQUIRED(!m_unused_i2p_sessions_mutex, !mutexMsgProc);

    bool AddPendingMasternode(const uint256& proTxHash);
    void SetMasternodeQuorumNodes(Consensus::LLMQType llmqType, const uint256& quorumHash, const std::set<uint256>& proTxHashes);
    void SetMasternodeQuorumRelayMembers(Consensus::LLMQType llmqType, const uint256& quorumHash, const std::set<uint256>& proTxHashes);
    bool HasMasternodeQuorumNodes(Consensus::LLMQType llmqType, const uint256& quorumHash);
    std::set<uint256> GetMasternodeQuorums(Consensus::LLMQType llmqType);
    // also returns QWATCH nodes
    std::set<NodeId> GetMasternodeQuorumNodes(Consensus::LLMQType llmqType, const uint256& quorumHash) const;
    void RemoveMasternodeQuorumNodes(Consensus::LLMQType llmqType, const uint256& quorumHash);
    bool IsMasternodeQuorumNode(const CNode* pnode, const CDeterministicMNList& tip_mn_list);
    bool IsMasternodeQuorumRelayMember(const uint256& protxHash);
    void AddPendingProbeConnections(const std::set<uint256>& proTxHashes);

    size_t GetNodeCount(ConnectionDirection) const;
    size_t GetMaxOutboundNodeCount();
    void GetNodeStats(std::vector<CNodeStats>& vstats) const;
    bool DisconnectNode(const std::string& node);
    bool DisconnectNode(const CSubNet& subnet);
    bool DisconnectNode(const CNetAddr& addr);
    bool DisconnectNode(NodeId id);

    //! Used to convey which local services we are offering peers during node
    //! connection.
    //!
    //! The data returned by this is used in CNode construction,
    //! which is used to advertise which services we are offering
    //! that peer during `net_processing.cpp:PushNodeVersion()`.
    ServiceFlags GetLocalServices() const;

    uint64_t GetMaxOutboundTarget() const EXCLUSIVE_LOCKS_REQUIRED(!m_total_bytes_sent_mutex);
    std::chrono::seconds GetMaxOutboundTimeframe() const;

    //! check if the outbound target is reached
    //! if param historicalBlockServingLimit is set true, the function will
    //! response true if the limit for serving historical blocks has been reached
    bool OutboundTargetReached(bool historicalBlockServingLimit) const EXCLUSIVE_LOCKS_REQUIRED(!m_total_bytes_sent_mutex);

    //! response the bytes left in the current max outbound cycle
    //! in case of no limit, it will always response 0
    uint64_t GetOutboundTargetBytesLeft() const EXCLUSIVE_LOCKS_REQUIRED(!m_total_bytes_sent_mutex);

    std::chrono::seconds GetMaxOutboundTimeLeftInCycle() const EXCLUSIVE_LOCKS_REQUIRED(!m_total_bytes_sent_mutex);

    uint64_t GetTotalBytesRecv() const;
    uint64_t GetTotalBytesSent() const EXCLUSIVE_LOCKS_REQUIRED(!m_total_bytes_sent_mutex);

    /** Get a unique deterministic randomizer. */
    CSipHasher GetDeterministicRandomizer(uint64_t id) const;

    unsigned int GetReceiveFloodSize() const;

    void WakeMessageHandler() EXCLUSIVE_LOCKS_REQUIRED(!mutexMsgProc);

    /** Attempts to obfuscate tx time through exponentially distributed emitting.
        Works assuming that a single interval is used.
        Variable intervals will result in privacy decrease.
    */
    std::chrono::microseconds PoissonNextSendInbound(std::chrono::microseconds now, std::chrono::seconds average_interval);

    /** Return true if we should disconnect the peer for failing an inactivity check. */
    bool ShouldRunInactivityChecks(const CNode& node, std::chrono::seconds now) const;

    /**
     * RAII helper to atomically create a copy of `m_nodes` and add a reference
     * to each of the nodes. The nodes are released when this object is destroyed.
     */
    class NodesSnapshot
    {
    public:
        explicit NodesSnapshot(const CConnman& connman, std::function<bool(const CNode* pnode)> cond = AllNodes,
                               bool shuffle = false);
        ~NodesSnapshot();

        const std::vector<CNode*>& Nodes() const
        {
            return m_nodes_copy;
        }

    private:
        std::vector<CNode*> m_nodes_copy;
    };

private:
    struct ListenSocket {
    public:
        std::shared_ptr<Sock> sock;
        inline void AddSocketPermissionFlags(NetPermissionFlags& flags) const { NetPermissions::AddFlag(flags, m_permissions); }
        ListenSocket(std::shared_ptr<Sock> sock_, NetPermissionFlags permissions_)
            : sock{sock_}, m_permissions{permissions_}
        {
        }

    private:
        NetPermissionFlags m_permissions;
    };

    //! returns the time left in the current max outbound cycle
    //! in case of no limit, it will always return 0
    std::chrono::seconds GetMaxOutboundTimeLeftInCycle_() const EXCLUSIVE_LOCKS_REQUIRED(m_total_bytes_sent_mutex);

    bool BindListenPort(const CService& bindAddr, bilingual_str& strError, NetPermissionFlags permissions);
    bool Bind(const CService& addr, unsigned int flags, NetPermissionFlags permissions);
    bool InitBinds(const Options& options);

    void ThreadOpenAddedConnections()
        EXCLUSIVE_LOCKS_REQUIRED(!m_added_nodes_mutex, !m_unused_i2p_sessions_mutex, !mutexMsgProc);
    void AddAddrFetch(const std::string& strDest) EXCLUSIVE_LOCKS_REQUIRED(!m_addr_fetches_mutex);
    void ProcessAddrFetch()
        EXCLUSIVE_LOCKS_REQUIRED(!m_addr_fetches_mutex, !m_unused_i2p_sessions_mutex, !mutexMsgProc);
    void ThreadOpenConnections(const std::vector<std::string> connect, CDeterministicMNManager& dmnman)
        EXCLUSIVE_LOCKS_REQUIRED(!m_addr_fetches_mutex, !m_added_nodes_mutex, !m_nodes_mutex, !m_unused_i2p_sessions_mutex, !mutexMsgProc);
    void ThreadMessageHandler() EXCLUSIVE_LOCKS_REQUIRED(!mutexMsgProc);
    void ThreadI2PAcceptIncoming(CMasternodeSync& mn_sync) EXCLUSIVE_LOCKS_REQUIRED(!mutexMsgProc);
    void AcceptConnection(const ListenSocket& hListenSocket, CMasternodeSync& mn_sync)
        EXCLUSIVE_LOCKS_REQUIRED(!mutexMsgProc);

    /**
     * Create a `CNode` object from a socket that has just been accepted and add the node to
     * the `m_nodes` member.
     * @param[in] sock Connected socket to communicate with the peer.
     * @param[in] permissionFlags The peer's permissions.
     * @param[in] addr_bind The address and port at our side of the connection.
     * @param[in] addr The address and port at the peer's side of the connection.
     */
    void CreateNodeFromAcceptedSocket(std::unique_ptr<Sock>&& sock,
                                      NetPermissionFlags permissionFlags,
                                      const CAddress& addr_bind,
                                      const CAddress& addr,
                                      CMasternodeSync& mn_sync) EXCLUSIVE_LOCKS_REQUIRED(!mutexMsgProc);

    void DisconnectNodes();
    void NotifyNumConnectionsChanged(CMasternodeSync& mn_sync);
    void CalculateNumConnectionsChangedStats();
    /** Return true if the peer is inactive and should be disconnected. */
    bool InactivityCheck(const CNode& node) const;

    /**
     * Generate a collection of sockets to check for IO readiness.
     * @param[in] nodes Select from these nodes' sockets.
     * @param[out] recv_set Sockets to check for read readiness.
     * @param[out] send_set Sockets to check for write readiness.
     * @param[out] error_set Sockets to check for errors.
     * @return true if at least one socket is to be checked (the returned set is not empty)
     */
    bool GenerateSelectSet(const std::vector<CNode*>& nodes,
                           std::set<SOCKET>& recv_set,
                           std::set<SOCKET>& send_set,
                           std::set<SOCKET>& error_set);

    /**
     * Check which sockets are ready for IO.
     * @param[in] nodes Select from these nodes' sockets (in supported event methods).
     * @param[in] only_poll Permit zero timeout polling
     * @param[out] recv_set Sockets which are ready for read.
     * @param[out] send_set Sockets which are ready for write.
     * @param[out] error_set Sockets which have errors.
     * This calls `GenerateSelectSet()` to gather a list of sockets to check.
     */
    void SocketEvents(const std::vector<CNode*>& nodes,
                      std::set<SOCKET>& recv_set,
                      std::set<SOCKET>& send_set,
                      std::set<SOCKET>& error_set,
                      bool only_poll);

#ifdef USE_KQUEUE
    void SocketEventsKqueue(std::set<SOCKET>& recv_set,
                            std::set<SOCKET>& send_set,
                            std::set<SOCKET>& error_set,
                            bool only_poll);
#endif
#ifdef USE_EPOLL
    void SocketEventsEpoll(std::set<SOCKET>& recv_set,
                           std::set<SOCKET>& send_set,
                           std::set<SOCKET>& error_set,
                           bool only_poll);
#endif
#ifdef USE_POLL
    void SocketEventsPoll(const std::vector<CNode*>& nodes,
                          std::set<SOCKET>& recv_set,
                          std::set<SOCKET>& send_set,
                          std::set<SOCKET>& error_set,
                          bool only_poll);
#endif
    void SocketEventsSelect(const std::vector<CNode*>& nodes,
                            std::set<SOCKET>& recv_set,
                            std::set<SOCKET>& send_set,
                            std::set<SOCKET>& error_set,
                            bool only_poll);

    /**
     * Check connected and listening sockets for IO readiness and process them accordingly.
     */
    void SocketHandler(CMasternodeSync& mn_sync) EXCLUSIVE_LOCKS_REQUIRED(!m_total_bytes_sent_mutex, !mutexMsgProc);

    /**
     * Do the read/write for connected sockets that are ready for IO.
     * @param[in] recv_set Sockets that are ready for read.
     * @param[in] send_set Sockets that are ready for send.
     * @param[in] error_set Sockets that have an exceptional condition (error).
     */
    void SocketHandlerConnected(const std::set<SOCKET>& recv_set,
                                const std::set<SOCKET>& send_set,
                                const std::set<SOCKET>& error_set)
        EXCLUSIVE_LOCKS_REQUIRED(!m_total_bytes_sent_mutex, !mutexMsgProc);

    /**
     * Accept incoming connections, one from each read-ready listening socket.
     * @param[in] recv_set Sockets that are ready for read.
     */
    void SocketHandlerListening(const std::set<SOCKET>& recv_set, CMasternodeSync& mn_sync)
        EXCLUSIVE_LOCKS_REQUIRED(!mutexMsgProc);

    void ThreadSocketHandler(CMasternodeSync& mn_sync) EXCLUSIVE_LOCKS_REQUIRED(!m_total_bytes_sent_mutex, !mutexMsgProc);
    void ThreadDNSAddressSeed() EXCLUSIVE_LOCKS_REQUIRED(!m_addr_fetches_mutex, !m_nodes_mutex);
    void ThreadOpenMasternodeConnections(CDeterministicMNManager& dmnman, CMasternodeMetaMan& mn_metaman,
                                         CMasternodeSync& mn_sync)
        EXCLUSIVE_LOCKS_REQUIRED(!m_addr_fetches_mutex, !m_nodes_mutex, !m_unused_i2p_sessions_mutex, !mutexMsgProc);

    uint64_t CalculateKeyedNetGroup(const CAddress& ad) const;

<<<<<<< HEAD
    // in bitcoin: m_tx_relay == nullptr if we're not relaying transactions with this peer
    // in sparks: m_tx_relay should never be nullptr, use `RelayAddrsWithConn() == false` instead
    std::unique_ptr<TxRelay> m_tx_relay{std::make_unique<TxRelay>()};

    // Used for headers announcements - unfiltered blocks to relay
    std::vector<uint256> vBlockHashesToAnnounce GUARDED_BY(cs_inventory);

    // Ping time measurement:
    // The pong reply we're expecting, or 0 if no pong expected.
    std::atomic<uint64_t> nPingNonceSent{0};
    // Time (in usec) the last ping was sent, or 0 if no ping was ever sent.
    std::atomic<int64_t> nPingUsecStart{0};
    // Last measured round-trip time.
    std::atomic<int64_t> nPingUsecTime{0};
    // Best measured round-trip time.
    std::atomic<int64_t> nMinPingUsecTime{std::numeric_limits<int64_t>::max()};
    // Whether a ping is requested.
    std::atomic<bool> fPingQueued{false};
=======
    CNode* FindNode(const CNetAddr& ip, bool fExcludeDisconnecting = true);
    CNode* FindNode(const CSubNet& subNet, bool fExcludeDisconnecting = true);
    CNode* FindNode(const std::string& addrName, bool fExcludeDisconnecting = true);
    CNode* FindNode(const CService& addr, bool fExcludeDisconnecting = true);
>>>>>>> 0fcc1561

    /**
     * Determine whether we're already connected to a given address, in order to
     * avoid initiating duplicate connections.
     */
    bool AlreadyConnectedToAddress(const CAddress& addr);

    bool AttemptToEvictConnection();
    CNode* ConnectNode(CAddress addrConnect, const char *pszDest = nullptr, bool fCountFailure = false, ConnectionType conn_type = ConnectionType::OUTBOUND_FULL_RELAY)
        EXCLUSIVE_LOCKS_REQUIRED(!m_unused_i2p_sessions_mutex);
    void AddWhitelistPermissionFlags(NetPermissionFlags& flags, const CNetAddr &addr) const;

    void DeleteNode(CNode* pnode);

    NodeId GetNewNodeId();

    size_t SocketSendData(CNode& node) EXCLUSIVE_LOCKS_REQUIRED(node.cs_vSend);
    size_t SocketRecvData(CNode* pnode) EXCLUSIVE_LOCKS_REQUIRED(!mutexMsgProc);
    void DumpAddresses();

    // Network stats
    void RecordBytesRecv(uint64_t bytes);
    void RecordBytesSent(uint64_t bytes) EXCLUSIVE_LOCKS_REQUIRED(!m_total_bytes_sent_mutex);

    /**
     * Return vector of current BLOCK_RELAY peers.
     */
    std::vector<CAddress> GetCurrentBlockRelayOnlyConns() const;

    // Whether the node should be passed out in ForEach* callbacks
    static bool NodeFullyConnected(const CNode* pnode);

    // Network usage totals
    mutable Mutex m_total_bytes_sent_mutex;
    std::atomic<uint64_t> nTotalBytesRecv{0};
    uint64_t nTotalBytesSent GUARDED_BY(m_total_bytes_sent_mutex) {0};

    // outbound limit & stats
    uint64_t nMaxOutboundTotalBytesSentInCycle GUARDED_BY(m_total_bytes_sent_mutex) {0};
    std::chrono::seconds nMaxOutboundCycleStartTime GUARDED_BY(m_total_bytes_sent_mutex) {0};
    uint64_t nMaxOutboundLimit GUARDED_BY(m_total_bytes_sent_mutex);

    // P2P timeout in seconds
    std::chrono::seconds m_peer_connect_timeout;

    // Whitelisted ranges. Any node connecting from these is automatically
    // whitelisted (as well as those connecting to whitelisted binds).
    std::vector<NetWhitelistPermissions> vWhitelistedRange;

    unsigned int nSendBufferMaxSize{0};
    unsigned int nReceiveFloodSize{0};

    std::vector<ListenSocket> vhListenSocket;
    std::atomic<bool> fNetworkActive{true};
    bool fAddressesInitialized{false};
    AddrMan& addrman;
    std::deque<std::string> m_addr_fetches GUARDED_BY(m_addr_fetches_mutex);
    Mutex m_addr_fetches_mutex;
    std::vector<std::string> m_added_nodes GUARDED_BY(m_added_nodes_mutex);
    mutable Mutex m_added_nodes_mutex;
    std::vector<CNode*> m_nodes GUARDED_BY(m_nodes_mutex);
    std::list<CNode*> m_nodes_disconnected;
    mutable RecursiveMutex m_nodes_mutex;
    std::atomic<NodeId> nLastNodeId{0};
    unsigned int nPrevNodeCount{0};

    std::vector<uint256> vPendingMasternodes;
    mutable RecursiveMutex cs_vPendingMasternodes;
    std::map<std::pair<Consensus::LLMQType, uint256>, std::set<uint256>> masternodeQuorumNodes GUARDED_BY(cs_vPendingMasternodes);
    std::map<std::pair<Consensus::LLMQType, uint256>, std::set<uint256>> masternodeQuorumRelayMembers GUARDED_BY(cs_vPendingMasternodes);
    std::set<uint256> masternodePendingProbes GUARDED_BY(cs_vPendingMasternodes);

    mutable Mutex cs_mapSocketToNode;
    std::unordered_map<SOCKET, CNode*> mapSocketToNode GUARDED_BY(cs_mapSocketToNode);

    /**
     * Cache responses to addr requests to minimize privacy leak.
     * Attack example: scraping addrs in real-time may allow an attacker
     * to infer new connections of the victim by detecting new records
     * with fresh timestamps (per self-announcement).
     */
    struct CachedAddrResponse {
        std::vector<CAddress> m_addrs_response_cache;
        std::chrono::microseconds m_cache_entry_expiration{0};
    };

    /**
     * Addr responses stored in different caches
     * per (network, local socket) prevent cross-network node identification.
     * If a node for example is multi-homed under Tor and IPv6,
     * a single cache (or no cache at all) would let an attacker
     * to easily detect that it is the same node by comparing responses.
     * Indexing by local socket prevents leakage when a node has multiple
     * listening addresses on the same network.
     *
     * The used memory equals to 1000 CAddress records (or around 40 bytes) per
     * distinct Network (up to 5) we have/had an inbound peer from,
     * resulting in at most ~196 KB. Every separate local socket may
     * add up to ~196 KB extra.
     */
    std::map<uint64_t, CachedAddrResponse> m_addr_response_caches;

    /**
     * Services this instance offers.
     *
     * This data is replicated in each CNode instance we create during peer
     * connection (in ConnectNode()) under a member also called
     * nLocalServices.
     *
     * This data is not marked const, but after being set it should not
     * change. See the note in CNode::nLocalServices documentation.
     *
     * \sa CNode::nLocalServices
     */
    ServiceFlags nLocalServices;

    std::unique_ptr<CSemaphore> semOutbound;
    std::unique_ptr<CSemaphore> semAddnode;
    int nMaxConnections;

    // How many full-relay (tx, block, addr) outbound peers we want
    int m_max_outbound_full_relay;

    // How many block-relay only outbound peers we want
    // We do not relay tx or addr messages with these peers
    int m_max_outbound_block_relay;

    int nMaxAddnode;
    int nMaxFeeler;
    int m_max_outbound;
    bool m_use_addrman_outgoing;
    CClientUIInterface* clientInterface;
    NetEventsInterface* m_msgproc;
    /** Pointer to this node's banman. May be nullptr - check existence before dereferencing. */
    BanMan* m_banman;

    /**
     * Addresses that were saved during the previous clean shutdown. We'll
     * attempt to make block-relay-only connections to them.
     */
    std::vector<CAddress> m_anchors;

    /** SipHasher seeds for deterministic randomness */
    const uint64_t nSeed0, nSeed1;

    /** flag for waking the message processor. */
    bool fMsgProcWake GUARDED_BY(mutexMsgProc);

    std::condition_variable condMsgProc;
    Mutex mutexMsgProc;
    std::atomic<bool> flagInterruptMsgProc{false};

    /**
     * This is signaled when network activity should cease.
     * A pointer to it is saved in `m_i2p_sam_session`, so make sure that
     * the lifetime of `interruptNet` is not shorter than
     * the lifetime of `m_i2p_sam_session`.
     */
    CThreadInterrupt interruptNet;

    /**
     * I2P SAM session.
     * Used to accept incoming and make outgoing I2P connections from a persistent
     * address.
     */
    std::unique_ptr<i2p::sam::Session> m_i2p_sam_session;

    SocketEventsMode socketEventsMode;
    std::unique_ptr<EdgeTriggeredEvents> m_edge_trig_events{nullptr};
    std::unique_ptr<WakeupPipe> m_wakeup_pipe{nullptr};

    template <typename Callable>
    void ToggleWakeupPipe(Callable&& func)
    {
        if (m_wakeup_pipe) {
            m_wakeup_pipe->Toggle(func);
        } else {
            func();
        }
    }

    Mutex cs_sendable_receivable_nodes;
    std::unordered_map<NodeId, CNode*> mapReceivableNodes GUARDED_BY(cs_sendable_receivable_nodes);
    std::unordered_map<NodeId, CNode*> mapSendableNodes GUARDED_BY(cs_sendable_receivable_nodes);
    /** Protected by cs_mapNodesWithDataToSend */
    std::unordered_map<NodeId, CNode*> mapNodesWithDataToSend GUARDED_BY(cs_mapNodesWithDataToSend);
    mutable RecursiveMutex cs_mapNodesWithDataToSend;

    std::thread threadDNSAddressSeed;
    std::thread threadSocketHandler;
    std::thread threadOpenAddedConnections;
    std::thread threadOpenConnections;
    std::thread threadOpenMasternodeConnections;
    std::thread threadMessageHandler;
    std::thread threadI2PAcceptIncoming;

    /** flag for deciding to connect to an extra outbound peer,
     *  in excess of m_max_outbound_full_relay
     *  This takes the place of a feeler connection */
    std::atomic_bool m_try_another_outbound_peer;

    /** flag for initiating extra block-relay-only peer connections.
     *  this should only be enabled after initial chain sync has occurred,
     *  as these connections are intended to be short-lived and low-bandwidth.
     */
    std::atomic_bool m_start_extra_block_relay_peers{false};

    std::atomic<std::chrono::microseconds> m_next_send_inv_to_incoming{0us};

    /**
     * A vector of -bind=<address>:<port>=onion arguments each of which is
     * an address and port that are designated for incoming Tor connections.
     */
    std::vector<CService> m_onion_binds;

    /**
     * Mutex protecting m_i2p_sam_sessions.
     */
    Mutex m_unused_i2p_sessions_mutex;

    /**
     * A pool of created I2P SAM transient sessions that should be used instead
     * of creating new ones in order to reduce the load on the I2P network.
     * Creating a session in I2P is not cheap, thus if this is not empty, then
     * pick an entry from it instead of creating a new session. If connecting to
     * a host fails, then the created session is put to this pool for reuse.
     */
    std::queue<std::unique_ptr<i2p::sam::Session>> m_unused_i2p_sessions GUARDED_BY(m_unused_i2p_sessions_mutex);

    /**
     * Cap on the size of `m_unused_i2p_sessions`, to ensure it does not
     * unexpectedly use too much memory.
     */
    static constexpr size_t MAX_UNUSED_I2P_SESSIONS_SIZE{10};

    friend struct CConnmanTest;
    friend struct ConnmanTestMsg;
};

/** Return a timestamp in the future (in microseconds) for exponentially distributed events. */
std::chrono::microseconds PoissonNextSend(std::chrono::microseconds now, std::chrono::seconds average_interval);

/** Dump binary message to file, with timestamp */
void CaptureMessageToFile(const CAddress& addr,
                          const std::string& msg_type,
                          Span<const unsigned char> data,
                          bool is_incoming);

/** Defaults to `CaptureMessageToFile()`, but can be overridden by unit tests. */
extern std::function<void(const CAddress& addr,
                          const std::string& msg_type,
                          Span<const unsigned char> data,
                          bool is_incoming)>
    CaptureMessage;

struct NodeEvictionCandidate
{
    NodeId id;
    std::chrono::seconds m_connected;
    std::chrono::microseconds m_min_ping_time;
    std::chrono::seconds m_last_block_time;
    std::chrono::seconds m_last_tx_time;
    bool fRelevantServices;
    bool m_relay_txs;
    bool fBloomFilter;
    uint64_t nKeyedNetGroup;
    bool prefer_evict;
    bool m_is_local;
    Network m_network;
};

/**
 * Select an inbound peer to evict after filtering out (protecting) peers having
 * distinct, difficult-to-forge characteristics. The protection logic picks out
 * fixed numbers of desirable peers per various criteria, followed by (mostly)
 * ratios of desirable or disadvantaged peers. If any eviction candidates
 * remain, the selection logic chooses a peer to evict.
 */
[[nodiscard]] std::optional<NodeId> SelectNodeToEvict(std::vector<NodeEvictionCandidate>&& vEvictionCandidates);

class CExplicitNetCleanup
{
public:
    static void callCleanup();
};

extern RecursiveMutex cs_main;

void EraseObjectRequest(NodeId nodeId, const CInv& inv) EXCLUSIVE_LOCKS_REQUIRED(cs_main);
void RequestObject(NodeId nodeId, const CInv& inv, std::chrono::microseconds current_time, bool is_masternode, bool fForce=false) EXCLUSIVE_LOCKS_REQUIRED(cs_main);
size_t GetRequestedObjectCount(NodeId nodeId) EXCLUSIVE_LOCKS_REQUIRED(cs_main);

/** Protect desirable or disadvantaged inbound peers from eviction by ratio.
 *
 * This function protects half of the peers which have been connected the
 * longest, to replicate the non-eviction implicit behavior and preclude attacks
 * that start later.
 *
 * Half of these protected spots (1/4 of the total) are reserved for the
 * following categories of peers, sorted by longest uptime, even if they're not
 * longest uptime overall:
 *
 * - onion peers connected via our tor control service
 *
 * - localhost peers, as manually configured hidden services not using
 *   `-bind=addr[:port]=onion` will not be detected as inbound onion connections
 *
 * - I2P peers
 *
 * - CJDNS peers
 *
 * This helps protect these privacy network peers, which tend to be otherwise
 * disadvantaged under our eviction criteria for their higher min ping times
 * relative to IPv4/IPv6 peers, and favorise the diversity of peer connections.
 */
void ProtectEvictionCandidatesByRatio(std::vector<NodeEvictionCandidate>& vEvictionCandidates);

#endif // BITCOIN_NET_H<|MERGE_RESOLUTION|>--- conflicted
+++ resolved
@@ -1384,31 +1384,10 @@
 
     uint64_t CalculateKeyedNetGroup(const CAddress& ad) const;
 
-<<<<<<< HEAD
-    // in bitcoin: m_tx_relay == nullptr if we're not relaying transactions with this peer
-    // in sparks: m_tx_relay should never be nullptr, use `RelayAddrsWithConn() == false` instead
-    std::unique_ptr<TxRelay> m_tx_relay{std::make_unique<TxRelay>()};
-
-    // Used for headers announcements - unfiltered blocks to relay
-    std::vector<uint256> vBlockHashesToAnnounce GUARDED_BY(cs_inventory);
-
-    // Ping time measurement:
-    // The pong reply we're expecting, or 0 if no pong expected.
-    std::atomic<uint64_t> nPingNonceSent{0};
-    // Time (in usec) the last ping was sent, or 0 if no ping was ever sent.
-    std::atomic<int64_t> nPingUsecStart{0};
-    // Last measured round-trip time.
-    std::atomic<int64_t> nPingUsecTime{0};
-    // Best measured round-trip time.
-    std::atomic<int64_t> nMinPingUsecTime{std::numeric_limits<int64_t>::max()};
-    // Whether a ping is requested.
-    std::atomic<bool> fPingQueued{false};
-=======
     CNode* FindNode(const CNetAddr& ip, bool fExcludeDisconnecting = true);
     CNode* FindNode(const CSubNet& subNet, bool fExcludeDisconnecting = true);
     CNode* FindNode(const std::string& addrName, bool fExcludeDisconnecting = true);
     CNode* FindNode(const CService& addr, bool fExcludeDisconnecting = true);
->>>>>>> 0fcc1561
 
     /**
      * Determine whether we're already connected to a given address, in order to
