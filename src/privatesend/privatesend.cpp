--- conflicted
+++ resolved
@@ -431,27 +431,10 @@
         return -1;
     }
 
-<<<<<<< HEAD
-    return nDenom;
-}
-
-bool CPrivateSend::GetDenominationsBits(int nDenom, std::vector<int>& vecBitsRet)
-{
-    // ( bit on if present, 4 denominations example )
-    // bit 0 - 100SPARKS+1
-    // bit 1 - 10SPARKS+1
-    // bit 2 - 1SPARKS+1
-    // bit 3 - .1SPARKS+1
-
-    int nMaxDenoms = vecStandardDenominations.size();
-
-    if (nDenom >= (1 << nMaxDenoms)) return false;
-=======
     if ((nDenom & (nDenom - 1)) != 0) {
         // non-denom
         return -2;
     }
->>>>>>> 43d2973a
 
     CAmount nDenomAmount{-3};
 
