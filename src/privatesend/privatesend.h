// Copyright (c) 2014-2020 The Dash Core developers
// Distributed under the MIT/X11 software license, see the accompanying
// file COPYING or http://www.opensource.org/licenses/mit-license.php.

#ifndef PRIVATESEND_H
#define PRIVATESEND_H

#include <bls/bls.h>
#include <chain.h>
#include <chainparams.h>
#include <primitives/transaction.h>
#include <pubkey.h>
#include <sync.h>
#include <spork.h>
#include <timedata.h>
#include <tinyformat.h>

class CPrivateSend;
class CConnman;

// timeouts
static const int PRIVATESEND_AUTO_TIMEOUT_MIN = 5;
static const int PRIVATESEND_AUTO_TIMEOUT_MAX = 15;
static const int PRIVATESEND_QUEUE_TIMEOUT = 30;
static const int PRIVATESEND_SIGNING_TIMEOUT = 15;

//! minimum peer version accepted by mixing pool
static const int MIN_PRIVATESEND_PEER_PROTO_VERSION = 70213;

static const size_t PRIVATESEND_ENTRY_MAX_SIZE = 9;

// pool responses
enum PoolMessage : int32_t {
    ERR_ALREADY_HAVE,
    ERR_DENOM,
    ERR_ENTRIES_FULL,
    ERR_EXISTING_TX,
    ERR_FEES,
    ERR_INVALID_COLLATERAL,
    ERR_INVALID_INPUT,
    ERR_INVALID_SCRIPT,
    ERR_INVALID_TX,
    ERR_MAXIMUM,
    ERR_MN_LIST,
    ERR_MODE,
    ERR_NON_STANDARD_PUBKEY, // not used
    ERR_NOT_A_MN, // not used
    ERR_QUEUE_FULL,
    ERR_RECENT,
    ERR_SESSION,
    ERR_MISSING_TX,
    ERR_VERSION,
    MSG_NOERR,
    MSG_SUCCESS,
    MSG_ENTRIES_ADDED,
    ERR_SIZE_MISMATCH,
    MSG_POOL_MIN = ERR_ALREADY_HAVE,
    MSG_POOL_MAX = ERR_SIZE_MISMATCH
};
template<> struct is_serializable_enum<PoolMessage> : std::true_type {};

// pool states
enum PoolState : int32_t {
    POOL_STATE_IDLE,
    POOL_STATE_QUEUE,
    POOL_STATE_ACCEPTING_ENTRIES,
    POOL_STATE_SIGNING,
    POOL_STATE_ERROR,
    POOL_STATE_MIN = POOL_STATE_IDLE,
    POOL_STATE_MAX = POOL_STATE_ERROR
};
template<> struct is_serializable_enum<PoolState> : std::true_type {};

// status update message constants
enum PoolStatusUpdate : int32_t {
    STATUS_REJECTED,
    STATUS_ACCEPTED
};
template<> struct is_serializable_enum<PoolStatusUpdate> : std::true_type {};

class CPrivateSendStatusUpdate
{
public:
    int nSessionID;
    PoolState nState;
    int nEntriesCount; // deprecated, kept for backwards compatibility
    PoolStatusUpdate nStatusUpdate;
    PoolMessage nMessageID;

    CPrivateSendStatusUpdate() :
        nSessionID(0),
        nState(POOL_STATE_IDLE),
        nEntriesCount(0),
        nStatusUpdate(STATUS_ACCEPTED),
        nMessageID(MSG_NOERR) {};

    CPrivateSendStatusUpdate(int nSessionID, PoolState nState, int nEntriesCount, PoolStatusUpdate nStatusUpdate, PoolMessage nMessageID) :
        nSessionID(nSessionID),
        nState(nState),
        nEntriesCount(nEntriesCount),
        nStatusUpdate(nStatusUpdate),
        nMessageID(nMessageID) {};

    ADD_SERIALIZE_METHODS;

    template <typename Stream, typename Operation>
    inline void SerializationOp(Stream& s, Operation ser_action)
    {
        READWRITE(nSessionID);
        READWRITE(nState);
        if (s.GetVersion() <= 702015) {
            READWRITE(nEntriesCount);
        }
        READWRITE(nStatusUpdate);
        READWRITE(nMessageID);
    }
};

/** Holds a mixing input
 */
class CTxDSIn : public CTxIn
{
public:
    // memory only
    CScript prevPubKey;
    bool fHasSig; // flag to indicate if signed

    CTxDSIn(const CTxIn& txin, const CScript& script) :
        CTxIn(txin),
        prevPubKey(script),
        fHasSig(false)
    {
    }

    CTxDSIn() :
        CTxIn(),
        prevPubKey(),
        fHasSig(false)
    {
    }
};

class CPrivateSendAccept
{
public:
    int nDenom;
    CMutableTransaction txCollateral;

    CPrivateSendAccept() :
        nDenom(0),
        txCollateral(CMutableTransaction()){};

    CPrivateSendAccept(int nDenom, const CMutableTransaction& txCollateral) :
        nDenom(nDenom),
        txCollateral(txCollateral){};

    ADD_SERIALIZE_METHODS;

    template <typename Stream, typename Operation>
    inline void SerializationOp(Stream& s, Operation ser_action)
    {
        READWRITE(nDenom);
        READWRITE(txCollateral);
    }

    friend bool operator==(const CPrivateSendAccept& a, const CPrivateSendAccept& b)
    {
        return a.nDenom == b.nDenom && a.txCollateral == b.txCollateral;
    }
};

// A client's transaction in the mixing pool
class CPrivateSendEntry
{
public:
    std::vector<CTxDSIn> vecTxDSIn;
    std::vector<CTxOut> vecTxOut;
    CTransactionRef txCollateral;
    // memory only
    CService addr;

    CPrivateSendEntry() :
        vecTxDSIn(std::vector<CTxDSIn>()),
        vecTxOut(std::vector<CTxOut>()),
        txCollateral(MakeTransactionRef()),
        addr(CService())
    {
    }

    CPrivateSendEntry(const std::vector<CTxDSIn>& vecTxDSIn, const std::vector<CTxOut>& vecTxOut, const CTransaction& txCollateral) :
            vecTxDSIn(vecTxDSIn),
            vecTxOut(vecTxOut),
            txCollateral(MakeTransactionRef(txCollateral)),
            addr(CService())
    {
    }

    ADD_SERIALIZE_METHODS;

    template <typename Stream, typename Operation>
    inline void SerializationOp(Stream& s, Operation ser_action)
    {
        READWRITE(vecTxDSIn);
        READWRITE(txCollateral);
        READWRITE(vecTxOut);
    }

    bool AddScriptSig(const CTxIn& txin);
};


/**
 * A currently in progress mixing merge and denomination information
 */
class CPrivateSendQueue
{
public:
    int nDenom;
    COutPoint masternodeOutpoint;
    int64_t nTime;
    bool fReady; //ready for submit
    std::vector<unsigned char> vchSig;
    // memory only
    bool fTried;

    CPrivateSendQueue() :
        nDenom(0),
        masternodeOutpoint(COutPoint()),
        nTime(0),
        fReady(false),
        vchSig(std::vector<unsigned char>()),
        fTried(false)
    {
    }

    CPrivateSendQueue(int nDenom, COutPoint outpoint, int64_t nTime, bool fReady) :
        nDenom(nDenom),
        masternodeOutpoint(outpoint),
        nTime(nTime),
        fReady(fReady),
        vchSig(std::vector<unsigned char>()),
        fTried(false)
    {
    }

    ADD_SERIALIZE_METHODS;

    template <typename Stream, typename Operation>
    inline void SerializationOp(Stream& s, Operation ser_action)
    {
        READWRITE(nDenom);
        READWRITE(masternodeOutpoint);
        READWRITE(nTime);
        READWRITE(fReady);
        if (!(s.GetType() & SER_GETHASH)) {
            READWRITE(vchSig);
        }
    }

    uint256 GetSignatureHash() const;
    /** Sign this mixing transaction
     *  \return true if all conditions are met:
     *     1) we have an active Masternode,
     *     2) we have a valid Masternode private key,
     *     3) we signed the message successfully, and
     *     4) we verified the message successfully
     */
    bool Sign();
    /// Check if we have a valid Masternode address
    bool CheckSignature(const CBLSPublicKey& blsPubKey) const;

    bool Relay(CConnman& connman);

    /// Check if a queue is too old or too far into the future
    bool IsTimeOutOfBounds() const;

    std::string ToString() const
    {
        return strprintf("nDenom=%d, nTime=%lld, fReady=%s, fTried=%s, masternode=%s",
            nDenom, nTime, fReady ? "true" : "false", fTried ? "true" : "false", masternodeOutpoint.ToStringShort());
    }

    friend bool operator==(const CPrivateSendQueue& a, const CPrivateSendQueue& b)
    {
        return a.nDenom == b.nDenom && a.masternodeOutpoint == b.masternodeOutpoint && a.nTime == b.nTime && a.fReady == b.fReady;
    }
};

/** Helper class to store mixing transaction (tx) information.
 */
class CPrivateSendBroadcastTx
{
private:
    // memory only
    // when corresponding tx is 0-confirmed or conflicted, nConfirmedHeight is -1
    int nConfirmedHeight;

public:
    CTransactionRef tx;
    COutPoint masternodeOutpoint;
    std::vector<unsigned char> vchSig;
    int64_t sigTime;

    CPrivateSendBroadcastTx() :
        nConfirmedHeight(-1),
        tx(MakeTransactionRef()),
        masternodeOutpoint(),
        vchSig(),
        sigTime(0)
    {
    }

    CPrivateSendBroadcastTx(const CTransactionRef& _tx, COutPoint _outpoint, int64_t _sigTime) :
        nConfirmedHeight(-1),
        tx(_tx),
        masternodeOutpoint(_outpoint),
        vchSig(),
        sigTime(_sigTime)
    {
    }

    ADD_SERIALIZE_METHODS;

    template <typename Stream, typename Operation>
    inline void SerializationOp(Stream& s, Operation ser_action)
    {
        READWRITE(tx);
        READWRITE(masternodeOutpoint);
        if (!(s.GetType() & SER_GETHASH)) {
            READWRITE(vchSig);
        }
        READWRITE(sigTime);
    }

    friend bool operator==(const CPrivateSendBroadcastTx& a, const CPrivateSendBroadcastTx& b)
    {
        return *a.tx == *b.tx;
    }
    friend bool operator!=(const CPrivateSendBroadcastTx& a, const CPrivateSendBroadcastTx& b)
    {
        return !(a == b);
    }
    explicit operator bool() const
    {
        return *this != CPrivateSendBroadcastTx();
    }

    uint256 GetSignatureHash() const;

    bool Sign();
    bool CheckSignature(const CBLSPublicKey& blsPubKey) const;

    void SetConfirmedHeight(int nConfirmedHeightIn) { nConfirmedHeight = nConfirmedHeightIn; }
    bool IsExpired(const CBlockIndex* pindex);
    bool IsValidStructure();
};

// base class
class CPrivateSendBaseSession
{
protected:
    mutable CCriticalSection cs_privatesend;

    std::vector<CPrivateSendEntry> vecEntries; // Masternode/clients entries

    PoolState nState;                // should be one of the POOL_STATE_XXX values
    int64_t nTimeLastSuccessfulStep; // the time when last successful mixing step was performed

    int nSessionID; // 0 if no mixing session is active

    CMutableTransaction finalMutableTransaction; // the finalized transaction ready for signing

    void SetNull();

    bool IsValidInOuts(const std::vector<CTxIn>& vin, const std::vector<CTxOut>& vout, PoolMessage& nMessageIDRet, bool* fConsumeCollateralRet) const;

public:
    int nSessionDenom; // Users must submit a denom matching this

    CPrivateSendBaseSession() :
        vecEntries(),
        nState(POOL_STATE_IDLE),
        nTimeLastSuccessfulStep(0),
        nSessionID(0),
        finalMutableTransaction(),
        nSessionDenom(0)
    {
    }

    int GetState() const { return nState; }
    std::string GetStateString() const;

    int GetEntriesCount() const { return vecEntries.size(); }
};

// base class
class CPrivateSendBaseManager
{
protected:
    mutable CCriticalSection cs_vecqueue;

    // The current mixing sessions in progress on the network
    std::vector<CPrivateSendQueue> vecPrivateSendQueue;

    void SetNull();
    void CheckQueue();

public:
    CPrivateSendBaseManager() :
        vecPrivateSendQueue() {}

    int GetQueueSize() const { return vecPrivateSendQueue.size(); }
    bool GetQueueItemAndTry(CPrivateSendQueue& dsqRet);
};

// helper class
class CPrivateSend
{
private:
    // make constructor, destructor and copying not available
    CPrivateSend() {}
    ~CPrivateSend() {}
    CPrivateSend(CPrivateSend const&) = delete;
    CPrivateSend& operator=(CPrivateSend const&) = delete;

    // static members
    static std::vector<CAmount> vecStandardDenominations;
    static std::map<uint256, CPrivateSendBroadcastTx> mapDSTX;

    static CCriticalSection cs_mapdstx;

    static void CheckDSTXes(const CBlockIndex* pindex);

public:
    static void InitStandardDenominations();
    static std::vector<CAmount> GetStandardDenominations() { return vecStandardDenominations; }
    static CAmount GetSmallestDenomination() { return vecStandardDenominations.back(); }

<<<<<<< HEAD
    /// Get the denominations for a specific amount of sparks.
    static int GetDenominationsByAmounts(const std::vector<CAmount>& vecAmount);

=======
>>>>>>> 43d2973a
    static bool IsDenominatedAmount(CAmount nInputAmount);
    static bool IsValidDenomination(int nDenom);

    static int AmountToDenomination(CAmount nInputAmount);
    static CAmount DenominationToAmount(int nDenom);
    static std::string DenominationToString(int nDenom);

    static std::string GetMessageByID(PoolMessage nMessageID);

    /// Get the minimum/maximum number of participants for the pool
    static int GetMinPoolParticipants() { return sporkManager.IsSporkActive(SPORK_22_PS_MORE_PARTICIPANTS) ?
                                                 Params().PoolNewMinParticipants() :
                                                 Params().PoolMinParticipants(); }
    static int GetMaxPoolParticipants() { return sporkManager.IsSporkActive(SPORK_22_PS_MORE_PARTICIPANTS) ?
                                                 Params().PoolNewMaxParticipants() :
                                                 Params().PoolMaxParticipants(); }

    static CAmount GetMaxPoolAmount() { return vecStandardDenominations.empty() ? 0 : PRIVATESEND_ENTRY_MAX_SIZE * vecStandardDenominations.front(); }

    /// If the collateral is valid given by a client
    static bool IsCollateralValid(const CTransaction& txCollateral);
    static CAmount GetCollateralAmount() { return GetSmallestDenomination() / 10; }
    static CAmount GetMaxCollateralAmount() { return GetCollateralAmount() * 4; }

    static bool IsCollateralAmount(CAmount nInputAmount);

    static void AddDSTX(const CPrivateSendBroadcastTx& dstx);
    static CPrivateSendBroadcastTx GetDSTX(const uint256& hash);

    static void UpdatedBlockTip(const CBlockIndex* pindex);
    static void NotifyChainLock(const CBlockIndex* pindex);

    static void UpdateDSTXConfirmedHeight(const CTransactionRef& tx, int nHeight);
    static void TransactionAddedToMempool(const CTransactionRef& tx);
    static void BlockConnected(const std::shared_ptr<const CBlock>& pblock, const CBlockIndex* pindex, const std::vector<CTransactionRef>& vtxConflicted);
    static void BlockDisconnected(const std::shared_ptr<const CBlock>& pblock, const CBlockIndex* pindexDisconnected);

};

#endif<|MERGE_RESOLUTION|>--- conflicted
+++ resolved
@@ -436,12 +436,6 @@
     static std::vector<CAmount> GetStandardDenominations() { return vecStandardDenominations; }
     static CAmount GetSmallestDenomination() { return vecStandardDenominations.back(); }
 
-<<<<<<< HEAD
-    /// Get the denominations for a specific amount of sparks.
-    static int GetDenominationsByAmounts(const std::vector<CAmount>& vecAmount);
-
-=======
->>>>>>> 43d2973a
     static bool IsDenominatedAmount(CAmount nInputAmount);
     static bool IsValidDenomination(int nDenom);
 
