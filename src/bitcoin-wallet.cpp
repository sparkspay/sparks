// Copyright (c) 2016-2020 The Bitcoin Core developers
// Distributed under the MIT software license, see the accompanying
// file COPYING or http://www.opensource.org/licenses/mit-license.php.

#if defined(HAVE_CONFIG_H)
#include <config/bitcoin-config.h>
#endif

#include <chainparams.h>
#include <chainparamsbase.h>
#include <compat.h>
#include <logging.h>
#include <util/strencodings.h>
#include <util/system.h>
#include <util/translation.h>
#include <util/url.h>
#include <wallet/wallettool.h>

const std::function<std::string(const char*)> G_TRANSLATION_FUN = nullptr;
UrlDecodeFn* const URL_DECODE = nullptr;

static void SetupWalletToolArgs(ArgsManager& argsman)
{
    SetupHelpOptions(argsman);
    SetupChainParamsBaseOptions(argsman);

    argsman.AddArg("-version", "Print version and exit", ArgsManager::ALLOW_ANY, OptionsCategory::OPTIONS);
    argsman.AddArg("-usehd", strprintf("Create HD (hierarchical deterministic) wallet (default: %d)", true), ArgsManager::ALLOW_ANY, OptionsCategory::OPTIONS);
    argsman.AddArg("-datadir=<dir>", "Specify data directory", ArgsManager::ALLOW_ANY, OptionsCategory::OPTIONS);
    argsman.AddArg("-wallet=<wallet-name>", "Specify wallet name", ArgsManager::ALLOW_ANY, OptionsCategory::OPTIONS);
    argsman.AddArg("-dumpfile=<file name>", "When used with 'dump', writes out the records to this file. When used with 'createfromdump', loads the records into a new wallet.", ArgsManager::ALLOW_STRING, OptionsCategory::OPTIONS);
    argsman.AddArg("-debug=<category>", "Output debugging information (default: 0).", ArgsManager::ALLOW_ANY, OptionsCategory::DEBUG_TEST);
    argsman.AddArg("-descriptors", "Create descriptors wallet. Only for 'create'", ArgsManager::ALLOW_BOOL, OptionsCategory::OPTIONS);
    argsman.AddArg("-format=<format>", "The format of the wallet file to create. Either \"bdb\" or \"sqlite\". Only used with 'createfromdump'", ArgsManager::ALLOW_ANY, OptionsCategory::OPTIONS);
    argsman.AddArg("-printtoconsole", "Send trace/debug info to console (default: 1 when no -debug is true, 0 otherwise).", ArgsManager::ALLOW_ANY, OptionsCategory::DEBUG_TEST);

    argsman.AddCommand("info", "Get wallet info", OptionsCategory::COMMANDS);
    argsman.AddCommand("create", "Create new wallet file", OptionsCategory::COMMANDS);
    argsman.AddCommand("salvage", "Attempt to recover private keys from a corrupt wallet. Warning: 'salvage' is experimental.", OptionsCategory::COMMANDS);
    argsman.AddCommand("wipetxes", "Wipe all transactions from a wallet", OptionsCategory::COMMANDS);
    argsman.AddCommand("dump", "Print out all of the wallet key-value records", OptionsCategory::COMMANDS);
    argsman.AddCommand("createfromdump", "Create new wallet file from dumped records", OptionsCategory::COMMANDS);
}

static bool WalletAppInit(ArgsManager& args, int argc, char* argv[])
{
    SetupWalletToolArgs(args);
    std::string error_message;
    if (!args.ParseParameters(argc, argv, error_message)) {
        tfm::format(std::cerr, "Error parsing command line arguments: %s\n", error_message);
        return false;
    }
<<<<<<< HEAD
    if (argc < 2 || HelpRequested(gArgs) || gArgs.IsArgSet("-version")) {
        std::string strUsage = strprintf("%s sparks-wallet version", PACKAGE_NAME) + " " + FormatFullVersion() + "\n";
            if (!gArgs.IsArgSet("-version")) {
                strUsage += "\n"
                    "sparks-wallet is an offline tool for creating and interacting with " PACKAGE_NAME " wallet files.\n"
                    "By default sparks-wallet will act on wallets in the default mainnet wallet directory in the datadir.\n"
                    "To change the target wallet, use the -datadir, -wallet and -testnet/-regtest arguments.\n\n"
                    "Usage:\n"
                    "  sparks-wallet [options] <command>\n";
                strUsage += "\n" + gArgs.GetHelpMessage();
            }
=======
    if (argc < 2 || HelpRequested(args) || args.IsArgSet("-version")) {
        std::string strUsage = strprintf("%s dash-wallet version", PACKAGE_NAME) + " " + FormatFullVersion() + "\n";
        if (!args.IsArgSet("-version")) {
            strUsage += "\n"
                    "dash-wallet is an offline tool for creating and interacting with " PACKAGE_NAME " wallet files.\n"
                    "By default dash-wallet will act on wallets in the default mainnet wallet directory in the datadir.\n"
                    "To change the target wallet, use the -datadir, -wallet and -testnet/-regtest arguments.\n\n"
                    "Usage:\n"
                    "  dash-wallet [options] <command>\n";
            strUsage += "\n" + args.GetHelpMessage();
        }
>>>>>>> 0fcc1561
        tfm::format(std::cout, "%s", strUsage);
        return false;
    }

    // check for printtoconsole, allow -debug
    LogInstance().m_print_to_console = args.GetBoolArg("-printtoconsole", args.GetBoolArg("-debug", false));

    if (!CheckDataDirOption()) {
        tfm::format(std::cerr, "Error: Specified data directory \"%s\" does not exist.\n", args.GetArg("-datadir", ""));
        return false;
    }
    // Check for -testnet or -regtest parameter (Params() calls are only valid after this clause)
    SelectParams(args.GetChainName());

    return true;
}

MAIN_FUNCTION
{
    ArgsManager& args = gArgs;
#ifdef WIN32
    util::WinCmdLineArgs winArgs;
    std::tie(argc, argv) = winArgs.get();
#endif
    SetupEnvironment();
    RandomInit();
    try {
        if (!WalletAppInit(args, argc, argv)) return EXIT_FAILURE;
    } catch (...) {
        PrintExceptionContinue(std::current_exception(), "WalletAppInit()");
        return EXIT_FAILURE;
    }

<<<<<<< HEAD
    std::string method {};
    for(int i = 1; i < argc; ++i) {
        if (!IsSwitchChar(argv[i][0])) {
            if (!method.empty()) {
                tfm::format(std::cerr, "Error: two methods provided (%s and %s). Only one method should be provided.\n", method, argv[i]);
                return EXIT_FAILURE;
            }
            method = argv[i];
        }
    }

    if (method.empty()) {
        tfm::format(std::cerr, "No method provided. Run `sparks-wallet -help` for valid methods.\n");
=======
    const auto command = args.GetCommand();
    if (!command) {
        tfm::format(std::cerr, "No method provided. Run `dash-wallet -help` for valid methods.\n");
>>>>>>> 0fcc1561
        return EXIT_FAILURE;
    }
    if (command->args.size() != 0) {
        tfm::format(std::cerr, "Error: Additional arguments provided (%s). Methods do not take arguments. Please refer to `-help`.\n", Join(command->args, ", "));
        return EXIT_FAILURE;
    }

    ECC_Start();
    if (!WalletTool::ExecuteWalletToolFunc(args, command->command)) {
        return EXIT_FAILURE;
    }
    ECC_Stop();
    return EXIT_SUCCESS;
}<|MERGE_RESOLUTION|>--- conflicted
+++ resolved
@@ -50,31 +50,17 @@
         tfm::format(std::cerr, "Error parsing command line arguments: %s\n", error_message);
         return false;
     }
-<<<<<<< HEAD
-    if (argc < 2 || HelpRequested(gArgs) || gArgs.IsArgSet("-version")) {
+    if (argc < 2 || HelpRequested(args) || args.IsArgSet("-version")) {
         std::string strUsage = strprintf("%s sparks-wallet version", PACKAGE_NAME) + " " + FormatFullVersion() + "\n";
-            if (!gArgs.IsArgSet("-version")) {
-                strUsage += "\n"
+        if (!args.IsArgSet("-version")) {
+            strUsage += "\n"
                     "sparks-wallet is an offline tool for creating and interacting with " PACKAGE_NAME " wallet files.\n"
                     "By default sparks-wallet will act on wallets in the default mainnet wallet directory in the datadir.\n"
                     "To change the target wallet, use the -datadir, -wallet and -testnet/-regtest arguments.\n\n"
                     "Usage:\n"
                     "  sparks-wallet [options] <command>\n";
-                strUsage += "\n" + gArgs.GetHelpMessage();
-            }
-=======
-    if (argc < 2 || HelpRequested(args) || args.IsArgSet("-version")) {
-        std::string strUsage = strprintf("%s dash-wallet version", PACKAGE_NAME) + " " + FormatFullVersion() + "\n";
-        if (!args.IsArgSet("-version")) {
-            strUsage += "\n"
-                    "dash-wallet is an offline tool for creating and interacting with " PACKAGE_NAME " wallet files.\n"
-                    "By default dash-wallet will act on wallets in the default mainnet wallet directory in the datadir.\n"
-                    "To change the target wallet, use the -datadir, -wallet and -testnet/-regtest arguments.\n\n"
-                    "Usage:\n"
-                    "  dash-wallet [options] <command>\n";
             strUsage += "\n" + args.GetHelpMessage();
         }
->>>>>>> 0fcc1561
         tfm::format(std::cout, "%s", strUsage);
         return false;
     }
@@ -108,25 +94,9 @@
         return EXIT_FAILURE;
     }
 
-<<<<<<< HEAD
-    std::string method {};
-    for(int i = 1; i < argc; ++i) {
-        if (!IsSwitchChar(argv[i][0])) {
-            if (!method.empty()) {
-                tfm::format(std::cerr, "Error: two methods provided (%s and %s). Only one method should be provided.\n", method, argv[i]);
-                return EXIT_FAILURE;
-            }
-            method = argv[i];
-        }
-    }
-
-    if (method.empty()) {
-        tfm::format(std::cerr, "No method provided. Run `sparks-wallet -help` for valid methods.\n");
-=======
     const auto command = args.GetCommand();
     if (!command) {
-        tfm::format(std::cerr, "No method provided. Run `dash-wallet -help` for valid methods.\n");
->>>>>>> 0fcc1561
+        tfm::format(std::cerr, "No method provided. Run `sparks-wallet -help` for valid methods.\n");
         return EXIT_FAILURE;
     }
     if (command->args.size() != 0) {
