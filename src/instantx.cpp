// Copyright (c) 2014-2019 The Dash Core developers
// Distributed under the MIT/X11 software license, see the accompanying
// file COPYING or http://www.opensource.org/licenses/mit-license.php.

#include "activemasternode.h"
#include "init.h"
#include "instantx.h"
#include "key.h"
#include "validation.h"
#include "masternode-payments.h"
#include "masternode-sync.h"
#include "masternode-utils.h"
#include "messagesigner.h"
#include "net.h"
#include "netmessagemaker.h"
#include "protocol.h"
#include "spork.h"
#include "sync.h"
#include "txmempool.h"
#include "util.h"
#include "consensus/validation.h"
#include "validationinterface.h"
#include "warnings.h"
#ifdef ENABLE_WALLET
#include "wallet/wallet.h"
#endif // ENABLE_WALLET

#include "llmq/quorums_instantsend.h"

#include <boost/algorithm/string/replace.hpp>
#include <boost/thread.hpp>

#ifdef ENABLE_WALLET
extern CWallet* pwalletMain;
#endif // ENABLE_WALLET
extern CTxMemPool mempool;

bool fEnableInstantSend = true;

std::atomic<bool> CInstantSend::isAutoLockBip9Active{false};
const double CInstantSend::AUTO_IX_MEMPOOL_THRESHOLD = 0.1;

CInstantSend instantsend;
const std::string CInstantSend::SERIALIZATION_VERSION_STRING = "CInstantSend-Version-1";

// Transaction Locks
//
// step 1) Some node announces intention to lock transaction inputs via "txlockrequest" message (ix)
// step 2) Top nInstantSendSigsTotal masternodes per each spent outpoint push "txlockvote" message (txlvote)
// step 3) Once there are nInstantSendSigsRequired valid "txlockvote" messages (txlvote) per each spent outpoint
//         for a corresponding "txlockrequest" message (ix), all outpoints from that tx are treated as locked

//
// CInstantSend
//

void CInstantSend::ProcessMessage(CNode* pfrom, const std::string& strCommand, CDataStream& vRecv, CConnman& connman)
{
<<<<<<< HEAD
    if(fLiteMode) return; // disable all Sparks specific functionality
    if(!sporkManager.IsSporkActive(SPORK_2_INSTANTSEND_ENABLED)) return;
=======
    if (fLiteMode) return; // disable all Dash specific functionality
    if (!llmq::IsOldInstantSendEnabled()) return;
>>>>>>> 2ae1ce48

    // NOTE: NetMsgType::TXLOCKREQUEST is handled via ProcessMessage() in net_processing.cpp

    if (strCommand == NetMsgType::TXLOCKVOTE) { // InstantSend Transaction Lock Consensus Votes
        if(pfrom->nVersion < MIN_INSTANTSEND_PROTO_VERSION) {
            LogPrint("instantsend", "TXLOCKVOTE -- peer=%d using obsolete version %i\n", pfrom->id, pfrom->nVersion);
            connman.PushMessage(pfrom, CNetMsgMaker(pfrom->GetSendVersion()).Make(NetMsgType::REJECT, strCommand, REJECT_OBSOLETE,
                               strprintf("Version must be %d or greater", MIN_INSTANTSEND_PROTO_VERSION)));
            return;
        }

        CTxLockVote vote;
        vRecv >> vote;


        uint256 nVoteHash = vote.GetHash();

        {
            LOCK(cs_main);
            connman.RemoveAskFor(nVoteHash);
        }

        // Ignore any InstantSend messages until blockchain is synced
        if (!masternodeSync.IsBlockchainSynced()) return;

        {
            LOCK(cs_instantsend);
            auto ret = mapTxLockVotes.emplace(nVoteHash, vote);
            if (!ret.second) return;
        }

        ProcessNewTxLockVote(pfrom, vote, connman);

        return;
    }
}

bool CInstantSend::ProcessTxLockRequest(const CTxLockRequest& txLockRequest, CConnman& connman)
{
    LOCK(cs_main);
#ifdef ENABLE_WALLET
    LOCK(pwalletMain ? &pwalletMain->cs_wallet : NULL);
#endif
    LOCK2(mempool.cs, cs_instantsend);

    uint256 txHash = txLockRequest.GetHash();

    // Check to see if we conflict with existing completed lock
    for (const auto& txin : txLockRequest.tx->vin) {
        std::map<COutPoint, uint256>::iterator it = mapLockedOutpoints.find(txin.prevout);
        if (it != mapLockedOutpoints.end() && it->second != txLockRequest.GetHash()) {
            // Conflicting with complete lock, proceed to see if we should cancel them both
            LogPrintf("CInstantSend::ProcessTxLockRequest -- WARNING: Found conflicting completed Transaction Lock, txid=%s, completed lock txid=%s\n",
                    txLockRequest.GetHash().ToString(), it->second.ToString());
        }
    }

    // Check to see if there are votes for conflicting request,
    // if so - do not fail, just warn user
    for (const auto& txin : txLockRequest.tx->vin) {
        std::map<COutPoint, std::set<uint256> >::iterator it = mapVotedOutpoints.find(txin.prevout);
        if (it != mapVotedOutpoints.end()) {
            for (const auto& hash : it->second) {
                if (hash != txLockRequest.GetHash()) {
                    LogPrint("instantsend", "CInstantSend::ProcessTxLockRequest -- Double spend attempt! %s\n", txin.prevout.ToStringShort());
                    // do not fail here, let it go and see which one will get the votes to be locked
                    // NOTIFY ZMQ
                    CTransaction txCurrent = *txLockRequest.tx; // currently processed tx
                    auto itPrevious = mapTxLockCandidates.find(hash);
                    if (itPrevious != mapTxLockCandidates.end() && itPrevious->second.txLockRequest) {
                        CTransaction txPrevious = *itPrevious->second.txLockRequest.tx; // previously locked one
                        GetMainSignals().NotifyInstantSendDoubleSpendAttempt(txCurrent, txPrevious);
                    }
                }
            }
        }
    }

    if (!CreateTxLockCandidate(txLockRequest)) {
        // smth is not right
        LogPrintf("CInstantSend::ProcessTxLockRequest -- CreateTxLockCandidate failed, txid=%s\n", txHash.ToString());
        return false;
    }
    LogPrintf("CInstantSend::ProcessTxLockRequest -- accepted, txid=%s\n", txHash.ToString());

    // Masternodes will sometimes propagate votes before the transaction is known to the client.
    // If this just happened - process orphan votes, lock inputs, resolve conflicting locks,
    // update transaction status forcing external script/zmq notifications.
    ProcessOrphanTxLockVotes();
    std::map<uint256, CTxLockCandidate>::iterator itLockCandidate = mapTxLockCandidates.find(txHash);
    TryToFinalizeLockCandidate(itLockCandidate->second);

    return true;
}

bool CInstantSend::CreateTxLockCandidate(const CTxLockRequest& txLockRequest)
{
    if (!txLockRequest.IsValid()) return false;

    LOCK(cs_instantsend);

    uint256 txHash = txLockRequest.GetHash();

    std::map<uint256, CTxLockCandidate>::iterator itLockCandidate = mapTxLockCandidates.find(txHash);
    if (itLockCandidate == mapTxLockCandidates.end()) {
        LogPrintf("CInstantSend::CreateTxLockCandidate -- new, txid=%s\n", txHash.ToString());

        CTxLockCandidate txLockCandidate(txLockRequest);
        // all inputs should already be checked by txLockRequest.IsValid() above, just use them now
        for (const auto& txin : txLockRequest.tx->vin) {
            txLockCandidate.AddOutPointLock(txin.prevout);
        }
        mapTxLockCandidates.insert(std::make_pair(txHash, txLockCandidate));
    } else if (!itLockCandidate->second.txLockRequest) {
        // i.e. empty Transaction Lock Candidate was created earlier, let's update it with actual data
        itLockCandidate->second.txLockRequest = txLockRequest;
        if (itLockCandidate->second.IsTimedOut()) {
            LogPrintf("CInstantSend::CreateTxLockCandidate -- timed out, txid=%s\n", txHash.ToString());
            return false;
        }
        LogPrintf("CInstantSend::CreateTxLockCandidate -- update empty, txid=%s\n", txHash.ToString());

        // all inputs should already be checked by txLockRequest.IsValid() above, just use them now
        for (const auto& txin : txLockRequest.tx->vin) {
            itLockCandidate->second.AddOutPointLock(txin.prevout);
        }
    } else {
        LogPrint("instantsend", "CInstantSend::CreateTxLockCandidate -- seen, txid=%s\n", txHash.ToString());
    }

    return true;
}

void CInstantSend::CreateEmptyTxLockCandidate(const uint256& txHash)
{
    if (mapTxLockCandidates.find(txHash) != mapTxLockCandidates.end())
        return;
    LogPrintf("CInstantSend::CreateEmptyTxLockCandidate -- new, txid=%s\n", txHash.ToString());
    const CTxLockRequest txLockRequest = CTxLockRequest();
    mapTxLockCandidates.insert(std::make_pair(txHash, CTxLockCandidate(txLockRequest)));
}

void CInstantSend::Vote(const uint256& txHash, CConnman& connman)
{
    AssertLockHeld(cs_main);
#ifdef ENABLE_WALLET
    LOCK(pwalletMain ? &pwalletMain->cs_wallet : NULL);
#endif

    CTxLockRequest dummyRequest;
    CTxLockCandidate txLockCandidate(dummyRequest);
    {
        LOCK(cs_instantsend);
        auto itLockCandidate = mapTxLockCandidates.find(txHash);
        if (itLockCandidate == mapTxLockCandidates.end()) return;
        txLockCandidate = itLockCandidate->second;
        Vote(txLockCandidate, connman);
    }

    // Let's see if our vote changed smth
    LOCK2(mempool.cs, cs_instantsend);
    TryToFinalizeLockCandidate(txLockCandidate);
}

void CInstantSend::Vote(CTxLockCandidate& txLockCandidate, CConnman& connman)
{
    if (!fMasternodeMode) return;
    if (!llmq::IsOldInstantSendEnabled()) return;

    AssertLockHeld(cs_main);
    AssertLockHeld(cs_instantsend);

    uint256 txHash = txLockCandidate.GetHash();
    // We should never vote on a Transaction Lock Request that was not (yet) accepted by the mempool
    if (mapLockRequestAccepted.find(txHash) == mapLockRequestAccepted.end()) return;
    // check if we need to vote on this candidate's outpoints,
    // it's possible that we need to vote for several of them
    for (auto& outpointLockPair : txLockCandidate.mapOutPointLocks) {
        int nPrevoutHeight = GetUTXOHeight(outpointLockPair.first);
        if (nPrevoutHeight == -1) {
            LogPrint("instantsend", "CInstantSend::Vote -- Failed to find UTXO %s\n", outpointLockPair.first.ToStringShort());
            return;
        }

        int nLockInputHeight = nPrevoutHeight + Params().GetConsensus().nInstantSendConfirmationsRequired - 2;

        int nRank;
        uint256 quorumModifierHash;
        if (!CMasternodeUtils::GetMasternodeRank(activeMasternodeInfo.outpoint, nRank, quorumModifierHash, nLockInputHeight)) {
            LogPrint("instantsend", "CInstantSend::Vote -- Can't calculate rank for masternode %s\n", activeMasternodeInfo.outpoint.ToStringShort());
            continue;
        }
<<<<<<< HEAD
        if (!deterministicMNManager->IsDeterministicMNsSporkActive()) {
            // not used until spork16 activation
            quorumModifierHash = uint256();
        }
=======
>>>>>>> 2ae1ce48

        int nSignaturesTotal = Params().GetConsensus().nInstantSendSigsTotal;
        if (nRank > nSignaturesTotal) {
            LogPrint("instantsend", "CInstantSend::Vote -- Masternode not in the top %d (%d)\n", nSignaturesTotal, nRank);
            continue;
        }

        LogPrint("instantsend", "CInstantSend::Vote -- In the top %d (%d)\n", nSignaturesTotal, nRank);

        std::map<COutPoint, std::set<uint256> >::iterator itVoted = mapVotedOutpoints.find(outpointLockPair.first);

        // Check to see if we already voted for this outpoint,
        // refuse to vote twice or to include the same outpoint in another tx
        bool fAlreadyVoted = false;
        if (itVoted != mapVotedOutpoints.end()) {
            for (const auto& hash : itVoted->second) {
                std::map<uint256, CTxLockCandidate>::iterator it2 = mapTxLockCandidates.find(hash);
                if (it2->second.HasMasternodeVoted(outpointLockPair.first, activeMasternodeInfo.outpoint)) {
                    // we already voted for this outpoint to be included either in the same tx or in a competing one,
                    // skip it anyway
                    fAlreadyVoted = true;
                    LogPrintf("CInstantSend::Vote -- WARNING: We already voted for this outpoint, skipping: txHash=%s, outpoint=%s\n",
                            txHash.ToString(), outpointLockPair.first.ToStringShort());
                    break;
                }
            }
        }
        if (fAlreadyVoted) {
            continue; // skip to the next outpoint
        }

        // we haven't voted for this outpoint yet, let's try to do this now
        // Please note that activeMasternodeInfo.proTxHash is only valid after spork16 activation
        CTxLockVote vote(txHash, outpointLockPair.first, activeMasternodeInfo.outpoint, quorumModifierHash, activeMasternodeInfo.proTxHash);

        if (!vote.Sign()) {
            LogPrintf("CInstantSend::Vote -- Failed to sign consensus vote\n");
            return;
        }
        if (!vote.CheckSignature()) {
            LogPrintf("CInstantSend::Vote -- Signature invalid\n");
            return;
        }

        // vote constructed sucessfully, let's store and relay it
        uint256 nVoteHash = vote.GetHash();
        mapTxLockVotes.insert(std::make_pair(nVoteHash, vote));
        if (outpointLockPair.second.AddVote(vote)) {
            LogPrintf("CInstantSend::Vote -- Vote created successfully, relaying: txHash=%s, outpoint=%s, vote=%s\n",
                    txHash.ToString(), outpointLockPair.first.ToStringShort(), nVoteHash.ToString());

            if (itVoted == mapVotedOutpoints.end()) {
                std::set<uint256> setHashes;
                setHashes.insert(txHash);
                mapVotedOutpoints.insert(std::make_pair(outpointLockPair.first, setHashes));
            } else {
                mapVotedOutpoints[outpointLockPair.first].insert(txHash);
                if (mapVotedOutpoints[outpointLockPair.first].size() > 1) {
                    // it's ok to continue, just warn user
                    LogPrintf("CInstantSend::Vote -- WARNING: Vote conflicts with some existing votes: txHash=%s, outpoint=%s, vote=%s\n",
                            txHash.ToString(), outpointLockPair.first.ToStringShort(), nVoteHash.ToString());
                }
            }

            vote.Relay(connman);
        }
    }
}

bool CInstantSend::ProcessNewTxLockVote(CNode* pfrom, const CTxLockVote& vote, CConnman& connman)
{
    uint256 txHash = vote.GetTxHash();
    uint256 nVoteHash = vote.GetHash();

    if (!vote.IsValid(pfrom, connman)) {
        // could be because of missing MN
        LogPrint("instantsend", "CInstantSend::%s -- Vote is invalid, txid=%s\n", __func__, txHash.ToString());
        return false;
    }

    // relay valid vote asap
    vote.Relay(connman);

    LOCK(cs_main);
#ifdef ENABLE_WALLET
    LOCK(pwalletMain ? &pwalletMain->cs_wallet : NULL);
#endif
    LOCK2(mempool.cs, cs_instantsend);

    // Masternodes will sometimes propagate votes before the transaction is known to the client,
    // will actually process only after the lock request itself has arrived

    std::map<uint256, CTxLockCandidate>::iterator it = mapTxLockCandidates.find(txHash);
    if (it == mapTxLockCandidates.end() || !it->second.txLockRequest) {
        // no or empty tx lock candidate
        if (it == mapTxLockCandidates.end()) {
            // start timeout countdown after the very first vote
            CreateEmptyTxLockCandidate(txHash);
        }
        bool fInserted = mapTxLockVotesOrphan.emplace(nVoteHash, vote).second;
        LogPrint("instantsend", "CInstantSend::%s -- Orphan vote: txid=%s  masternode=%s %s\n",
                __func__, txHash.ToString(), vote.GetMasternodeOutpoint().ToStringShort(), fInserted ? "new" : "seen");

        // This tracks those messages and allows only the same rate as of the rest of the network
        // TODO: make sure this works good enough for multi-quorum

        int nMasternodeOrphanExpireTime = GetTime() + 60*10; // keep time data for 10 minutes
        auto itMnOV = mapMasternodeOrphanVotes.find(vote.GetMasternodeOutpoint());
        if (itMnOV == mapMasternodeOrphanVotes.end()) {
            mapMasternodeOrphanVotes.emplace(vote.GetMasternodeOutpoint(), nMasternodeOrphanExpireTime);
        } else {
            if (itMnOV->second > GetTime() && itMnOV->second > GetAverageMasternodeOrphanVoteTime()) {
                LogPrint("instantsend", "CInstantSend::%s -- masternode is spamming orphan Transaction Lock Votes: txid=%s  masternode=%s\n",
                        __func__, txHash.ToString(), vote.GetMasternodeOutpoint().ToStringShort());
                // Misbehaving(pfrom->id, 1);
                return false;
            }
            // not spamming, refresh
            itMnOV->second = nMasternodeOrphanExpireTime;
        }

        return true;
    }

    // We have a valid (non-empty) tx lock candidate
    CTxLockCandidate& txLockCandidate = it->second;

    if (txLockCandidate.IsTimedOut()) {
        LogPrint("instantsend", "CInstantSend::%s -- too late, Transaction Lock timed out, txid=%s\n", __func__, txHash.ToString());
        return false;
    }

    LogPrint("instantsend", "CInstantSend::%s -- Transaction Lock Vote, txid=%s\n", __func__, txHash.ToString());

    UpdateVotedOutpoints(vote, txLockCandidate);

    if (!txLockCandidate.AddVote(vote)) {
        // this should never happen
        return false;
    }

    int nSignatures = txLockCandidate.CountVotes();
    int nSignaturesMax = txLockCandidate.txLockRequest.GetMaxSignatures();
    LogPrint("instantsend", "CInstantSend::%s -- Transaction Lock signatures count: %d/%d, vote hash=%s\n", __func__,
            nSignatures, nSignaturesMax, nVoteHash.ToString());

    TryToFinalizeLockCandidate(txLockCandidate);

    return true;
}

bool CInstantSend::ProcessOrphanTxLockVote(const CTxLockVote& vote)
{
    // cs_main, cs_wallet and cs_instantsend should be already locked
    AssertLockHeld(cs_main);
#ifdef ENABLE_WALLET
    if (pwalletMain)
        AssertLockHeld(pwalletMain->cs_wallet);
#endif
    AssertLockHeld(cs_instantsend);

    uint256 txHash = vote.GetTxHash();

    // We shouldn't process orphan votes without a valid tx lock candidate
    std::map<uint256, CTxLockCandidate>::iterator it = mapTxLockCandidates.find(txHash);
    if (it == mapTxLockCandidates.end() || !it->second.txLockRequest)
        return false; // this shouldn never happen

    CTxLockCandidate& txLockCandidate = it->second;

    if (txLockCandidate.IsTimedOut()) {
        LogPrint("instantsend", "CInstantSend::%s -- too late, Transaction Lock timed out, txid=%s\n", __func__, txHash.ToString());
        return false;
    }

    LogPrint("instantsend", "CInstantSend::%s -- Transaction Lock Vote, txid=%s\n", __func__, txHash.ToString());

    UpdateVotedOutpoints(vote, txLockCandidate);

    if (!txLockCandidate.AddVote(vote)) {
        // this should never happen
        return false;
    }

    int nSignatures = txLockCandidate.CountVotes();
    int nSignaturesMax = txLockCandidate.txLockRequest.GetMaxSignatures();
    LogPrint("instantsend", "CInstantSend::%s -- Transaction Lock signatures count: %d/%d, vote hash=%s\n",
            __func__, nSignatures, nSignaturesMax, vote.GetHash().ToString());

    return true;
}

void CInstantSend::UpdateVotedOutpoints(const CTxLockVote& vote, CTxLockCandidate& txLockCandidate)
{
    AssertLockHeld(cs_instantsend);

    uint256 txHash = vote.GetTxHash();

    std::map<COutPoint, std::set<uint256> >::iterator it1 = mapVotedOutpoints.find(vote.GetOutpoint());
    if (it1 != mapVotedOutpoints.end()) {
        for (const auto& hash : it1->second) {
            if (hash != txHash) {
                // same outpoint was already voted to be locked by another tx lock request,
                // let's see if it was the same masternode who voted on this outpoint
                // for another tx lock request
                std::map<uint256, CTxLockCandidate>::iterator it2 = mapTxLockCandidates.find(hash);
                if (it2 !=mapTxLockCandidates.end() && it2->second.HasMasternodeVoted(vote.GetOutpoint(), vote.GetMasternodeOutpoint())) {
                    // yes, it was the same masternode
                    LogPrintf("CInstantSend::%s -- masternode sent conflicting votes! %s\n", __func__, vote.GetMasternodeOutpoint().ToStringShort());
                    // mark both Lock Candidates as attacked, none of them should complete,
                    // or at least the new (current) one shouldn't even
                    // if the second one was already completed earlier
                    txLockCandidate.MarkOutpointAsAttacked(vote.GetOutpoint());
                    it2->second.MarkOutpointAsAttacked(vote.GetOutpoint());
                    // apply maximum PoSe ban score to this masternode i.e. PoSe-ban it instantly
                    // TODO Call new PoSe system when it's ready
                    //mnodeman.PoSeBan(vote.GetMasternodeOutpoint());
                    // NOTE: This vote must be relayed further to let all other nodes know about such
                    // misbehaviour of this masternode. This way they should also be able to construct
                    // conflicting lock and PoSe-ban this masternode.
                }
            }
        }
        // store all votes, regardless of them being sent by malicious masternode or not
        it1->second.insert(txHash);
    } else {
        mapVotedOutpoints.emplace(vote.GetOutpoint(), std::set<uint256>({txHash}));
    }
}

void CInstantSend::ProcessOrphanTxLockVotes()
{
    AssertLockHeld(cs_main);
    AssertLockHeld(cs_instantsend);

    std::map<uint256, CTxLockVote>::iterator it = mapTxLockVotesOrphan.begin();
    while (it != mapTxLockVotesOrphan.end()) {
        if (ProcessOrphanTxLockVote(it->second)) {
            mapTxLockVotesOrphan.erase(it++);
        } else {
            ++it;
        }
    }
}

void CInstantSend::TryToFinalizeLockCandidate(const CTxLockCandidate& txLockCandidate)
{
    if (!llmq::IsOldInstantSendEnabled()) return;

    AssertLockHeld(cs_main);
    AssertLockHeld(cs_instantsend);

    uint256 txHash = txLockCandidate.txLockRequest.tx->GetHash();
    if (txLockCandidate.IsAllOutPointsReady() && !IsLockedInstantSendTransaction(txHash)) {
        // we have enough votes now
        LogPrint("instantsend", "CInstantSend::TryToFinalizeLockCandidate -- Transaction Lock is ready to complete, txid=%s\n", txHash.ToString());
        if (ResolveConflicts(txLockCandidate)) {
            LockTransactionInputs(txLockCandidate);
            UpdateLockedTransaction(txLockCandidate);
        }
    }
}

void CInstantSend::UpdateLockedTransaction(const CTxLockCandidate& txLockCandidate)
{
    // cs_main, cs_wallet and cs_instantsend should be already locked
    AssertLockHeld(cs_main);
#ifdef ENABLE_WALLET
    if (pwalletMain) {
        AssertLockHeld(pwalletMain->cs_wallet);
    }
#endif
    AssertLockHeld(cs_instantsend);

    uint256 txHash = txLockCandidate.GetHash();

    if (!IsLockedInstantSendTransaction(txHash)) return; // not a locked tx, do not update/notify

#ifdef ENABLE_WALLET
    if (pwalletMain && pwalletMain->UpdatedTransaction(txHash)) {
        // notify an external script once threshold is reached
        std::string strCmd = GetArg("-instantsendnotify", "");
        if (!strCmd.empty()) {
            boost::replace_all(strCmd, "%s", txHash.GetHex());
            boost::thread t(runCommand, strCmd); // thread runs free
        }
    }
#endif

    GetMainSignals().NotifyTransactionLock(*txLockCandidate.txLockRequest.tx);

    LogPrint("instantsend", "CInstantSend::UpdateLockedTransaction -- done, txid=%s\n", txHash.ToString());
}

void CInstantSend::LockTransactionInputs(const CTxLockCandidate& txLockCandidate)
{
    if (!llmq::IsOldInstantSendEnabled()) return;

    LOCK(cs_instantsend);

    uint256 txHash = txLockCandidate.GetHash();

    if (!txLockCandidate.IsAllOutPointsReady()) return;

    for (const auto& pair : txLockCandidate.mapOutPointLocks) {
        mapLockedOutpoints.insert(std::make_pair(pair.first, txHash));
    }
    LogPrint("instantsend", "CInstantSend::LockTransactionInputs -- done, txid=%s\n", txHash.ToString());
}

bool CInstantSend::GetLockedOutPointTxHash(const COutPoint& outpoint, uint256& hashRet)
{
    LOCK(cs_instantsend);
    std::map<COutPoint, uint256>::iterator it = mapLockedOutpoints.find(outpoint);
    if (it == mapLockedOutpoints.end()) return false;
    hashRet = it->second;
    return true;
}

bool CInstantSend::ResolveConflicts(const CTxLockCandidate& txLockCandidate)
{
    AssertLockHeld(cs_main);
    AssertLockHeld(cs_instantsend);

    uint256 txHash = txLockCandidate.GetHash();

    // make sure the lock is ready
    if (!txLockCandidate.IsAllOutPointsReady()) return false;

    AssertLockHeld(mempool.cs); // protect mempool.mapNextTx

    for (const auto& txin : txLockCandidate.txLockRequest.tx->vin) {
        uint256 hashConflicting;
        if (GetLockedOutPointTxHash(txin.prevout, hashConflicting) && txHash != hashConflicting) {
            // completed lock which conflicts with another completed one?
            // this means that majority of MNs in the quorum for this specific tx input are malicious!
            std::map<uint256, CTxLockCandidate>::iterator itLockCandidate = mapTxLockCandidates.find(txHash);
            std::map<uint256, CTxLockCandidate>::iterator itLockCandidateConflicting = mapTxLockCandidates.find(hashConflicting);
            if (itLockCandidate == mapTxLockCandidates.end() || itLockCandidateConflicting == mapTxLockCandidates.end()) {
                // safety check, should never really happen
                LogPrintf("CInstantSend::ResolveConflicts -- ERROR: Found conflicting completed Transaction Lock, but one of txLockCandidate-s is missing, txid=%s, conflicting txid=%s\n",
                        txHash.ToString(), hashConflicting.ToString());
                return false;
            }
            LogPrintf("CInstantSend::ResolveConflicts -- WARNING: Found conflicting completed Transaction Lock, dropping both, txid=%s, conflicting txid=%s\n",
                    txHash.ToString(), hashConflicting.ToString());
            CTxLockRequest txLockRequest = itLockCandidate->second.txLockRequest;
            CTxLockRequest txLockRequestConflicting = itLockCandidateConflicting->second.txLockRequest;
            itLockCandidate->second.SetConfirmedHeight(0); // expired
            itLockCandidateConflicting->second.SetConfirmedHeight(0); // expired
            CheckAndRemove(); // clean up
            // AlreadyHave should still return "true" for both of them
            mapLockRequestRejected.insert(std::make_pair(txHash, txLockRequest));
            mapLockRequestRejected.insert(std::make_pair(hashConflicting, txLockRequestConflicting));

            // TODO: clean up mapLockRequestRejected later somehow
            //       (not a big issue since we already PoSe ban malicious masternodes
            //        and they won't be able to spam)
            // TODO: ban all malicious masternodes permanently, do not accept anything from them, ever

            // TODO: notify zmq+script about this double-spend attempt
            //       and let merchant cancel/hold the order if it's not too late...

            // can't do anything else, fallback to regular txes
            return false;
        } else if (mempool.mapNextTx.count(txin.prevout)) {
            // check if it's in mempool
            hashConflicting = mempool.mapNextTx.find(txin.prevout)->second->GetHash();
            if (txHash == hashConflicting) continue; // matches current, not a conflict, skip to next txin
            // conflicts with tx in mempool
            LogPrintf("CInstantSend::ResolveConflicts -- ERROR: Failed to complete Transaction Lock, conflicts with mempool, txid=%s\n", txHash.ToString());
            return false;
        }
    } // FOREACH
    // No conflicts were found so far, check to see if it was already included in block
    CTransactionRef txTmp;
    uint256 hashBlock;
    if (GetTransaction(txHash, txTmp, Params().GetConsensus(), hashBlock, true) && hashBlock != uint256()) {
        LogPrint("instantsend", "CInstantSend::ResolveConflicts -- Done, %s is included in block %s\n", txHash.ToString(), hashBlock.ToString());
        return true;
    }
    // Not in block yet, make sure all its inputs are still unspent
    for (const auto& txin : txLockCandidate.txLockRequest.tx->vin) {
        Coin coin;
        if (!GetUTXOCoin(txin.prevout, coin)) {
            // Not in UTXO anymore? A conflicting tx was mined while we were waiting for votes.
            LogPrintf("CInstantSend::ResolveConflicts -- ERROR: Failed to find UTXO %s, can't complete Transaction Lock\n", txin.prevout.ToStringShort());
            return false;
        }
    }
    LogPrint("instantsend", "CInstantSend::ResolveConflicts -- Done, txid=%s\n", txHash.ToString());

    return true;
}

int64_t CInstantSend::GetAverageMasternodeOrphanVoteTime()
{
    LOCK(cs_instantsend);
    // NOTE: should never actually call this function when mapMasternodeOrphanVotes is empty
    if (mapMasternodeOrphanVotes.empty()) return 0;

    int64_t total = 0;
    for (const auto& pair : mapMasternodeOrphanVotes) {
        total += pair.second;
    }

    return total / mapMasternodeOrphanVotes.size();
}

void CInstantSend::CheckAndRemove()
{
    if (!masternodeSync.IsBlockchainSynced()) return;

    LOCK(cs_instantsend);

    std::map<uint256, CTxLockCandidate>::iterator itLockCandidate = mapTxLockCandidates.begin();

    // remove expired candidates
    while (itLockCandidate != mapTxLockCandidates.end()) {
        CTxLockCandidate &txLockCandidate = itLockCandidate->second;
        uint256 txHash = txLockCandidate.GetHash();
        if (txLockCandidate.IsExpired(nCachedBlockHeight)) {
            LogPrintf("CInstantSend::CheckAndRemove -- Removing expired Transaction Lock Candidate: txid=%s\n", txHash.ToString());

            for (const auto& pair : txLockCandidate.mapOutPointLocks) {
                mapLockedOutpoints.erase(pair.first);
                mapVotedOutpoints.erase(pair.first);
            }
            mapLockRequestAccepted.erase(txHash);
            mapLockRequestRejected.erase(txHash);
            mapTxLockCandidates.erase(itLockCandidate++);
        } else {
            ++itLockCandidate;
        }
    }

    // remove expired votes
    std::map<uint256, CTxLockVote>::iterator itVote = mapTxLockVotes.begin();
    while (itVote != mapTxLockVotes.end()) {
        if (itVote->second.IsExpired(nCachedBlockHeight)) {
            LogPrint("instantsend", "CInstantSend::CheckAndRemove -- Removing expired vote: txid=%s  masternode=%s\n",
                    itVote->second.GetTxHash().ToString(), itVote->second.GetMasternodeOutpoint().ToStringShort());
            mapTxLockVotes.erase(itVote++);
        } else {
            ++itVote;
        }
    }

    // remove timed out orphan votes
    std::map<uint256, CTxLockVote>::iterator itOrphanVote = mapTxLockVotesOrphan.begin();
    while (itOrphanVote != mapTxLockVotesOrphan.end()) {
        if (itOrphanVote->second.IsTimedOut()) {
            LogPrint("instantsend", "CInstantSend::CheckAndRemove -- Removing timed out orphan vote: txid=%s  masternode=%s\n",
                    itOrphanVote->second.GetTxHash().ToString(), itOrphanVote->second.GetMasternodeOutpoint().ToStringShort());
            mapTxLockVotes.erase(itOrphanVote->first);
            mapTxLockVotesOrphan.erase(itOrphanVote++);
        } else {
            ++itOrphanVote;
        }
    }

    // remove invalid votes and votes for failed lock attempts
    itVote = mapTxLockVotes.begin();
    while (itVote != mapTxLockVotes.end()) {
        if (itVote->second.IsFailed()) {
            LogPrint("instantsend", "CInstantSend::CheckAndRemove -- Removing vote for failed lock attempt: txid=%s  masternode=%s\n",
                    itVote->second.GetTxHash().ToString(), itVote->second.GetMasternodeOutpoint().ToStringShort());
            mapTxLockVotes.erase(itVote++);
        } else {
            ++itVote;
        }
    }

    // remove timed out masternode orphan votes (DOS protection)
    std::map<COutPoint, int64_t>::iterator itMasternodeOrphan = mapMasternodeOrphanVotes.begin();
    while (itMasternodeOrphan != mapMasternodeOrphanVotes.end()) {
        if (itMasternodeOrphan->second < GetTime()) {
            LogPrint("instantsend", "CInstantSend::CheckAndRemove -- Removing timed out orphan masternode vote: masternode=%s\n",
                    itMasternodeOrphan->first.ToStringShort());
            mapMasternodeOrphanVotes.erase(itMasternodeOrphan++);
        } else {
            ++itMasternodeOrphan;
        }
    }
    LogPrintf("CInstantSend::CheckAndRemove -- %s\n", ToString());
}

bool CInstantSend::AlreadyHave(const uint256& hash)
{
    if (!llmq::IsOldInstantSendEnabled()) {
        return true;
    }

    LOCK(cs_instantsend);
    return mapLockRequestAccepted.count(hash) ||
            mapLockRequestRejected.count(hash) ||
            mapTxLockVotes.count(hash);
}

void CInstantSend::AcceptLockRequest(const CTxLockRequest& txLockRequest)
{
    LOCK(cs_instantsend);
    mapLockRequestAccepted.insert(std::make_pair(txLockRequest.GetHash(), txLockRequest));
}

void CInstantSend::RejectLockRequest(const CTxLockRequest& txLockRequest)
{
    LOCK(cs_instantsend);
    mapLockRequestRejected.insert(std::make_pair(txLockRequest.GetHash(), txLockRequest));
}

bool CInstantSend::HasTxLockRequest(const uint256& txHash)
{
    CTxLockRequest txLockRequestTmp;
    return GetTxLockRequest(txHash, txLockRequestTmp);
}

bool CInstantSend::GetTxLockRequest(const uint256& txHash, CTxLockRequest& txLockRequestRet)
{
    if (!llmq::IsOldInstantSendEnabled()) {
        return false;
    }

    LOCK(cs_instantsend);

    std::map<uint256, CTxLockCandidate>::iterator it = mapTxLockCandidates.find(txHash);
    if (it == mapTxLockCandidates.end() || !it->second.txLockRequest) return false;
    txLockRequestRet = it->second.txLockRequest;

    return true;
}

bool CInstantSend::GetTxLockVote(const uint256& hash, CTxLockVote& txLockVoteRet)
{
    if (!llmq::IsOldInstantSendEnabled()) {
        return false;
    }

    LOCK(cs_instantsend);

    std::map<uint256, CTxLockVote>::iterator it = mapTxLockVotes.find(hash);
    if (it == mapTxLockVotes.end()) return false;
    txLockVoteRet = it->second;

    return true;
}

void CInstantSend::Clear()
{
    LOCK(cs_instantsend);

    mapLockRequestAccepted.clear();
    mapLockRequestRejected.clear();
    mapTxLockVotes.clear();
    mapTxLockVotesOrphan.clear();
    mapTxLockCandidates.clear();
    mapVotedOutpoints.clear();
    mapLockedOutpoints.clear();
    mapMasternodeOrphanVotes.clear();
    nCachedBlockHeight = 0;
}

bool CInstantSend::IsLockedInstantSendTransaction(const uint256& txHash)
{
    if (!fEnableInstantSend || GetfLargeWorkForkFound() || GetfLargeWorkInvalidChainFound() ||
        !sporkManager.IsSporkActive(SPORK_3_INSTANTSEND_BLOCK_FILTERING)) return false;

    LOCK(cs_instantsend);

    // there must be a lock candidate
    std::map<uint256, CTxLockCandidate>::iterator itLockCandidate = mapTxLockCandidates.find(txHash);
    if (itLockCandidate == mapTxLockCandidates.end()) return false;

    // which should have outpoints
    if (itLockCandidate->second.mapOutPointLocks.empty()) return false;

    // and all of these outputs must be included in mapLockedOutpoints with correct hash
    for (const auto& pair : itLockCandidate->second.mapOutPointLocks) {
        uint256 hashLocked;
        if (!GetLockedOutPointTxHash(pair.first, hashLocked) || hashLocked != txHash) return false;
    }

    return true;
}

int CInstantSend::GetTransactionLockSignatures(const uint256& txHash)
{
    if (!fEnableInstantSend) return -1;
    if (GetfLargeWorkForkFound() || GetfLargeWorkInvalidChainFound()) return -2;
    if (!llmq::IsOldInstantSendEnabled()) return -3;

    LOCK(cs_instantsend);

    std::map<uint256, CTxLockCandidate>::iterator itLockCandidate = mapTxLockCandidates.find(txHash);
    if (itLockCandidate != mapTxLockCandidates.end()) {
        return itLockCandidate->second.CountVotes();
    }

    return -1;
}

bool CInstantSend::IsTxLockCandidateTimedOut(const uint256& txHash)
{
    if (!fEnableInstantSend) return false;

    LOCK(cs_instantsend);

    std::map<uint256, CTxLockCandidate>::iterator itLockCandidate = mapTxLockCandidates.find(txHash);
    if (itLockCandidate != mapTxLockCandidates.end()) {
        return !itLockCandidate->second.IsAllOutPointsReady() &&
                itLockCandidate->second.IsTimedOut();
    }

    return false;
}

void CInstantSend::Relay(const uint256& txHash, CConnman& connman)
{
    LOCK(cs_instantsend);

    std::map<uint256, CTxLockCandidate>::const_iterator itLockCandidate = mapTxLockCandidates.find(txHash);
    if (itLockCandidate != mapTxLockCandidates.end()) {
        itLockCandidate->second.Relay(connman);
    }
}

void CInstantSend::UpdatedBlockTip(const CBlockIndex *pindex)
{
    nCachedBlockHeight = pindex->nHeight;
}

void CInstantSend::SyncTransaction(const CTransaction& tx, const CBlockIndex *pindex, int posInBlock)
{
    // Update lock candidates and votes if corresponding tx confirmed
    // or went from confirmed to 0-confirmed or conflicted.

    if (tx.IsCoinBase()) return;

    LOCK2(cs_main, cs_instantsend);

    uint256 txHash = tx.GetHash();

    // When tx is 0-confirmed or conflicted, posInBlock is SYNC_TRANSACTION_NOT_IN_BLOCK and nHeightNew should be set to -1
    int nHeightNew = posInBlock == CMainSignals::SYNC_TRANSACTION_NOT_IN_BLOCK ? -1 : pindex->nHeight;

    LogPrint("instantsend", "CInstantSend::SyncTransaction -- txid=%s nHeightNew=%d\n", txHash.ToString(), nHeightNew);

    // Check lock candidates
    std::map<uint256, CTxLockCandidate>::iterator itLockCandidate = mapTxLockCandidates.find(txHash);
    if (itLockCandidate != mapTxLockCandidates.end()) {
        LogPrint("instantsend", "CInstantSend::SyncTransaction -- txid=%s nHeightNew=%d lock candidate updated\n",
                txHash.ToString(), nHeightNew);
        itLockCandidate->second.SetConfirmedHeight(nHeightNew);
        // Loop through outpoint locks
        for (const auto& pair : itLockCandidate->second.mapOutPointLocks) {
            // Check corresponding lock votes
            for (const auto& vote : pair.second.GetVotes()) {
                uint256 nVoteHash = vote.GetHash();
                LogPrint("instantsend", "CInstantSend::SyncTransaction -- txid=%s nHeightNew=%d vote %s updated\n",
                        txHash.ToString(), nHeightNew, nVoteHash.ToString());
                const auto& it = mapTxLockVotes.find(nVoteHash);
                if (it != mapTxLockVotes.end()) {
                    it->second.SetConfirmedHeight(nHeightNew);
                }
            }
        }
    }

    // check orphan votes
    for (const auto& pair : mapTxLockVotesOrphan) {
        if (pair.second.GetTxHash() == txHash) {
            LogPrint("instantsend", "CInstantSend::SyncTransaction -- txid=%s nHeightNew=%d vote %s updated\n",
                    txHash.ToString(), nHeightNew, pair.first.ToString());
            mapTxLockVotes[pair.first].SetConfirmedHeight(nHeightNew);
        }
    }
}

std::string CInstantSend::ToString() const
{
    LOCK(cs_instantsend);
    return strprintf("Lock Candidates: %llu, Votes %llu", mapTxLockCandidates.size(), mapTxLockVotes.size());
}

void CInstantSend::DoMaintenance()
{
    if (ShutdownRequested()) return;

    CheckAndRemove();
}

bool CInstantSend::CanAutoLock()
{
    if (!isAutoLockBip9Active || !llmq::IsOldInstantSendEnabled()) {
        return false;
    }
    if (!sporkManager.IsSporkActive(SPORK_17_INSTANTSEND_AUTOLOCKS)) {
        return false;
    }
    return (mempool.UsedMemoryShare() < AUTO_IX_MEMPOOL_THRESHOLD);
}

//
// CTxLockRequest
//

bool CTxLockRequest::IsValid() const
{
    if (tx->vout.size() < 1) return false;

    if (tx->vin.size() > WARN_MANY_INPUTS) {
        LogPrint("instantsend", "CTxLockRequest::IsValid -- WARNING: Too many inputs: tx=%s", ToString());
    }

    AssertLockHeld(cs_main);
    if (!CheckFinalTx(*tx)) {
        LogPrint("instantsend", "CTxLockRequest::IsValid -- Transaction is not final: tx=%s", ToString());
        return false;
    }

    CAmount nValueIn = 0;

    int nInstantSendConfirmationsRequired = Params().GetConsensus().nInstantSendConfirmationsRequired;

    for (const auto& txin : tx->vin) {

        Coin coin;

        if (!GetUTXOCoin(txin.prevout, coin)) {
            LogPrint("instantsend", "CTxLockRequest::IsValid -- Failed to find UTXO %s\n", txin.prevout.ToStringShort());
            return false;
        }

        int nTxAge = chainActive.Height() - coin.nHeight + 1;
        // 1 less than the "send IX" gui requires, in case of a block propagating the network at the time
        int nConfirmationsRequired = nInstantSendConfirmationsRequired - 1;

        if (nTxAge < nConfirmationsRequired) {
            LogPrint("instantsend", "CTxLockRequest::IsValid -- outpoint %s too new: nTxAge=%d, nConfirmationsRequired=%d, txid=%s\n",
                    txin.prevout.ToStringShort(), nTxAge, nConfirmationsRequired, GetHash().ToString());
            return false;
        }

        nValueIn += coin.out.nValue;
    }

    if (nValueIn > sporkManager.GetSporkValue(SPORK_5_INSTANTSEND_MAX_VALUE)*COIN) {
        LogPrint("instantsend", "CTxLockRequest::IsValid -- Transaction value too high: nValueIn=%d, tx=%s", nValueIn, ToString());
        return false;
    }

    CAmount nValueOut = tx->GetValueOut();

    if (nValueIn - nValueOut < GetMinFee(false)) {
        LogPrint("instantsend", "CTxLockRequest::IsValid -- did not include enough fees in transaction: fees=%d, tx=%s", nValueOut - nValueIn, ToString());
        return false;
    }

    return true;
}

CAmount CTxLockRequest::GetMinFee(bool fForceMinFee) const
{
    if (!fForceMinFee && CInstantSend::CanAutoLock() && IsSimple()) {
        return CAmount();
    }
    CAmount nMinFee = MIN_FEE;
    return std::max(nMinFee, CAmount(tx->vin.size() * nMinFee));
}

int CTxLockRequest::GetMaxSignatures() const
{
    return tx->vin.size() * Params().GetConsensus().nInstantSendSigsTotal;
}

bool CTxLockRequest::IsSimple() const
{
    return (tx->vin.size() <= MAX_INPUTS_FOR_AUTO_IX);
}

//
// CTxLockVote
//

bool CTxLockVote::IsValid(CNode* pnode, CConnman& connman) const
{
    auto mnList = deterministicMNManager->GetListAtChainTip();

    if (!mnList.HasValidMNByCollateral(outpointMasternode)) {
        LogPrint("instantsend", "CTxLockVote::IsValid -- Unknown masternode %s\n", outpointMasternode.ToStringShort());
        return false;
    }

    // Verify that masternodeProTxHash belongs to the same MN referred by the collateral
<<<<<<< HEAD
    // Only v13 nodes will send us locks with this field set, and only after spork16 activation
=======
    // This is a leftover from the legacy non-deterministic MN list where we used the collateral to identify MNs
    // TODO eventually remove the collateral from CTxLockVote
>>>>>>> 2ae1ce48
    if (!masternodeProTxHash.IsNull()) {
        auto dmn = mnList.GetValidMN(masternodeProTxHash);
        if (!dmn || dmn->collateralOutpoint != outpointMasternode) {
            LogPrint("instantsend", "CTxLockVote::IsValid -- invalid masternodeProTxHash %s\n", masternodeProTxHash.ToString());
            return false;
        }
    } else {
        LogPrint("instantsend", "CTxLockVote::IsValid -- missing masternodeProTxHash\n");
        return false;
    }

    Coin coin;
    if (!GetUTXOCoin(outpoint, coin)) {
        LogPrint("instantsend", "CTxLockVote::IsValid -- Failed to find UTXO %s\n", outpoint.ToStringShort());
        return false;
    }

    int nLockInputHeight = coin.nHeight + Params().GetConsensus().nInstantSendConfirmationsRequired - 2;

    int nRank;
    uint256 expectedQuorumModifierHash;
    if (!CMasternodeUtils::GetMasternodeRank(outpointMasternode, nRank, expectedQuorumModifierHash, nLockInputHeight)) {
        //can be caused by past versions trying to vote with an invalid protocol
        LogPrint("instantsend", "CTxLockVote::IsValid -- Can't calculate rank for masternode %s\n", outpointMasternode.ToStringShort());
        return false;
    }
    if (!quorumModifierHash.IsNull()) {
        if (quorumModifierHash != expectedQuorumModifierHash) {
            LogPrint("instantsend", "CTxLockVote::IsValid -- invalid quorumModifierHash %s, expected %s\n", quorumModifierHash.ToString(), expectedQuorumModifierHash.ToString());
            return false;
        }
    } else {
        LogPrint("instantsend", "CTxLockVote::IsValid -- missing quorumModifierHash\n");
        return false;
    }

    LogPrint("instantsend", "CTxLockVote::IsValid -- Masternode %s, rank=%d\n", outpointMasternode.ToStringShort(), nRank);

    int nSignaturesTotal = Params().GetConsensus().nInstantSendSigsTotal;
    if (nRank > nSignaturesTotal) {
        LogPrint("instantsend", "CTxLockVote::IsValid -- Masternode %s is not in the top %d (%d), vote hash=%s\n",
                outpointMasternode.ToStringShort(), nSignaturesTotal, nRank, GetHash().ToString());
        return false;
    }

    if (!CheckSignature()) {
        LogPrintf("CTxLockVote::IsValid -- Signature invalid\n");
        return false;
    }

    return true;
}

uint256 CTxLockVote::GetHash() const
{
    return SerializeHash(*this);
}

uint256 CTxLockVote::GetSignatureHash() const
{
    return GetHash();
}

bool CTxLockVote::CheckSignature() const
{
    std::string strError;

    auto dmn = deterministicMNManager->GetListAtChainTip().GetValidMN(masternodeProTxHash);
    if (!dmn) {
        LogPrintf("CTxLockVote::CheckSignature -- Unknown Masternode: masternode=%s\n", masternodeProTxHash.ToString());
        return false;
    }

    uint256 hash = GetSignatureHash();

    CBLSSignature sig;
    sig.SetBuf(vchMasternodeSignature);
    if (!sig.IsValid() || !sig.VerifyInsecure(dmn->pdmnState->pubKeyOperator.Get(), hash)) {
        LogPrintf("CTxLockVote::CheckSignature -- VerifyInsecure() failed\n");
        return false;
    }
    return true;
}

bool CTxLockVote::Sign()
{

    uint256 hash = GetSignatureHash();

    CBLSSignature sig = activeMasternodeInfo.blsKeyOperator->Sign(hash);
    if (!sig.IsValid()) {
        return false;
    }
    sig.GetBuf(vchMasternodeSignature);
    return true;
}

void CTxLockVote::Relay(CConnman& connman) const
{
    CInv inv(MSG_TXLOCK_VOTE, GetHash());
    CTxLockRequest request;
    if (instantsend.GetTxLockRequest(txHash, request) && request) {
        connman.RelayInvFiltered(inv, *request.tx);
    } else {
        connman.RelayInvFiltered(inv, txHash);
    }
}

bool CTxLockVote::IsExpired(int nHeight) const
{
    // Locks and votes expire nInstantSendKeepLock blocks after the block corresponding tx was included into.
    return (nConfirmedHeight != -1) && (nHeight - nConfirmedHeight > Params().GetConsensus().nInstantSendKeepLock);
}

bool CTxLockVote::IsTimedOut() const
{
    return GetTime() - nTimeCreated > INSTANTSEND_LOCK_TIMEOUT_SECONDS;
}

bool CTxLockVote::IsFailed() const
{
    return (GetTime() - nTimeCreated > INSTANTSEND_FAILED_TIMEOUT_SECONDS) && !instantsend.IsLockedInstantSendTransaction(GetTxHash());
}

//
// COutPointLock
//

bool COutPointLock::AddVote(const CTxLockVote& vote)
{
    return mapMasternodeVotes.emplace(vote.GetMasternodeOutpoint(), vote).second;
}

std::vector<CTxLockVote> COutPointLock::GetVotes() const
{
    std::vector<CTxLockVote> vRet;
    for (const auto& pair : mapMasternodeVotes) {
        vRet.push_back(pair.second);
    }
    return vRet;
}

bool COutPointLock::HasMasternodeVoted(const COutPoint& outpointMasternodeIn) const
{
    return mapMasternodeVotes.count(outpointMasternodeIn);
}

bool COutPointLock::IsReady() const
{
    return !fAttacked && CountVotes() >= Params().GetConsensus().nInstantSendSigsRequired;
}

void COutPointLock::Relay(CConnman& connman) const
{
    for (const auto& pair : mapMasternodeVotes) {
        pair.second.Relay(connman);
    }
}

//
// CTxLockCandidate
//

void CTxLockCandidate::AddOutPointLock(const COutPoint& outpoint)
{
    mapOutPointLocks.insert(std::make_pair(outpoint, COutPointLock(outpoint)));
}

void CTxLockCandidate::MarkOutpointAsAttacked(const COutPoint& outpoint)
{
    std::map<COutPoint, COutPointLock>::iterator it = mapOutPointLocks.find(outpoint);
    if (it != mapOutPointLocks.end())
        it->second.MarkAsAttacked();
}

bool CTxLockCandidate::AddVote(const CTxLockVote& vote)
{
    std::map<COutPoint, COutPointLock>::iterator it = mapOutPointLocks.find(vote.GetOutpoint());
    if (it == mapOutPointLocks.end()) return false;
    return it->second.AddVote(vote);
}

bool CTxLockCandidate::IsAllOutPointsReady() const
{
    if (mapOutPointLocks.empty()) return false;

    for (const auto& pair : mapOutPointLocks) {
        if (!pair.second.IsReady()) return false;
    }
    return true;
}

bool CTxLockCandidate::HasMasternodeVoted(const COutPoint& outpointIn, const COutPoint& outpointMasternodeIn)
{
    std::map<COutPoint, COutPointLock>::iterator it = mapOutPointLocks.find(outpointIn);
    return it !=mapOutPointLocks.end() && it->second.HasMasternodeVoted(outpointMasternodeIn);
}

int CTxLockCandidate::CountVotes() const
{
    // Note: do NOT use vote count to figure out if tx is locked, use IsAllOutPointsReady() instead
    int nCountVotes = 0;
    for (const auto& pair : mapOutPointLocks) {
        nCountVotes += pair.second.CountVotes();
    }
    return nCountVotes;
}

bool CTxLockCandidate::IsExpired(int nHeight) const
{
    // Locks and votes expire nInstantSendKeepLock blocks after the block corresponding tx was included into.
    return (nConfirmedHeight != -1) && (nHeight - nConfirmedHeight > Params().GetConsensus().nInstantSendKeepLock);
}

bool CTxLockCandidate::IsTimedOut() const
{
    return GetTime() - nTimeCreated > INSTANTSEND_LOCK_TIMEOUT_SECONDS;
}

void CTxLockCandidate::Relay(CConnman& connman) const
{
    connman.RelayTransaction(*txLockRequest.tx);
    for (const auto& pair : mapOutPointLocks) {
        pair.second.Relay(connman);
    }
}<|MERGE_RESOLUTION|>--- conflicted
+++ resolved
@@ -56,13 +56,8 @@
 
 void CInstantSend::ProcessMessage(CNode* pfrom, const std::string& strCommand, CDataStream& vRecv, CConnman& connman)
 {
-<<<<<<< HEAD
-    if(fLiteMode) return; // disable all Sparks specific functionality
-    if(!sporkManager.IsSporkActive(SPORK_2_INSTANTSEND_ENABLED)) return;
-=======
-    if (fLiteMode) return; // disable all Dash specific functionality
+    if (fLiteMode) return; // disable all Sparks specific functionality
     if (!llmq::IsOldInstantSendEnabled()) return;
->>>>>>> 2ae1ce48
 
     // NOTE: NetMsgType::TXLOCKREQUEST is handled via ProcessMessage() in net_processing.cpp
 
@@ -255,13 +250,6 @@
             LogPrint("instantsend", "CInstantSend::Vote -- Can't calculate rank for masternode %s\n", activeMasternodeInfo.outpoint.ToStringShort());
             continue;
         }
-<<<<<<< HEAD
-        if (!deterministicMNManager->IsDeterministicMNsSporkActive()) {
-            // not used until spork16 activation
-            quorumModifierHash = uint256();
-        }
-=======
->>>>>>> 2ae1ce48
 
         int nSignaturesTotal = Params().GetConsensus().nInstantSendSigsTotal;
         if (nRank > nSignaturesTotal) {
@@ -1056,12 +1044,8 @@
     }
 
     // Verify that masternodeProTxHash belongs to the same MN referred by the collateral
-<<<<<<< HEAD
-    // Only v13 nodes will send us locks with this field set, and only after spork16 activation
-=======
     // This is a leftover from the legacy non-deterministic MN list where we used the collateral to identify MNs
     // TODO eventually remove the collateral from CTxLockVote
->>>>>>> 2ae1ce48
     if (!masternodeProTxHash.IsNull()) {
         auto dmn = mnList.GetValidMN(masternodeProTxHash);
         if (!dmn || dmn->collateralOutpoint != outpointMasternode) {
