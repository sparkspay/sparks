// Copyright (c) 2009-2010 Satoshi Nakamoto
// Copyright (c) 2009-2015 The Bitcoin Core developers
// Distributed under the MIT software license, see the accompanying
// file COPYING or http://www.opensource.org/licenses/mit-license.php.

#ifndef BITCOIN_COINS_H
#define BITCOIN_COINS_H

#include <primitives/transaction.h>
#include <compressor.h>
#include <core_memusage.h>
#include <hash.h>
#include <memusage.h>
#include <serialize.h>
#include <uint256.h>

#include <assert.h>
#include <stdint.h>

#include <unordered_map>

/**
 * A UTXO entry.
 *
 * Serialized format:
 * - VARINT((coinbase ? 1 : 0) | (height << 1))
 * - the non-spent CTxOut (via CTxOutCompressor)
 */
class Coin
{
public:
    //! unspent transaction output
    CTxOut out;

    //! whether containing transaction was a coinbase
    unsigned int fCoinBase : 1;

    //! at which height this containing transaction was included in the active block chain
    uint32_t nHeight : 31;

    //! construct a Coin from a CTxOut and height/coinbase information.
    Coin(CTxOut&& outIn, int nHeightIn, bool fCoinBaseIn) : out(std::move(outIn)), fCoinBase(fCoinBaseIn), nHeight(nHeightIn) {}
    Coin(const CTxOut& outIn, int nHeightIn, bool fCoinBaseIn) : out(outIn), fCoinBase(fCoinBaseIn),nHeight(nHeightIn) {}

    void Clear() {
        out.SetNull();
        fCoinBase = false;
        nHeight = 0;
    }

    //! empty constructor
    Coin() : fCoinBase(false), nHeight(0) { }

    bool IsCoinBase() const {
        return fCoinBase;
    }

    template<typename Stream>
    void Serialize(Stream &s) const {
        assert(!IsSpent());
        uint32_t code = nHeight * 2 + fCoinBase;
        ::Serialize(s, VARINT(code));
        ::Serialize(s, CTxOutCompressor(REF(out)));
    }

    template<typename Stream>
    void Unserialize(Stream &s) {
        uint32_t code = 0;
        ::Unserialize(s, VARINT(code));
        nHeight = code >> 1;
        fCoinBase = code & 1;
        ::Unserialize(s, CTxOutCompressor(out));
    }

    bool IsSpent() const {
        return out.IsNull();
    }

    size_t DynamicMemoryUsage() const {
        return memusage::DynamicUsage(out.scriptPubKey);
    }
};

class SaltedOutpointHasher
{
private:
    /** Salt */
    const uint64_t k0, k1;

public:
    SaltedOutpointHasher();

    /**
     * This *must* return size_t. With Boost 1.46 on 32-bit systems the
     * unordered_map will behave unpredictably if the custom hasher returns a
     * uint64_t, resulting in failures when syncing the chain (#4634).
     */
    size_t operator()(const COutPoint& id) const {
        return SipHashUint256Extra(k0, k1, id.hash, id.n);
    }
};

struct CCoinsCacheEntry
{
    Coin coin; // The actual cached data.
    unsigned char flags;

    enum Flags {
        DIRTY = (1 << 0), // This cache entry is potentially different from the version in the parent view.
        FRESH = (1 << 1), // The parent view does not have this entry (or it is pruned).
        /* Note that FRESH is a performance optimization with which we can
         * erase coins that are fully spent if we know we do not need to
         * flush the changes to the parent cache.  It is always safe to
         * not mark FRESH if that condition is not guaranteed.
         */
    };

    CCoinsCacheEntry() : flags(0) {}
    explicit CCoinsCacheEntry(Coin&& coin_) : coin(std::move(coin_)), flags(0) {}
};

typedef std::unordered_map<COutPoint, CCoinsCacheEntry, SaltedOutpointHasher> CCoinsMap;

/** Cursor for iterating over CoinsView state */
class CCoinsViewCursor
{
public:
    CCoinsViewCursor(const uint256 &hashBlockIn): hashBlock(hashBlockIn) {}
    virtual ~CCoinsViewCursor() {}

    virtual bool GetKey(COutPoint &key) const = 0;
    virtual bool GetValue(Coin &coin) const = 0;
    virtual unsigned int GetValueSize() const = 0;

    virtual bool Valid() const = 0;
    virtual void Next() = 0;

    //! Get best block at the time this cursor was created
    const uint256 &GetBestBlock() const { return hashBlock; }
private:
    uint256 hashBlock;
};

/** Abstract view on the open txout dataset. */
class CCoinsView
{
public:
    /** Retrieve the Coin (unspent transaction output) for a given outpoint.
     *  Returns true only when an unspent coin was found, which is returned in coin.
     *  When false is returned, coin's value is unspecified.
     */
    virtual bool GetCoin(const COutPoint &outpoint, Coin &coin) const;

    //! Just check whether a given outpoint is unspent.
    virtual bool HaveCoin(const COutPoint &outpoint) const;

    //! Retrieve the block hash whose state this CCoinsView currently represents
    virtual uint256 GetBestBlock() const;

    //! Retrieve the range of blocks that may have been only partially written.
    //! If the database is in a consistent state, the result is the empty vector.
    //! Otherwise, a two-element vector is returned consisting of the new and
    //! the old block hash, in that order.
    virtual std::vector<uint256> GetHeadBlocks() const;

    //! Do a bulk modification (multiple Coin changes + BestBlock change).
    //! The passed mapCoins can be modified.
    virtual bool BatchWrite(CCoinsMap &mapCoins, const uint256 &hashBlock);

    //! Get a cursor to iterate over the whole state
    virtual CCoinsViewCursor *Cursor() const;

    //! As we use CCoinsViews polymorphically, have a virtual destructor
    virtual ~CCoinsView() {}

    //! Estimate database size (0 if not implemented)
    virtual size_t EstimateSize() const { return 0; }
};


/** CCoinsView backed by another CCoinsView */
class CCoinsViewBacked : public CCoinsView
{
protected:
    CCoinsView *base;

public:
    CCoinsViewBacked(CCoinsView *viewIn);
    bool GetCoin(const COutPoint &outpoint, Coin &coin) const override;
    bool HaveCoin(const COutPoint &outpoint) const override;
    uint256 GetBestBlock() const override;
    std::vector<uint256> GetHeadBlocks() const override;
    void SetBackend(CCoinsView &viewIn);
    bool BatchWrite(CCoinsMap &mapCoins, const uint256 &hashBlock) override;
    CCoinsViewCursor *Cursor() const override;
    size_t EstimateSize() const override;
};


/** CCoinsView that adds a memory cache for transactions to another CCoinsView */
class CCoinsViewCache : public CCoinsViewBacked
{
protected:
    /**
     * Make mutable so that we can "fill the cache" even from Get-methods
     * declared as "const".
     */
    mutable uint256 hashBlock;
    mutable CCoinsMap cacheCoins;

    /* Cached dynamic memory usage for the inner Coin objects. */
    mutable size_t cachedCoinsUsage;

public:
    CCoinsViewCache(CCoinsView *baseIn);

    /**
     * By deleting the copy constructor, we prevent accidentally using it when one intends to create a cache on top of a base cache.
     */
    CCoinsViewCache(const CCoinsViewCache &) = delete;

    // Standard CCoinsView methods
    bool GetCoin(const COutPoint &outpoint, Coin &coin) const override;
    bool HaveCoin(const COutPoint &outpoint) const override;
    uint256 GetBestBlock() const override;
    void SetBestBlock(const uint256 &hashBlock);
    bool BatchWrite(CCoinsMap &mapCoins, const uint256 &hashBlock) override;
    CCoinsViewCursor* Cursor() const override {
        throw std::logic_error("CCoinsViewCache cursor iteration not supported.");
    }

    /**
     * Check if we have the given utxo already loaded in this cache.
     * The semantics are the same as HaveCoin(), but no calls to
     * the backing CCoinsView are made.
     */
    bool HaveCoinInCache(const COutPoint &outpoint) const;

    /**
     * Return a reference to Coin in the cache, or a pruned one if not found. This is
     * more efficient than GetCoin.
     *
     * Generally, do not hold the reference returned for more than a short scope.
     * While the current implementation allows for modifications to the contents
     * of the cache while holding the reference, this behavior should not be relied
     * on! To be safe, best to not hold the returned reference through any other
     * calls to this cache.
     */
    const Coin& AccessCoin(const COutPoint &output) const;

    /**
     * Add a coin. Set potential_overwrite to true if a non-pruned version may
     * already exist.
     */
    void AddCoin(const COutPoint& outpoint, Coin&& coin, bool potential_overwrite);

    /**
     * Spend a coin. Pass moveto in order to get the deleted data.
     * If no unspent output exists for the passed outpoint, this call
     * has no effect.
     */
    bool SpendCoin(const COutPoint &outpoint, Coin* moveto = nullptr);

    /**
     * Push the modifications applied to this cache to its base.
     * Failure to call this method before destruction will cause the changes to be forgotten.
     * If false is returned, the state of this cache (and its backing view) will be undefined.
     */
    bool Flush();

    /**
     * Removes the UTXO with the given outpoint from the cache, if it is
     * not modified.
     */
    void Uncache(const COutPoint &outpoint);

    //! Calculate the size of the cache (in number of transaction outputs)
    unsigned int GetCacheSize() const;

    //! Calculate the size of the cache (in bytes)
    size_t DynamicMemoryUsage() const;

<<<<<<< HEAD
    /** 
     * Amount of sparks coming in to a transaction
=======
    /**
     * Amount of dash coming in to a transaction
>>>>>>> eaca69b2
     * Note that lightweight clients may not know anything besides the hash of previous transactions,
     * so may not be able to calculate this.
     *
     * @param[in] tx	transaction for which we are checking input total
     * @return	Sum of value of all inputs (scriptSigs)
     */
    CAmount GetValueIn(const CTransaction& tx) const;

    //! Check whether all prevouts of the transaction are present in the UTXO set represented by this view
    bool HaveInputs(const CTransaction& tx) const;

private:
    CCoinsMap::iterator FetchCoin(const COutPoint &outpoint) const;
};

//! Utility function to add all of a transaction's outputs to a cache.
// When check is false, this assumes that overwrites are only possible for coinbase transactions.
// When check is true, the underlying view may be queried to determine whether an addition is
// an overwrite.
// TODO: pass in a boolean to limit these possible overwrites to known
// (pre-BIP34) cases.
void AddCoins(CCoinsViewCache& cache, const CTransaction& tx, int nHeight, bool check = false);

//! Utility function to find any unspent output with a given txid.
// This function can be quite expensive because in the event of a transaction
// which is not found in the cache, it can cause up to MAX_OUTPUTS_PER_BLOCK
// lookups to database, so it should be used with care.
const Coin& AccessByTxid(const CCoinsViewCache& cache, const uint256& txid);

#endif // BITCOIN_COINS_H<|MERGE_RESOLUTION|>--- conflicted
+++ resolved
@@ -280,13 +280,8 @@
     //! Calculate the size of the cache (in bytes)
     size_t DynamicMemoryUsage() const;
 
-<<<<<<< HEAD
-    /** 
+    /**
      * Amount of sparks coming in to a transaction
-=======
-    /**
-     * Amount of dash coming in to a transaction
->>>>>>> eaca69b2
      * Note that lightweight clients may not know anything besides the hash of previous transactions,
      * so may not be able to calculate this.
      *
