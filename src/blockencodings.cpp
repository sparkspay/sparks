--- conflicted
+++ resolved
@@ -164,11 +164,7 @@
             break;
     }
 
-<<<<<<< HEAD
-    LogPrint(BCLog::CMPCTBLOCK, "Initialized PartiallyDownloadedBlock for block %s using a cmpctblock of size %lu\n", cmpctblock.header.GetHash(GetBlockAlgo(Params().GetConsensus())).ToString(), GetSerializeSize(cmpctblock, PROTOCOL_VERSION));
-=======
     LogPrint(BCLog::CMPCTBLOCK, "Initialized PartiallyDownloadedBlock for block %s using a cmpctblock of size %lu\n", cmpctblock.header.GetHash(Params().GetConsensus()).ToString(), GetSerializeSize(cmpctblock, PROTOCOL_VERSION));
->>>>>>> 9da01eea
 
     return READ_STATUS_OK;
 }
@@ -181,11 +177,7 @@
 
 ReadStatus PartiallyDownloadedBlock::FillBlock(CBlock& block, const std::vector<CTransactionRef>& vtx_missing) {
     assert(!header.IsNull());
-<<<<<<< HEAD
-    uint256 hash = header.GetHash(GetBlockAlgo(Params().GetConsensus()));
-=======
     uint256 hash = header.GetHash(Params().GetConsensus());
->>>>>>> 9da01eea
     block = header;
     block.vtx.resize(txn_available.size());
 
