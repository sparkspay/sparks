--- conflicted
+++ resolved
@@ -57,14 +57,10 @@
     LLMQ_25_80 = 6, // 25 members, 20 (80%) threshold, one every 24 hours
 
     // for testing only
-<<<<<<< HEAD
-    LLMQ_5_60 = 100, // 6 members, 3 (66.6%) threshold, one per hour
-=======
-    LLMQ_TEST = 100, // 3 members, 2 (66%) threshold, one per hour. Params might differ when -llmqtestparams is used
+    LLMQ_TEST = 100, // 5 members, 3 (60%) threshold, one per hour. Params might differ when -llmqtestparams is used
 
     // for devnets only
     LLMQ_DEVNET = 101, // 10 members, 6 (60%) threshold, one per hour. Params might differ when -llmqdevnetparams is used
->>>>>>> 43d2973a
 };
 
 // Configures a LLMQ and its DKG
