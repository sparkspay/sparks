--- conflicted
+++ resolved
@@ -23,10 +23,7 @@
     DEPLOYMENT_REALLOC, // Deployment of Block Reward Reallocation
     DEPLOYMENT_DIP0020, // Deployment of DIP0020, DIP0021 and LMQ_100_67 quorums
     DEPLOYMENT_IPV6_MN, // Deployment of IPv6 Masternodes
-<<<<<<< HEAD
-=======
     DEPLOYMENT_DIP0024, // Deployment of DIP0024 (Quorum Rotation) and decreased governance proposal fee
->>>>>>> cd642a2d
     DEPLOYMENT_DATATX, // Deployment of Data transactions
     // NOTE: Also add new deployments to VersionBitsDeploymentInfo in versionbits.cpp
     MAX_VERSION_BITS_DEPLOYMENTS
