// Copyright (c) 2009-2010 Satoshi Nakamoto
// Copyright (c) 2009-2019 The Bitcoin Core developers
// Distributed under the MIT software license, see the accompanying
// file COPYING or http://www.opensource.org/licenses/mit-license.php.

#ifndef BITCOIN_CONSENSUS_PARAMS_H
#define BITCOIN_CONSENSUS_PARAMS_H

#include <uint256.h>
#include <llmq/params.h>

#include <limits>
#include <vector>

namespace Consensus {

enum BuriedDeployment : int16_t
{
    DEPLOYMENT_HEIGHTINCB = std::numeric_limits<int16_t>::min(),
    DEPLOYMENT_DERSIG,
    DEPLOYMENT_CLTV,
    DEPLOYMENT_BIP147,
    DEPLOYMENT_CSV,
    DEPLOYMENT_DIP0001,
    DEPLOYMENT_DIP0003,
    DEPLOYMENT_DIP0008,
    DEPLOYMENT_DIP0020,
    DEPLOYMENT_IPV6_MN,
    DEPLOYMENT_DATATX,
    DEPLOYMENT_DIP0024,
    DEPLOYMENT_BRR,
    DEPLOYMENT_V19,
};
constexpr bool ValidDeployment(BuriedDeployment dep) { return DEPLOYMENT_HEIGHTINCB <= dep && dep <= DEPLOYMENT_V19; }

enum DeploymentPos : uint16_t
{
    DEPLOYMENT_TESTDUMMY,
    DEPLOYMENT_V20,     // Deployment of EHF, LLMQ Randomness Beacon
    DEPLOYMENT_MN_RR,   // Deployment of Masternode Reward Location Reallocation
<<<<<<< HEAD
    DEPLOYMENT_YESPOWERR16, //Deployment of yespowerr16 mining algorithm
=======
    // DEPLOYMENT_YESPOWERR16, //Deployment of yespowerr16 mining algorithm
>>>>>>> 9da01eea
    // NOTE: Also add new deployments to VersionBitsDeploymentInfo in deploymentinfo.cpp
    MAX_VERSION_BITS_DEPLOYMENTS
};
constexpr bool ValidDeployment(DeploymentPos dep) { return DEPLOYMENT_TESTDUMMY <= dep && dep <= DEPLOYMENT_YESPOWERR16; }

/**
 * Struct for each individual consensus rule change using BIP9.
 */
struct BIP9Deployment {
    /** Bit position to select the particular bit in nVersion. */
    int bit;
    /** Start MedianTime for version bits miner confirmation. Can be a date in the past */
    int64_t nStartTime;
    /** Timeout/expiry MedianTime for the deployment attempt. */
    int64_t nTimeout;
    /** The number of past blocks (including the block under consideration) to be taken into account for locking in a fork. */
    int64_t nWindowSize{0};
    /** A starting number of blocks, in the range of 1..nWindowSize, which must signal for a fork in order to lock it in. */
    int64_t nThresholdStart{0};
    /** A minimum number of blocks, in the range of 1..nWindowSize, which must signal for a fork in order to lock it in. */
    int64_t nThresholdMin{0};
    /** A coefficient which adjusts the speed a required number of signaling blocks is decreasing from nThresholdStart to nThresholdMin at with each period. */
    int64_t nFalloffCoeff{0};
    /** This value is used for forks activated by masternodes.
      * false means it is a regular fork, no masternodes confirmation is needed.
      * true means that a signalling of masternodes is expected first to determine a height when miners signals are matter.
      */
    bool useEHF{false};

    /** Constant for nTimeout very far in the future. */
    static constexpr int64_t NO_TIMEOUT = std::numeric_limits<int64_t>::max();

    /** Special value for nStartTime indicating that the deployment is always active.
     *  This is useful for testing, as it means tests don't need to deal with the activation
     *  process (which takes at least 3 BIP9 intervals). Only tests that specifically test the
     *  behaviour during activation cannot use this. */
    static constexpr int64_t ALWAYS_ACTIVE = -1;
};

/**
 * Parameters that influence chain consensus.
 */
struct Params {
    uint256 hashGenesisBlock;
    uint256 hashDevnetGenesisBlock;
    int nSubsidyHalvingInterval;
    /** Block height at which BIP16 becomes active */
    int BIP16Height;
    int nMasternodePaymentsStartBlock;
    int nMasternodePaymentsIncreaseBlock;
    int nMasternodePaymentsIncreasePeriod; // in blocks
    int nInstantSendConfirmationsRequired; // in blocks
    int nInstantSendKeepLock; // in blocks
    int nBudgetPaymentsStartBlock;
    int nBudgetPaymentsCycleBlocks;
    int nBudgetPaymentsWindowBlocks;
    int nSuperblockStartBlock;
    uint256 nSuperblockStartHash;
    int nSuperblockCycle; // in blocks
    int nSuperblockMaturityWindow; // in blocks
    int nGovernanceMinQuorum; // Min absolute vote count to trigger an action
    int nGovernanceFilterElements;
    int nMasternodeMinimumConfirmations;
    /** Block height and hash at which BIP34 becomes active */
    int BIP34Height;
    uint256 BIP34Hash;
    /** Block height at which BIP65 becomes active */
    int BIP65Height;
    /** Block height at which BIP66 becomes active */
    int BIP66Height;
    // Deployment of BIP147 (NULLDUMMY)
    int BIP147Height;
    /** Block height at which CSV (BIP68, BIP112 and BIP113) becomes active */
    int CSVHeight;
    /** Block height at which DIP0001 becomes active */
    int DIP0001Height;
    /** Block height at which Guardian nodes become active */
    int GuardianHeight;


    int nSPKHeight;
    unsigned int nSPKPremine;
    unsigned int nSPKPostmine;
    unsigned int nSPKSubsidyLegacy;
    unsigned int nSPKSubidyReborn;
    unsigned int nSPKBlocksPerMonth;
    std::vector<std::string> vBannedAddresses;
    float fSPKRatioMN;
    float fReallocRatioMN;
    /** Block height at which DIP0002 and DIP0003 (txv3 and deterministic MN lists) becomes active */
    int DIP0003Height;
    /** Block height at which DIP0003 becomes enforced */
    int DIP0003EnforcementHeight;
    uint256 DIP0003EnforcementHash;
    /** Block height at which DIP0008 becomes active */
    int DIP0008Height;
    /** Block height at which BRR (Block Reward Reallocation) becomes active */
    int BRRHeight;
    /** Block height at which DIP0020, DIP0021 and LLMQ_100_67 quorums become active */
    int DIP0020Height;
    /** Block height at which IPV6_MN (IPv6 Masternodes) become active */
    int IPV6MNHeight;
    /** Block height at which DATATX (Data transactions) become active */
    int DATATXHeight;
    /** Block height at which DIP0024 (Quorum Rotation) and decreased governance proposal fee becomes active */
    int DIP0024Height;
    /** Block height at which the first DIP0024 quorum was mined */
    int DIP0024QuorumsHeight;
    /** Block height at which V19 (Basic BLS and EvoNodes) becomes active */
    int V19Height;
    /** YespowerR16 algorythm started time */
    uint32_t YespowerR16StartTime;
    /** Don't warn about unknown BIP 9 activations below this height.
     * This prevents us from warning about the CSV and DIP activations. */
    int MinBIP9WarningHeight;
    /**
     * Minimum blocks including miner confirmation of the total of nMinerConfirmationWindow blocks in a retargeting period,
     * (nPowTargetTimespan / nPowTargetSpacing) which is also used for BIP9 deployments.
     * Default BIP9Deployment::nThresholdStart value for deployments where it's not specified and for unknown deployments.
     * Examples: 1916 for 95%, 1512 for testchains.
     */
    uint32_t nRuleChangeActivationThreshold;
    // Default BIP9Deployment::nWindowSize value for deployments where it's not specified and for unknown deployments.
    uint32_t nMinerConfirmationWindow;
    BIP9Deployment vDeployments[MAX_VERSION_BITS_DEPLOYMENTS];
    /** Proof of work parameters */
    uint256 powLimit;
    bool fPowAllowMinDifficultyBlocks;
    bool fPowNoRetargeting;
    int64_t nPowTargetSpacing;
    int64_t nPowTargetTimespan;
    int nPowKGWHeight;
    int nPowDGWHeight;
    int64_t DifficultyAdjustmentInterval() const { return nPowTargetTimespan / nPowTargetSpacing; }
    uint256 nMinimumChainWork;
    uint256 defaultAssumeValid;

    /** these parameters are only used on devnet and can be configured from the outside */
    int nMinimumDifficultyBlocks{0};
    int nHighSubsidyBlocks{0};
    int nHighSubsidyFactor{1};

    std::vector<LLMQParams> llmqs;
    std::vector<LLMQParams> llmqs_old;
    LLMQType llmqTypeChainLocks;
    LLMQType llmqTypeDIP0024InstantSend{LLMQType::LLMQ_NONE};
    LLMQType llmqTypePlatform{LLMQType::LLMQ_NONE};
    LLMQType llmqTypeMnhf{LLMQType::LLMQ_NONE};

    int DeploymentHeight(BuriedDeployment dep) const
    {
        switch (dep) {
        case DEPLOYMENT_HEIGHTINCB:
            return BIP34Height;
        case DEPLOYMENT_DERSIG:
            return BIP66Height;
        case DEPLOYMENT_CLTV:
            return BIP65Height;
        case DEPLOYMENT_BIP147:
            return BIP147Height;
        case DEPLOYMENT_CSV:
            return CSVHeight;
        case DEPLOYMENT_DIP0001:
            return DIP0001Height;
        case DEPLOYMENT_DIP0003:
            return DIP0003Height;
        case DEPLOYMENT_DIP0008:
            return DIP0008Height;
        case DEPLOYMENT_DIP0020:
            return DIP0020Height;
        case DEPLOYMENT_IPV6_MN:
            return IPV6MNHeight;
        case DEPLOYMENT_DATATX:
            return DATATXHeight;        
        case DEPLOYMENT_DIP0024:
            return DIP0024Height;
        case DEPLOYMENT_BRR:
            return BRRHeight;
        case DEPLOYMENT_V19:
            return V19Height;
        } // no default case, so the compiler can warn about missing cases
        return std::numeric_limits<int>::max();
    }
};

} // namespace Consensus

#endif // BITCOIN_CONSENSUS_PARAMS_H<|MERGE_RESOLUTION|>--- conflicted
+++ resolved
@@ -38,11 +38,7 @@
     DEPLOYMENT_TESTDUMMY,
     DEPLOYMENT_V20,     // Deployment of EHF, LLMQ Randomness Beacon
     DEPLOYMENT_MN_RR,   // Deployment of Masternode Reward Location Reallocation
-<<<<<<< HEAD
-    DEPLOYMENT_YESPOWERR16, //Deployment of yespowerr16 mining algorithm
-=======
     // DEPLOYMENT_YESPOWERR16, //Deployment of yespowerr16 mining algorithm
->>>>>>> 9da01eea
     // NOTE: Also add new deployments to VersionBitsDeploymentInfo in deploymentinfo.cpp
     MAX_VERSION_BITS_DEPLOYMENTS
 };
