// Copyright (c) 2017-2017 The Bitcoin Core developers
// Distributed under the MIT software license, see the accompanying
// file COPYING or http://www.opensource.org/licenses/mit-license.php.

#ifndef BITCOIN_CONSENSUS_TX_VERIFY_H
#define BITCOIN_CONSENSUS_TX_VERIFY_H

#include <amount.h>
#include <consensus/params.h>
#include <primitives/transaction.h>
#include <stdint.h>
#include <vector>

class CBlockIndex;
class CCoinsViewCache;
class CTransaction;
class TxValidationState;

/** Transaction validation functions */

namespace Consensus {
/**
 * Check whether all inputs of this transaction are valid (no double spends and amounts)
 * This does not modify the UTXO set. This does not check scripts and sigs.
 * @param[out] txfee Set to the transaction fee if successful.
 * Preconditions: tx.IsCoinBase() is false.
 */
<<<<<<< HEAD
bool CheckTxInputs(const CTransaction& tx, CValidationState& state, const CCoinsViewCache& inputs, int nSpendHeight, CAmount& txfee);

bool IsInputBanned(const Consensus::Params& consensusParams, const CTxIn& input, const CTxOut &prev);

=======
bool CheckTxInputs(const CTransaction& tx, TxValidationState& state, const CCoinsViewCache& inputs, int nSpendHeight, CAmount& txfee);
>>>>>>> 3b7deea3
} // namespace Consensus

/** Auxiliary functions for transaction validation (ideally should not be exposed) */

/**
 * Count ECDSA signature operations the old-fashioned (pre-0.6) way
 * @return number of sigops this transaction's outputs will produce when spent
 * @see CTransaction::FetchInputs
 */
unsigned int GetLegacySigOpCount(const CTransaction& tx);

/**
 * Count ECDSA signature operations in pay-to-script-hash inputs.
 *
 * @param[in] mapInputs Map of previous transactions that have outputs we're spending
 * @return maximum number of sigops required to validate this transaction's inputs
 * @see CTransaction::FetchInputs
 */
unsigned int GetP2SHSigOpCount(const CTransaction& tx, const CCoinsViewCache& mapInputs);

/**
 * Count total signature operations for a transaction.
 * @param[in] tx     Transaction for which we are counting sigops
 * @param[in] inputs Map of previous transactions that have outputs we're spending
 * @param[out] flags Script verification flags
 * @return Total signature operation count for a tx
 */
unsigned int GetTransactionSigOpCount(const CTransaction& tx, const CCoinsViewCache& inputs, int flags);

/**
 * Check if transaction is final and can be included in a block with the
 * specified height and time. Consensus critical.
 */
bool IsFinalTx(const CTransaction &tx, int nBlockHeight, int64_t nBlockTime);

/**
 * Calculates the block height and previous block's median time past at
 * which the transaction will be considered final in the context of BIP 68.
 * Also removes from the vector of input heights any entries which did not
 * correspond to sequence locked inputs as they do not affect the calculation.
 */
std::pair<int, int64_t> CalculateSequenceLocks(const CTransaction &tx, int flags, std::vector<int>& prevHeights, const CBlockIndex& block);

bool EvaluateSequenceLocks(const CBlockIndex& block, std::pair<int, int64_t> lockPair);
/**
 * Check if transaction is final per BIP 68 sequence numbers and can be included in a block.
 * Consensus critical. Takes as input a list of heights at which tx's inputs (in order) confirmed.
 */
bool SequenceLocks(const CTransaction &tx, int flags, std::vector<int>& prevHeights, const CBlockIndex& block);

#endif // BITCOIN_CONSENSUS_TX_VERIFY_H<|MERGE_RESOLUTION|>--- conflicted
+++ resolved
@@ -25,14 +25,10 @@
  * @param[out] txfee Set to the transaction fee if successful.
  * Preconditions: tx.IsCoinBase() is false.
  */
-<<<<<<< HEAD
-bool CheckTxInputs(const CTransaction& tx, CValidationState& state, const CCoinsViewCache& inputs, int nSpendHeight, CAmount& txfee);
+bool CheckTxInputs(const CTransaction& tx, TxValidationState& state, const CCoinsViewCache& inputs, int nSpendHeight, CAmount& txfee);
 
 bool IsInputBanned(const Consensus::Params& consensusParams, const CTxIn& input, const CTxOut &prev);
 
-=======
-bool CheckTxInputs(const CTransaction& tx, TxValidationState& state, const CCoinsViewCache& inputs, int nSpendHeight, CAmount& txfee);
->>>>>>> 3b7deea3
 } // namespace Consensus
 
 /** Auxiliary functions for transaction validation (ideally should not be exposed) */
