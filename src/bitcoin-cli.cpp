--- conflicted
+++ resolved
@@ -70,12 +70,8 @@
     argsman.AddArg("-version", "Print version and exit", ArgsManager::ALLOW_ANY, OptionsCategory::OPTIONS);
     argsman.AddArg("-conf=<file>", strprintf("Specify configuration file. Relative paths will be prefixed by datadir location. (default: %s)", BITCOIN_CONF_FILENAME), ArgsManager::ALLOW_ANY, OptionsCategory::OPTIONS);
     argsman.AddArg("-datadir=<dir>", "Specify data directory", ArgsManager::ALLOW_ANY, OptionsCategory::OPTIONS);
-<<<<<<< HEAD
     argsman.AddArg("-generate", strprintf("Generate blocks immediately, equivalent to RPC getnewaddress followed by RPC generatetoaddress. Optional positional integer arguments are number of blocks to generate (default: %s) and maximum iterations to try (default: %s), equivalent to RPC generatetoaddress nblocks and maxtries arguments. Example: sparks-cli -generate 4 1000", DEFAULT_NBLOCKS, DEFAULT_MAX_TRIES), ArgsManager::ALLOW_ANY, OptionsCategory::OPTIONS);
-=======
-    argsman.AddArg("-generate", strprintf("Generate blocks immediately, equivalent to RPC getnewaddress followed by RPC generatetoaddress. Optional positional integer arguments are number of blocks to generate (default: %s) and maximum iterations to try (default: %s), equivalent to RPC generatetoaddress nblocks and maxtries arguments. Example: dash-cli -generate 4 1000", DEFAULT_NBLOCKS, DEFAULT_MAX_TRIES), ArgsManager::ALLOW_ANY, OptionsCategory::OPTIONS);
     argsman.AddArg("-addrinfo", "Get the number of addresses known to the node, per network and total.", ArgsManager::ALLOW_ANY, OptionsCategory::OPTIONS);
->>>>>>> 0fcc1561
     argsman.AddArg("-getinfo", "Get general information from the remote server. Note that unlike server-side RPC calls, the results of -getinfo is the result of multiple non-atomic requests. Some entries in the result may represent results from different states (e.g. wallet balance may be as of a different block from the chain state reported)", ArgsManager::ALLOW_ANY, OptionsCategory::OPTIONS);
     argsman.AddArg("-netinfo", "Get network peer connection information from the remote server. An optional integer argument from 0 to 4 can be passed for different peers listings (default: 0). Pass \"help\" for detailed help documentation.", ArgsManager::ALLOW_ANY, OptionsCategory::OPTIONS);
 
@@ -88,12 +84,8 @@
     argsman.AddArg("-rpcport=<port>", strprintf("Connect to JSON-RPC on <port> (default: %u, testnet: %u, regtest: %u)", defaultBaseParams->RPCPort(), testnetBaseParams->RPCPort(), regtestBaseParams->RPCPort()), ArgsManager::ALLOW_ANY | ArgsManager::NETWORK_ONLY, OptionsCategory::OPTIONS);
     argsman.AddArg("-rpcuser=<user>", "Username for JSON-RPC connections", ArgsManager::ALLOW_ANY, OptionsCategory::OPTIONS);
     argsman.AddArg("-rpcwait", "Wait for RPC server to start", ArgsManager::ALLOW_ANY, OptionsCategory::OPTIONS);
-<<<<<<< HEAD
     argsman.AddArg("-rpcwallet=<walletname>", "Send RPC for non-default wallet on RPC server (needs to exactly match corresponding -wallet option passed to sparksd). This changes the RPC endpoint used, e.g. http://127.0.0.1:9998/wallet/<walletname>", ArgsManager::ALLOW_ANY, OptionsCategory::OPTIONS);
-=======
-    argsman.AddArg("-rpcwallet=<walletname>", "Send RPC for non-default wallet on RPC server (needs to exactly match corresponding -wallet option passed to dashd). This changes the RPC endpoint used, e.g. http://127.0.0.1:9998/wallet/<walletname>", ArgsManager::ALLOW_ANY, OptionsCategory::OPTIONS);
     argsman.AddArg("-rpcwaittimeout=<n>", strprintf("Timeout in seconds to wait for the RPC server to start, or 0 for no timeout. (default: %d)", DEFAULT_WAIT_CLIENT_TIMEOUT), ArgsManager::ALLOW_INT, OptionsCategory::OPTIONS);
->>>>>>> 0fcc1561
     argsman.AddArg("-stdin", "Read extra arguments from standard input, one per line until EOF/Ctrl-D (recommended for sensitive information such as passphrases). When combined with -stdinrpcpass, the first line from standard input is used for the RPC password.", ArgsManager::ALLOW_ANY, OptionsCategory::OPTIONS);
     argsman.AddArg("-stdinrpcpass", "Read RPC password from standard input as a single line. When combined with -stdin, the first line from standard input is used for the RPC password. When combined with -stdinwalletpassphrase, -stdinrpcpass consumes the first line, and -stdinwalletpassphrase consumes the second.", ArgsManager::ALLOW_ANY, OptionsCategory::OPTIONS);
     argsman.AddArg("-stdinwalletpassphrase", "Read wallet passphrase from standard input as a single line. When combined with -stdin, the first line from standard input is used for the wallet passphrase.", ArgsManager::ALLOW_ANY, OptionsCategory::OPTIONS);
@@ -291,7 +283,7 @@
         if (!reply["error"].isNull()) return reply;
         const std::vector<UniValue>& nodes{reply["result"].getValues()};
         if (!nodes.empty() && nodes.at(0)["network"].isNull()) {
-            throw std::runtime_error("-addrinfo requires dashd server to be running v21.0 and up");
+            throw std::runtime_error("-addrinfo requires sparksd server to be running v21.0 and up");
         }
         // Count the number of peers known to our node, by network.
         std::array<uint64_t, m_networks.size()> counts{{}};
@@ -448,63 +440,6 @@
     }
     std::string ConnectionTypeForNetinfo(const std::string& conn_type) const
     {
-<<<<<<< HEAD
-        return std::string{
-            "-netinfo level|\"help\" \n\n"
-            "Returns a network peer connections dashboard with information from the remote server.\n"
-            "Under the hood, -netinfo fetches the data by calling getpeerinfo and getnetworkinfo.\n"
-            "An optional integer argument from 0 to 4 can be passed for different peers listings.\n"
-            "Pass \"help\" to see this detailed help documentation.\n"
-            "If more than one argument is passed, only the first one is read and parsed.\n"
-            "Suggestion: use with the Linux watch(1) command for a live dashboard; see example below.\n\n"
-            "Arguments:\n"
-            "1. level (integer 0-4, optional)  Specify the info level of the peers dashboard (default 0):\n"
-            "                                  0 - Connection counts and local addresses\n"
-            "                                  1 - Like 0 but with a peers listing (without address or version columns)\n"
-            "                                  2 - Like 1 but with an address column\n"
-            "                                  3 - Like 1 but with a version column\n"
-            "                                  4 - Like 1 but with both address and version columns\n"
-            "2. help (string \"help\", optional) Print this help documentation instead of the dashboard.\n\n"
-            "Result:\n\n"
-            "* The peers listing in levels 1-4 displays all of the peers sorted by direction and minimum ping time:\n\n"
-            "  Column   Description\n"
-            "  ------   -----------\n"
-            "  <->      Direction\n"
-            "           \"in\"  - inbound connections are those initiated by the peer\n"
-            "           \"out\" - outbound connections are those initiated by us\n"
-            "  type     Type of peer connection\n"
-            "           \"full\"   - full relay, the default\n"
-            "           \"block\"  - block relay; like full relay but does not relay transactions or addresses\n"
-            "  net      Network the peer connected through (\"ipv4\", \"ipv6\", \"onion\", \"i2p\", or \"cjdns\")\n"
-            "  mping    Minimum observed ping time, in milliseconds (ms)\n"
-            "  ping     Last observed ping time, in milliseconds (ms)\n"
-            "  send     Time since last message sent to the peer, in seconds\n"
-            "  recv     Time since last message received from the peer, in seconds\n"
-            "  txn      Time since last novel transaction received from the peer and accepted into our mempool, in minutes\n"
-            "  blk      Time since last novel block passing initial validity checks received from the peer, in minutes\n"
-            "  age      Duration of connection to the peer, in minutes\n"
-            "  asmap    Mapped AS (Autonomous System) number in the BGP route to the peer, used for diversifying\n"
-            "           peer selection (only displayed if the -asmap config option is set)\n"
-            "  id       Peer index, in increasing order of peer connections since node startup\n"
-            "  address  IP address and port of the peer\n"
-            "  version  Peer version and subversion concatenated, e.g. \"70016/Satoshi:21.0.0/\"\n\n"
-            "* The connection counts table displays the number of peers by direction, network, and the totals\n"
-            "  for each, as well as a column for block relay peers.\n\n"
-            "* The local addresses table lists each local address broadcast by the node, the port, and the score.\n\n"
-            "Examples:\n\n"
-            "Connection counts and local addresses only\n"
-            "> sparks-cli -netinfo\n\n"
-            "Compact peers listing\n"
-            "> sparks-cli -netinfo 1\n\n"
-            "Full dashboard\n"
-            "> sparks-cli -netinfo 4\n\n"
-            "Full live dashboard, adjust --interval or --no-title as needed (Linux)\n"
-            "> watch --interval 1 --no-title sparks-cli -netinfo 4\n\n"
-            "See this help\n"
-            "> sparks-cli -netinfo help\n"};
-    }
-    const int64_t m_time_now{GetSystemTimeInSeconds()};
-=======
         if (conn_type == "outbound-full-relay") return "full";
         if (conn_type == "block-relay-only") return "block";
         if (conn_type == "manual" || conn_type == "feeler") return conn_type;
@@ -512,7 +447,6 @@
         return "";
     }
     const int64_t m_time_now{GetTimeSeconds()};
->>>>>>> 0fcc1561
 
 public:
     static constexpr int ID_PEERINFO = 0;
@@ -525,7 +459,7 @@
             if (ParseUInt8(args.at(0), &n)) {
                 m_details_level = std::min(n, MAX_DETAIL_LEVEL);
             } else {
-                throw std::runtime_error(strprintf("invalid -netinfo argument: %s\nFor more information, run: dash-cli -netinfo help", args.at(0)));
+                throw std::runtime_error(strprintf("invalid -netinfo argument: %s\nFor more information, run: sparks-cli -netinfo help", args.at(0)));
             }
         }
         UniValue result(UniValue::VARR);
@@ -717,15 +651,15 @@
         "* The local addresses table lists each local address broadcast by the node, the port, and the score.\n\n"
         "Examples:\n\n"
         "Connection counts and local addresses only\n"
-        "> dash-cli -netinfo\n\n"
+        "> sparks-cli -netinfo\n\n"
         "Compact peers listing\n"
-        "> dash-cli -netinfo 1\n\n"
+        "> sparks-cli -netinfo 1\n\n"
         "Full dashboard\n"
-        + strprintf("> dash-cli -netinfo %d\n\n", MAX_DETAIL_LEVEL) +
+        + strprintf("> sparks-cli -netinfo %d\n\n", MAX_DETAIL_LEVEL) +
         "Full live dashboard, adjust --interval or --no-title as needed (Linux)\n"
-        + strprintf("> watch --interval 1 --no-title dash-cli -netinfo %d\n\n", MAX_DETAIL_LEVEL) +
+        + strprintf("> watch --interval 1 --no-title sparks-cli -netinfo %d\n\n", MAX_DETAIL_LEVEL) +
         "See this help\n"
-        "> dash-cli -netinfo help\n"};
+        "> sparks-cli -netinfo help\n"};
 };
 
 /** Process RPC generatetoaddress request. */
