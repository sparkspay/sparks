--- conflicted
+++ resolved
@@ -41,30 +41,17 @@
     bool fV20Active = DeploymentActiveAfter(pindexPrev, m_consensus_params, Consensus::DEPLOYMENT_V20);
     CAmount masternodeReward = GetMasternodePayment(nBlockHeight, blockSubsidy + feeReward, fV20Active);
 
-<<<<<<< HEAD
     //Temporary commented that condition till implementing platform feature for sparkspay
-    // if (DeploymentActiveAfter(pindexPrev, consensusParams, Consensus::DEPLOYMENT_MN_RR)) {
+    // if (DeploymentActiveAfter(pindexPrev, m_consensus_params, Consensus::DEPLOYMENT_MN_RR)) {
     //     CAmount masternodeSubsidyReward = GetMasternodePayment(nBlockHeight, blockSubsidy, fV20Active);
-    //     const CAmount platformReward = MasternodePayments::PlatformShare(masternodeSubsidyReward);
+    //     const CAmount platformReward = PlatformShare(masternodeSubsidyReward);
     //     masternodeReward -= platformReward;
-=======
-    if (DeploymentActiveAfter(pindexPrev, m_consensus_params, Consensus::DEPLOYMENT_MN_RR)) {
-        CAmount masternodeSubsidyReward = GetMasternodePayment(nBlockHeight, blockSubsidy, fV20Active);
-        const CAmount platformReward = PlatformShare(masternodeSubsidyReward);
-        masternodeReward -= platformReward;
->>>>>>> 0fcc1561
 
     //     assert(MoneyRange(masternodeReward));
 
-<<<<<<< HEAD
-    //     LogPrint(BCLog::MNPAYMENTS, "CMasternodePayments::%s -- MN reward %lld reallocated to credit pool\n", __func__, platformReward);
+    //     LogPrint(BCLog::MNPAYMENTS, "CMNPaymentsProcessor::%s -- MN reward %lld reallocated to credit pool\n", __func__, platformReward);
     //     voutMasternodePaymentsRet.emplace_back(platformReward, CScript() << OP_RETURN);
     // }
-=======
-        LogPrint(BCLog::MNPAYMENTS, "CMNPaymentsProcessor::%s -- MN reward %lld reallocated to credit pool\n", __func__, platformReward);
-        voutMasternodePaymentsRet.emplace_back(platformReward, CScript() << OP_RETURN);
-    }
->>>>>>> 0fcc1561
 
     auto dmnPayee = m_dmnman.GetListForBlock(pindexPrev).GetMNPayee(pindexPrev);
     if (!dmnPayee) {
