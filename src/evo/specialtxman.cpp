// Copyright (c) 2018-2022 The Dash Core developers
// Distributed under the MIT software license, see the accompanying
// file COPYING or http://www.opensource.org/licenses/mit-license.php.

#include <evo/specialtxman.h>

#include <chainparams.h>
#include <consensus/validation.h>
#include <hash.h>
#include <primitives/block.h>
#include <validation.h>
#include <evo/specialtx.h>
#include <evo/cbtx.h>
<<<<<<< HEAD
#include <evo/datatx.h>
#include <evo/deterministicmns.h>
#include <evo/mnhftx.h>
#include <evo/providertx.h>

=======
#include <evo/creditpool.h>
#include <evo/deterministicmns.h>
#include <evo/mnhftx.h>
#include <evo/providertx.h>
#include <evo/assetlocktx.h>
#include <hash.h>
>>>>>>> 3b7deea3
#include <llmq/blockprocessor.h>
#include <llmq/commitment.h>
#include <llmq/utils.h>
#include <primitives/block.h>
#include <validation.h>

static bool CheckSpecialTxInner(const CTransaction& tx, const CBlockIndex* pindexPrev, const CCoinsViewCache& view, const std::optional<CRangesSet>& indexes, bool check_sigs, TxValidationState& state)
{
    AssertLockHeld(cs_main);

    if (tx.nVersion != 3 || tx.nType == TRANSACTION_NORMAL)
        return true;

    if (pindexPrev && pindexPrev->nHeight + 1 < Params().GetConsensus().DIP0003Height) {
        return state.Invalid(TxValidationResult::TX_BAD_SPECIAL, "bad-tx-type");
    }

    try {
        switch (tx.nType) {
        case TRANSACTION_PROVIDER_REGISTER:
            return CheckProRegTx(tx, pindexPrev, state, view, check_sigs);
        case TRANSACTION_PROVIDER_UPDATE_SERVICE:
            return CheckProUpServTx(tx, pindexPrev, state, check_sigs);
        case TRANSACTION_PROVIDER_UPDATE_REGISTRAR:
            return CheckProUpRegTx(tx, pindexPrev, state, view, check_sigs);
        case TRANSACTION_PROVIDER_UPDATE_REVOKE:
            return CheckProUpRevTx(tx, pindexPrev, state, check_sigs);
        case TRANSACTION_COINBASE:
            return CheckCbTx(tx, pindexPrev, state);
        case TRANSACTION_QUORUM_COMMITMENT:
            return llmq::CheckLLMQCommitment(tx, pindexPrev, state);
        case TRANSACTION_MNHF_SIGNAL:
<<<<<<< HEAD
            return VersionBitsTipState(Params().GetConsensus(), Consensus::DEPLOYMENT_DIP0024) == ThresholdState::ACTIVE && CheckMNHFTx(tx, pindexPrev, state);
        case TRANSACTION_DATA:
            return CheckDataTx(tx, pindexPrev, state);
=======
            if (!llmq::utils::IsV20Active(pindexPrev)) {
                return state.Invalid(TxValidationResult::TX_CONSENSUS, "mnhf-before-v20");
            }
            return CheckMNHFTx(tx, pindexPrev, state);
        case TRANSACTION_ASSET_LOCK:
            if (!llmq::utils::IsV20Active(pindexPrev)) {
                return state.Invalid(TxValidationResult::TX_CONSENSUS, "assetlocks-before-v20");
            }
            return CheckAssetLockUnlockTx(tx, pindexPrev, indexes, state);
        case TRANSACTION_ASSET_UNLOCK:
            if (Params().NetworkIDString() == CBaseChainParams::REGTEST && !llmq::utils::IsV20Active(pindexPrev)) {
                // TODO:  adjust functional tests to make it activated by MN_RR on regtest too
                return state.Invalid(TxValidationResult::TX_CONSENSUS, "assetunlocks-before-v20");
            }
            if (Params().NetworkIDString() != CBaseChainParams::REGTEST && !llmq::utils::IsMNRewardReallocationActive(pindexPrev)) {
                return state.Invalid(TxValidationResult::TX_CONSENSUS, "assetunlocks-before-mn_rr");
            }
            return CheckAssetLockUnlockTx(tx, pindexPrev, indexes, state);
>>>>>>> 3b7deea3
        }
    } catch (const std::exception& e) {
        LogPrintf("%s -- failed: %s\n", __func__, e.what());
        return state.Invalid(TxValidationResult::TX_CONSENSUS, "failed-check-special-tx");
    }

    return state.Invalid(TxValidationResult::TX_BAD_SPECIAL, "bad-tx-type-check");
}

bool CheckSpecialTx(const CTransaction& tx, const CBlockIndex* pindexPrev, const CCoinsViewCache& view, bool check_sigs, TxValidationState& state)
{
    AssertLockHeld(cs_main);
    return CheckSpecialTxInner(tx, pindexPrev, view, std::nullopt, check_sigs, state);
}

static bool ProcessSpecialTx(const CTransaction& tx, const CBlockIndex* pindex, TxValidationState& state)
{
    if (tx.nVersion != 3 || tx.nType == TRANSACTION_NORMAL) {
        return true;
    }

    switch (tx.nType) {
    case TRANSACTION_ASSET_LOCK:
    case TRANSACTION_ASSET_UNLOCK:
        return true; // handled per block (during cb)
    case TRANSACTION_PROVIDER_REGISTER:
    case TRANSACTION_PROVIDER_UPDATE_SERVICE:
    case TRANSACTION_PROVIDER_UPDATE_REGISTRAR:
    case TRANSACTION_PROVIDER_UPDATE_REVOKE:
        return true; // handled in batches per block
    case TRANSACTION_COINBASE:
        return true; // nothing to do
    case TRANSACTION_QUORUM_COMMITMENT:
        return true; // handled per block
    case TRANSACTION_MNHF_SIGNAL:
        return true; // handled per block
    case TRANSACTION_DATA:
        return true;
    }

    return state.Invalid(TxValidationResult::TX_CONSENSUS, "bad-tx-type-proc");
}

static bool UndoSpecialTx(const CTransaction& tx, const CBlockIndex* pindex)
{
    if (tx.nVersion != 3 || tx.nType == TRANSACTION_NORMAL) {
        return true;
    }

    switch (tx.nType) {
    case TRANSACTION_ASSET_LOCK:
    case TRANSACTION_ASSET_UNLOCK:
        return true; // handled per block (during cb)
    case TRANSACTION_PROVIDER_REGISTER:
    case TRANSACTION_PROVIDER_UPDATE_SERVICE:
    case TRANSACTION_PROVIDER_UPDATE_REGISTRAR:
    case TRANSACTION_PROVIDER_UPDATE_REVOKE:
        return true; // handled in batches per block
    case TRANSACTION_COINBASE:
        return true; // nothing to do
    case TRANSACTION_QUORUM_COMMITMENT:
        return true; // handled per block
    case TRANSACTION_MNHF_SIGNAL:
        return true; // handled per block
    case TRANSACTION_DATA:
        return true;    
    }

    return false;
}

bool ProcessSpecialTxsInBlock(const CBlock& block, const CBlockIndex* pindex, CMNHFManager& mnhfManager,
                              llmq::CQuorumBlockProcessor& quorum_block_processor, const llmq::CChainLocksHandler& chainlock_handler,
                              const Consensus::Params& consensusParams, const CCoinsViewCache& view, bool fJustCheck, bool fCheckCbTxMerleRoots,
                              BlockValidationState& state, std::optional<MNListUpdates>& updatesRet)
{
    AssertLockHeld(cs_main);

    try {
        static int64_t nTimeLoop = 0;
        static int64_t nTimeQuorum = 0;
        static int64_t nTimeDMN = 0;
        static int64_t nTimeMerkle = 0;
        static int64_t nTimeCbTxCL = 0;
        static int64_t nTimeMnehf = 0;

        int64_t nTime1 = GetTimeMicros();

        const CCreditPool creditPool = creditPoolManager->GetCreditPool(pindex->pprev, consensusParams);
        if (llmq::utils::IsV20Active(pindex->pprev)) {
            LogPrint(BCLog::CREDITPOOL, "%s: CCreditPool is %s\n", __func__, creditPool.ToString());
        }

        for (const auto& ptr_tx : block.vtx) {
            TxValidationState tx_state;
            // At this moment CheckSpecialTx() and ProcessSpecialTx() may fail by 2 possible ways:
            // consensus failures and "TX_BAD_SPECIAL"
            if (!CheckSpecialTxInner(*ptr_tx, pindex->pprev, view, creditPool.indexes, fCheckCbTxMerleRoots, tx_state)) {
                assert(tx_state.GetResult() == TxValidationResult::TX_CONSENSUS || tx_state.GetResult() == TxValidationResult::TX_BAD_SPECIAL);
                return state.Invalid(BlockValidationResult::BLOCK_CONSENSUS, tx_state.GetRejectReason(),
                                 strprintf("Special Transaction check failed (tx hash %s) %s", ptr_tx->GetHash().ToString(), tx_state.GetDebugMessage()));
            }
            if (!ProcessSpecialTx(*ptr_tx, pindex, tx_state)) {
                assert(tx_state.GetResult() == TxValidationResult::TX_CONSENSUS || tx_state.GetResult() == TxValidationResult::TX_BAD_SPECIAL);
                return state.Invalid(BlockValidationResult::BLOCK_CONSENSUS, tx_state.GetRejectReason(),
                                 strprintf("Process Special Transaction failed (tx hash %s) %s", ptr_tx->GetHash().ToString(), tx_state.GetDebugMessage()));
            }
        }

        int64_t nTime2 = GetTimeMicros();
        nTimeLoop += nTime2 - nTime1;
        LogPrint(BCLog::BENCHMARK, "        - Loop: %.2fms [%.2fs]\n", 0.001 * (nTime2 - nTime1), nTimeLoop * 0.000001);

        if (!quorum_block_processor.ProcessBlock(block, pindex, state, fJustCheck, fCheckCbTxMerleRoots)) {
            // pass the state returned by the function above
            return false;
        }

        int64_t nTime3 = GetTimeMicros();
        nTimeQuorum += nTime3 - nTime2;
        LogPrint(BCLog::BENCHMARK, "        - quorumBlockProcessor: %.2fms [%.2fs]\n", 0.001 * (nTime3 - nTime2), nTimeQuorum * 0.000001);

        if (!deterministicMNManager->ProcessBlock(block, pindex, state, view, fJustCheck, updatesRet)) {
            // pass the state returned by the function above
            return false;
        }

        int64_t nTime4 = GetTimeMicros();
        nTimeDMN += nTime4 - nTime3;
        LogPrint(BCLog::BENCHMARK, "        - deterministicMNManager: %.2fms [%.2fs]\n", 0.001 * (nTime4 - nTime3), nTimeDMN * 0.000001);

        if (fCheckCbTxMerleRoots && !CheckCbTxMerkleRoots(block, pindex, quorum_block_processor, state, view)) {
            // pass the state returned by the function above
            return false;
        }

        int64_t nTime5 = GetTimeMicros();
        nTimeMerkle += nTime5 - nTime4;
        LogPrint(BCLog::BENCHMARK, "        - CheckCbTxMerkleRoots: %.2fms [%.2fs]\n", 0.001 * (nTime5 - nTime4), nTimeMerkle * 0.000001);

        if (fCheckCbTxMerleRoots && !CheckCbTxBestChainlock(block, pindex, chainlock_handler, state)) {
            // pass the state returned by the function above
            return false;
        }

        int64_t nTime6 = GetTimeMicros();
        nTimeCbTxCL += nTime6 - nTime5;
        LogPrint(BCLog::BENCHMARK, "        - CheckCbTxBestChainlock: %.2fms [%.2fs]\n", 0.001 * (nTime6 - nTime5), nTimeCbTxCL * 0.000001);

        if (!mnhfManager.ProcessBlock(block, pindex, fJustCheck, state)) {
            // pass the state returned by the function above
            return false;
        }

        int64_t nTime7 = GetTimeMicros();
        nTimeMnehf += nTime7 - nTime6;
        LogPrint(BCLog::BENCHMARK, "        - mnhfManager: %.2fms [%.2fs]\n", 0.001 * (nTime7 - nTime6), nTimeMnehf * 0.000001);

        if (Params().GetConsensus().V19Height == pindex->nHeight + 1) {
            // NOTE: The block next to the activation is the one that is using new rules.
            // V19 activated just activated, so we must switch to the new rules here.
            bls::bls_legacy_scheme.store(false);
            LogPrintf("%s: bls_legacy_scheme=%d\n", __func__, bls::bls_legacy_scheme.load());
        }
    } catch (const std::exception& e) {
        LogPrintf("%s -- failed: %s\n", __func__, e.what());
        return state.Invalid(BlockValidationResult::BLOCK_CONSENSUS, "failed-procspectxsinblock");
    }

    return true;
}

bool UndoSpecialTxsInBlock(const CBlock& block, const CBlockIndex* pindex, CMNHFManager& mnhfManager, llmq::CQuorumBlockProcessor& quorum_block_processor, std::optional<MNListUpdates>& updatesRet)
{
    AssertLockHeld(cs_main);

    auto bls_legacy_scheme = bls::bls_legacy_scheme.load();

    try {
        if (Params().GetConsensus().V19Height == pindex->nHeight + 1) {
            // NOTE: The block next to the activation is the one that is using new rules.
            // Removing the activation block here, so we must switch back to the old rules.
            bls::bls_legacy_scheme.store(true);
            LogPrintf("%s: bls_legacy_scheme=%d\n", __func__, bls::bls_legacy_scheme.load());
        }

        for (int i = (int)block.vtx.size() - 1; i >= 0; --i) {
            const CTransaction& tx = *block.vtx[i];
            if (!UndoSpecialTx(tx, pindex)) {
                return false;
            }
        }

        if (!mnhfManager.UndoBlock(block, pindex)) {
            return false;
        }

        if (!deterministicMNManager->UndoBlock(pindex, updatesRet)) {
            return false;
        }

        if (!quorum_block_processor.UndoBlock(block, pindex)) {
            return false;
        }
    } catch (const std::exception& e) {
        bls::bls_legacy_scheme.store(bls_legacy_scheme);
        LogPrintf("%s: bls_legacy_scheme=%d\n", __func__, bls::bls_legacy_scheme.load());
        return error(strprintf("%s -- failed: %s\n", __func__, e.what()).c_str());
    }

    return true;
}

bool CheckCreditPoolDiffForBlock(const CBlock& block, const CBlockIndex* pindex, const Consensus::Params& consensusParams,
                                const CAmount blockSubsidy, BlockValidationState& state)
{
    try {
        if (!llmq::utils::IsV20Active(pindex)) return true;

        auto creditPoolDiff = GetCreditPoolDiffForBlock(block, pindex->pprev, consensusParams, blockSubsidy, state);
        if (!creditPoolDiff.has_value()) return false;

        // If we get there we have v20 activated and credit pool amount must be included in block CbTx
        const auto& tx = *block.vtx[0];
        assert(tx.IsCoinBase());
        assert(tx.nVersion == 3);
        assert(tx.nType == TRANSACTION_COINBASE);

        CCbTx cbTx;
        if (!GetTxPayload(tx, cbTx)) {
            return state.Invalid(BlockValidationResult::BLOCK_CONSENSUS, "bad-cbtx-payload");
        }
        CAmount target_balance{cbTx.creditPoolBalance};
        // But it maybe not included yet in previous block yet; in this case value must be 0
        CAmount locked_calculated{creditPoolDiff->GetTotalLocked()};
        if (target_balance != locked_calculated) {
            LogPrintf("%s: mismatched locked amount in CbTx: %lld against re-calculated: %lld\n", __func__, target_balance, locked_calculated);
            return state.Invalid(BlockValidationResult::BLOCK_CONSENSUS, "bad-cbtx-assetlocked-amount");
        }

    } catch (const std::exception& e) {
        LogPrintf("%s -- failed: %s\n", __func__, e.what());
        return state.Invalid(BlockValidationResult::BLOCK_CONSENSUS, "failed-checkcreditpooldiff");
    }

    return true;
}<|MERGE_RESOLUTION|>--- conflicted
+++ resolved
@@ -11,20 +11,13 @@
 #include <validation.h>
 #include <evo/specialtx.h>
 #include <evo/cbtx.h>
-<<<<<<< HEAD
 #include <evo/datatx.h>
-#include <evo/deterministicmns.h>
-#include <evo/mnhftx.h>
-#include <evo/providertx.h>
-
-=======
 #include <evo/creditpool.h>
 #include <evo/deterministicmns.h>
 #include <evo/mnhftx.h>
 #include <evo/providertx.h>
 #include <evo/assetlocktx.h>
 #include <hash.h>
->>>>>>> 3b7deea3
 #include <llmq/blockprocessor.h>
 #include <llmq/commitment.h>
 #include <llmq/utils.h>
@@ -57,15 +50,12 @@
         case TRANSACTION_QUORUM_COMMITMENT:
             return llmq::CheckLLMQCommitment(tx, pindexPrev, state);
         case TRANSACTION_MNHF_SIGNAL:
-<<<<<<< HEAD
-            return VersionBitsTipState(Params().GetConsensus(), Consensus::DEPLOYMENT_DIP0024) == ThresholdState::ACTIVE && CheckMNHFTx(tx, pindexPrev, state);
-        case TRANSACTION_DATA:
-            return CheckDataTx(tx, pindexPrev, state);
-=======
             if (!llmq::utils::IsV20Active(pindexPrev)) {
                 return state.Invalid(TxValidationResult::TX_CONSENSUS, "mnhf-before-v20");
             }
             return CheckMNHFTx(tx, pindexPrev, state);
+        case TRANSACTION_DATA:
+            return CheckDataTx(tx, pindexPrev, state);    
         case TRANSACTION_ASSET_LOCK:
             if (!llmq::utils::IsV20Active(pindexPrev)) {
                 return state.Invalid(TxValidationResult::TX_CONSENSUS, "assetlocks-before-v20");
@@ -80,7 +70,6 @@
                 return state.Invalid(TxValidationResult::TX_CONSENSUS, "assetunlocks-before-mn_rr");
             }
             return CheckAssetLockUnlockTx(tx, pindexPrev, indexes, state);
->>>>>>> 3b7deea3
         }
     } catch (const std::exception& e) {
         LogPrintf("%s -- failed: %s\n", __func__, e.what());
