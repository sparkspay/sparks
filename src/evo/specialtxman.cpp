// Copyright (c) 2018-2024 The Dash Core developers
// Distributed under the MIT software license, see the accompanying
// file COPYING or http://www.opensource.org/licenses/mit-license.php.

#include <evo/specialtxman.h>

#include <chainparams.h>
#include <consensus/validation.h>
#include <hash.h>
#include <primitives/block.h>
#include <validation.h>
#include <evo/specialtx.h>
#include <deploymentstatus.h>
#include <evo/cbtx.h>
#include <evo/datatx.h>
#include <evo/creditpool.h>
#include <evo/deterministicmns.h>
#include <evo/mnhftx.h>
#include <evo/providertx.h>
#include <evo/assetlocktx.h>
#include <hash.h>
#include <llmq/blockprocessor.h>
#include <llmq/commitment.h>
#include <primitives/block.h>
#include <validation.h>

static bool CheckSpecialTxInner(CDeterministicMNManager& dmnman, const ChainstateManager& chainman, const llmq::CQuorumManager& qman, const CTransaction& tx,
                                const CBlockIndex* pindexPrev, const CCoinsViewCache& view, const std::optional<CRangesSet>& indexes, bool check_sigs,
                                TxValidationState& state)
{
    AssertLockHeld(cs_main);

    if (!tx.HasExtraPayloadField())
        return true;

    const auto& consensusParams = Params().GetConsensus();
    if (!DeploymentActiveAfter(pindexPrev, consensusParams, Consensus::DEPLOYMENT_DIP0003)) {
        return state.Invalid(TxValidationResult::TX_BAD_SPECIAL, "bad-tx-type");
    }

    try {
        switch (tx.nType) {
        case TRANSACTION_PROVIDER_REGISTER:
            return CheckProRegTx(dmnman, tx, pindexPrev, state, view, check_sigs);
        case TRANSACTION_PROVIDER_UPDATE_SERVICE:
            return CheckProUpServTx(dmnman, tx, pindexPrev, state, check_sigs);
        case TRANSACTION_PROVIDER_UPDATE_REGISTRAR:
            return CheckProUpRegTx(dmnman, tx, pindexPrev, state, view, check_sigs);
        case TRANSACTION_PROVIDER_UPDATE_REVOKE:
            return CheckProUpRevTx(dmnman, tx, pindexPrev, state, check_sigs);
        case TRANSACTION_COINBASE:
            return CheckCbTx(tx, pindexPrev, state);
        case TRANSACTION_QUORUM_COMMITMENT:
            return llmq::CheckLLMQCommitment(dmnman, chainman, tx, pindexPrev, state);
        case TRANSACTION_MNHF_SIGNAL:
            if (!DeploymentActiveAfter(pindexPrev, consensusParams, Consensus::DEPLOYMENT_V20)) {
                return state.Invalid(TxValidationResult::TX_CONSENSUS, "mnhf-before-v20");
            }
<<<<<<< HEAD
            return CheckMNHFTx(tx, pindexPrev, state);
        case TRANSACTION_DATA:
            return CheckDataTx(tx, pindexPrev, state);    
=======
            return CheckMNHFTx(chainman, qman, tx, pindexPrev, state);
>>>>>>> 0fcc1561
        case TRANSACTION_ASSET_LOCK:
            if (!DeploymentActiveAfter(pindexPrev, consensusParams, Consensus::DEPLOYMENT_V20)) {
                return state.Invalid(TxValidationResult::TX_CONSENSUS, "assetlocks-before-v20");
            }
            return CheckAssetLockUnlockTx(chainman.m_blockman, qman, tx, pindexPrev, indexes, state);
        case TRANSACTION_ASSET_UNLOCK:
            if (Params().NetworkIDString() == CBaseChainParams::REGTEST && !DeploymentActiveAfter(pindexPrev, consensusParams, Consensus::DEPLOYMENT_V20)) {
                // TODO:  adjust functional tests to make it activated by MN_RR on regtest too
                return state.Invalid(TxValidationResult::TX_CONSENSUS, "assetunlocks-before-v20");
            }
            if (Params().NetworkIDString() != CBaseChainParams::REGTEST && !DeploymentActiveAfter(pindexPrev, consensusParams, Consensus::DEPLOYMENT_MN_RR)) {
                return state.Invalid(TxValidationResult::TX_CONSENSUS, "assetunlocks-before-mn_rr");
            }
            return CheckAssetLockUnlockTx(chainman.m_blockman, qman, tx, pindexPrev, indexes, state);
        }
    } catch (const std::exception& e) {
        LogPrintf("%s -- failed: %s\n", __func__, e.what());
        return state.Invalid(TxValidationResult::TX_CONSENSUS, "failed-check-special-tx");
    }

    return state.Invalid(TxValidationResult::TX_BAD_SPECIAL, "bad-tx-type-check");
}

bool CSpecialTxProcessor::CheckSpecialTx(const CTransaction& tx, const CBlockIndex* pindexPrev, const CCoinsViewCache& view, bool check_sigs, TxValidationState& state)
{
    AssertLockHeld(cs_main);
    return CheckSpecialTxInner(m_dmnman, m_chainman, m_qman, tx, pindexPrev, view, std::nullopt, check_sigs, state);
}

[[nodiscard]] bool CSpecialTxProcessor::ProcessSpecialTx(const CTransaction& tx, const CBlockIndex* pindex, TxValidationState& state)
{
    if (!tx.HasExtraPayloadField()) {
        return true;
    }

    switch (tx.nType) {
    case TRANSACTION_ASSET_LOCK:
    case TRANSACTION_ASSET_UNLOCK:
        return true; // handled per block (during cb)
    case TRANSACTION_PROVIDER_REGISTER:
    case TRANSACTION_PROVIDER_UPDATE_SERVICE:
    case TRANSACTION_PROVIDER_UPDATE_REGISTRAR:
    case TRANSACTION_PROVIDER_UPDATE_REVOKE:
        return true; // handled in batches per block
    case TRANSACTION_COINBASE:
        return true; // nothing to do
    case TRANSACTION_QUORUM_COMMITMENT:
        return true; // handled per block
    case TRANSACTION_MNHF_SIGNAL:
        return true; // handled per block
    case TRANSACTION_DATA:
        return true;
    }

    return state.Invalid(TxValidationResult::TX_CONSENSUS, "bad-tx-type-proc");
}

[[nodiscard]] bool CSpecialTxProcessor::UndoSpecialTx(const CTransaction& tx, const CBlockIndex* pindex)
{
    if (!tx.HasExtraPayloadField()) {
        return true;
    }

    switch (tx.nType) {
    case TRANSACTION_ASSET_LOCK:
    case TRANSACTION_ASSET_UNLOCK:
        return true; // handled per block (during cb)
    case TRANSACTION_PROVIDER_REGISTER:
    case TRANSACTION_PROVIDER_UPDATE_SERVICE:
    case TRANSACTION_PROVIDER_UPDATE_REGISTRAR:
    case TRANSACTION_PROVIDER_UPDATE_REVOKE:
        return true; // handled in batches per block
    case TRANSACTION_COINBASE:
        return true; // nothing to do
    case TRANSACTION_QUORUM_COMMITMENT:
        return true; // handled per block
    case TRANSACTION_MNHF_SIGNAL:
        return true; // handled per block
    case TRANSACTION_DATA:
        return true;    
    }

    return false;
}

bool CSpecialTxProcessor::ProcessSpecialTxsInBlock(const CBlock& block, const CBlockIndex* pindex, const CCoinsViewCache& view, bool fJustCheck,
                                                   bool fCheckCbTxMerkleRoots, BlockValidationState& state, std::optional<MNListUpdates>& updatesRet)
{
    AssertLockHeld(cs_main);

    try {
        static int64_t nTimeLoop = 0;
        static int64_t nTimeQuorum = 0;
        static int64_t nTimeDMN = 0;
        static int64_t nTimeMerkle = 0;
        static int64_t nTimeCbTxCL = 0;
        static int64_t nTimeMnehf = 0;

        int64_t nTime1 = GetTimeMicros();

        const CCreditPool creditPool = m_cpoolman.GetCreditPool(pindex->pprev, m_consensus_params);
        if (DeploymentActiveAt(*pindex, m_consensus_params, Consensus::DEPLOYMENT_V20)) {
            LogPrint(BCLog::CREDITPOOL, "CSpecialTxProcessor::%s -- CCreditPool is %s\n", __func__, creditPool.ToString());
        }

        for (const auto& ptr_tx : block.vtx) {
            TxValidationState tx_state;
            // At this moment CheckSpecialTx() and ProcessSpecialTx() may fail by 2 possible ways:
            // consensus failures and "TX_BAD_SPECIAL"
            if (!CheckSpecialTxInner(m_dmnman, m_chainman, m_qman, *ptr_tx, pindex->pprev, view, creditPool.indexes, fCheckCbTxMerkleRoots, tx_state)) {
                assert(tx_state.GetResult() == TxValidationResult::TX_CONSENSUS || tx_state.GetResult() == TxValidationResult::TX_BAD_SPECIAL);
                return state.Invalid(BlockValidationResult::BLOCK_CONSENSUS, tx_state.GetRejectReason(),
                                 strprintf("Special Transaction check failed (tx hash %s) %s", ptr_tx->GetHash().ToString(), tx_state.GetDebugMessage()));
            }
            if (!ProcessSpecialTx(*ptr_tx, pindex, tx_state)) {
                assert(tx_state.GetResult() == TxValidationResult::TX_CONSENSUS || tx_state.GetResult() == TxValidationResult::TX_BAD_SPECIAL);
                return state.Invalid(BlockValidationResult::BLOCK_CONSENSUS, tx_state.GetRejectReason(),
                                 strprintf("Process Special Transaction failed (tx hash %s) %s", ptr_tx->GetHash().ToString(), tx_state.GetDebugMessage()));
            }
        }

        int64_t nTime2 = GetTimeMicros();
        nTimeLoop += nTime2 - nTime1;
        LogPrint(BCLog::BENCHMARK, "        - Loop: %.2fms [%.2fs]\n", 0.001 * (nTime2 - nTime1), nTimeLoop * 0.000001);

        if (!m_qblockman.ProcessBlock(block, pindex, state, fJustCheck, fCheckCbTxMerkleRoots)) {
            // pass the state returned by the function above
            return false;
        }

        int64_t nTime3 = GetTimeMicros();
        nTimeQuorum += nTime3 - nTime2;
        LogPrint(BCLog::BENCHMARK, "        - m_qblockman: %.2fms [%.2fs]\n", 0.001 * (nTime3 - nTime2), nTimeQuorum * 0.000001);

        if (!m_dmnman.ProcessBlock(block, pindex, state, view, fJustCheck, updatesRet)) {
            // pass the state returned by the function above
            return false;
        }

        int64_t nTime4 = GetTimeMicros();
        nTimeDMN += nTime4 - nTime3;
        LogPrint(BCLog::BENCHMARK, "        - m_dmnman: %.2fms [%.2fs]\n", 0.001 * (nTime4 - nTime3), nTimeDMN * 0.000001);

        if (fCheckCbTxMerkleRoots && !CheckCbTxMerkleRoots(block, pindex, m_dmnman, m_qblockman, state, view)) {
            // pass the state returned by the function above
            return false;
        }

        int64_t nTime5 = GetTimeMicros();
        nTimeMerkle += nTime5 - nTime4;
        LogPrint(BCLog::BENCHMARK, "        - CheckCbTxMerkleRoots: %.2fms [%.2fs]\n", 0.001 * (nTime5 - nTime4), nTimeMerkle * 0.000001);

        if (fCheckCbTxMerkleRoots && !CheckCbTxBestChainlock(block, pindex, m_clhandler, state, DeploymentActiveAt(*pindex, m_consensus_params, Consensus::DEPLOYMENT_MN_RR))) {
            // pass the state returned by the function above
            return false;
        }

        int64_t nTime6 = GetTimeMicros();
        nTimeCbTxCL += nTime6 - nTime5;
        LogPrint(BCLog::BENCHMARK, "        - CheckCbTxBestChainlock: %.2fms [%.2fs]\n", 0.001 * (nTime6 - nTime5), nTimeCbTxCL * 0.000001);

        if (!m_mnhfman.ProcessBlock(block, pindex, fJustCheck, state)) {
            // pass the state returned by the function above
            return false;
        }

        int64_t nTime7 = GetTimeMicros();
        nTimeMnehf += nTime7 - nTime6;
        LogPrint(BCLog::BENCHMARK, "        - m_mnhfman: %.2fms [%.2fs]\n", 0.001 * (nTime7 - nTime6), nTimeMnehf * 0.000001);

        if (Params().GetConsensus().V19Height == pindex->nHeight + 1) {
            // NOTE: The block next to the activation is the one that is using new rules.
            // V19 activated just activated, so we must switch to the new rules here.
            bls::bls_legacy_scheme.store(false);
            LogPrintf("CSpecialTxProcessor::%s -- bls_legacy_scheme=%d\n", __func__, bls::bls_legacy_scheme.load());
        }
    } catch (const std::exception& e) {
        LogPrintf("CSpecialTxProcessor::%s -- FAILURE! %s\n", __func__, e.what());
        return state.Invalid(BlockValidationResult::BLOCK_CONSENSUS, "failed-procspectxsinblock");
    }

    return true;
}

bool CSpecialTxProcessor::UndoSpecialTxsInBlock(const CBlock& block, const CBlockIndex* pindex, std::optional<MNListUpdates>& updatesRet)
{
    AssertLockHeld(cs_main);

    auto bls_legacy_scheme = bls::bls_legacy_scheme.load();

    try {
        if (Params().GetConsensus().V19Height == pindex->nHeight + 1) {
            // NOTE: The block next to the activation is the one that is using new rules.
            // Removing the activation block here, so we must switch back to the old rules.
            bls::bls_legacy_scheme.store(true);
            LogPrintf("CSpecialTxProcessor::%s -- bls_legacy_scheme=%d\n", __func__, bls::bls_legacy_scheme.load());
        }

        for (int i = (int)block.vtx.size() - 1; i >= 0; --i) {
            const CTransaction& tx = *block.vtx[i];
            if (!UndoSpecialTx(tx, pindex)) {
                return false;
            }
        }

        if (!m_mnhfman.UndoBlock(block, pindex)) {
            return false;
        }

        if (!m_dmnman.UndoBlock(pindex, updatesRet)) {
            return false;
        }

        if (!m_qblockman.UndoBlock(block, pindex)) {
            return false;
        }
    } catch (const std::exception& e) {
        bls::bls_legacy_scheme.store(bls_legacy_scheme);
        LogPrintf("CSpecialTxProcessor::%s -- bls_legacy_scheme=%d\n", __func__, bls::bls_legacy_scheme.load());
        return error(strprintf("CSpecialTxProcessor::%s -- FAILURE! %s\n", __func__, e.what()).c_str());
    }

    return true;
}

bool CSpecialTxProcessor::CheckCreditPoolDiffForBlock(const CBlock& block, const CBlockIndex* pindex, const CAmount blockSubsidy, BlockValidationState& state)
{
    AssertLockHeld(cs_main);

    try {
        if (!DeploymentActiveAt(*pindex, m_consensus_params, Consensus::DEPLOYMENT_V20)) return true;

        auto creditPoolDiff = GetCreditPoolDiffForBlock(m_cpoolman, m_chainman.m_blockman, m_qman, block, pindex->pprev, m_consensus_params, blockSubsidy, state);
        if (!creditPoolDiff.has_value()) return false;

        // If we get there we have v20 activated and credit pool amount must be included in block CbTx
        const auto& tx = *block.vtx[0];
        assert(tx.IsCoinBase());
        assert(tx.IsSpecialTxVersion());
        assert(tx.nType == TRANSACTION_COINBASE);

        const auto opt_cbTx = GetTxPayload<CCbTx>(tx);
        if (!opt_cbTx) {
            return state.Invalid(BlockValidationResult::BLOCK_CONSENSUS, "bad-cbtx-payload");
        }
        CAmount target_balance{opt_cbTx->creditPoolBalance};
        // But it maybe not included yet in previous block yet; in this case value must be 0
        CAmount locked_calculated{creditPoolDiff->GetTotalLocked()};
        if (target_balance != locked_calculated) {
            LogPrintf("CSpecialTxProcessor::%s -- mismatched locked amount in CbTx: %lld against re-calculated: %lld\n", __func__, target_balance, locked_calculated);
            return state.Invalid(BlockValidationResult::BLOCK_CONSENSUS, "bad-cbtx-assetlocked-amount");
        }

    } catch (const std::exception& e) {
        LogPrintf("CSpecialTxProcessor::%s -- FAILURE! %s\n", __func__, e.what());
        return state.Invalid(BlockValidationResult::BLOCK_CONSENSUS, "failed-checkcreditpooldiff");
    }

    return true;
}<|MERGE_RESOLUTION|>--- conflicted
+++ resolved
@@ -56,13 +56,9 @@
             if (!DeploymentActiveAfter(pindexPrev, consensusParams, Consensus::DEPLOYMENT_V20)) {
                 return state.Invalid(TxValidationResult::TX_CONSENSUS, "mnhf-before-v20");
             }
-<<<<<<< HEAD
-            return CheckMNHFTx(tx, pindexPrev, state);
+            return CheckMNHFTx(chainman, qman, tx, pindexPrev, state);
         case TRANSACTION_DATA:
             return CheckDataTx(tx, pindexPrev, state);    
-=======
-            return CheckMNHFTx(chainman, qman, tx, pindexPrev, state);
->>>>>>> 0fcc1561
         case TRANSACTION_ASSET_LOCK:
             if (!DeploymentActiveAfter(pindexPrev, consensusParams, Consensus::DEPLOYMENT_V20)) {
                 return state.Invalid(TxValidationResult::TX_CONSENSUS, "assetlocks-before-v20");
