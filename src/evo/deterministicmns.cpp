// Copyright (c) 2018-2024 The Dash Core developers
// Copyright (c) 2016-2025 The Sparks Core developers
// Distributed under the MIT software license, see the accompanying
// file COPYING or http://www.opensource.org/licenses/mit-license.php.

#include <evo/deterministicmns.h>
#include <evo/dmn_types.h>
#include <evo/dmnstate.h>
#include <evo/providertx.h>
#include <evo/specialtx.h>
#include <llmq/commitment.h>
#include <llmq/utils.h>

#include <base58.h>
#include <chainparams.h>
#include <consensus/validation.h>
#include <deploymentstatus.h>
#include <script/standard.h>
#include <validation.h>
#include <validationinterface.h>
#include <univalue.h>
#include <messagesigner.h>
#include <uint256.h>

#include <optional>
#include <memory>

static const std::string DB_LIST_SNAPSHOT = "dmn_S3";
static const std::string DB_LIST_DIFF = "dmn_D3";

uint64_t CDeterministicMN::GetInternalId() const
{
    // can't get it if it wasn't set yet
    assert(internalId != std::numeric_limits<uint64_t>::max());
    return internalId;
}

std::string CDeterministicMN::ToString() const
{
    return strprintf("CDeterministicMN(proTxHash=%s, collateralOutpoint=%s, nOperatorReward=%f, state=%s", proTxHash.ToString(), collateralOutpoint.ToStringShort(), (double)nOperatorReward / 100, pdmnState->ToString());
}

UniValue CDeterministicMN::ToJson() const
{
    UniValue obj;
    obj.setObject();

    obj.pushKV("type", std::string(GetMnType(nType, ::ChainActive()[pdmnState->nRegisteredHeight]).description));
    obj.pushKV("proTxHash", proTxHash.ToString());
    obj.pushKV("collateralHash", collateralOutpoint.hash.ToString());
    obj.pushKV("collateralIndex", (int)collateralOutpoint.n);

    uint256 tmpHashBlock;
    CTransactionRef collateralTx = GetTransaction(/* block_index */ nullptr,  /* mempool */ nullptr, collateralOutpoint.hash, Params().GetConsensus(), tmpHashBlock);
    if (collateralTx) {
        CTxDestination dest;
        if (ExtractDestination(collateralTx->vout[collateralOutpoint.n].scriptPubKey, dest)) {
            obj.pushKV("collateralAddress", EncodeDestination(dest));
        }
    }

    obj.pushKV("operatorReward", (double)nOperatorReward / 100);
    obj.pushKV("state", pdmnState->ToJson(nType));
    return obj;
}

bool CDeterministicMNList::IsMNValid(const uint256& proTxHash) const
{
    auto p = mnMap.find(proTxHash);
    if (p == nullptr) {
        return false;
    }
    return IsMNValid(**p);
}

bool CDeterministicMNList::IsMNPoSeBanned(const uint256& proTxHash) const
{
    auto p = mnMap.find(proTxHash);
    if (p == nullptr) {
        return false;
    }
    return IsMNPoSeBanned(**p);
}

bool CDeterministicMNList::IsMNValid(const CDeterministicMN& dmn)
{
    return !IsMNPoSeBanned(dmn);
}

bool CDeterministicMNList::IsMNPoSeBanned(const CDeterministicMN& dmn)
{
    return dmn.pdmnState->IsBanned();
}

CDeterministicMNCPtr CDeterministicMNList::GetMN(const uint256& proTxHash) const
{
    auto p = mnMap.find(proTxHash);
    if (p == nullptr) {
        return nullptr;
    }
    return *p;
}

CDeterministicMNCPtr CDeterministicMNList::GetValidMN(const uint256& proTxHash) const
{
    auto dmn = GetMN(proTxHash);
    if (dmn && !IsMNValid(*dmn)) {
        return nullptr;
    }
    return dmn;
}

CDeterministicMNCPtr CDeterministicMNList::GetMNByOperatorKey(const CBLSPublicKey& pubKey) const
{
    const auto it = ranges::find_if(mnMap,
                              [&pubKey](const auto& p){return p.second->pdmnState->pubKeyOperator.Get() == pubKey;});
    if (it == mnMap.end()) {
        return nullptr;
    }
    return it->second;
}

CDeterministicMNCPtr CDeterministicMNList::GetMNByCollateral(const COutPoint& collateralOutpoint) const
{
    return GetUniquePropertyMN(collateralOutpoint);
}

CDeterministicMNCPtr CDeterministicMNList::GetValidMNByCollateral(const COutPoint& collateralOutpoint) const
{
    auto dmn = GetMNByCollateral(collateralOutpoint);
    if (dmn && !IsMNValid(*dmn)) {
        return nullptr;
    }
    return dmn;
}

CDeterministicMNCPtr CDeterministicMNList::GetMNByService(const CService& service) const
{
    return GetUniquePropertyMN(service);
}

CDeterministicMNCPtr CDeterministicMNList::GetMNByInternalId(uint64_t internalId) const
{
    auto proTxHash = mnInternalIdMap.find(internalId);
    if (!proTxHash) {
        return nullptr;
    }
    return GetMN(*proTxHash);
}

static int CompareByLastPaid_GetHeight(const CDeterministicMN& dmn)
{
    int height = dmn.pdmnState->nLastPaidHeight;
    if (dmn.pdmnState->nPoSeRevivedHeight != -1 && dmn.pdmnState->nPoSeRevivedHeight > height) {
        height = dmn.pdmnState->nPoSeRevivedHeight;
    } else if (height == 0) {
        height = dmn.pdmnState->nRegisteredHeight;
    }
    return height;
}

static bool CompareByLastPaid(const CDeterministicMN& _a, const CDeterministicMN& _b)
{
    int ah = CompareByLastPaid_GetHeight(_a);
    int bh = CompareByLastPaid_GetHeight(_b);
    if (ah == bh) {
        return _a.proTxHash < _b.proTxHash;
    } else {
        return ah < bh;
    }
}
static bool CompareByLastPaid(const CDeterministicMN* _a, const CDeterministicMN* _b)
{
    return CompareByLastPaid(*_a, *_b);
}

CDeterministicMNCPtr CDeterministicMNList::GetMNPayee(gsl::not_null<const CBlockIndex*> pindexPrev) const
{
    if (mnMap.size() == 0) {
        return nullptr;
    }

    const bool isV19Active{DeploymentActiveAfter(pindexPrev, Params().GetConsensus(), Consensus::DEPLOYMENT_V19)};
    const bool isMNRewardReallocation{DeploymentActiveAfter(pindexPrev, Params().GetConsensus(), Consensus::DEPLOYMENT_MN_RR)};
    // EvoNodes are rewarded 4 blocks in a row until MNRewardReallocation (Platform release)
    // For optimization purposes we also check if v19 active to avoid loop over all masternodes
    CDeterministicMNCPtr best = nullptr;
    if (isV19Active && !isMNRewardReallocation) {
        ForEachMNShared(true, [&](const CDeterministicMNCPtr& dmn) {
            if (dmn->pdmnState->nLastPaidHeight == nHeight) {
                // We found the last MN Payee.
                // If the last payee is an EvoNode, we need to check its consecutive payments and pay him again if needed
                if (dmn->nType == MnType::Evo && dmn->pdmnState->nConsecutivePayments < GetMnType(MnType::Evo, pindexPrev).voting_weight) {
                    best = dmn;
                }
            }
        });

        if (best != nullptr) return best;

        // Note: If the last payee was a regular MN or if the payee is an EvoNode that was removed from the mnList then that's fine.
        // We can proceed with classic MN payee selection
    }

    ForEachMNShared(true, [&](const CDeterministicMNCPtr& dmn) {
        if (best == nullptr || CompareByLastPaid(dmn.get(), best.get())) {
            best = dmn;
        }
    });

    return best;
}

std::vector<CDeterministicMNCPtr> CDeterministicMNList::GetProjectedMNPayees(gsl::not_null<const CBlockIndex* const> pindexPrev, int nCount) const
{
    if (nCount < 0 ) {
        return {};
    }
    const bool isMNRewardReallocation = DeploymentActiveAfter(pindexPrev, Params().GetConsensus(),
                                                              Consensus::DEPLOYMENT_MN_RR);
    const auto weighted_count = isMNRewardReallocation ? GetValidMNsCount() : GetValidWeightedMNsCount();
    nCount = std::min(nCount, int(weighted_count));

    std::vector<CDeterministicMNCPtr> result;
    result.reserve(weighted_count);

    int remaining_evo_payments{0};
    CDeterministicMNCPtr evo_to_be_skipped{nullptr};
    if (!isMNRewardReallocation) {
        ForEachMNShared(true, [&](const CDeterministicMNCPtr& dmn) {
            const dmn_types::mntype_struct masternodeType = GetMnType(dmn->nType, pindexPrev);
            if (dmn->pdmnState->nLastPaidHeight == nHeight) {
                // We found the last MN Payee.
                // If the last payee is an EvoNode, we need to check its consecutive payments and pay him again if needed
                if (dmn->nType == MnType::Evo && dmn->pdmnState->nConsecutivePayments < masternodeType.voting_weight) {
                    remaining_evo_payments = masternodeType.voting_weight - dmn->pdmnState->nConsecutivePayments;
                    for ([[maybe_unused]] auto _ : irange::range(remaining_evo_payments)) {
                        result.emplace_back(dmn);
                        evo_to_be_skipped = dmn;
                    }
                }
            }
        });
    }

    ForEachMNShared(true, [&](const CDeterministicMNCPtr& dmn) {
        if (dmn == evo_to_be_skipped) return;
<<<<<<< HEAD
        for ([[maybe_unused]] auto _ : irange::range(GetMnType(dmn->nType, pindexPrev).voting_weight)) {
=======
        for ([[maybe_unused]] auto _ : irange::range(isMNRewardReallocation ? 1 : GetMnType(dmn->nType).voting_weight)) {
>>>>>>> 0fcc1561
            result.emplace_back(dmn);
        }
    });

    if (evo_to_be_skipped != nullptr) {
        // if EvoNode is in the middle of payments, add entries for already paid ones to the end of the list
        for ([[maybe_unused]] auto _ : irange::range(evo_to_be_skipped->pdmnState->nConsecutivePayments)) {
            result.emplace_back(evo_to_be_skipped);
        }
    }

    std::sort(result.begin() + remaining_evo_payments, result.end(), [&](const CDeterministicMNCPtr& a, const CDeterministicMNCPtr& b) {
        return CompareByLastPaid(a.get(), b.get());
    });

    result.resize(nCount);

    return result;
}

std::vector<CDeterministicMNCPtr> CDeterministicMNList::CalculateQuorum(size_t maxSize, const uint256& modifier, const bool onlyEvoNodes) const
{
    auto scores = CalculateScores(modifier, onlyEvoNodes);

    // sort is descending order
    std::sort(scores.rbegin(), scores.rend(), [](const std::pair<arith_uint256, CDeterministicMNCPtr>& a, const std::pair<arith_uint256, CDeterministicMNCPtr>& b) {
        if (a.first == b.first) {
            // this should actually never happen, but we should stay compatible with how the non-deterministic MNs did the sorting
            return a.second->collateralOutpoint < b.second->collateralOutpoint;
        }
        return a.first < b.first;
    });

    // take top maxSize entries and return it
    std::vector<CDeterministicMNCPtr> result;
    result.resize(std::min(maxSize, scores.size()));
    for (size_t i = 0; i < result.size(); i++) {
        result[i] = std::move(scores[i].second);
    }
    return result;
}

std::vector<std::pair<arith_uint256, CDeterministicMNCPtr>> CDeterministicMNList::CalculateScores(const uint256& modifier, const bool onlyEvoNodes) const
{
    std::vector<std::pair<arith_uint256, CDeterministicMNCPtr>> scores;
    scores.reserve(GetAllMNsCount());
    ForEachMNShared(true, [&](const CDeterministicMNCPtr& dmn) {
        if (dmn->pdmnState->confirmedHash.IsNull()) {
            // we only take confirmed MNs into account to avoid hash grinding on the ProRegTxHash to sneak MNs into a
            // future quorums
            return;
        }
        if (onlyEvoNodes) {
            if (dmn->nType != MnType::Evo)
                return;
        }
        // calculate sha256(sha256(proTxHash, confirmedHash), modifier) per MN
        // Please note that this is not a double-sha256 but a single-sha256
        // The first part is already precalculated (confirmedHashWithProRegTxHash)
        // TODO When https://github.com/bitcoin/bitcoin/pull/13191 gets backported, implement something that is similar but for single-sha256
        uint256 h;
        CSHA256 sha256;
        sha256.Write(dmn->pdmnState->confirmedHashWithProRegTxHash.begin(), dmn->pdmnState->confirmedHashWithProRegTxHash.size());
        sha256.Write(modifier.begin(), modifier.size());
        sha256.Finalize(h.begin());

        scores.emplace_back(UintToArith256(h), dmn);
    });

    return scores;
}

int CDeterministicMNList::CalcMaxPoSePenalty() const
{
    // Maximum PoSe penalty is dynamic and equals the number of registered MNs
    // It's however at least 100.
    // This means that the max penalty is usually equal to a full payment cycle
    return std::max(100, (int)GetAllMNsCount());
}

int CDeterministicMNList::CalcPenalty(int percent) const
{
    assert(percent > 0);
    return (CalcMaxPoSePenalty() * percent) / 100;
}

void CDeterministicMNList::PoSePunish(const uint256& proTxHash, int penalty, bool debugLogs)
{
    assert(penalty > 0);

    auto dmn = GetMN(proTxHash);
    if (!dmn) {
        throw(std::runtime_error(strprintf("%s: Can't find a masternode with proTxHash=%s", __func__, proTxHash.ToString())));
    }

    int maxPenalty = CalcMaxPoSePenalty();

    auto newState = std::make_shared<CDeterministicMNState>(*dmn->pdmnState);
    newState->nPoSePenalty += penalty;
    newState->nPoSePenalty = std::min(maxPenalty, newState->nPoSePenalty);

    if (debugLogs && dmn->pdmnState->nPoSePenalty != maxPenalty) {
        LogPrintf("CDeterministicMNList::%s -- punished MN %s, penalty %d->%d (max=%d)\n",
                  __func__, proTxHash.ToString(), dmn->pdmnState->nPoSePenalty, newState->nPoSePenalty, maxPenalty);
    }

    if (newState->nPoSePenalty >= maxPenalty && !newState->IsBanned()) {
        newState->BanIfNotBanned(nHeight);
        if (debugLogs) {
            LogPrintf("CDeterministicMNList::%s -- banned MN %s at height %d\n",
                      __func__, proTxHash.ToString(), nHeight);
        }
    }
    UpdateMN(proTxHash, newState);
}

void CDeterministicMNList::DecreaseScores()
{
    std::vector<CDeterministicMNCPtr> toDecrease;
    toDecrease.reserve(GetAllMNsCount() / 10);
    // only iterate and decrease for valid ones (not PoSe banned yet)
    // if a MN ever reaches the maximum, it stays in PoSe banned state until revived
    ForEachMNShared(true /* onlyValid */, [&toDecrease](auto& dmn) {
        // There is no reason to check if this MN is banned here since onlyValid=true will only run on non-banned MNs
        if (dmn->pdmnState->nPoSePenalty > 0) {
            toDecrease.emplace_back(dmn);
        }
    });

    for (const auto& proTxHash : toDecrease) {
        PoSeDecrease(*proTxHash);
    }
}

void CDeterministicMNList::PoSeDecrease(const CDeterministicMN& dmn)
{
    assert(dmn.pdmnState->nPoSePenalty > 0 && !dmn.pdmnState->IsBanned());

    auto newState = std::make_shared<CDeterministicMNState>(*dmn.pdmnState);
    newState->nPoSePenalty--;
    UpdateMN(dmn, newState);
}

CDeterministicMNListDiff CDeterministicMNList::BuildDiff(const CDeterministicMNList& to) const
{
    CDeterministicMNListDiff diffRet;

    to.ForEachMNShared(false, [this, &diffRet](const CDeterministicMNCPtr& toPtr) {
        auto fromPtr = GetMN(toPtr->proTxHash);
        if (fromPtr == nullptr) {
            diffRet.addedMNs.emplace_back(toPtr);
        } else if (fromPtr != toPtr || fromPtr->pdmnState != toPtr->pdmnState) {
            CDeterministicMNStateDiff stateDiff(*fromPtr->pdmnState, *toPtr->pdmnState);
            if (stateDiff.fields) {
                diffRet.updatedMNs.emplace(toPtr->GetInternalId(), std::move(stateDiff));
            }
        }
    });
    ForEachMN(false, [&](auto& fromPtr) {
        auto toPtr = to.GetMN(fromPtr.proTxHash);
        if (toPtr == nullptr) {
            diffRet.removedMns.emplace(fromPtr.GetInternalId());
        }
    });

    // added MNs need to be sorted by internalId so that these are added in correct order when the diff is applied later
    // otherwise internalIds will not match with the original list
    std::sort(diffRet.addedMNs.begin(), diffRet.addedMNs.end(), [](const CDeterministicMNCPtr& a, const CDeterministicMNCPtr& b) {
        return a->GetInternalId() < b->GetInternalId();
    });

    return diffRet;
}

CDeterministicMNList CDeterministicMNList::ApplyDiff(gsl::not_null<const CBlockIndex*> pindex, const CDeterministicMNListDiff& diff) const
{
    CDeterministicMNList result = *this;
    result.blockHash = pindex->GetBlockHash();
    result.nHeight = pindex->nHeight;

    for (const auto& id : diff.removedMns) {
        auto dmn = result.GetMNByInternalId(id);
        if (!dmn) {
            throw(std::runtime_error(strprintf("%s: can't find a removed masternode, id=%d", __func__, id)));
        }
        result.RemoveMN(dmn->proTxHash);
    }
    for (const auto& dmn : diff.addedMNs) {
        result.AddMN(dmn);
    }
    for (const auto& p : diff.updatedMNs) {
        auto dmn = result.GetMNByInternalId(p.first);
        result.UpdateMN(*dmn, p.second);
    }

    return result;
}

void CDeterministicMNList::AddMN(const CDeterministicMNCPtr& dmn, bool fBumpTotalCount)
{
    assert(dmn != nullptr);

    if (mnMap.find(dmn->proTxHash)) {
        throw(std::runtime_error(strprintf("%s: Can't add a masternode with a duplicate proTxHash=%s", __func__, dmn->proTxHash.ToString())));
    }
    if (mnInternalIdMap.find(dmn->GetInternalId())) {
        throw(std::runtime_error(strprintf("%s: Can't add a masternode with a duplicate internalId=%d", __func__, dmn->GetInternalId())));
    }

    // All mnUniquePropertyMap's updates must be atomic.
    // Using this temporary map as a checkpoint to roll back to in case of any issues.
    decltype(mnUniquePropertyMap) mnUniquePropertyMapSaved = mnUniquePropertyMap;

    if (!AddUniqueProperty(*dmn, dmn->collateralOutpoint)) {
        mnUniquePropertyMap = mnUniquePropertyMapSaved;
        throw(std::runtime_error(strprintf("%s: Can't add a masternode %s with a duplicate collateralOutpoint=%s", __func__,
                dmn->proTxHash.ToString(), dmn->collateralOutpoint.ToStringShort())));
    }
    if (dmn->pdmnState->addr != CService() && !AddUniqueProperty(*dmn, dmn->pdmnState->addr)) {
        mnUniquePropertyMap = mnUniquePropertyMapSaved;
        throw(std::runtime_error(strprintf("%s: Can't add a masternode %s with a duplicate address=%s", __func__,
                dmn->proTxHash.ToString(), dmn->pdmnState->addr.ToStringIPPort())));
    }
    if (!AddUniqueProperty(*dmn, dmn->pdmnState->keyIDOwner)) {
        mnUniquePropertyMap = mnUniquePropertyMapSaved;
        throw(std::runtime_error(strprintf("%s: Can't add a masternode %s with a duplicate keyIDOwner=%s", __func__,
                dmn->proTxHash.ToString(), EncodeDestination(PKHash(dmn->pdmnState->keyIDOwner)))));
    }
    if (dmn->pdmnState->pubKeyOperator.Get().IsValid() && !AddUniqueProperty(*dmn, dmn->pdmnState->pubKeyOperator)) {
        mnUniquePropertyMap = mnUniquePropertyMapSaved;
        throw(std::runtime_error(strprintf("%s: Can't add a masternode %s with a duplicate pubKeyOperator=%s", __func__,
                dmn->proTxHash.ToString(), dmn->pdmnState->pubKeyOperator.ToString())));
    }

    if (dmn->nType == MnType::Evo) {
        if (dmn->pdmnState->platformNodeID != uint160() && !AddUniqueProperty(*dmn, dmn->pdmnState->platformNodeID)) {
            mnUniquePropertyMap = mnUniquePropertyMapSaved;
            throw(std::runtime_error(strprintf("%s: Can't add a masternode %s with a duplicate platformNodeID=%s", __func__,
                                               dmn->proTxHash.ToString(), dmn->pdmnState->platformNodeID.ToString())));
        }
    }

    mnMap = mnMap.set(dmn->proTxHash, dmn);
    mnInternalIdMap = mnInternalIdMap.set(dmn->GetInternalId(), dmn->proTxHash);
    if (fBumpTotalCount) {
        // nTotalRegisteredCount acts more like a checkpoint, not as a limit,
        nTotalRegisteredCount = std::max(dmn->GetInternalId() + 1, (uint64_t)nTotalRegisteredCount);
    }
}

void CDeterministicMNList::UpdateMN(const CDeterministicMN& oldDmn, const std::shared_ptr<const CDeterministicMNState>& pdmnState)
{
    auto dmn = std::make_shared<CDeterministicMN>(oldDmn);
    auto oldState = dmn->pdmnState;

    // All mnUniquePropertyMap's updates must be atomic.
    // Using this temporary map as a checkpoint to roll back to in case of any issues.
    decltype(mnUniquePropertyMap) mnUniquePropertyMapSaved = mnUniquePropertyMap;

    if (!UpdateUniqueProperty(*dmn, oldState->addr, pdmnState->addr)) {
        mnUniquePropertyMap = mnUniquePropertyMapSaved;
        throw(std::runtime_error(strprintf("%s: Can't update a masternode %s with a duplicate address=%s", __func__,
                oldDmn.proTxHash.ToString(), pdmnState->addr.ToStringIPPort())));
    }
    if (!UpdateUniqueProperty(*dmn, oldState->keyIDOwner, pdmnState->keyIDOwner)) {
        mnUniquePropertyMap = mnUniquePropertyMapSaved;
        throw(std::runtime_error(strprintf("%s: Can't update a masternode %s with a duplicate keyIDOwner=%s", __func__,
                oldDmn.proTxHash.ToString(), EncodeDestination(PKHash(pdmnState->keyIDOwner)))));
    }
    if (!UpdateUniqueProperty(*dmn, oldState->pubKeyOperator, pdmnState->pubKeyOperator)) {
        mnUniquePropertyMap = mnUniquePropertyMapSaved;
        throw(std::runtime_error(strprintf("%s: Can't update a masternode %s with a duplicate pubKeyOperator=%s", __func__,
                oldDmn.proTxHash.ToString(), pdmnState->pubKeyOperator.ToString())));
    }
    if (dmn->nType == MnType::Evo) {
        if (!UpdateUniqueProperty(*dmn, oldState->platformNodeID, pdmnState->platformNodeID)) {
            mnUniquePropertyMap = mnUniquePropertyMapSaved;
            throw(std::runtime_error(strprintf("%s: Can't update a masternode %s with a duplicate platformNodeID=%s", __func__,
                                               oldDmn.proTxHash.ToString(), pdmnState->platformNodeID.ToString())));
        }
    }

    dmn->pdmnState = pdmnState;
    mnMap = mnMap.set(oldDmn.proTxHash, dmn);
}

void CDeterministicMNList::UpdateMN(const uint256& proTxHash, const std::shared_ptr<const CDeterministicMNState>& pdmnState)
{
    auto oldDmn = mnMap.find(proTxHash);
    if (!oldDmn) {
        throw(std::runtime_error(strprintf("%s: Can't find a masternode with proTxHash=%s", __func__, proTxHash.ToString())));
    }
    UpdateMN(**oldDmn, pdmnState);
}

void CDeterministicMNList::UpdateMN(const CDeterministicMN& oldDmn, const CDeterministicMNStateDiff& stateDiff)
{
    auto oldState = oldDmn.pdmnState;
    auto newState = std::make_shared<CDeterministicMNState>(*oldState);
    stateDiff.ApplyToState(*newState);
    UpdateMN(oldDmn, newState);
}

void CDeterministicMNList::RemoveMN(const uint256& proTxHash)
{
    auto dmn = GetMN(proTxHash);
    if (!dmn) {
        throw(std::runtime_error(strprintf("%s: Can't find a masternode with proTxHash=%s", __func__, proTxHash.ToString())));
    }

    // All mnUniquePropertyMap's updates must be atomic.
    // Using this temporary map as a checkpoint to roll back to in case of any issues.
    decltype(mnUniquePropertyMap) mnUniquePropertyMapSaved = mnUniquePropertyMap;

    if (!DeleteUniqueProperty(*dmn, dmn->collateralOutpoint)) {
        mnUniquePropertyMap = mnUniquePropertyMapSaved;
        throw(std::runtime_error(strprintf("%s: Can't delete a masternode %s with a collateralOutpoint=%s", __func__,
                proTxHash.ToString(), dmn->collateralOutpoint.ToStringShort())));
    }
    if (dmn->pdmnState->addr != CService() && !DeleteUniqueProperty(*dmn, dmn->pdmnState->addr)) {
        mnUniquePropertyMap = mnUniquePropertyMapSaved;
        throw(std::runtime_error(strprintf("%s: Can't delete a masternode %s with a address=%s", __func__,
                proTxHash.ToString(), dmn->pdmnState->addr.ToStringIPPort())));
    }
    if (!DeleteUniqueProperty(*dmn, dmn->pdmnState->keyIDOwner)) {
        mnUniquePropertyMap = mnUniquePropertyMapSaved;
        throw(std::runtime_error(strprintf("%s: Can't delete a masternode %s with a keyIDOwner=%s", __func__,
                proTxHash.ToString(), EncodeDestination(PKHash(dmn->pdmnState->keyIDOwner)))));
    }
    if (dmn->pdmnState->pubKeyOperator.Get().IsValid() && !DeleteUniqueProperty(*dmn, dmn->pdmnState->pubKeyOperator)) {
        mnUniquePropertyMap = mnUniquePropertyMapSaved;
        throw(std::runtime_error(strprintf("%s: Can't delete a masternode %s with a pubKeyOperator=%s", __func__,
                proTxHash.ToString(), dmn->pdmnState->pubKeyOperator.ToString())));
    }

    if (dmn->nType == MnType::Evo) {
        if (dmn->pdmnState->platformNodeID != uint160() && !DeleteUniqueProperty(*dmn, dmn->pdmnState->platformNodeID)) {
            mnUniquePropertyMap = mnUniquePropertyMapSaved;
            throw(std::runtime_error(strprintf("%s: Can't delete a masternode %s with a duplicate platformNodeID=%s", __func__,
                                               dmn->proTxHash.ToString(), dmn->pdmnState->platformNodeID.ToString())));
        }
    }

    mnMap = mnMap.erase(proTxHash);
    mnInternalIdMap = mnInternalIdMap.erase(dmn->GetInternalId());
}

bool CDeterministicMNManager::ProcessBlock(const CBlock& block, gsl::not_null<const CBlockIndex*> pindex, BlockValidationState& state, const CCoinsViewCache& view, bool fJustCheck, std::optional<MNListUpdates>& updatesRet)
{
    AssertLockHeld(cs_main);

    const auto& consensusParams = Params().GetConsensus();
    if (!DeploymentActiveAt(*pindex, consensusParams, Consensus::DEPLOYMENT_DIP0003)) {
        return true;
    }

    CDeterministicMNList oldList, newList;
    CDeterministicMNListDiff diff;

    int nHeight = pindex->nHeight;

    try {
        if (!BuildNewListFromBlock(block, pindex->pprev, state, view, newList, true)) {
            // pass the state returned by the function above
            return false;
        }

        if (fJustCheck) {
            return true;
        }

        newList.SetBlockHash(pindex->GetBlockHash());

        LOCK(cs);

        oldList = GetListForBlockInternal(pindex->pprev);
        diff = oldList.BuildDiff(newList);

        m_evoDb.Write(std::make_pair(DB_LIST_DIFF, newList.GetBlockHash()), diff);
        if ((nHeight % DISK_SNAPSHOT_PERIOD) == 0 || pindex->pprev == m_initial_snapshot_index) {
            m_evoDb.Write(std::make_pair(DB_LIST_SNAPSHOT, newList.GetBlockHash()), newList);
            mnListsCache.emplace(newList.GetBlockHash(), newList);
            LogPrintf("CDeterministicMNManager::%s -- Wrote snapshot. nHeight=%d, mapCurMNs.allMNsCount=%d\n",
                __func__, nHeight, newList.GetAllMNsCount());
        }

        diff.nHeight = pindex->nHeight;
        mnListDiffsCache.emplace(pindex->GetBlockHash(), diff);
    } catch (const std::exception& e) {
        LogPrintf("CDeterministicMNManager::%s -- internal error: %s\n", __func__, e.what());
        return state.Invalid(BlockValidationResult::BLOCK_CONSENSUS, "failed-dmn-block");
    }

    if (diff.HasChanges()) {
        updatesRet = {newList, oldList, diff};
    }

    if (nHeight == consensusParams.DIP0003EnforcementHeight) {
        if (!consensusParams.DIP0003EnforcementHash.IsNull() && consensusParams.DIP0003EnforcementHash != pindex->GetBlockHash()) {
            LogPrintf("CDeterministicMNManager::%s -- DIP3 enforcement block has wrong hash: hash=%s, expected=%s, nHeight=%d\n", __func__,
                    pindex->GetBlockHash().ToString(), consensusParams.DIP0003EnforcementHash.ToString(), nHeight);
            return state.Invalid(BlockValidationResult::BLOCK_CONSENSUS, "bad-dip3-enf-block");
        }
        LogPrintf("CDeterministicMNManager::%s -- DIP3 is enforced now. nHeight=%d\n", __func__, nHeight);
    }
    if (nHeight > to_cleanup) to_cleanup = nHeight;

    return true;
}

bool CDeterministicMNManager::UndoBlock(gsl::not_null<const CBlockIndex*> pindex, std::optional<MNListUpdates>& updatesRet)
{
    int nHeight = pindex->nHeight;
    uint256 blockHash = pindex->GetBlockHash();

    CDeterministicMNList curList;
    CDeterministicMNList prevList;
    CDeterministicMNListDiff diff;
    {
        LOCK(cs);
        m_evoDb.Read(std::make_pair(DB_LIST_DIFF, blockHash), diff);

        if (diff.HasChanges()) {
            // need to call this before erasing
            curList = GetListForBlockInternal(pindex);
            prevList = GetListForBlockInternal(pindex->pprev);
        }

        mnListsCache.erase(blockHash);
        mnListDiffsCache.erase(blockHash);
    }

    if (diff.HasChanges()) {
        auto inversedDiff = curList.BuildDiff(prevList);
        updatesRet = {curList, prevList, inversedDiff};
    }

    const auto& consensusParams = Params().GetConsensus();
    if (nHeight == consensusParams.DIP0003EnforcementHeight) {
        LogPrintf("CDeterministicMNManager::%s -- DIP3 is not enforced anymore. nHeight=%d\n", __func__, nHeight);
    }

    return true;
}

void CDeterministicMNManager::UpdatedBlockTip(gsl::not_null<const CBlockIndex*> pindex)
{
    LOCK(cs);

    tipIndex = pindex;
}

bool CDeterministicMNManager::BuildNewListFromBlock(const CBlock& block, gsl::not_null<const CBlockIndex*> pindexPrev, BlockValidationState& state, const CCoinsViewCache& view, CDeterministicMNList& mnListRet, bool debugLogs)
{
    int nHeight = pindexPrev->nHeight + 1;

    CDeterministicMNList oldList = GetListForBlock(pindexPrev);
    CDeterministicMNList newList = oldList;
    newList.SetBlockHash(uint256()); // we can't know the final block hash, so better not return a (invalid) block hash
    newList.SetHeight(nHeight);

    auto payee = oldList.GetMNPayee(pindexPrev);

    // we iterate the oldList here and update the newList
    // this is only valid as long these have not diverged at this point, which is the case as long as we don't add
    // code above this loop that modifies newList
    oldList.ForEachMN(false, [&pindexPrev, &newList](auto& dmn) {
        if (!dmn.pdmnState->confirmedHash.IsNull()) {
            // already confirmed
            return;
        }
        // this works on the previous block, so confirmation will happen one block after nMasternodeMinimumConfirmations
        // has been reached, but the block hash will then point to the block at nMasternodeMinimumConfirmations
        int nConfirmations = pindexPrev->nHeight - dmn.pdmnState->nRegisteredHeight;
        if (nConfirmations >= Params().GetConsensus().nMasternodeMinimumConfirmations) {
            auto newState = std::make_shared<CDeterministicMNState>(*dmn.pdmnState);
            newState->UpdateConfirmedHash(dmn.proTxHash, pindexPrev->GetBlockHash());
            newList.UpdateMN(dmn.proTxHash, newState);
        }
    });

    newList.DecreaseScores();

    const bool isV19Active{DeploymentActiveAfter(pindexPrev, Params().GetConsensus(), Consensus::DEPLOYMENT_V19)};
    const bool isMNRewardReallocation{DeploymentActiveAfter(pindexPrev, Params().GetConsensus(), Consensus::DEPLOYMENT_MN_RR)};

    // we skip the coinbase
    for (int i = 1; i < (int)block.vtx.size(); i++) {
        const CTransaction& tx = *block.vtx[i];

        if (!tx.IsSpecialTxVersion()) {
            // only interested in special TXs
            continue;
        }

        if (tx.nType == TRANSACTION_PROVIDER_REGISTER) {
            const auto opt_proTx = GetTxPayload<CProRegTx>(tx);
            if (!opt_proTx) {
                return state.Invalid(BlockValidationResult::BLOCK_CONSENSUS, "bad-protx-payload");
            }
            auto& proTx = *opt_proTx;

            if (proTx.nType == MnType::Evo && !isV19Active) {
                return state.Invalid(BlockValidationResult::BLOCK_CONSENSUS, "bad-protx-payload");
            }

            auto dmn = std::make_shared<CDeterministicMN>(newList.GetTotalRegisteredCount(), proTx.nType);
            dmn->proTxHash = tx.GetHash();

            // collateralOutpoint is either pointing to an external collateral or to the ProRegTx itself
            if (proTx.collateralOutpoint.hash.IsNull()) {
                dmn->collateralOutpoint = COutPoint(tx.GetHash(), proTx.collateralOutpoint.n);
            } else {
                dmn->collateralOutpoint = proTx.collateralOutpoint;
            }

            Coin coin;
            CAmount expectedCollateral;
            if (!isV19Active) {
                expectedCollateral = 25000 * COIN; //Old regular masternode collateral
            } else if (isV19Active && pindexPrev->nHeight < Params().GetConsensus().V19Height && proTx.nType == MnType::Regular){
                expectedCollateral = 25000 * COIN; //Old regular masternode collateral
            } else {
                expectedCollateral = GetMnType(proTx.nType, pindexPrev).collat_amount;
            }
            if (!proTx.collateralOutpoint.hash.IsNull() && (!view.GetCoin(dmn->collateralOutpoint, coin) || coin.IsSpent() || coin.out.nValue != expectedCollateral)) {
                // should actually never get to this point as CheckProRegTx should have handled this case.
                // We do this additional check nevertheless to be 100% sure
                return state.Invalid(BlockValidationResult::BLOCK_CONSENSUS, "bad-protx-collateral");
            }

            auto replacedDmn = newList.GetMNByCollateral(dmn->collateralOutpoint);
            if (replacedDmn != nullptr) {
                // This might only happen with a ProRegTx that refers an external collateral
                // In that case the new ProRegTx will replace the old one. This means the old one is removed
                // and the new one is added like a completely fresh one, which is also at the bottom of the payment list
                newList.RemoveMN(replacedDmn->proTxHash);
                if (debugLogs) {
                    LogPrintf("CDeterministicMNManager::%s -- MN %s removed from list because collateral was used for a new ProRegTx. collateralOutpoint=%s, nHeight=%d, mapCurMNs.allMNsCount=%d\n",
                              __func__, replacedDmn->proTxHash.ToString(), dmn->collateralOutpoint.ToStringShort(), nHeight, newList.GetAllMNsCount());
                }
            }

            if (newList.HasUniqueProperty(proTx.addr)) {
                return state.Invalid(BlockValidationResult::BLOCK_CONSENSUS, "bad-protx-dup-addr");
            }
            if (newList.HasUniqueProperty(proTx.keyIDOwner) || newList.HasUniqueProperty(proTx.pubKeyOperator)) {
                return state.Invalid(BlockValidationResult::BLOCK_CONSENSUS, "bad-protx-dup-key");
            }

            dmn->nOperatorReward = proTx.nOperatorReward;

            auto dmnState = std::make_shared<CDeterministicMNState>(proTx);
            dmnState->nRegisteredHeight = nHeight;
            if (proTx.addr == CService()) {
                // start in banned pdmnState as we need to wait for a ProUpServTx
                dmnState->BanIfNotBanned(nHeight);
            }
            dmn->pdmnState = dmnState;

            newList.AddMN(dmn);

            if (debugLogs) {
                LogPrintf("CDeterministicMNManager::%s -- MN %s added at height %d: %s\n",
                    __func__, tx.GetHash().ToString(), nHeight, proTx.ToString());
            }
        } else if (tx.nType == TRANSACTION_PROVIDER_UPDATE_SERVICE) {
            const auto opt_proTx = GetTxPayload<CProUpServTx>(tx);
            if (!opt_proTx) {
                return state.Invalid(BlockValidationResult::BLOCK_CONSENSUS, "bad-protx-payload");
            }

            if (opt_proTx->nType == MnType::Evo && !DeploymentActiveAfter(pindexPrev, Params().GetConsensus(), Consensus::DEPLOYMENT_V19)) {
                return state.Invalid(BlockValidationResult::BLOCK_CONSENSUS, "bad-protx-payload");
            }

            if (newList.HasUniqueProperty(opt_proTx->addr) && newList.GetUniquePropertyMN(opt_proTx->addr)->proTxHash != opt_proTx->proTxHash) {
                return state.Invalid(BlockValidationResult::BLOCK_CONSENSUS, "bad-protx-dup-addr");
            }

            CDeterministicMNCPtr dmn = newList.GetMN(opt_proTx->proTxHash);
            if (!dmn) {
                return state.Invalid(BlockValidationResult::BLOCK_CONSENSUS, "bad-protx-hash");
            }
            if (opt_proTx->nType != dmn->nType) {
                return state.Invalid(BlockValidationResult::BLOCK_CONSENSUS, "bad-protx-type-mismatch");
            }
            if (!IsValidMnType(opt_proTx->nType)) {
                return state.Invalid(BlockValidationResult::BLOCK_CONSENSUS, "bad-protx-type");
            }

            auto newState = std::make_shared<CDeterministicMNState>(*dmn->pdmnState);
            newState->addr = opt_proTx->addr;
            newState->scriptOperatorPayout = opt_proTx->scriptOperatorPayout;
            if (opt_proTx->nType == MnType::Evo) {
                newState->platformNodeID = opt_proTx->platformNodeID;
                newState->platformP2PPort = opt_proTx->platformP2PPort;
                newState->platformHTTPPort = opt_proTx->platformHTTPPort;
            }
            if (newState->IsBanned()) {
                // only revive when all keys are set
                if (newState->pubKeyOperator.Get().IsValid() && !newState->keyIDVoting.IsNull() && !newState->keyIDOwner.IsNull()) {
                    newState->Revive(nHeight);
                    if (debugLogs) {
                        LogPrintf("CDeterministicMNManager::%s -- MN %s revived at height %d\n",
                            __func__, opt_proTx->proTxHash.ToString(), nHeight);
                    }
                }
            }

            newList.UpdateMN(opt_proTx->proTxHash, newState);
            if (debugLogs) {
                LogPrintf("CDeterministicMNManager::%s -- MN %s updated at height %d: %s\n",
                    __func__, opt_proTx->proTxHash.ToString(), nHeight, opt_proTx->ToString());
            }
        } else if (tx.nType == TRANSACTION_PROVIDER_UPDATE_REGISTRAR) {
            const auto opt_proTx = GetTxPayload<CProUpRegTx>(tx);
            if (!opt_proTx) {
                return state.Invalid(BlockValidationResult::BLOCK_CONSENSUS, "bad-protx-payload");
            }

            CDeterministicMNCPtr dmn = newList.GetMN(opt_proTx->proTxHash);
            if (!dmn) {
                return state.Invalid(BlockValidationResult::BLOCK_CONSENSUS, "bad-protx-hash");
            }
            auto newState = std::make_shared<CDeterministicMNState>(*dmn->pdmnState);
            if (newState->pubKeyOperator != opt_proTx->pubKeyOperator) {
                // reset all operator related fields and put MN into PoSe-banned state in case the operator key changes
                newState->ResetOperatorFields();
                newState->BanIfNotBanned(nHeight);
                // we update pubKeyOperator here, make sure state version matches
                newState->nVersion = opt_proTx->nVersion;
                newState->pubKeyOperator = opt_proTx->pubKeyOperator;
            }
            newState->keyIDVoting = opt_proTx->keyIDVoting;
            newState->scriptPayout = opt_proTx->scriptPayout;

            newList.UpdateMN(opt_proTx->proTxHash, newState);

            if (debugLogs) {
                LogPrintf("CDeterministicMNManager::%s -- MN %s updated at height %d: %s\n",
                    __func__, opt_proTx->proTxHash.ToString(), nHeight, opt_proTx->ToString());
            }
        } else if (tx.nType == TRANSACTION_PROVIDER_UPDATE_REVOKE) {
            const auto opt_proTx = GetTxPayload<CProUpRevTx>(tx);
            if (!opt_proTx) {
                return state.Invalid(BlockValidationResult::BLOCK_CONSENSUS, "bad-protx-payload");
            }

            CDeterministicMNCPtr dmn = newList.GetMN(opt_proTx->proTxHash);
            if (!dmn) {
                return state.Invalid(BlockValidationResult::BLOCK_CONSENSUS, "bad-protx-hash");
            }
            auto newState = std::make_shared<CDeterministicMNState>(*dmn->pdmnState);
            newState->ResetOperatorFields();
            newState->BanIfNotBanned(nHeight);
            newState->nRevocationReason = opt_proTx->nReason;

            newList.UpdateMN(opt_proTx->proTxHash, newState);

            if (debugLogs) {
                LogPrintf("CDeterministicMNManager::%s -- MN %s revoked operator key at height %d: %s\n",
                    __func__, opt_proTx->proTxHash.ToString(), nHeight, opt_proTx->ToString());
            }
        } else if (tx.nType == TRANSACTION_QUORUM_COMMITMENT) {
            const auto opt_qc = GetTxPayload<llmq::CFinalCommitmentTxPayload>(tx);
            if (!opt_qc) {
                return state.Invalid(BlockValidationResult::BLOCK_CONSENSUS, "bad-qc-payload");
            }
            if (!opt_qc->commitment.IsNull()) {
                const auto& llmq_params_opt = Params().GetLLMQ(opt_qc->commitment.llmqType);
                if (!llmq_params_opt.has_value()) {
                    return state.Invalid(BlockValidationResult::BLOCK_CONSENSUS, "bad-qc-commitment-type");
                }
                int qcnHeight = int(opt_qc->nHeight);
                int quorumHeight = qcnHeight - (qcnHeight % llmq_params_opt->dkgInterval) + int(opt_qc->commitment.quorumIndex);
                auto pQuorumBaseBlockIndex = pindexPrev->GetAncestor(quorumHeight);
                if (!pQuorumBaseBlockIndex || pQuorumBaseBlockIndex->GetBlockHash() != opt_qc->commitment.quorumHash) {
                    // we should actually never get into this case as validation should have caught it...but let's be sure
                    return state.Invalid(BlockValidationResult::BLOCK_CONSENSUS, "bad-qc-quorum-hash");
                }

                HandleQuorumCommitment(opt_qc->commitment, pQuorumBaseBlockIndex, newList, debugLogs);
            }
        }
    }

    // we skip the coinbase
    for (int i = 1; i < (int)block.vtx.size(); i++) {
        const CTransaction& tx = *block.vtx[i];

        // check if any existing MN collateral is spent by this transaction
        for (const auto& in : tx.vin) {
            auto dmn = newList.GetMNByCollateral(in.prevout);
            if (dmn && dmn->collateralOutpoint == in.prevout) {
                newList.RemoveMN(dmn->proTxHash);

                if (debugLogs) {
                    LogPrintf("CDeterministicMNManager::%s -- MN %s removed from list because collateral was spent. collateralOutpoint=%s, nHeight=%d, mapCurMNs.allMNsCount=%d\n",
                              __func__, dmn->proTxHash.ToString(), dmn->collateralOutpoint.ToStringShort(), nHeight, newList.GetAllMNsCount());
                }
            }
        }
    }

    // The payee for the current block was determined by the previous block's list, but it might have disappeared in the
    // current block. We still pay that MN one last time, however.
    if (payee && newList.HasMN(payee->proTxHash)) {
        auto dmn = newList.GetMN(payee->proTxHash);
        auto newState = std::make_shared<CDeterministicMNState>(*dmn->pdmnState);
        newState->nLastPaidHeight = nHeight;
        // Starting from v19 and until MNRewardReallocation, EvoNodes will be paid 4 blocks in a row
        // No need to check if v19 is active, since EvoNode ProRegTxes are allowed only after v19 activation
        // Note: If the payee wasn't found in the current block that's fine
        if (dmn->nType == MnType::Evo && !isMNRewardReallocation) {
            ++newState->nConsecutivePayments;
            if (debugLogs) {
                LogPrint(BCLog::MNPAYMENTS, "CDeterministicMNManager::%s -- MN %s is an EvoNode, bumping nConsecutivePayments to %d\n",
                          __func__, dmn->proTxHash.ToString(), newState->nConsecutivePayments);
            }
        }
        newList.UpdateMN(payee->proTxHash, newState);
        if (debugLogs) {
            dmn = newList.GetMN(payee->proTxHash);
            LogPrint(BCLog::MNPAYMENTS, "CDeterministicMNManager::%s -- MN %s, nConsecutivePayments=%d\n",
                      __func__, dmn->proTxHash.ToString(), dmn->pdmnState->nConsecutivePayments);
        }
    }

    // reset nConsecutivePayments on non-paid EvoNodes
    auto newList2 = newList;
    newList2.ForEachMN(false, [&](auto& dmn) {
        if (dmn.nType != MnType::Evo) return;
        if (payee != nullptr && dmn.proTxHash == payee->proTxHash && !isMNRewardReallocation) return;
        if (dmn.pdmnState->nConsecutivePayments == 0) return;
        if (debugLogs) {
            LogPrint(BCLog::MNPAYMENTS, "CDeterministicMNManager::%s -- MN %s, reset nConsecutivePayments %d->0\n",
                      __func__, dmn.proTxHash.ToString(), dmn.pdmnState->nConsecutivePayments);
        }
        auto newState = std::make_shared<CDeterministicMNState>(*dmn.pdmnState);
        newState->nConsecutivePayments = 0;
        newList.UpdateMN(dmn.proTxHash, newState);
    });

    mnListRet = std::move(newList);

    return true;
}

void CDeterministicMNManager::HandleQuorumCommitment(const llmq::CFinalCommitment& qc, gsl::not_null<const CBlockIndex*> pQuorumBaseBlockIndex, CDeterministicMNList& mnList, bool debugLogs)
{
    // The commitment has already been validated at this point, so it's safe to use members of it

    auto members = llmq::utils::GetAllQuorumMembers(qc.llmqType, *this, pQuorumBaseBlockIndex);

    for (size_t i = 0; i < members.size(); i++) {
        if (!mnList.HasMN(members[i]->proTxHash)) {
            continue;
        }
        if (!qc.validMembers[i]) {
            // punish MN for failed DKG participation
            // The idea is to immediately ban a MN when it fails 2 DKG sessions with only a few blocks in-between
            // If there were enough blocks between failures, the MN has a chance to recover as he reduces his penalty by 1 for every block
            // If it however fails 3 times in the timespan of a single payment cycle, it should definitely get banned
            mnList.PoSePunish(members[i]->proTxHash, mnList.CalcPenalty(66), debugLogs);
        }
    }
}

CDeterministicMNList CDeterministicMNManager::GetListForBlockInternal(gsl::not_null<const CBlockIndex*> pindex)
{
    AssertLockHeld(cs);
    CDeterministicMNList snapshot;
    std::list<const CBlockIndex*> listDiffIndexes;

    while (true) {
        // try using cache before reading from disk
        auto itLists = mnListsCache.find(pindex->GetBlockHash());
        if (itLists != mnListsCache.end()) {
            snapshot = itLists->second;
            break;
        }

        if (m_evoDb.Read(std::make_pair(DB_LIST_SNAPSHOT, pindex->GetBlockHash()), snapshot)) {
            mnListsCache.emplace(pindex->GetBlockHash(), snapshot);
            break;
        }

        // no snapshot found yet, check diffs
        auto itDiffs = mnListDiffsCache.find(pindex->GetBlockHash());
        if (itDiffs != mnListDiffsCache.end()) {
            listDiffIndexes.emplace_front(pindex);
            pindex = pindex->pprev;
            continue;
        }

        CDeterministicMNListDiff diff;
        if (!m_evoDb.Read(std::make_pair(DB_LIST_DIFF, pindex->GetBlockHash()), diff)) {
            // no snapshot and no diff on disk means that it's the initial snapshot
            m_initial_snapshot_index = pindex;
            snapshot = CDeterministicMNList(pindex->GetBlockHash(), pindex->nHeight, 0);
            mnListsCache.emplace(pindex->GetBlockHash(), snapshot);
            LogPrintf("CDeterministicMNManager::%s -- initial snapshot. blockHash=%s nHeight=%d\n",
                    __func__, snapshot.GetBlockHash().ToString(), snapshot.GetHeight());
            break;
        }

        diff.nHeight = pindex->nHeight;
        mnListDiffsCache.emplace(pindex->GetBlockHash(), std::move(diff));
        listDiffIndexes.emplace_front(pindex);
        pindex = pindex->pprev;
    }

    for (const auto& diffIndex : listDiffIndexes) {
        const auto& diff = mnListDiffsCache.at(diffIndex->GetBlockHash());
        if (diff.HasChanges()) {
            snapshot = snapshot.ApplyDiff(diffIndex, diff);
        } else {
            snapshot.SetBlockHash(diffIndex->GetBlockHash());
            snapshot.SetHeight(diffIndex->nHeight);
        }
    }

    if (tipIndex) {
        // always keep a snapshot for the tip
        if (snapshot.GetBlockHash() == tipIndex->GetBlockHash()) {
            mnListsCache.emplace(snapshot.GetBlockHash(), snapshot);
        } else {
            // keep snapshots for yet alive quorums
            if (ranges::any_of(Params().GetConsensus().llmqs, [&snapshot, this](const auto& params){
                AssertLockHeld(cs);
                return (snapshot.GetHeight() % params.dkgInterval == 0) &&
                (snapshot.GetHeight() + params.dkgInterval * (params.keepOldConnections + 1) >= tipIndex->nHeight);
            })) {
                mnListsCache.emplace(snapshot.GetBlockHash(), snapshot);
            }
        }
    }

    assert(snapshot.GetHeight() != -1);
    return snapshot;
}

CDeterministicMNList CDeterministicMNManager::GetListAtChainTip()
{
    LOCK(cs);
    if (!tipIndex) {
        return {};
    }
    return GetListForBlockInternal(tipIndex);
}

bool CDeterministicMNManager::IsProTxWithCollateral(const CTransactionRef& tx, uint32_t n)
{
    if (!tx->IsSpecialTxVersion() || tx->nType != TRANSACTION_PROVIDER_REGISTER) {
        return false;
    }
    const auto opt_proTx = GetTxPayload<CProRegTx>(*tx);
    if (!opt_proTx) {
        return false;
    }
    auto& proTx = *opt_proTx;

    if (!proTx.collateralOutpoint.hash.IsNull()) {
        return false;
    }
    if (proTx.collateralOutpoint.n >= tx->vout.size() || proTx.collateralOutpoint.n != n) {
        return false;
    }

    CAmount expectedCollateral;
    CBlockIndex *pindexPrev = ::ChainActive().Tip();
    const bool isV19Active{DeploymentActiveAfter(pindexPrev, Params().GetConsensus(), Consensus::DEPLOYMENT_V19)};
    if (!isV19Active) {
        expectedCollateral = 25000 * COIN; //Old regular masternode collateral
    } else if (isV19Active && ::ChainActive().Height() < Params().GetConsensus().V19Height && proTx.nType == MnType::Regular){
        expectedCollateral = 25000 * COIN; //Old regular masternode collateral
    } else {
        expectedCollateral = GetMnType(proTx.nType, pindexPrev).collat_amount;
    }
  
    if (const CAmount expectedCollateral = GetMnType(proTx.nType, pindexPrev).collat_amount; tx->vout[n].nValue != expectedCollateral) {
        return false;
    }
    return true;
}

void CDeterministicMNManager::CleanupCache(int nHeight)
{
    AssertLockHeld(cs);

    std::vector<uint256> toDeleteLists;
    std::vector<uint256> toDeleteDiffs;
    for (const auto& p : mnListsCache) {
        if (p.second.GetHeight() + LIST_DIFFS_CACHE_SIZE < nHeight) {
            // too old, drop it
            toDeleteLists.emplace_back(p.first);
            continue;
        }
        if (tipIndex != nullptr && p.first == tipIndex->GetBlockHash()) {
            // it's a snapshot for the tip, keep it
            continue;
        }
        bool fQuorumCache = ranges::any_of(Params().GetConsensus().llmqs, [&nHeight, &p](const auto& params){
            return (p.second.GetHeight() % params.dkgInterval == 0) &&
                   (p.second.GetHeight() + params.dkgInterval * (params.keepOldConnections + 1) >= nHeight);
        });
        if (fQuorumCache) {
            // at least one quorum could be using it, keep it
            continue;
        }
        // none of the above, drop it
        toDeleteLists.emplace_back(p.first);
    }
    for (const auto& h : toDeleteLists) {
        mnListsCache.erase(h);
    }
    for (const auto& p : mnListDiffsCache) {
        if (p.second.nHeight + LIST_DIFFS_CACHE_SIZE < nHeight) {
            toDeleteDiffs.emplace_back(p.first);
        }
    }
    for (const auto& h : toDeleteDiffs) {
        mnListDiffsCache.erase(h);
    }

}

[[nodiscard]] static bool EraseOldDBData(CDBWrapper& db, const std::vector<std::string>& db_key_prefixes)
{
    bool erased{false};
    for(const auto& db_key_prefix : db_key_prefixes) {
        CDBBatch batch{db};
        std::unique_ptr<CDBIterator> it{db.NewIterator()};
        std::pair firstKey{db_key_prefix, uint256()};
        it->Seek(firstKey);
        while (it->Valid()) {
            decltype(firstKey) curKey;
            if (!it->GetKey(curKey) || std::get<0>(curKey) != db_key_prefix) {
                break;
            }
            batch.Erase(curKey);
            erased = true;
            it->Next();
        }
        if (erased) {
            LogPrintf("CDeterministicMNManager::%s -- updating db...\n", __func__);
            db.WriteBatch(batch);
            LogPrintf("CDeterministicMNManager::%s -- done cleaning old data for %s\n", __func__, db_key_prefix);
        }
    }
    return erased;
}

bool CDeterministicMNManager::MigrateDBIfNeeded()
{
    static const std::string DB_OLD_LIST_SNAPSHOT = "dmn_S";
    static const std::string DB_OLD_LIST_DIFF = "dmn_D";
    static const std::string DB_OLD_BEST_BLOCK = "b_b2";
    static const std::string DB_OLD_BEST_BLOCK2 = "b_b3";
    const auto& consensusParams = Params().GetConsensus();

    LOCK(cs_main);

    LogPrintf("CDeterministicMNManager::%s -- upgrading DB to migrate MN type\n", __func__);

    if (m_chainstate.m_chain.Tip() == nullptr) {
        // should have no records
        LogPrintf("CDeterministicMNManager::%s -- Chain empty. evoDB:%d.\n", __func__, m_evoDb.IsEmpty());
        return m_evoDb.IsEmpty();
    }

    if (m_evoDb.GetRawDB().Exists(EVODB_BEST_BLOCK) || m_evoDb.GetRawDB().Exists(DB_OLD_BEST_BLOCK2)) {
        if (EraseOldDBData(m_evoDb.GetRawDB(), {DB_OLD_LIST_DIFF, DB_OLD_LIST_SNAPSHOT})) {
            // we messed up, make sure this time we actually drop old data
            LogPrintf("CDeterministicMNManager::%s -- migration already done. cleaned old data.\n", __func__);
            m_evoDb.GetRawDB().CompactFull();
            LogPrintf("CDeterministicMNManager::%s -- done compacting database\n", __func__);
            // flush it to disk
            if (!m_evoDb.CommitRootTransaction()) {
                LogPrintf("CDeterministicMNManager::%s -- failed to commit to evoDB\n", __func__);
                return false;
            }
        } else {
            LogPrintf("CDeterministicMNManager::%s -- migration already done. skipping.\n", __func__);
        }
        return true;
    }

    if (DeploymentActiveAt(*m_chainstate.m_chain.Tip(), consensusParams, Consensus::DEPLOYMENT_V19)) {
        // too late
        LogPrintf("CDeterministicMNManager::%s -- migration is not possible\n", __func__);
        return false;
    }

    // Removing the old EVODB_BEST_BLOCK value early results in older version to crash immediately, even if the upgrade
    // process is cancelled in-between. But if the new version sees that the old EVODB_BEST_BLOCK is already removed,
    // then we must assume that the upgrade process was already running before but was interrupted.
    if (m_chainstate.m_chain.Height() > 1 && !m_evoDb.GetRawDB().Exists(DB_OLD_BEST_BLOCK)) {
        LogPrintf("CDeterministicMNManager::%s -- previous migration attempt failed.\n", __func__);
        return false;
    }
    m_evoDb.GetRawDB().Erase(DB_OLD_BEST_BLOCK);

    if (!DeploymentActiveAt(*m_chainstate.m_chain.Tip(), consensusParams, Consensus::DEPLOYMENT_DIP0003)) {
        // not reached DIP3 height yet, so no upgrade needed
        LogPrintf("CDeterministicMNManager::%s -- migration not needed. dip3 not reached\n", __func__);
        auto dbTx = m_evoDb.BeginTransaction();
        m_evoDb.WriteBestBlock(m_chainstate.m_chain.Tip()->GetBlockHash());
        dbTx->Commit();
        return true;
    }

    CDBBatch batch(m_evoDb.GetRawDB());

    for (const auto nHeight : irange::range(Params().GetConsensus().DIP0003Height, m_chainstate.m_chain.Height() + 1)) {
        auto pindex = m_chainstate.m_chain[nHeight];
        // Unserialise CDeterministicMNListDiff using MN_OLD_FORMAT and set it's type to the default value TYPE_REGULAR_MASTERNODE
        // It will be later written with format MN_CURRENT_FORMAT which includes the type field and MN state bls version.
        CDataStream diff_data(SER_DISK, CLIENT_VERSION);
        if (!m_evoDb.GetRawDB().ReadDataStream(std::make_pair(DB_OLD_LIST_DIFF, pindex->GetBlockHash()), diff_data)) {
            LogPrintf("CDeterministicMNManager::%s -- missing CDeterministicMNListDiff at height %d\n", __func__, nHeight);
            return false;
        }
        CDeterministicMNListDiff mndiff;
        mndiff.Unserialize(diff_data, CDeterministicMN::MN_OLD_FORMAT);
        batch.Write(std::make_pair(DB_LIST_DIFF, pindex->GetBlockHash()), mndiff);
        CDataStream snapshot_data(SER_DISK, CLIENT_VERSION);
        if (!m_evoDb.GetRawDB().ReadDataStream(std::make_pair(DB_OLD_LIST_SNAPSHOT, pindex->GetBlockHash()), snapshot_data)) {
            // it's ok, we write snapshots every DISK_SNAPSHOT_PERIOD blocks only
            continue;
        }
        CDeterministicMNList mnList;
        mnList.Unserialize(snapshot_data, CDeterministicMN::MN_OLD_FORMAT);
        batch.Write(std::make_pair(DB_LIST_SNAPSHOT, pindex->GetBlockHash()), mnList);
        m_evoDb.GetRawDB().WriteBatch(batch);
        batch.Clear();
        LogPrintf("CDeterministicMNManager::%s -- wrote snapshot at height %d\n", __func__, nHeight);
    }

    m_evoDb.GetRawDB().WriteBatch(batch);

    // Writing EVODB_BEST_BLOCK (which is b_b4 now) marks the DB as upgraded
    auto dbTx = m_evoDb.BeginTransaction();
    m_evoDb.WriteBestBlock(m_chainstate.m_chain.Tip()->GetBlockHash());
    dbTx->Commit();

    LogPrintf("CDeterministicMNManager::%s -- done migrating\n", __func__);

    if (EraseOldDBData(m_evoDb.GetRawDB(), {DB_OLD_LIST_DIFF, DB_OLD_LIST_SNAPSHOT})) {
        LogPrintf("CDeterministicMNManager::%s -- done cleaning old data\n", __func__);
    }

    m_evoDb.GetRawDB().CompactFull();

    LogPrintf("CDeterministicMNManager::%s -- done compacting database\n", __func__);

    // flush it to disk
    if (!m_evoDb.CommitRootTransaction()) {
        LogPrintf("CDeterministicMNManager::%s -- failed to commit to evoDB\n", __func__);
        return false;
    }

    return true;
}

bool CDeterministicMNManager::MigrateDBIfNeeded2()
{
    static const std::string DB_OLD_LIST_SNAPSHOT = "dmn_S2";
    static const std::string DB_OLD_LIST_DIFF = "dmn_D2";
    static const std::string DB_OLD_BEST_BLOCK = "b_b3";
    const auto& consensusParams = Params().GetConsensus();

    LOCK(cs_main);

    LogPrintf("CDeterministicMNManager::%s -- upgrading DB to migrate MN state bls version\n", __func__);

    if (m_chainstate.m_chain.Tip() == nullptr) {
        // should have no records
        LogPrintf("CDeterministicMNManager::%s -- Chain empty. evoDB:%d.\n", __func__, m_evoDb.IsEmpty());
        return m_evoDb.IsEmpty();
    }

    if (m_evoDb.GetRawDB().Exists(EVODB_BEST_BLOCK)) {
        if (EraseOldDBData(m_evoDb.GetRawDB(), {DB_OLD_LIST_DIFF, DB_OLD_LIST_SNAPSHOT})) {
            // we messed up, make sure this time we actually drop old data
            LogPrintf("CDeterministicMNManager::%s -- migration already done. cleaned old data.\n", __func__);
            m_evoDb.GetRawDB().CompactFull();
            LogPrintf("CDeterministicMNManager::%s -- done compacting database\n", __func__);
            // flush it to disk
            if (!m_evoDb.CommitRootTransaction()) {
                LogPrintf("CDeterministicMNManager::%s -- failed to commit to evoDB\n", __func__);
                return false;
            }
        } else {
            LogPrintf("CDeterministicMNManager::%s -- migration already done. skipping.\n", __func__);
        }
        return true;
    }

    if (DeploymentActiveAt(*m_chainstate.m_chain.Tip(), consensusParams, Consensus::DEPLOYMENT_V19)) {
        // too late
        LogPrintf("CDeterministicMNManager::%s -- migration is not possible\n", __func__);
        return false;
    }

    // Removing the old EVODB_BEST_BLOCK value early results in older version to crash immediately, even if the upgrade
    // process is cancelled in-between. But if the new version sees that the old EVODB_BEST_BLOCK is already removed,
    // then we must assume that the upgrade process was already running before but was interrupted.
    if (m_chainstate.m_chain.Height() > 1 && !m_evoDb.GetRawDB().Exists(DB_OLD_BEST_BLOCK)) {
        LogPrintf("CDeterministicMNManager::%s -- previous migration attempt failed.\n", __func__);
        return false;
    }
    m_evoDb.GetRawDB().Erase(DB_OLD_BEST_BLOCK);

    if (!DeploymentActiveAt(*m_chainstate.m_chain.Tip(), consensusParams, Consensus::DEPLOYMENT_DIP0003)) {
        // not reached DIP3 height yet, so no upgrade needed
        LogPrintf("CDeterministicMNManager::%s -- migration not needed. dip3 not reached\n", __func__);
        auto dbTx = m_evoDb.BeginTransaction();
        m_evoDb.WriteBestBlock(m_chainstate.m_chain.Tip()->GetBlockHash());
        dbTx->Commit();
        return true;
    }

    CDBBatch batch(m_evoDb.GetRawDB());

    for (const auto nHeight : irange::range(Params().GetConsensus().DIP0003Height, m_chainstate.m_chain.Height() + 1)) {
        auto pindex = m_chainstate.m_chain[nHeight];
        // Unserialise CDeterministicMNListDiff using MN_TYPE_FORMAT and set MN state bls version to LEGACY_BLS_VERSION.
        // It will be later written with format MN_CURRENT_FORMAT which includes the type field.
        CDataStream diff_data(SER_DISK, CLIENT_VERSION);
        if (!m_evoDb.GetRawDB().ReadDataStream(std::make_pair(DB_OLD_LIST_DIFF, pindex->GetBlockHash()), diff_data)) {
            LogPrintf("CDeterministicMNManager::%s -- missing CDeterministicMNListDiff at height %d\n", __func__, nHeight);
            return false;
        }
        CDeterministicMNListDiff mndiff;
        mndiff.Unserialize(diff_data, CDeterministicMN::MN_TYPE_FORMAT);
        batch.Write(std::make_pair(DB_LIST_DIFF, pindex->GetBlockHash()), mndiff);
        CDataStream snapshot_data(SER_DISK, CLIENT_VERSION);
        if (!m_evoDb.GetRawDB().ReadDataStream(std::make_pair(DB_OLD_LIST_SNAPSHOT, pindex->GetBlockHash()), snapshot_data)) {
            // it's ok, we write snapshots every DISK_SNAPSHOT_PERIOD blocks only
            continue;
        }
        CDeterministicMNList mnList;
        mnList.Unserialize(snapshot_data, CDeterministicMN::MN_TYPE_FORMAT);
        batch.Write(std::make_pair(DB_LIST_SNAPSHOT, pindex->GetBlockHash()), mnList);
        m_evoDb.GetRawDB().WriteBatch(batch);
        batch.Clear();
        LogPrintf("CDeterministicMNManager::%s -- wrote snapshot at height %d\n", __func__, nHeight);
    }

    m_evoDb.GetRawDB().WriteBatch(batch);

    // Writing EVODB_BEST_BLOCK (which is b_b4 now) marks the DB as upgraded
    auto dbTx = m_evoDb.BeginTransaction();
    m_evoDb.WriteBestBlock(m_chainstate.m_chain.Tip()->GetBlockHash());
    dbTx->Commit();

    LogPrintf("CDeterministicMNManager::%s -- done migrating\n", __func__);

    if (EraseOldDBData(m_evoDb.GetRawDB(), {DB_OLD_LIST_DIFF, DB_OLD_LIST_SNAPSHOT})) {
        LogPrintf("CDeterministicMNManager::%s -- done cleaning old data\n", __func__);
    }

    m_evoDb.GetRawDB().CompactFull();

    LogPrintf("CDeterministicMNManager::%s -- done compacting database\n", __func__);

    // flush it to disk
    if (!m_evoDb.CommitRootTransaction()) {
        LogPrintf("CDeterministicMNManager::%s -- failed to commit to evoDB\n", __func__);
        return false;
    }

    return true;
}

template <typename ProTx>
static bool CheckService(const ProTx& proTx, TxValidationState& state, const CBlockIndex* pindexPrev)
{
    if (!proTx.addr.IsValid()) {
        return state.Invalid(TxValidationResult::TX_BAD_SPECIAL, "bad-protx-ipaddr");
    }
    if (Params().RequireRoutableExternalIP() && !proTx.addr.IsRoutable()) {
        return state.Invalid(TxValidationResult::TX_BAD_SPECIAL, "bad-protx-ipaddr");
    }

    // TODO: use real args here
    static int mainnetDefaultPort = CreateChainParams(ArgsManager{}, CBaseChainParams::MAIN)->GetDefaultPort();
    if (Params().NetworkIDString() == CBaseChainParams::MAIN) {
        if (proTx.addr.GetPort() != mainnetDefaultPort) {
            return state.Invalid(TxValidationResult::TX_BAD_SPECIAL, "bad-protx-ipaddr-port");
        }
    } else if (proTx.addr.GetPort() == mainnetDefaultPort) {
        return state.Invalid(TxValidationResult::TX_BAD_SPECIAL, "bad-protx-ipaddr-port");
    }

    bool fIPV6_MNActive;
    {
        LOCK(cs_main);
        fIPV6_MNActive = pindexPrev->nHeight + 1 >= Params().GetConsensus().IPV6MNHeight;
    }

    if (!proTx.addr.IsIPv4() && !(fIPV6_MNActive && proTx.addr.IsIPv6())) {
        return state.Invalid(TxValidationResult::TX_BAD_SPECIAL, "bad-protx-ipaddr");
    }

    return true;
}

template <typename ProTx>
static bool CheckPlatformFields(const ProTx& proTx, TxValidationState& state)
{
    if (proTx.platformNodeID.IsNull()) {
        return state.Invalid(TxValidationResult::TX_BAD_SPECIAL, "bad-protx-platform-nodeid");
    }

    // TODO: use real args here
    static int mainnetPlatformP2PPort = CreateChainParams(ArgsManager{}, CBaseChainParams::MAIN)->GetDefaultPlatformP2PPort();
    if (Params().NetworkIDString() == CBaseChainParams::MAIN) {
        if (proTx.platformP2PPort != mainnetPlatformP2PPort) {
            return state.Invalid(TxValidationResult::TX_BAD_SPECIAL, "bad-protx-platform-p2p-port");
        }
    }

    // TODO: use real args here
    static int mainnetPlatformHTTPPort = CreateChainParams(ArgsManager{}, CBaseChainParams::MAIN)->GetDefaultPlatformHTTPPort();
    if (Params().NetworkIDString() == CBaseChainParams::MAIN) {
        if (proTx.platformHTTPPort != mainnetPlatformHTTPPort) {
            return state.Invalid(TxValidationResult::TX_BAD_SPECIAL, "bad-protx-platform-http-port");
        }
    }

    // TODO: use real args here
    static int mainnetDefaultP2PPort = CreateChainParams(ArgsManager{}, CBaseChainParams::MAIN)->GetDefaultPort();
    if (proTx.platformP2PPort == mainnetDefaultP2PPort) {
        return state.Invalid(TxValidationResult::TX_BAD_SPECIAL, "bad-protx-platform-p2p-port");
    }
    if (proTx.platformHTTPPort == mainnetDefaultP2PPort) {
        return state.Invalid(TxValidationResult::TX_BAD_SPECIAL, "bad-protx-platform-http-port");
    }

    if (proTx.platformP2PPort == proTx.platformHTTPPort ||
        proTx.platformP2PPort == proTx.addr.GetPort() ||
        proTx.platformHTTPPort == proTx.addr.GetPort()) {
        return state.Invalid(TxValidationResult::TX_BAD_SPECIAL, "bad-protx-platform-dup-ports");
    }

    return true;
}

template <typename ProTx>
static bool CheckHashSig(const ProTx& proTx, const PKHash& pkhash, TxValidationState& state)
{
    if (std::string strError; !CHashSigner::VerifyHash(::SerializeHash(proTx), ToKeyID(pkhash), proTx.vchSig, strError)) {
        return state.Invalid(TxValidationResult::TX_CONSENSUS, "bad-protx-sig");
    }
    return true;
}

template <typename ProTx>
static bool CheckStringSig(const ProTx& proTx, const PKHash& pkhash, TxValidationState& state)
{
    if (std::string strError; !CMessageSigner::VerifyMessage(ToKeyID(pkhash), proTx.vchSig, proTx.MakeSignString(), strError)) {
        return state.Invalid(TxValidationResult::TX_CONSENSUS, "bad-protx-sig");
    }
    return true;
}

template <typename ProTx>
static bool CheckHashSig(const ProTx& proTx, const CBLSPublicKey& pubKey, TxValidationState& state)
{
    if (!proTx.sig.VerifyInsecure(pubKey, ::SerializeHash(proTx))) {
        return state.Invalid(TxValidationResult::TX_CONSENSUS, "bad-protx-sig");
    }
    return true;
}

template<typename ProTx>
static std::optional<ProTx> GetValidatedPayload(const CTransaction& tx, gsl::not_null<const CBlockIndex*> pindexPrev, TxValidationState& state)
{
    if (tx.nType != ProTx::SPECIALTX_TYPE) {
        state.Invalid(TxValidationResult::TX_CONSENSUS, "bad-protx-type");
        return std::nullopt;
    }

    auto opt_ptx = GetTxPayload<ProTx>(tx);
    if (!opt_ptx) {
        state.Invalid(TxValidationResult::TX_CONSENSUS, "bad-protx-payload");
        return std::nullopt;
    }
    const bool is_basic_scheme_active{DeploymentActiveAfter(pindexPrev, Params().GetConsensus(), Consensus::DEPLOYMENT_V19)};
    if (!opt_ptx->IsTriviallyValid(is_basic_scheme_active, state)) {
        // pass the state returned by the function above
        return std::nullopt;
    }
    return opt_ptx;
}

bool CheckProRegTx(CDeterministicMNManager& dmnman, const CTransaction& tx, gsl::not_null<const CBlockIndex*> pindexPrev, TxValidationState& state, const CCoinsViewCache& view, bool check_sigs)
{
    const auto opt_ptx = GetValidatedPayload<CProRegTx>(tx, pindexPrev, state);
    if (!opt_ptx) {
        // pass the state returned by the function above
        return false;
    }

    // It's allowed to set addr to 0, which will put the MN into PoSe-banned state and require a ProUpServTx to be issues later
    // If any of both is set, it must be valid however
    if (opt_ptx->addr != CService() && !CheckService(*opt_ptx, state, pindexPrev)) {
        // pass the state returned by the function above
        return false;
    }

    if (opt_ptx->nType == MnType::Evo) {
        if (!CheckPlatformFields(*opt_ptx, state)) {
            return false;
        }
    }

    CTxDestination collateralTxDest;
    const PKHash *keyForPayloadSig = nullptr;
    COutPoint collateralOutpoint;

    CAmount expectedCollateral;
    const bool isV19Active{DeploymentActiveAfter(pindexPrev, Params().GetConsensus(), Consensus::DEPLOYMENT_V19)};
    if (!isV19Active) {
        expectedCollateral = 25000 * COIN; //Old regular masternode collateral
    } else if (isV19Active && pindexPrev->nHeight < Params().GetConsensus().V19Height && opt_ptx->nType == MnType::Regular){
        expectedCollateral = 25000 * COIN; //Old regular masternode collateral
    } else {
        expectedCollateral = GetMnType(opt_ptx->nType, pindexPrev).collat_amount;
    }

    if (!opt_ptx->collateralOutpoint.hash.IsNull()) {
        Coin coin;
        if (!view.GetCoin(opt_ptx->collateralOutpoint, coin) || coin.IsSpent() || coin.out.nValue != expectedCollateral) {
            return state.Invalid(TxValidationResult::TX_BAD_SPECIAL, "bad-protx-collateral");
        }

        if (!ExtractDestination(coin.out.scriptPubKey, collateralTxDest)) {
            return state.Invalid(TxValidationResult::TX_BAD_SPECIAL, "bad-protx-collateral-dest");
        }

        // Extract key from collateral. This only works for P2PK and P2PKH collaterals and will fail for P2SH.
        // Issuer of this ProRegTx must prove ownership with this key by signing the ProRegTx
        keyForPayloadSig = std::get_if<PKHash>(&collateralTxDest);
        if (!keyForPayloadSig) {
            return state.Invalid(TxValidationResult::TX_BAD_SPECIAL, "bad-protx-collateral-pkh");
        }

        collateralOutpoint = opt_ptx->collateralOutpoint;
    } else {
        if (opt_ptx->collateralOutpoint.n >= tx.vout.size()) {
            return state.Invalid(TxValidationResult::TX_BAD_SPECIAL, "bad-protx-collateral-index");
        }
        if (tx.vout[opt_ptx->collateralOutpoint.n].nValue != expectedCollateral) {
            return state.Invalid(TxValidationResult::TX_BAD_SPECIAL, "bad-protx-collateral");
        }

        if (!ExtractDestination(tx.vout[opt_ptx->collateralOutpoint.n].scriptPubKey, collateralTxDest)) {
            return state.Invalid(TxValidationResult::TX_BAD_SPECIAL, "bad-protx-collateral-dest");
        }

        collateralOutpoint = COutPoint(tx.GetHash(), opt_ptx->collateralOutpoint.n);
    }

    // don't allow reuse of collateral key for other keys (don't allow people to put the collateral key onto an online server)
    // this check applies to internal and external collateral, but internal collaterals are not necessarily a P2PKH
    if (collateralTxDest == CTxDestination(PKHash(opt_ptx->keyIDOwner)) || collateralTxDest == CTxDestination(PKHash(opt_ptx->keyIDVoting))) {
        return state.Invalid(TxValidationResult::TX_BAD_SPECIAL, "bad-protx-collateral-reuse");
    }

    if (pindexPrev) {
        auto mnList = dmnman.GetListForBlock(pindexPrev);

        // only allow reusing of addresses when it's for the same collateral (which replaces the old MN)
        if (mnList.HasUniqueProperty(opt_ptx->addr) && mnList.GetUniquePropertyMN(opt_ptx->addr)->collateralOutpoint != collateralOutpoint) {
            return state.Invalid(TxValidationResult::TX_BAD_SPECIAL, "bad-protx-dup-addr");
        }

        // never allow duplicate keys, even if this ProTx would replace an existing MN
        if (mnList.HasUniqueProperty(opt_ptx->keyIDOwner) || mnList.HasUniqueProperty(opt_ptx->pubKeyOperator)) {
            return state.Invalid(TxValidationResult::TX_BAD_SPECIAL, "bad-protx-dup-key");
        }

        // never allow duplicate platformNodeIds for EvoNodes
        if (opt_ptx->nType == MnType::Evo) {
            if (mnList.HasUniqueProperty(opt_ptx->platformNodeID)) {
                return state.Invalid(TxValidationResult::TX_BAD_SPECIAL, "bad-protx-dup-platformnodeid");
            }
        }

        if (!DeploymentDIP0003Enforced(pindexPrev->nHeight, Params().GetConsensus())) {
            if (opt_ptx->keyIDOwner != opt_ptx->keyIDVoting) {
                return state.Invalid(TxValidationResult::TX_BAD_SPECIAL, "bad-protx-key-not-same");
            }
        }
    }

    if (!CheckInputsHash(tx, *opt_ptx, state)) {
        // pass the state returned by the function above
        return false;
    }

    if (keyForPayloadSig) {
        // collateral is not part of this ProRegTx, so we must verify ownership of the collateral
        if (check_sigs && !CheckStringSig(*opt_ptx, *keyForPayloadSig, state)) {
            // pass the state returned by the function above
            return false;
        }
    } else {
        // collateral is part of this ProRegTx, so we know the collateral is owned by the issuer
        if (!opt_ptx->vchSig.empty()) {
            return state.Invalid(TxValidationResult::TX_CONSENSUS, "bad-protx-sig");
        }
    }

    return true;
}

bool CheckProUpServTx(CDeterministicMNManager& dmnman, const CTransaction& tx, gsl::not_null<const CBlockIndex*> pindexPrev, TxValidationState& state, bool check_sigs)
{
    const auto opt_ptx = GetValidatedPayload<CProUpServTx>(tx, pindexPrev, state);
    if (!opt_ptx) {
        // pass the state returned by the function above
        return false;
    }

    if (!CheckService(*opt_ptx, state, pindexPrev)) {
        // pass the state returned by the function above
        return false;
    }

    if (opt_ptx->nType == MnType::Evo) {
        if (!CheckPlatformFields(*opt_ptx, state)) {
            return false;
        }
    }

    auto mnList = dmnman.GetListForBlock(pindexPrev);
    auto mn = mnList.GetMN(opt_ptx->proTxHash);
    if (!mn) {
        return state.Invalid(TxValidationResult::TX_CONSENSUS, "bad-protx-hash");
    }

    // don't allow updating to addresses already used by other MNs
    if (mnList.HasUniqueProperty(opt_ptx->addr) && mnList.GetUniquePropertyMN(opt_ptx->addr)->proTxHash != opt_ptx->proTxHash) {
        return state.Invalid(TxValidationResult::TX_BAD_SPECIAL, "bad-protx-dup-addr");
    }

    // don't allow updating to platformNodeIds already used by other EvoNodes
    if (opt_ptx->nType == MnType::Evo) {
        if (mnList.HasUniqueProperty(opt_ptx->platformNodeID)  && mnList.GetUniquePropertyMN(opt_ptx->platformNodeID)->proTxHash != opt_ptx->proTxHash) {
            return state.Invalid(TxValidationResult::TX_BAD_SPECIAL, "bad-protx-dup-platformnodeid");
        }
    }

    if (opt_ptx->scriptOperatorPayout != CScript()) {
        if (mn->nOperatorReward == 0) {
            // don't allow setting operator reward payee in case no operatorReward was set
            return state.Invalid(TxValidationResult::TX_BAD_SPECIAL, "bad-protx-operator-payee");
        }
        if (!opt_ptx->scriptOperatorPayout.IsPayToPublicKeyHash() && !opt_ptx->scriptOperatorPayout.IsPayToScriptHash()) {
            return state.Invalid(TxValidationResult::TX_BAD_SPECIAL, "bad-protx-operator-payee");
        }
    }

    // we can only check the signature if pindexPrev != nullptr and the MN is known
    if (!CheckInputsHash(tx, *opt_ptx, state)) {
        // pass the state returned by the function above
        return false;
    }
    if (check_sigs && !CheckHashSig(*opt_ptx, mn->pdmnState->pubKeyOperator.Get(), state)) {
        // pass the state returned by the function above
        return false;
    }

    return true;
}

bool CheckProUpRegTx(CDeterministicMNManager& dmnman, const CTransaction& tx, gsl::not_null<const CBlockIndex*> pindexPrev, TxValidationState& state, const CCoinsViewCache& view, bool check_sigs)
{
    const auto opt_ptx = GetValidatedPayload<CProUpRegTx>(tx, pindexPrev, state);
    if (!opt_ptx) {
        // pass the state returned by the function above
        return false;
    }

    CTxDestination payoutDest;
    if (!ExtractDestination(opt_ptx->scriptPayout, payoutDest)) {
        // should not happen as we checked script types before
        return state.Invalid(TxValidationResult::TX_BAD_SPECIAL, "bad-protx-payee-dest");
    }

    auto mnList = dmnman.GetListForBlock(pindexPrev);
    auto dmn = mnList.GetMN(opt_ptx->proTxHash);
    if (!dmn) {
        return state.Invalid(TxValidationResult::TX_CONSENSUS, "bad-protx-hash");
    }

    // don't allow reuse of payee key for other keys (don't allow people to put the payee key onto an online server)
    if (payoutDest == CTxDestination(PKHash(dmn->pdmnState->keyIDOwner)) || payoutDest == CTxDestination(PKHash(opt_ptx->keyIDVoting))) {
        return state.Invalid(TxValidationResult::TX_BAD_SPECIAL, "bad-protx-payee-reuse");
    }

    Coin coin;
    if (!view.GetCoin(dmn->collateralOutpoint, coin) || coin.IsSpent()) {
        // this should never happen (there would be no dmn otherwise)
        return state.Invalid(TxValidationResult::TX_CONSENSUS, "bad-protx-collateral");
    }

    // don't allow reuse of collateral key for other keys (don't allow people to put the collateral key onto an online server)
    CTxDestination collateralTxDest;
    if (!ExtractDestination(coin.out.scriptPubKey, collateralTxDest)) {
        return state.Invalid(TxValidationResult::TX_CONSENSUS, "bad-protx-collateral-dest");
    }
    if (collateralTxDest == CTxDestination(PKHash(dmn->pdmnState->keyIDOwner)) || collateralTxDest == CTxDestination(PKHash(opt_ptx->keyIDVoting))) {
        return state.Invalid(TxValidationResult::TX_BAD_SPECIAL, "bad-protx-collateral-reuse");
    }

    if (mnList.HasUniqueProperty(opt_ptx->pubKeyOperator)) {
        auto otherDmn = mnList.GetUniquePropertyMN(opt_ptx->pubKeyOperator);
        if (opt_ptx->proTxHash != otherDmn->proTxHash) {
            return state.Invalid(TxValidationResult::TX_BAD_SPECIAL, "bad-protx-dup-key");
        }
    }

    if (!DeploymentDIP0003Enforced(pindexPrev->nHeight, Params().GetConsensus())) {
        if (dmn->pdmnState->keyIDOwner != opt_ptx->keyIDVoting) {
            return state.Invalid(TxValidationResult::TX_BAD_SPECIAL, "bad-protx-key-not-same");
        }
    }

    if (!CheckInputsHash(tx, *opt_ptx, state)) {
        // pass the state returned by the function above
        return false;
    }
    if (check_sigs && !CheckHashSig(*opt_ptx, PKHash(dmn->pdmnState->keyIDOwner), state)) {
        // pass the state returned by the function above
        return false;
    }

    return true;
}

bool CheckProUpRevTx(CDeterministicMNManager& dmnman, const CTransaction& tx, gsl::not_null<const CBlockIndex*> pindexPrev, TxValidationState& state, bool check_sigs)
{
    const auto opt_ptx = GetValidatedPayload<CProUpRevTx>(tx, pindexPrev, state);
    if (!opt_ptx) {
        // pass the state returned by the function above
        return false;
    }

    auto mnList = dmnman.GetListForBlock(pindexPrev);
    auto dmn = mnList.GetMN(opt_ptx->proTxHash);
    if (!dmn)
        return state.Invalid(TxValidationResult::TX_CONSENSUS, "bad-protx-hash");

    if (!CheckInputsHash(tx, *opt_ptx, state)) {
        // pass the state returned by the function above
        return false;
    }
    if (check_sigs && !CheckHashSig(*opt_ptx, dmn->pdmnState->pubKeyOperator.Get(), state)) {
        // pass the state returned by the function above
        return false;
    }

    return true;
}
//end

void CDeterministicMNManager::DoMaintenance() {
    LOCK(cs_cleanup);
    int loc_to_cleanup = to_cleanup.load();
    if (loc_to_cleanup <= did_cleanup) return;
    LOCK(cs);
    CleanupCache(loc_to_cleanup);
    did_cleanup = loc_to_cleanup;
}<|MERGE_RESOLUTION|>--- conflicted
+++ resolved
@@ -45,7 +45,7 @@
     UniValue obj;
     obj.setObject();
 
-    obj.pushKV("type", std::string(GetMnType(nType, ::ChainActive()[pdmnState->nRegisteredHeight]).description));
+    obj.pushKV("type", std::string(GetMnType(nType, ActiveChain()[pdmnState->nRegisteredHeight]).description));
     obj.pushKV("proTxHash", proTxHash.ToString());
     obj.pushKV("collateralHash", collateralOutpoint.hash.ToString());
     obj.pushKV("collateralIndex", (int)collateralOutpoint.n);
@@ -245,11 +245,7 @@
 
     ForEachMNShared(true, [&](const CDeterministicMNCPtr& dmn) {
         if (dmn == evo_to_be_skipped) return;
-<<<<<<< HEAD
-        for ([[maybe_unused]] auto _ : irange::range(GetMnType(dmn->nType, pindexPrev).voting_weight)) {
-=======
-        for ([[maybe_unused]] auto _ : irange::range(isMNRewardReallocation ? 1 : GetMnType(dmn->nType).voting_weight)) {
->>>>>>> 0fcc1561
+        for ([[maybe_unused]] auto _ : irange::range(isMNRewardReallocation ? 1 : GetMnType(dmn->nType, pindexPrev).voting_weight)) {
             result.emplace_back(dmn);
         }
     });
@@ -1121,11 +1117,11 @@
     }
 
     CAmount expectedCollateral;
-    CBlockIndex *pindexPrev = ::ChainActive().Tip();
+    CBlockIndex *pindexPrev = ActiveTip();
     const bool isV19Active{DeploymentActiveAfter(pindexPrev, Params().GetConsensus(), Consensus::DEPLOYMENT_V19)};
     if (!isV19Active) {
         expectedCollateral = 25000 * COIN; //Old regular masternode collateral
-    } else if (isV19Active && ::ChainActive().Height() < Params().GetConsensus().V19Height && proTx.nType == MnType::Regular){
+    } else if (isV19Active && ActiveChain().Height() < Params().GetConsensus().V19Height && proTx.nType == MnType::Regular){
         expectedCollateral = 25000 * COIN; //Old regular masternode collateral
     } else {
         expectedCollateral = GetMnType(proTx.nType, pindexPrev).collat_amount;
