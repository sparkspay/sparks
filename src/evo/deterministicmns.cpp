--- conflicted
+++ resolved
@@ -786,12 +786,8 @@
             }
 
             Coin coin;
-<<<<<<< HEAD
-            if (!proTx.collateralOutpoint.hash.IsNull() && (!view.GetCoin(dmn->collateralOutpoint, coin) || coin.IsSpent() || coin.out.nValue != 25000 * COIN)) {
-=======
             CAmount expectedCollateral = GetMnType(proTx.nType).collat_amount;
             if (!proTx.collateralOutpoint.hash.IsNull() && (!view.GetCoin(dmn->collateralOutpoint, coin) || coin.IsSpent() || coin.out.nValue != expectedCollateral)) {
->>>>>>> a884f0c5
                 // should actually never get to this point as CheckProRegTx should have handled this case.
                 // We do this additional check nevertheless to be 100% sure
                 return _state.Invalid(ValidationInvalidReason::CONSENSUS, false, REJECT_INVALID, "bad-protx-collateral");
@@ -1150,14 +1146,10 @@
     if (proTx.collateralOutpoint.n >= tx->vout.size() || proTx.collateralOutpoint.n != n) {
         return false;
     }
-<<<<<<< HEAD
-    if (tx->vout[n].nValue != 25000 * COIN) {
-=======
 
     const CAmount expectedCollateral = GetMnType(proTx.nType).collat_amount;
 
     if (tx->vout[n].nValue != expectedCollateral) {
->>>>>>> a884f0c5
         return false;
     }
     return true;
@@ -1553,11 +1545,7 @@
 
     if (!ptx.collateralOutpoint.hash.IsNull()) {
         Coin coin;
-<<<<<<< HEAD
-        if (!view.GetCoin(ptx.collateralOutpoint, coin) || coin.IsSpent() || coin.out.nValue != 25000 * COIN) {
-=======
         if (!view.GetCoin(ptx.collateralOutpoint, coin) || coin.IsSpent() || coin.out.nValue != expectedCollateral) {
->>>>>>> a884f0c5
             return state.Invalid(ValidationInvalidReason::TX_BAD_SPECIAL, false, REJECT_INVALID, "bad-protx-collateral");
         }
 
@@ -1577,11 +1565,7 @@
         if (ptx.collateralOutpoint.n >= tx.vout.size()) {
             return state.Invalid(ValidationInvalidReason::TX_BAD_SPECIAL, false, REJECT_INVALID, "bad-protx-collateral-index");
         }
-<<<<<<< HEAD
-        if (tx.vout[ptx.collateralOutpoint.n].nValue != 25000 * COIN) {
-=======
         if (tx.vout[ptx.collateralOutpoint.n].nValue != expectedCollateral) {
->>>>>>> a884f0c5
             return state.Invalid(ValidationInvalidReason::TX_BAD_SPECIAL, false, REJECT_INVALID, "bad-protx-collateral");
         }
 
