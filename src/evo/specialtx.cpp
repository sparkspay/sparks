// Copyright (c) 2018-2022 The Dash Core developers
// Distributed under the MIT software license, see the accompanying
// file COPYING or http://www.opensource.org/licenses/mit-license.php.

#include <evo/specialtx.h>
#include <evo/datatx.h>

<<<<<<< HEAD
#include <llmq/quorums_commitment.h>
#include <llmq/quorums_blockprocessor.h>

bool CheckSpecialTx(const CTransaction& tx, const CBlockIndex* pindexPrev, CValidationState& state, const CCoinsViewCache& view)
{
    if (tx.nVersion != 3 || tx.nType == TRANSACTION_NORMAL)
        return true;

    if (pindexPrev && pindexPrev->nHeight + 1 < Params().GetConsensus().DIP0003Height) {
        return state.DoS(10, false, REJECT_INVALID, "bad-tx-type");
    }

    try {
        switch (tx.nType) {
        case TRANSACTION_PROVIDER_REGISTER:
            return CheckProRegTx(tx, pindexPrev, state, view);
        case TRANSACTION_PROVIDER_UPDATE_SERVICE:
            return CheckProUpServTx(tx, pindexPrev, state);
        case TRANSACTION_PROVIDER_UPDATE_REGISTRAR:
            return CheckProUpRegTx(tx, pindexPrev, state, view);
        case TRANSACTION_PROVIDER_UPDATE_REVOKE:
            return CheckProUpRevTx(tx, pindexPrev, state);
        case TRANSACTION_COINBASE:
            return CheckCbTx(tx, pindexPrev, state);
        case TRANSACTION_QUORUM_COMMITMENT:
            return llmq::CheckLLMQCommitment(tx, pindexPrev, state);
        case TRANSACTION_DATA:
            return CheckDataTx(tx, pindexPrev, state);
        }
    } catch (const std::exception& e) {
        LogPrintf("%s -- failed: %s\n", __func__, e.what());
        return state.DoS(100, false, REJECT_INVALID, "failed-check-special-tx");
    }

    return state.DoS(10, false, REJECT_INVALID, "bad-tx-type-check");
}

bool ProcessSpecialTx(const CTransaction& tx, const CBlockIndex* pindex, CValidationState& state)
{
    if (tx.nVersion != 3 || tx.nType == TRANSACTION_NORMAL) {
        return true;
    }

    switch (tx.nType) {
    case TRANSACTION_PROVIDER_REGISTER:
    case TRANSACTION_PROVIDER_UPDATE_SERVICE:
    case TRANSACTION_PROVIDER_UPDATE_REGISTRAR:
    case TRANSACTION_PROVIDER_UPDATE_REVOKE:
        return true; // handled in batches per block
    case TRANSACTION_COINBASE:
        return true; // nothing to do
    case TRANSACTION_QUORUM_COMMITMENT:
        return true; // handled per block
    case TRANSACTION_DATA:
        return true;    
    }

    return state.DoS(100, false, REJECT_INVALID, "bad-tx-type-proc");
}

bool UndoSpecialTx(const CTransaction& tx, const CBlockIndex* pindex)
{
    if (tx.nVersion != 3 || tx.nType == TRANSACTION_NORMAL) {
        return true;
    }

    switch (tx.nType) {
    case TRANSACTION_PROVIDER_REGISTER:
    case TRANSACTION_PROVIDER_UPDATE_SERVICE:
    case TRANSACTION_PROVIDER_UPDATE_REGISTRAR:
    case TRANSACTION_PROVIDER_UPDATE_REVOKE:
        return true; // handled in batches per block
    case TRANSACTION_COINBASE:
        return true; // nothing to do
    case TRANSACTION_QUORUM_COMMITMENT:
        return true; // handled per block
    case TRANSACTION_DATA:
        return true; 
    }

    return false;
}

bool ProcessSpecialTxsInBlock(const CBlock& block, const CBlockIndex* pindex, CValidationState& state, const CCoinsViewCache& view, bool fJustCheck, bool fCheckCbTxMerleRoots)
{
    static int64_t nTimeLoop = 0;
    static int64_t nTimeQuorum = 0;
    static int64_t nTimeDMN = 0;
    static int64_t nTimeMerkle = 0;

    try {
        int64_t nTime1 = GetTimeMicros();

        for (int i = 0; i < (int)block.vtx.size(); i++) {
            const CTransaction& tx = *block.vtx[i];
            if (!CheckSpecialTx(tx, pindex->pprev, state, view)) {
                // pass the state returned by the function above
                return false;
            }
            if (!ProcessSpecialTx(tx, pindex, state)) {
                // pass the state returned by the function above
                return false;
            }
        }

        int64_t nTime2 = GetTimeMicros(); nTimeLoop += nTime2 - nTime1;
        LogPrint(BCLog::BENCHMARK, "        - Loop: %.2fms [%.2fs]\n", 0.001 * (nTime2 - nTime1), nTimeLoop * 0.000001);

        if (!llmq::quorumBlockProcessor->ProcessBlock(block, pindex, state, fJustCheck)) {
            // pass the state returned by the function above
            return false;
        }

        int64_t nTime3 = GetTimeMicros(); nTimeQuorum += nTime3 - nTime2;
        LogPrint(BCLog::BENCHMARK, "        - quorumBlockProcessor: %.2fms [%.2fs]\n", 0.001 * (nTime3 - nTime2), nTimeQuorum * 0.000001);

        if (!deterministicMNManager->ProcessBlock(block, pindex, state, view, fJustCheck)) {
            // pass the state returned by the function above
            return false;
        }

        int64_t nTime4 = GetTimeMicros(); nTimeDMN += nTime4 - nTime3;
        LogPrint(BCLog::BENCHMARK, "        - deterministicMNManager: %.2fms [%.2fs]\n", 0.001 * (nTime4 - nTime3), nTimeDMN * 0.000001);

        if (fCheckCbTxMerleRoots && !CheckCbTxMerkleRoots(block, pindex, state, view)) {
            // pass the state returned by the function above
            return false;
        }

        int64_t nTime5 = GetTimeMicros(); nTimeMerkle += nTime5 - nTime4;
        LogPrint(BCLog::BENCHMARK, "        - CheckCbTxMerkleRoots: %.2fms [%.2fs]\n", 0.001 * (nTime5 - nTime4), nTimeMerkle * 0.000001);
    } catch (const std::exception& e) {
        LogPrintf("%s -- failed: %s\n", __func__, e.what());
        return state.DoS(100, false, REJECT_INVALID, "failed-procspectxsinblock");
    }

    return true;
}

bool UndoSpecialTxsInBlock(const CBlock& block, const CBlockIndex* pindex)
{
    try {
        for (int i = (int)block.vtx.size() - 1; i >= 0; --i) {
            const CTransaction& tx = *block.vtx[i];
            if (!UndoSpecialTx(tx, pindex)) {
                return false;
            }
        }

        if (!deterministicMNManager->UndoBlock(block, pindex)) {
            return false;
        }

        if (!llmq::quorumBlockProcessor->UndoBlock(block, pindex)) {
            return false;
        }
    } catch (const std::exception& e) {
        return error(strprintf("%s -- failed: %s\n", __func__, e.what()).c_str());
    }

    return true;
}
=======
#include <clientversion.h>
#include <hash.h>
>>>>>>> cd642a2d

uint256 CalcTxInputsHash(const CTransaction& tx)
{
    CHashWriter hw(CLIENT_VERSION, SER_GETHASH);
    for (const auto& in : tx.vin) {
        hw << in.prevout;
    }
    return hw.GetHash();
}<|MERGE_RESOLUTION|>--- conflicted
+++ resolved
@@ -5,173 +5,8 @@
 #include <evo/specialtx.h>
 #include <evo/datatx.h>
 
-<<<<<<< HEAD
-#include <llmq/quorums_commitment.h>
-#include <llmq/quorums_blockprocessor.h>
-
-bool CheckSpecialTx(const CTransaction& tx, const CBlockIndex* pindexPrev, CValidationState& state, const CCoinsViewCache& view)
-{
-    if (tx.nVersion != 3 || tx.nType == TRANSACTION_NORMAL)
-        return true;
-
-    if (pindexPrev && pindexPrev->nHeight + 1 < Params().GetConsensus().DIP0003Height) {
-        return state.DoS(10, false, REJECT_INVALID, "bad-tx-type");
-    }
-
-    try {
-        switch (tx.nType) {
-        case TRANSACTION_PROVIDER_REGISTER:
-            return CheckProRegTx(tx, pindexPrev, state, view);
-        case TRANSACTION_PROVIDER_UPDATE_SERVICE:
-            return CheckProUpServTx(tx, pindexPrev, state);
-        case TRANSACTION_PROVIDER_UPDATE_REGISTRAR:
-            return CheckProUpRegTx(tx, pindexPrev, state, view);
-        case TRANSACTION_PROVIDER_UPDATE_REVOKE:
-            return CheckProUpRevTx(tx, pindexPrev, state);
-        case TRANSACTION_COINBASE:
-            return CheckCbTx(tx, pindexPrev, state);
-        case TRANSACTION_QUORUM_COMMITMENT:
-            return llmq::CheckLLMQCommitment(tx, pindexPrev, state);
-        case TRANSACTION_DATA:
-            return CheckDataTx(tx, pindexPrev, state);
-        }
-    } catch (const std::exception& e) {
-        LogPrintf("%s -- failed: %s\n", __func__, e.what());
-        return state.DoS(100, false, REJECT_INVALID, "failed-check-special-tx");
-    }
-
-    return state.DoS(10, false, REJECT_INVALID, "bad-tx-type-check");
-}
-
-bool ProcessSpecialTx(const CTransaction& tx, const CBlockIndex* pindex, CValidationState& state)
-{
-    if (tx.nVersion != 3 || tx.nType == TRANSACTION_NORMAL) {
-        return true;
-    }
-
-    switch (tx.nType) {
-    case TRANSACTION_PROVIDER_REGISTER:
-    case TRANSACTION_PROVIDER_UPDATE_SERVICE:
-    case TRANSACTION_PROVIDER_UPDATE_REGISTRAR:
-    case TRANSACTION_PROVIDER_UPDATE_REVOKE:
-        return true; // handled in batches per block
-    case TRANSACTION_COINBASE:
-        return true; // nothing to do
-    case TRANSACTION_QUORUM_COMMITMENT:
-        return true; // handled per block
-    case TRANSACTION_DATA:
-        return true;    
-    }
-
-    return state.DoS(100, false, REJECT_INVALID, "bad-tx-type-proc");
-}
-
-bool UndoSpecialTx(const CTransaction& tx, const CBlockIndex* pindex)
-{
-    if (tx.nVersion != 3 || tx.nType == TRANSACTION_NORMAL) {
-        return true;
-    }
-
-    switch (tx.nType) {
-    case TRANSACTION_PROVIDER_REGISTER:
-    case TRANSACTION_PROVIDER_UPDATE_SERVICE:
-    case TRANSACTION_PROVIDER_UPDATE_REGISTRAR:
-    case TRANSACTION_PROVIDER_UPDATE_REVOKE:
-        return true; // handled in batches per block
-    case TRANSACTION_COINBASE:
-        return true; // nothing to do
-    case TRANSACTION_QUORUM_COMMITMENT:
-        return true; // handled per block
-    case TRANSACTION_DATA:
-        return true; 
-    }
-
-    return false;
-}
-
-bool ProcessSpecialTxsInBlock(const CBlock& block, const CBlockIndex* pindex, CValidationState& state, const CCoinsViewCache& view, bool fJustCheck, bool fCheckCbTxMerleRoots)
-{
-    static int64_t nTimeLoop = 0;
-    static int64_t nTimeQuorum = 0;
-    static int64_t nTimeDMN = 0;
-    static int64_t nTimeMerkle = 0;
-
-    try {
-        int64_t nTime1 = GetTimeMicros();
-
-        for (int i = 0; i < (int)block.vtx.size(); i++) {
-            const CTransaction& tx = *block.vtx[i];
-            if (!CheckSpecialTx(tx, pindex->pprev, state, view)) {
-                // pass the state returned by the function above
-                return false;
-            }
-            if (!ProcessSpecialTx(tx, pindex, state)) {
-                // pass the state returned by the function above
-                return false;
-            }
-        }
-
-        int64_t nTime2 = GetTimeMicros(); nTimeLoop += nTime2 - nTime1;
-        LogPrint(BCLog::BENCHMARK, "        - Loop: %.2fms [%.2fs]\n", 0.001 * (nTime2 - nTime1), nTimeLoop * 0.000001);
-
-        if (!llmq::quorumBlockProcessor->ProcessBlock(block, pindex, state, fJustCheck)) {
-            // pass the state returned by the function above
-            return false;
-        }
-
-        int64_t nTime3 = GetTimeMicros(); nTimeQuorum += nTime3 - nTime2;
-        LogPrint(BCLog::BENCHMARK, "        - quorumBlockProcessor: %.2fms [%.2fs]\n", 0.001 * (nTime3 - nTime2), nTimeQuorum * 0.000001);
-
-        if (!deterministicMNManager->ProcessBlock(block, pindex, state, view, fJustCheck)) {
-            // pass the state returned by the function above
-            return false;
-        }
-
-        int64_t nTime4 = GetTimeMicros(); nTimeDMN += nTime4 - nTime3;
-        LogPrint(BCLog::BENCHMARK, "        - deterministicMNManager: %.2fms [%.2fs]\n", 0.001 * (nTime4 - nTime3), nTimeDMN * 0.000001);
-
-        if (fCheckCbTxMerleRoots && !CheckCbTxMerkleRoots(block, pindex, state, view)) {
-            // pass the state returned by the function above
-            return false;
-        }
-
-        int64_t nTime5 = GetTimeMicros(); nTimeMerkle += nTime5 - nTime4;
-        LogPrint(BCLog::BENCHMARK, "        - CheckCbTxMerkleRoots: %.2fms [%.2fs]\n", 0.001 * (nTime5 - nTime4), nTimeMerkle * 0.000001);
-    } catch (const std::exception& e) {
-        LogPrintf("%s -- failed: %s\n", __func__, e.what());
-        return state.DoS(100, false, REJECT_INVALID, "failed-procspectxsinblock");
-    }
-
-    return true;
-}
-
-bool UndoSpecialTxsInBlock(const CBlock& block, const CBlockIndex* pindex)
-{
-    try {
-        for (int i = (int)block.vtx.size() - 1; i >= 0; --i) {
-            const CTransaction& tx = *block.vtx[i];
-            if (!UndoSpecialTx(tx, pindex)) {
-                return false;
-            }
-        }
-
-        if (!deterministicMNManager->UndoBlock(block, pindex)) {
-            return false;
-        }
-
-        if (!llmq::quorumBlockProcessor->UndoBlock(block, pindex)) {
-            return false;
-        }
-    } catch (const std::exception& e) {
-        return error(strprintf("%s -- failed: %s\n", __func__, e.what()).c_str());
-    }
-
-    return true;
-}
-=======
 #include <clientversion.h>
 #include <hash.h>
->>>>>>> cd642a2d
 
 uint256 CalcTxInputsHash(const CTransaction& tx)
 {
