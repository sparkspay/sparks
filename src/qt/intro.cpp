// Copyright (c) 2011-2015 The Bitcoin Core developers
// Copyright (c) 2014-2022 The Dash Core developers
// Distributed under the MIT software license, see the accompanying
// file COPYING or http://www.opensource.org/licenses/mit-license.php.

#if defined(HAVE_CONFIG_H)
<<<<<<< HEAD
#include <config/sparks-config.h>
=======
#include <config/bitcoin-config.h>
>>>>>>> 1f3f0e00
#endif

#include <fs.h>
#include <qt/intro.h>
#include <qt/forms/ui_intro.h>

#include <qt/guiconstants.h>
#include <qt/guiutil.h>

#include <interfaces/node.h>
#include <util/system.h>

#include <QFileDialog>
#include <QSettings>
#include <QMessageBox>

#include <cmath>

/* Total required space (in GB) depending on user choice (prune, not prune) */
static uint64_t requiredSpace;

/* Check free space asynchronously to prevent hanging the UI thread.

   Up to one request to check a path is in flight to this thread; when the check()
   function runs, the current path is requested from the associated Intro object.
   The reply is sent back through a signal.

   This ensures that no queue of checking requests is built up while the user is
   still entering the path, and that always the most recently entered path is checked as
   soon as the thread becomes available.
*/
class FreespaceChecker : public QObject
{
    Q_OBJECT

public:
    explicit FreespaceChecker(Intro *intro);

    enum Status {
        ST_OK,
        ST_ERROR
    };

public Q_SLOTS:
    void check();

Q_SIGNALS:
    void reply(int status, const QString &message, quint64 available);

private:
    Intro *intro;
};

#include <qt/intro.moc>

FreespaceChecker::FreespaceChecker(Intro *_intro)
{
    this->intro = _intro;
}

void FreespaceChecker::check()
{
    QString dataDirStr = intro->getPathToCheck();
    fs::path dataDir = GUIUtil::qstringToBoostPath(dataDirStr);
    uint64_t freeBytesAvailable = 0;
    int replyStatus = ST_OK;
    QString replyMessage = tr("A new data directory will be created.");

    /* Find first parent that exists, so that fs::space does not fail */
    fs::path parentDir = dataDir;
    fs::path parentDirOld = fs::path();
    while(parentDir.has_parent_path() && !fs::exists(parentDir))
    {
        parentDir = parentDir.parent_path();

        /* Check if we make any progress, break if not to prevent an infinite loop here */
        if (parentDirOld == parentDir)
            break;

        parentDirOld = parentDir;
    }

    try {
        freeBytesAvailable = fs::space(parentDir).available;
        if(fs::exists(dataDir))
        {
            if(fs::is_directory(dataDir))
            {
                QString separator = "<code>" + QDir::toNativeSeparators("/") + tr("name") + "</code>";
                replyStatus = ST_OK;
                replyMessage = tr("Directory already exists. Add %1 if you intend to create a new directory here.").arg(separator);
            } else {
                replyStatus = ST_ERROR;
                replyMessage = tr("Path already exists, and is not a directory.");
            }
        }
    } catch (const fs::filesystem_error&)
    {
        /* Parent directory does not exist or is not accessible */
        replyStatus = ST_ERROR;
        replyMessage = tr("Cannot create data directory here.");
    }
    Q_EMIT reply(replyStatus, replyMessage, freeBytesAvailable);
}


Intro::Intro(QWidget *parent, uint64_t blockchain_size, uint64_t chain_state_size) :
    QDialog(parent),
    ui(new Ui::Intro),
    thread(nullptr),
    signalled(false),
    m_blockchain_size(blockchain_size),
    m_chain_state_size(chain_state_size)
{
    ui->setupUi(this);
    ui->welcomeLabel->setText(ui->welcomeLabel->text().arg(PACKAGE_NAME));
    ui->storageLabel->setText(ui->storageLabel->text().arg(PACKAGE_NAME));

    ui->lblExplanation1->setText(ui->lblExplanation1->text()
<<<<<<< HEAD
        .arg(tr(PACKAGE_NAME))
        .arg(BLOCK_CHAIN_SIZE)
        .arg(2018)
        .arg("Sparks")
=======
        .arg(PACKAGE_NAME)
        .arg(m_blockchain_size)
        .arg(2014)
        .arg("Dash")
>>>>>>> 1f3f0e00
    );
    ui->lblExplanation2->setText(ui->lblExplanation2->text().arg(PACKAGE_NAME));

    uint64_t pruneTarget = std::max<int64_t>(0, gArgs.GetArg("-prune", 0));
    requiredSpace = m_blockchain_size;
    QString storageRequiresMsg = tr("At least %1 GB of data will be stored in this directory, and it will grow over time.");
    if (pruneTarget) {
        uint64_t prunedGBs = std::ceil(pruneTarget * 1024 * 1024.0 / GB_BYTES);
        if (prunedGBs <= requiredSpace) {
            requiredSpace = prunedGBs;
            storageRequiresMsg = tr("Approximately %1 GB of data will be stored in this directory.");
        }
        ui->lblExplanation3->setVisible(true);
    } else {
        ui->lblExplanation3->setVisible(false);
    }
    requiredSpace += m_chain_state_size;
    ui->sizeWarningLabel->setText(
<<<<<<< HEAD
        tr("%1 will download and store a copy of the Sparks block chain.").arg(tr(PACKAGE_NAME)) + " " +
=======
        tr("%1 will download and store a copy of the Dash block chain.").arg(PACKAGE_NAME) + " " +
>>>>>>> 1f3f0e00
        storageRequiresMsg.arg(requiredSpace) + " " +
        tr("The wallet will also be stored in this directory.")
    );
    this->adjustSize();
    startThread();
}

Intro::~Intro()
{
    delete ui;
    /* Ensure thread is finished before it is deleted */
    thread->quit();
    thread->wait();
}

QString Intro::getDataDirectory()
{
    return ui->dataDirectory->text();
}

void Intro::setDataDirectory(const QString &dataDir)
{
    ui->dataDirectory->setText(dataDir);
    if(dataDir == GUIUtil::getDefaultDataDirectory())
    {
        ui->dataDirDefault->setChecked(true);
        ui->dataDirectory->setEnabled(false);
        ui->ellipsisButton->setEnabled(false);
    } else {
        ui->dataDirCustom->setChecked(true);
        ui->dataDirectory->setEnabled(true);
        ui->ellipsisButton->setEnabled(true);
    }
}

bool Intro::pickDataDirectory(interfaces::Node& node)
{
    QSettings settings;
    /* If data directory provided on command line, no need to look at settings
       or show a picking dialog */
    if(!gArgs.GetArg("-datadir", "").empty())
        return true;
    /* 1) Default data directory for operating system */
    QString dataDirDefaultCurrent = GUIUtil::getDefaultDataDirectory();
    /* 2) Allow QSettings to override default dir */
    QString dataDir = settings.value("strDataDir", dataDirDefaultCurrent).toString();
    /* 3) Check to see if default datadir is the one we expect */
    QString dataDirDefaultSettings = settings.value("strDataDirDefault").toString();

    if(!fs::exists(GUIUtil::qstringToBoostPath(dataDir)) || gArgs.GetBoolArg("-choosedatadir", DEFAULT_CHOOSE_DATADIR) || dataDirDefaultCurrent != dataDirDefaultSettings || settings.value("fReset", false).toBool() || gArgs.GetBoolArg("-resetguisettings", false))
    {
        /* Use selectParams here to guarantee Params() can be used by node interface */
        try {
            node.selectParams(gArgs.GetChainName());
        } catch (const std::exception&) {
            return false;
        }

        /* Let the user choose one */
        Intro intro(0, node.getAssumedChainStateSize(), node.getAssumedChainStateSize());
        GUIUtil::disableMacFocusRect(&intro);
        GUIUtil::loadStyleSheet(true);
        intro.setDataDirectory(dataDirDefaultCurrent);
        intro.setWindowIcon(QIcon(":icons/sparks"));

        while(true)
        {
            if(!intro.exec())
            {
                /* Cancel clicked */
                return false;
            }
            dataDir = intro.getDataDirectory();
            try {
                if (TryCreateDirectories(GUIUtil::qstringToBoostPath(dataDir))) {
                    // If a new data directory has been created, make wallets subdirectory too
                    TryCreateDirectories(GUIUtil::qstringToBoostPath(dataDir) / "wallets");
                }
                break;
            } catch (const fs::filesystem_error&) {
                QMessageBox::critical(nullptr, PACKAGE_NAME,
                    tr("Error: Specified data directory \"%1\" cannot be created.").arg(dataDir));
                /* fall through, back to choosing screen */
            }
        }

        settings.setValue("strDataDir", dataDir);
        settings.setValue("strDataDirDefault", dataDirDefaultCurrent);
        settings.setValue("fReset", false);
    }
    /* Only override -datadir if different from the default, to make it possible to
     * override -datadir in the sparks.conf file in the default data directory
     * (to be consistent with sparksd behavior)
     */
    if(dataDir != GUIUtil::getDefaultDataDirectory()) {
        node.softSetArg("-datadir", GUIUtil::qstringToBoostPath(dataDir).string()); // use OS locale for path setting
    }
    return true;
}

void Intro::setStatus(int status, const QString &message, quint64 bytesAvailable)
{
    switch(status)
    {
    case FreespaceChecker::ST_OK:
        ui->errorMessage->setText(message);
        ui->errorMessage->setStyleSheet("");
        break;
    case FreespaceChecker::ST_ERROR:
        ui->errorMessage->setText(tr("Error") + ": " + message);
        ui->errorMessage->setStyleSheet(GUIUtil::getThemedStyleQString(GUIUtil::ThemedStyle::TS_ERROR));
        break;
    }
    /* Indicate number of bytes available */
    if(status == FreespaceChecker::ST_ERROR)
    {
        ui->freeSpace->setText("");
    } else {
        QString freeString = tr("%1 GB of free space available").arg(bytesAvailable/GB_BYTES);
        if(bytesAvailable < requiredSpace * GB_BYTES)
        {
            freeString += " " + tr("(of %1 GB needed)").arg(requiredSpace);
            ui->freeSpace->setStyleSheet(GUIUtil::getThemedStyleQString(GUIUtil::ThemedStyle::TS_ERROR));
        } else {
            ui->freeSpace->setStyleSheet("");
        }
        ui->freeSpace->setText(freeString + ".");
    }
    /* Don't allow confirm in ERROR state */
    ui->buttonBox->button(QDialogButtonBox::Ok)->setEnabled(status != FreespaceChecker::ST_ERROR);
}

void Intro::on_dataDirectory_textChanged(const QString &dataDirStr)
{
    /* Disable OK button until check result comes in */
    ui->buttonBox->button(QDialogButtonBox::Ok)->setEnabled(false);
    checkPath(dataDirStr);
}

void Intro::on_ellipsisButton_clicked()
{
    QString dir = QDir::toNativeSeparators(QFileDialog::getExistingDirectory(nullptr, "Choose data directory", ui->dataDirectory->text()));
    if(!dir.isEmpty())
        ui->dataDirectory->setText(dir);
}

void Intro::on_dataDirDefault_clicked()
{
    setDataDirectory(GUIUtil::getDefaultDataDirectory());
}

void Intro::on_dataDirCustom_clicked()
{
    ui->dataDirectory->setEnabled(true);
    ui->ellipsisButton->setEnabled(true);
}

void Intro::startThread()
{
    thread = new QThread(this);
    FreespaceChecker *executor = new FreespaceChecker(this);
    executor->moveToThread(thread);

    connect(executor, &FreespaceChecker::reply, this, &Intro::setStatus);
    connect(this, &Intro::requestCheck, executor, &FreespaceChecker::check);
    /*  make sure executor object is deleted in its own thread */
    connect(thread, &QThread::finished, executor, &QObject::deleteLater);

    thread->start();
}

void Intro::checkPath(const QString &dataDir)
{
    mutex.lock();
    pathToCheck = dataDir;
    if(!signalled)
    {
        signalled = true;
        Q_EMIT requestCheck();
    }
    mutex.unlock();
}

QString Intro::getPathToCheck()
{
    QString retval;
    mutex.lock();
    retval = pathToCheck;
    signalled = false; /* new request can be queued now */
    mutex.unlock();
    return retval;
}<|MERGE_RESOLUTION|>--- conflicted
+++ resolved
@@ -4,11 +4,8 @@
 // file COPYING or http://www.opensource.org/licenses/mit-license.php.
 
 #if defined(HAVE_CONFIG_H)
-<<<<<<< HEAD
 #include <config/sparks-config.h>
-=======
 #include <config/bitcoin-config.h>
->>>>>>> 1f3f0e00
 #endif
 
 #include <fs.h>
@@ -128,17 +125,10 @@
     ui->storageLabel->setText(ui->storageLabel->text().arg(PACKAGE_NAME));
 
     ui->lblExplanation1->setText(ui->lblExplanation1->text()
-<<<<<<< HEAD
-        .arg(tr(PACKAGE_NAME))
-        .arg(BLOCK_CHAIN_SIZE)
-        .arg(2018)
-        .arg("Sparks")
-=======
         .arg(PACKAGE_NAME)
         .arg(m_blockchain_size)
         .arg(2014)
-        .arg("Dash")
->>>>>>> 1f3f0e00
+        .arg("Sparks")
     );
     ui->lblExplanation2->setText(ui->lblExplanation2->text().arg(PACKAGE_NAME));
 
@@ -157,11 +147,7 @@
     }
     requiredSpace += m_chain_state_size;
     ui->sizeWarningLabel->setText(
-<<<<<<< HEAD
-        tr("%1 will download and store a copy of the Sparks block chain.").arg(tr(PACKAGE_NAME)) + " " +
-=======
-        tr("%1 will download and store a copy of the Dash block chain.").arg(PACKAGE_NAME) + " " +
->>>>>>> 1f3f0e00
+        tr("%1 will download and store a copy of the Sparks block chain.").arg(PACKAGE_NAME) + " " +
         storageRequiresMsg.arg(requiredSpace) + " " +
         tr("The wallet will also be stored in this directory.")
     );
