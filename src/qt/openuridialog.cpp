--- conflicted
+++ resolved
@@ -18,10 +18,7 @@
     ui->setupUi(this);
     GUIUtil::updateFonts();
     GUIUtil::disableMacFocusRect(this);
-<<<<<<< HEAD
     ui->uriEdit->setPlaceholderText("sparks:");
-=======
->>>>>>> 1f3f0e00
 }
 
 OpenURIDialog::~OpenURIDialog()
@@ -44,7 +41,6 @@
     } else {
         ui->uriEdit->setValid(false);
     }
-<<<<<<< HEAD
 }
 
 void OpenURIDialog::on_selectFileButton_clicked()
@@ -54,6 +50,4 @@
         return;
     QUrl fileUri = QUrl::fromLocalFile(filename);
     ui->uriEdit->setText("sparks:?r=" + QUrl::toPercentEncoding(fileUri.toString()));
-=======
->>>>>>> 1f3f0e00
 }