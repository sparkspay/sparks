--- conflicted
+++ resolved
@@ -947,11 +947,7 @@
          </property>
          <property name="text">
           <string>Language missing or translation incomplete? Help contributing translations here:
-<<<<<<< HEAD
-https://www.transifex.com/projects/p/sparks/</string>
-=======
-https://explore.transifex.com/dash/dash/</string>
->>>>>>> 19512988
+https://explore.transifex.com/sparks/sparks/</string>
          </property>
          <property name="wordWrap">
           <bool>true</bool>
