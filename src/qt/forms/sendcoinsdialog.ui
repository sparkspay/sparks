--- conflicted
+++ resolved
@@ -863,28 +863,6 @@
                    <property name="text">
                     <string>per kilobyte</string>
                    </property>
-<<<<<<< HEAD
-                   <property name="checked">
-                    <bool>true</bool>
-                   </property>
-                   <attribute name="buttonGroup">
-                    <string notr="true">groupCustomFee</string>
-                   </attribute>
-                  </widget>
-                 </item>
-                 <item>
-                  <widget class="QRadioButton" name="radioCustomAtLeast">
-                   <property name="toolTip">
-                    <string>If the custom fee is set to 1000 sprites and the transaction is only 250 bytes, then &quot;per kilobyte&quot; only pays 250 sprites in fee,&lt;br /&gt;while &quot;total at least&quot; pays 1000 sprites. For transactions bigger than a kilobyte both pay by kilobyte.</string>
-                   </property>
-                   <property name="text">
-                    <string>total at least</string>
-                   </property>
-                   <attribute name="buttonGroup">
-                    <string notr="true">groupCustomFee</string>
-                   </attribute>
-=======
->>>>>>> 351fbf65
                   </widget>
                  </item>
                  <item>
