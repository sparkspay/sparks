--- conflicted
+++ resolved
@@ -1,18 +1,12 @@
 // Copyright (c) 2011-2015 The Bitcoin Core developers
 // Copyright (c) 2014-2022 The Dash Core developers
-<<<<<<< HEAD
-// Copyright (c) 2016-2022 The Sparks Core developers
-=======
->>>>>>> 1f3f0e00
+// Copyright (c) 2016-2023 The Sparks Core developers
 // Distributed under the MIT software license, see the accompanying
 // file COPYING or http://www.opensource.org/licenses/mit-license.php.
 
 #if defined(HAVE_CONFIG_H)
-<<<<<<< HEAD
 #include <config/sparks-config.h>
-=======
 #include <config/bitcoin-config.h>
->>>>>>> 1f3f0e00
 #endif
 
 #include <qt/optionsmodel.h>
