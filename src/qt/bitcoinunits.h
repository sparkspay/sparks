// Copyright (c) 2011-2015 The Bitcoin Core developers
<<<<<<< HEAD
// Copyright (c) 2014-2017 The Dash Core developers
// Copyright (c) 2016-2022 The Sparks Core developers
=======
// Copyright (c) 2014-2019 The Dash Core developers
>>>>>>> 351fbf65
// Distributed under the MIT software license, see the accompanying
// file COPYING or http://www.opensource.org/licenses/mit-license.php.

#ifndef BITCOIN_QT_BITCOINUNITS_H
#define BITCOIN_QT_BITCOINUNITS_H

#include "amount.h"

#include <QAbstractListModel>
#include <QString>

// U+2009 THIN SPACE = UTF-8 E2 80 89
#define REAL_THIN_SP_CP 0x2009
#define REAL_THIN_SP_UTF8 "\xE2\x80\x89"
#define REAL_THIN_SP_HTML "&thinsp;"

// U+200A HAIR SPACE = UTF-8 E2 80 8A
#define HAIR_SP_CP 0x200A
#define HAIR_SP_UTF8 "\xE2\x80\x8A"
#define HAIR_SP_HTML "&#8202;"

// U+2006 SIX-PER-EM SPACE = UTF-8 E2 80 86
#define SIXPEREM_SP_CP 0x2006
#define SIXPEREM_SP_UTF8 "\xE2\x80\x86"
#define SIXPEREM_SP_HTML "&#8198;"

// U+2007 FIGURE SPACE = UTF-8 E2 80 87
#define FIGURE_SP_CP 0x2007
#define FIGURE_SP_UTF8 "\xE2\x80\x87"
#define FIGURE_SP_HTML "&#8199;"

// QMessageBox seems to have a bug whereby it doesn't display thin/hair spaces
// correctly.  Workaround is to display a space in a small font.  If you
// change this, please test that it doesn't cause the parent span to start
// wrapping.
#define HTML_HACK_SP "<span style='white-space: nowrap; font-size: 6pt'> </span>"

// Define THIN_SP_* variables to be our preferred type of thin space
#define THIN_SP_CP   REAL_THIN_SP_CP
#define THIN_SP_UTF8 REAL_THIN_SP_UTF8
#define THIN_SP_HTML HTML_HACK_SP

/** Sparks unit definitions. Encapsulates parsing and formatting
   and serves as list model for drop-down selection boxes.
*/
class BitcoinUnits: public QAbstractListModel
{
    Q_OBJECT

public:
    explicit BitcoinUnits(QObject *parent);

    /** Sparks units.
      @note Source: https://en.bitcoin.it/wiki/Units . Please add only sensible ones
     */
    enum Unit
    {
        SPK,
        mSPK,
        uSPK,
        sprites
    };

    enum SeparatorStyle
    {
        separatorNever,
        separatorStandard,
        separatorAlways
    };

    //! @name Static API
    //! Unit conversion and formatting
    ///@{

    //! Get list of units, for drop-down box
    static QList<Unit> availableUnits();
    //! Is unit ID valid?
    static bool valid(int unit);
    //! Short name
    static QString name(int unit);
    //! Longer description
    static QString description(int unit);
    //! Number of Satoshis (1e-8) per unit
    static qint64 factor(int unit);
    //! Number of decimals left
    static int decimals(int unit);
    //! Format as string
    static QString format(int unit, const CAmount& amount, bool plussign=false, SeparatorStyle separators=separatorStandard);
    static QString simpleFormat(int unit, const CAmount& amount, bool plussign=false, SeparatorStyle separators=separatorStandard);
    //! Format as string (with unit)
    static QString formatWithUnit(int unit, const CAmount& amount, bool plussign=false, SeparatorStyle separators=separatorStandard);
    //! Format as HTML string (with unit)
    static QString formatHtmlWithUnit(int unit, const CAmount& amount, bool plussign=false, SeparatorStyle separators=separatorStandard);
    //! Format as string (with unit) but floor value up to "digits" settings
    static QString floorWithUnit(int unit, const CAmount& amount, bool plussign=false, SeparatorStyle separators=separatorStandard);
    static QString floorHtmlWithUnit(int unit, const CAmount& amount, bool plussign=false, SeparatorStyle separators=separatorStandard);
    //! Parse string to coin amount
    static bool parse(int unit, const QString &value, CAmount *val_out);
    //! Gets title for amount column including current display unit if optionsModel reference available */
    static QString getAmountColumnTitle(int unit);
    ///@}

    //! @name AbstractListModel implementation
    //! List model for unit drop-down selection box.
    ///@{
    enum RoleIndex {
        /** Unit identifier */
        UnitRole = Qt::UserRole
    };
    int rowCount(const QModelIndex &parent) const;
    QVariant data(const QModelIndex &index, int role) const;
    ///@}

    static QString removeSpaces(QString text)
    {
        text.remove(' ');
        text.remove(QChar(THIN_SP_CP));
#if (THIN_SP_CP != REAL_THIN_SP_CP)
        text.remove(QChar(REAL_THIN_SP_CP));
#endif
        return text;
    }

    //! Return maximum number of base units (Satoshis)
    static CAmount maxMoney();

private:
    QList<BitcoinUnits::Unit> unitlist;
};
typedef BitcoinUnits::Unit BitcoinUnit;

#endif // BITCOIN_QT_BITCOINUNITS_H<|MERGE_RESOLUTION|>--- conflicted
+++ resolved
@@ -1,10 +1,6 @@
 // Copyright (c) 2011-2015 The Bitcoin Core developers
-<<<<<<< HEAD
-// Copyright (c) 2014-2017 The Dash Core developers
+// Copyright (c) 2014-2022 The Dash Core developers
 // Copyright (c) 2016-2022 The Sparks Core developers
-=======
-// Copyright (c) 2014-2019 The Dash Core developers
->>>>>>> 351fbf65
 // Distributed under the MIT software license, see the accompanying
 // file COPYING or http://www.opensource.org/licenses/mit-license.php.
 
