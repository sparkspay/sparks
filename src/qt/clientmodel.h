--- conflicted
+++ resolved
@@ -39,15 +39,11 @@
     CONNECTIONS_ALL  = (CONNECTIONS_IN | CONNECTIONS_OUT),
 };
 
-<<<<<<< HEAD
-/** Model for Sparks network client. */
-=======
 class CDeterministicMNList;
 class CGovernanceObject;
 typedef std::shared_ptr<CDeterministicMNList> CDeterministicMNListPtr;
 
 /** Model for Dash network client. */
->>>>>>> 1f3f0e00
 class ClientModel : public QObject
 {
     Q_OBJECT
