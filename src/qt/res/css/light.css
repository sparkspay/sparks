--- conflicted
+++ resolved
@@ -5,7 +5,7 @@
 
 ---------------------------------------------------------------------
 
-This file contains color changes for the dash theme "Light".
+This file contains color changes for the sparks theme "Light".
 
 NOTE: This file gets appended to the general.css while its
 getting loaded in GUIUtil::loadStyleSheet(). Thus changes made in
@@ -120,16 +120,8 @@
 QAbstractSpinBox::up-arrow:hover {
     border-image: url(':/images/arrow_down_dark');
 }
-<<<<<<< HEAD
-
-QComboBox:editable {
-background: #FE5555;
-color:#616161;
-border:0px solid transparent;
-=======
 QAbstractSpinBox::up-arrow:pressed {
     border-image: url(':/images/arrow_up_light');
->>>>>>> 43d2973a
 }
 QAbstractSpinBox::up-arrow:disabled {
     border-image: url(':/images/arrow_light_up_normal');
@@ -607,19 +599,6 @@
 QTableView
 ******************************************************/
 
-<<<<<<< HEAD
-/* About Sparks Dialog */
-QDialog#AboutDialog {
-background-color:#F8F6F6;
-}
-
-QDialog#AboutDialog QLabel#label, QDialog#AboutDialog QLabel#copyrightLabel, QDialog#AboutDialog QLabel#label_2 { /* About Sparks Contents */
-margin-left:10px;
-}
-
-QDialog#AboutDialog QLabel#label_2 { /* Margin for About Sparks text */
-margin-right:10px;
-=======
 .QTableView { /* Table - has to be selected as a class otherwise it throws off QCalendarWidget */
     background-color: #eaeaec;
     border-color: #dcdcdc;
@@ -634,7 +613,6 @@
     background-color: #d2d2d2;
     border-color: #d2d2d2;
     color: #555;
->>>>>>> 43d2973a
 }
 
 /******************************************************
