<<<<<<< HEAD
// Copyright (c) 2011-2019 The Bitcoin Core developers
// Copyright (c) 2016-2025 The Sparks Core developers
=======
// Copyright (c) 2011-2020 The Bitcoin Core developers
>>>>>>> 0fcc1561
// Distributed under the MIT software license, see the accompanying
// file COPYING or http://www.opensource.org/licenses/mit-license.php.

#include <qt/bitcoinamountfield.h>

#include <qt/bitcoinunits.h>
#include <qt/guiutil.h>

#include <QApplication>
#include <QAbstractSpinBox>
#include <QHBoxLayout>
#include <QKeyEvent>
#include <QLineEdit>

/**
 * Parse a string into a number of base monetary units and
 * return validity.
 * @note Must return 0 if !valid.
 */
static CAmount parse(const QString &text, int nUnit, bool *valid_out= nullptr)
{
    CAmount val = 0;
    bool valid = BitcoinUnits::parse(nUnit, text, &val);
    if(valid)
    {
        if(val < 0 || val > BitcoinUnits::maxMoney())
            valid = false;
    }
    if(valid_out)
        *valid_out = valid;
    return valid ? val : 0;
}

/** Amount widget validator, checks for valid CAmount value.
 */
class AmountValidator : public QValidator
{
    Q_OBJECT
    int currentUnit;
public:
    explicit AmountValidator(QObject *parent) :
        QValidator(parent),
        currentUnit(BitcoinUnits::SPK) {}

    State validate(QString &input, int &pos) const override
    {
        if(input.isEmpty())
            return QValidator::Intermediate;
        bool valid = false;
        parse(input, currentUnit, &valid);
        /* Make sure we return Intermediate so that fixup() is called on defocus */
        return valid ? QValidator::Intermediate : QValidator::Invalid;
    }

    void updateUnit(int nUnit)
    {
        currentUnit = nUnit;
    }
};

/** QLineEdit that uses fixed-point numbers internally and uses our own
 * formatting/parsing functions.
 */
class AmountLineEdit: public QLineEdit
{
    Q_OBJECT
    AmountValidator* amountValidator;
public:
    explicit AmountLineEdit(QWidget *parent):
        QLineEdit(parent),
        currentUnit(BitcoinUnits::SPK)
    {
        setAlignment(Qt::AlignLeft);
        amountValidator = new AmountValidator(this);
        setValidator(amountValidator);
        connect(this, &QLineEdit::textEdited, this, &AmountLineEdit::valueChanged);
    }

    void fixup(const QString &input)
    {
        bool valid;
        CAmount val;

        if (input.isEmpty() && !m_allow_empty) {
            valid = true;
            val = m_min_amount;
        } else {
            valid = false;
            val = parse(input, currentUnit, &valid);
        }

        if (valid) {
            val = qBound(m_min_amount, val, m_max_amount);
            setText(BitcoinUnits::format(currentUnit, val, false, BitcoinUnits::SeparatorStyle::ALWAYS));
        }
    }

    CAmount value(bool *valid_out=nullptr) const
    {
        return parse(text(), currentUnit, valid_out);
    }

    void setValue(const CAmount& value)
    {
        setText(BitcoinUnits::format(currentUnit, value, false, BitcoinUnits::SeparatorStyle::ALWAYS));
        Q_EMIT valueChanged();
    }

    void SetAllowEmpty(bool allow)
    {
        m_allow_empty = allow;
    }

    void SetMinValue(const CAmount& value)
    {
        m_min_amount = value;
    }

    void SetMaxValue(const CAmount& value)
    {
        m_max_amount = value;
    }

    void setDisplayUnit(int unit)
    {
        bool valid = false;
        CAmount val = value(&valid);

        currentUnit = unit;
        amountValidator->updateUnit(unit);

        setPlaceholderText(BitcoinUnits::format(currentUnit, m_min_amount, false, BitcoinUnits::SeparatorStyle::ALWAYS));
        if(valid)
            setValue(val);
        else
            clear();
    }

    QSize minimumSizeHint() const override
    {
        ensurePolished();
        const QFontMetrics fm(fontMetrics());
        int h = 0;
        int w = GUIUtil::TextWidth(fm, BitcoinUnits::format(BitcoinUnits::SPK, BitcoinUnits::maxMoney(), false, BitcoinUnits::SeparatorStyle::ALWAYS));
        w += 2; // cursor blinking space
        w += GUIUtil::sparksThemeActive() ? 24 : 0; // counteract padding from css
        return QSize(w, h);
    }

private:
    int currentUnit{BitcoinUnits::SPK};
    bool m_allow_empty{true};
    CAmount m_min_amount{CAmount(0)};
    CAmount m_max_amount{BitcoinUnits::maxMoney()};

protected:
    bool event(QEvent *event) override
    {
        if (event->type() == QEvent::KeyPress || event->type() == QEvent::KeyRelease)
        {
            QKeyEvent *keyEvent = static_cast<QKeyEvent *>(event);
            if (keyEvent->key() == Qt::Key_Comma)
            {
                // Translate a comma into a period
                QKeyEvent periodKeyEvent(event->type(), Qt::Key_Period, keyEvent->modifiers(), ".", keyEvent->isAutoRepeat(), keyEvent->count());
                return QLineEdit::event(&periodKeyEvent);
            }
            if(keyEvent->key() == Qt::Key_Enter || keyEvent->key() == Qt::Key_Return)
            {
                clearFocus();
            }
        }
        if (event->type() == QEvent::FocusOut)
        {
            fixup(text());
        }
        return QLineEdit::event(event);
    }

Q_SIGNALS:
    void valueChanged();
};

#include <qt/bitcoinamountfield.moc>

BitcoinAmountField::BitcoinAmountField(QWidget *parent) :
    QWidget(parent),
    amount(nullptr)
{
    amount = new AmountLineEdit(this);
    amount->setLocale(QLocale::c());
    amount->installEventFilter(this);
    amount->setMaximumWidth(300);

    units = new BitcoinUnits(this);

    QHBoxLayout *layout = new QHBoxLayout(this);
    layout->setSpacing(0);
    layout->setMargin(0);
    layout->addWidget(amount);

    setLayout(layout);

    setFocusPolicy(Qt::TabFocus);
    setFocusProxy(amount);

    // If one if the widgets changes, the combined content changes as well
    connect(amount, &AmountLineEdit::valueChanged, this, &BitcoinAmountField::valueChanged);
}

void BitcoinAmountField::clear()
{
    amount->clear();
}

void BitcoinAmountField::setEnabled(bool fEnabled)
{
    amount->setEnabled(fEnabled);
}

bool BitcoinAmountField::validate()
{
    bool valid = false;
    value(&valid);
    setValid(valid);
    return valid;
}

void BitcoinAmountField::setValid(bool valid)
{
    if (valid)
        amount->setStyleSheet("");
    else
        amount->setStyleSheet(GUIUtil::getThemedStyleQString(GUIUtil::ThemedStyle::TS_INVALID));
}

bool BitcoinAmountField::eventFilter(QObject *object, QEvent *event)
{
    if (event->type() == QEvent::FocusIn)
    {
        // Clear invalid flag on focus
        setValid(true);
    }
    return QWidget::eventFilter(object, event);
}

QWidget *BitcoinAmountField::setupTabChain(QWidget *prev)
{
    QWidget::setTabOrder(prev, amount);
    return amount;
}

CAmount BitcoinAmountField::value(bool *valid_out) const
{
    return amount->value(valid_out);
}

void BitcoinAmountField::setValue(const CAmount& value)
{
    amount->setValue(value);
}

void BitcoinAmountField::SetAllowEmpty(bool allow)
{
    amount->SetAllowEmpty(allow);
}

void BitcoinAmountField::SetMinValue(const CAmount& value)
{
    amount->SetMinValue(value);
}

void BitcoinAmountField::SetMaxValue(const CAmount& value)
{
    amount->SetMaxValue(value);
}

void BitcoinAmountField::setReadOnly(bool fReadOnly)
{
    amount->setReadOnly(fReadOnly);
}

void BitcoinAmountField::unitChanged(int idx)
{
    // Use description tooltip for current unit for the combobox
    amount->setToolTip(units->data(idx, Qt::ToolTipRole).toString());

    // Determine new unit ID
    int newUnit = units->data(idx, BitcoinUnits::UnitRole).toInt();

    amount->setPlaceholderText(tr("Amount in %1").arg(units->data(idx,Qt::DisplayRole).toString()));

    amount->setDisplayUnit(newUnit);
}

void BitcoinAmountField::setDisplayUnit(int newUnit)
{
    unitChanged(newUnit);
}<|MERGE_RESOLUTION|>--- conflicted
+++ resolved
@@ -1,9 +1,5 @@
-<<<<<<< HEAD
-// Copyright (c) 2011-2019 The Bitcoin Core developers
+// Copyright (c) 2011-2020 The Bitcoin Core developers
 // Copyright (c) 2016-2025 The Sparks Core developers
-=======
-// Copyright (c) 2011-2020 The Bitcoin Core developers
->>>>>>> 0fcc1561
 // Distributed under the MIT software license, see the accompanying
 // file COPYING or http://www.opensource.org/licenses/mit-license.php.
 
