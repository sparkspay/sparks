<<<<<<< HEAD
// Copyright (c) 2011-2015 The Bitcoin Core developers
// Copyright (c) 2014-2022 The Dash Core developers
// Copyright (c) 2016-2022 The Sparks Core developers
=======
// Copyright (c) 2011-2019 The Bitcoin Core developers
// Copyright (c) 2014-2024 The Dash Core developers
>>>>>>> 19512988
// Distributed under the MIT software license, see the accompanying
// file COPYING or http://www.opensource.org/licenses/mit-license.php.

#if defined(HAVE_CONFIG_H)
#include <config/bitcoin-config.h>
#endif

#include <qt/coincontroldialog.h>
#include <qt/forms/ui_coincontroldialog.h>

#include <qt/addresstablemodel.h>
#include <qt/bitcoinunits.h>
#include <qt/guiutil.h>
#include <qt/optionsmodel.h>
#include <qt/walletmodel.h>

#include <wallet/coincontrol.h>
#include <interfaces/node.h>
#include <key_io.h>
#include <policy/policy.h>
#include <wallet/wallet.h>

#include <QApplication>
#include <QCheckBox>
#include <QCursor>
#include <QDialogButtonBox>
#include <QFlags>
#include <QIcon>
#include <QSettings>
#include <QTreeWidget>

QList<CAmount> CoinControlDialog::payAmounts;
bool CoinControlDialog::fSubtractFeeFromAmount = false;

bool CCoinControlWidgetItem::operator<(const QTreeWidgetItem &other) const {
    int column = treeWidget()->sortColumn();
    if (column == CoinControlDialog::COLUMN_AMOUNT || column == CoinControlDialog::COLUMN_DATE || column == CoinControlDialog::COLUMN_CONFIRMATIONS || column == CoinControlDialog::COLUMN_COINJOIN_ROUNDS)
        return data(column, Qt::UserRole).toLongLong() < other.data(column, Qt::UserRole).toLongLong();
    return QTreeWidgetItem::operator<(other);
}

CoinControlDialog::CoinControlDialog(CCoinControl& coin_control, WalletModel* _model, QWidget* parent) :
    QDialog(parent, GUIUtil::dialog_flags),
    ui(new Ui::CoinControlDialog),
    m_coin_control(coin_control),
    model(_model)
{
    ui->setupUi(this);

    GUIUtil::setFont({ui->labelCoinControlQuantityText,
                      ui->labelCoinControlBytesText,
                      ui->labelCoinControlAmountText,
                      ui->labelCoinControlLowOutputText,
                      ui->labelCoinControlFeeText,
                      ui->labelCoinControlAfterFeeText,
                      ui->labelCoinControlChangeText
                     }, GUIUtil::FontWeight::Bold);

    GUIUtil::updateFonts();

    GUIUtil::disableMacFocusRect(this);

    // context menu actions
    QAction *copyAddressAction = new QAction(tr("Copy address"), this);
    QAction *copyLabelAction = new QAction(tr("Copy label"), this);
    QAction *copyAmountAction = new QAction(tr("Copy amount"), this);
             copyTransactionHashAction = new QAction(tr("Copy transaction ID"), this);  // we need to enable/disable this
             lockAction = new QAction(tr("Lock unspent"), this);                        // we need to enable/disable this
             unlockAction = new QAction(tr("Unlock unspent"), this);                    // we need to enable/disable this

    // context menu
    contextMenu = new QMenu(this);
    contextMenu->addAction(copyAddressAction);
    contextMenu->addAction(copyLabelAction);
    contextMenu->addAction(copyAmountAction);
    contextMenu->addAction(copyTransactionHashAction);
    contextMenu->addSeparator();
    contextMenu->addAction(lockAction);
    contextMenu->addAction(unlockAction);

    // context menu signals
    connect(ui->treeWidget, &QWidget::customContextMenuRequested, this, &CoinControlDialog::showMenu);
    connect(copyAddressAction, &QAction::triggered, this, &CoinControlDialog::copyAddress);
    connect(copyLabelAction, &QAction::triggered, this, &CoinControlDialog::copyLabel);
    connect(copyAmountAction, &QAction::triggered, this, &CoinControlDialog::copyAmount);
    connect(copyTransactionHashAction, &QAction::triggered, this, &CoinControlDialog::copyTransactionHash);
    connect(lockAction, &QAction::triggered, this, &CoinControlDialog::lockCoin);
    connect(unlockAction, &QAction::triggered, this, &CoinControlDialog::unlockCoin);

    // clipboard actions
    QAction *clipboardQuantityAction = new QAction(tr("Copy quantity"), this);
    QAction *clipboardAmountAction = new QAction(tr("Copy amount"), this);
    QAction *clipboardFeeAction = new QAction(tr("Copy fee"), this);
    QAction *clipboardAfterFeeAction = new QAction(tr("Copy after fee"), this);
    QAction *clipboardBytesAction = new QAction(tr("Copy bytes"), this);
    QAction *clipboardLowOutputAction = new QAction(tr("Copy dust"), this);
    QAction *clipboardChangeAction = new QAction(tr("Copy change"), this);

    connect(clipboardQuantityAction, &QAction::triggered, this, &CoinControlDialog::clipboardQuantity);
    connect(clipboardAmountAction, &QAction::triggered, this, &CoinControlDialog::clipboardAmount);
    connect(clipboardFeeAction, &QAction::triggered, this, &CoinControlDialog::clipboardFee);
    connect(clipboardAfterFeeAction, &QAction::triggered, this, &CoinControlDialog::clipboardAfterFee);
    connect(clipboardBytesAction, &QAction::triggered, this, &CoinControlDialog::clipboardBytes);
    connect(clipboardLowOutputAction, &QAction::triggered, this, &CoinControlDialog::clipboardLowOutput);
    connect(clipboardChangeAction, &QAction::triggered, this, &CoinControlDialog::clipboardChange);

    ui->labelCoinControlQuantity->addAction(clipboardQuantityAction);
    ui->labelCoinControlAmount->addAction(clipboardAmountAction);
    ui->labelCoinControlFee->addAction(clipboardFeeAction);
    ui->labelCoinControlAfterFee->addAction(clipboardAfterFeeAction);
    ui->labelCoinControlBytes->addAction(clipboardBytesAction);
    ui->labelCoinControlLowOutput->addAction(clipboardLowOutputAction);
    ui->labelCoinControlChange->addAction(clipboardChangeAction);

    // toggle tree/list mode
    connect(ui->radioTreeMode, &QRadioButton::toggled, this, &CoinControlDialog::radioTreeMode);
    connect(ui->radioListMode, &QRadioButton::toggled, this, &CoinControlDialog::radioListMode);

    // click on checkbox
    connect(ui->treeWidget, &QTreeWidget::itemChanged, this, &CoinControlDialog::viewItemChanged);

    // click on header
    ui->treeWidget->header()->setSectionsClickable(true);
    connect(ui->treeWidget->header(), &QHeaderView::sectionClicked, this, &CoinControlDialog::headerSectionClicked);

    // ok button
    connect(ui->buttonBox, &QDialogButtonBox::clicked, this, &CoinControlDialog::buttonBoxClicked);

    // (un)select all
    connect(ui->pushButtonSelectAll, &QPushButton::clicked, this, &CoinControlDialog::buttonSelectAllClicked);

    // Toggle lock state
    connect(ui->pushButtonToggleLock, &QPushButton::clicked, this, &CoinControlDialog::buttonToggleLockClicked);

    ui->treeWidget->setColumnWidth(COLUMN_CHECKBOX, 94);
    ui->treeWidget->setColumnWidth(COLUMN_AMOUNT, 100);
    ui->treeWidget->setColumnWidth(COLUMN_LABEL, 170);
    ui->treeWidget->setColumnWidth(COLUMN_COINJOIN_ROUNDS, 110);
    ui->treeWidget->setColumnWidth(COLUMN_DATE, 120);
    ui->treeWidget->setColumnWidth(COLUMN_CONFIRMATIONS, 110);

    ui->treeWidget->header()->setStretchLastSection(false);
    ui->treeWidget->header()->setSectionResizeMode(COLUMN_ADDRESS, QHeaderView::Stretch);

    // default view is sorted by amount desc
    sortView(COLUMN_AMOUNT, Qt::DescendingOrder);

    // restore list mode and sortorder as a convenience feature
    QSettings settings;
    if (settings.contains("nCoinControlMode") && !settings.value("nCoinControlMode").toBool())
        ui->radioTreeMode->click();
    if (settings.contains("nCoinControlSortColumn") && settings.contains("nCoinControlSortOrder"))
        sortView(settings.value("nCoinControlSortColumn").toInt(), (static_cast<Qt::SortOrder>(settings.value("nCoinControlSortOrder").toInt())));

    if(_model->getOptionsModel() && _model->getAddressTableModel())
    {
        updateView();
        updateLabelLocked();
        CoinControlDialog::updateLabels(m_coin_control, _model, this);
    }

    GUIUtil::handleCloseWindowShortcut(this);
}

CoinControlDialog::~CoinControlDialog()
{
    QSettings settings;
    settings.setValue("nCoinControlMode", ui->radioListMode->isChecked());
    settings.setValue("nCoinControlSortColumn", sortColumn);
    settings.setValue("nCoinControlSortOrder", (int)sortOrder);

    delete ui;
}

// ok button
void CoinControlDialog::buttonBoxClicked(QAbstractButton* button)
{
    if (ui->buttonBox->buttonRole(button) == QDialogButtonBox::AcceptRole)
        done(QDialog::Accepted); // closes the dialog
}

// (un)select all
void CoinControlDialog::buttonSelectAllClicked()
{
    Qt::CheckState state = Qt::Checked;
    for (int i = 0; i < ui->treeWidget->topLevelItemCount(); i++)
    {
        if (ui->treeWidget->topLevelItem(i)->checkState(COLUMN_CHECKBOX) != Qt::Unchecked)
        {
            state = Qt::Unchecked;
            break;
        }
    }
    ui->treeWidget->setEnabled(false);
    for (int i = 0; i < ui->treeWidget->topLevelItemCount(); i++)
            if (ui->treeWidget->topLevelItem(i)->checkState(COLUMN_CHECKBOX) != state)
                ui->treeWidget->topLevelItem(i)->setCheckState(COLUMN_CHECKBOX, state);
    ui->treeWidget->setEnabled(true);
    if (state == Qt::Unchecked)
        m_coin_control.UnSelectAll(); // just to be sure
    CoinControlDialog::updateLabels(m_coin_control, model, this);
}

// Toggle lock state
void CoinControlDialog::buttonToggleLockClicked()
{
    QTreeWidgetItem *item;
    // Works in list-mode only
    if(ui->radioListMode->isChecked()){
        ui->treeWidget->setEnabled(false);
        for (int i = 0; i < ui->treeWidget->topLevelItemCount(); i++){
            item = ui->treeWidget->topLevelItem(i);
            COutPoint outpt(uint256S(item->data(COLUMN_ADDRESS, TxHashRole).toString().toStdString()), item->data(COLUMN_ADDRESS, VOutRole).toUInt());
            // Don't toggle the lock state of partially mixed coins if they are not hidden in CoinJoin mode
            if (m_coin_control.IsUsingCoinJoin() && !fHideAdditional && !model->isFullyMixed(outpt)) {
                continue;
            }
            if (model->wallet().isLockedCoin(outpt)) {
                model->wallet().unlockCoin(outpt);
                item->setDisabled(false);
                item->setIcon(COLUMN_CHECKBOX, QIcon());
            }
            else{
                model->wallet().lockCoin(outpt);
                item->setDisabled(true);
                item->setIcon(COLUMN_CHECKBOX, GUIUtil::getIcon("lock_closed", GUIUtil::ThemedColor::RED));
            }
            updateLabelLocked();
        }
        ui->treeWidget->setEnabled(true);
        CoinControlDialog::updateLabels(m_coin_control, model, this);
    }
    else{
        QMessageBox msgBox(this);
        msgBox.setObjectName("lockMessageBox");
        msgBox.setText(tr("Please switch to \"List mode\" to use this function."));
        msgBox.exec();
    }
}

// context menu
void CoinControlDialog::showMenu(const QPoint &point)
{
    QTreeWidgetItem *item = ui->treeWidget->itemAt(point);
    if(item)
    {
        contextMenuItem = item;

        // disable some items (like Copy Transaction ID, lock, unlock) for tree roots in context menu
        if (item->data(COLUMN_ADDRESS, TxHashRole).toString().length() == 64) // transaction hash is 64 characters (this means it is a child node, so it is not a parent node in tree mode)
        {
            copyTransactionHashAction->setEnabled(true);
            if (model->wallet().isLockedCoin(COutPoint(uint256S(item->data(COLUMN_ADDRESS, TxHashRole).toString().toStdString()), item->data(COLUMN_ADDRESS, VOutRole).toUInt())))
            {
                lockAction->setEnabled(false);
                unlockAction->setEnabled(true);
            }
            else
            {
                lockAction->setEnabled(true);
                unlockAction->setEnabled(false);
            }
        }
        else // this means click on parent node in tree mode -> disable all
        {
            copyTransactionHashAction->setEnabled(false);
            lockAction->setEnabled(false);
            unlockAction->setEnabled(false);
        }

        // show context menu
        contextMenu->exec(QCursor::pos());
    }
}

// context menu action: copy amount
void CoinControlDialog::copyAmount()
{
    GUIUtil::setClipboard(BitcoinUnits::removeSpaces(contextMenuItem->text(COLUMN_AMOUNT)));
}

// context menu action: copy label
void CoinControlDialog::copyLabel()
{
    if (ui->radioTreeMode->isChecked() && contextMenuItem->text(COLUMN_LABEL).length() == 0 && contextMenuItem->parent())
        GUIUtil::setClipboard(contextMenuItem->parent()->text(COLUMN_LABEL));
    else
        GUIUtil::setClipboard(contextMenuItem->text(COLUMN_LABEL));
}

// context menu action: copy address
void CoinControlDialog::copyAddress()
{
    if (ui->radioTreeMode->isChecked() && contextMenuItem->text(COLUMN_ADDRESS).length() == 0 && contextMenuItem->parent())
        GUIUtil::setClipboard(contextMenuItem->parent()->text(COLUMN_ADDRESS));
    else
        GUIUtil::setClipboard(contextMenuItem->text(COLUMN_ADDRESS));
}

// context menu action: copy transaction id
void CoinControlDialog::copyTransactionHash()
{
    GUIUtil::setClipboard(contextMenuItem->data(COLUMN_ADDRESS, TxHashRole).toString());
}

// context menu action: lock coin
void CoinControlDialog::lockCoin()
{
    if (contextMenuItem->checkState(COLUMN_CHECKBOX) == Qt::Checked)
        contextMenuItem->setCheckState(COLUMN_CHECKBOX, Qt::Unchecked);

    COutPoint outpt(uint256S(contextMenuItem->data(COLUMN_ADDRESS, TxHashRole).toString().toStdString()), contextMenuItem->data(COLUMN_ADDRESS, VOutRole).toUInt());
    model->wallet().lockCoin(outpt);
    contextMenuItem->setDisabled(true);
    contextMenuItem->setIcon(COLUMN_CHECKBOX, GUIUtil::getIcon("lock_closed", GUIUtil::ThemedColor::RED));
    updateLabelLocked();
}

// context menu action: unlock coin
void CoinControlDialog::unlockCoin()
{
    COutPoint outpt(uint256S(contextMenuItem->data(COLUMN_ADDRESS, TxHashRole).toString().toStdString()), contextMenuItem->data(COLUMN_ADDRESS, VOutRole).toUInt());
    model->wallet().unlockCoin(outpt);
    contextMenuItem->setDisabled(false);
    contextMenuItem->setIcon(COLUMN_CHECKBOX, QIcon());
    updateLabelLocked();
}

// copy label "Quantity" to clipboard
void CoinControlDialog::clipboardQuantity()
{
    GUIUtil::setClipboard(ui->labelCoinControlQuantity->text());
}

// copy label "Amount" to clipboard
void CoinControlDialog::clipboardAmount()
{
    GUIUtil::setClipboard(ui->labelCoinControlAmount->text().left(ui->labelCoinControlAmount->text().indexOf(" ")));
}

// copy label "Fee" to clipboard
void CoinControlDialog::clipboardFee()
{
    GUIUtil::setClipboard(ui->labelCoinControlFee->text().left(ui->labelCoinControlFee->text().indexOf(" ")).replace(ASYMP_UTF8, ""));
}

// copy label "After fee" to clipboard
void CoinControlDialog::clipboardAfterFee()
{
    GUIUtil::setClipboard(ui->labelCoinControlAfterFee->text().left(ui->labelCoinControlAfterFee->text().indexOf(" ")).replace(ASYMP_UTF8, ""));
}

// copy label "Bytes" to clipboard
void CoinControlDialog::clipboardBytes()
{
    GUIUtil::setClipboard(ui->labelCoinControlBytes->text().replace(ASYMP_UTF8, ""));
}

// copy label "Dust" to clipboard
void CoinControlDialog::clipboardLowOutput()
{
    GUIUtil::setClipboard(ui->labelCoinControlLowOutput->text());
}

// copy label "Change" to clipboard
void CoinControlDialog::clipboardChange()
{
    GUIUtil::setClipboard(ui->labelCoinControlChange->text().left(ui->labelCoinControlChange->text().indexOf(" ")).replace(ASYMP_UTF8, ""));
}

// treeview: sort
void CoinControlDialog::sortView(int column, Qt::SortOrder order)
{
    sortColumn = column;
    sortOrder = order;
    ui->treeWidget->sortItems(column, order);
    ui->treeWidget->header()->setSortIndicator(sortColumn, sortOrder);
}

// treeview: clicked on header
void CoinControlDialog::headerSectionClicked(int logicalIndex)
{
    if (logicalIndex == COLUMN_CHECKBOX) // click on most left column -> do nothing
    {
        ui->treeWidget->header()->setSortIndicator(sortColumn, sortOrder);
    }
    else
    {
        if (sortColumn == logicalIndex)
            sortOrder = ((sortOrder == Qt::AscendingOrder) ? Qt::DescendingOrder : Qt::AscendingOrder);
        else
        {
            sortColumn = logicalIndex;
            sortOrder = ((sortColumn == COLUMN_LABEL || sortColumn == COLUMN_ADDRESS) ? Qt::AscendingOrder : Qt::DescendingOrder); // if label or address then default => asc, else default => desc
        }

        sortView(sortColumn, sortOrder);
    }
}

// toggle tree mode
void CoinControlDialog::radioTreeMode(bool checked)
{
    if (checked && model)
        updateView();
}

// toggle list mode
void CoinControlDialog::radioListMode(bool checked)
{
    if (checked && model)
        updateView();
}

// checkbox clicked by user
void CoinControlDialog::viewItemChanged(QTreeWidgetItem* item, int column)
{
    if (column == COLUMN_CHECKBOX && item->data(COLUMN_ADDRESS, TxHashRole).toString().length() == 64) // transaction hash is 64 characters (this means it is a child node, so it is not a parent node in tree mode)
    {
        COutPoint outpt(uint256S(item->data(COLUMN_ADDRESS, TxHashRole).toString().toStdString()), item->data(COLUMN_ADDRESS, VOutRole).toUInt());

        if (item->checkState(COLUMN_CHECKBOX) == Qt::Unchecked)
            m_coin_control.UnSelect(outpt);
        else if (item->isDisabled()) // locked (this happens if "check all" through parent node)
            item->setCheckState(COLUMN_CHECKBOX, Qt::Unchecked);
        else {
            m_coin_control.Select(outpt);
        }

        // selection changed -> update labels
        if (ui->treeWidget->isEnabled()) // do not update on every click for (un)select all
            CoinControlDialog::updateLabels(m_coin_control, model, this);
    }
}

// shows count of locked unspent outputs
void CoinControlDialog::updateLabelLocked()
{
    std::vector<COutPoint> vOutpts;
    model->wallet().listLockedCoins(vOutpts);
    if (vOutpts.size() > 0)
    {
       ui->labelLocked->setText(tr("(%1 locked)").arg(vOutpts.size()));
       ui->labelLocked->setVisible(true);
    }
    else ui->labelLocked->setVisible(false);
}

void CoinControlDialog::on_hideButton_clicked()
{
    fHideAdditional = !fHideAdditional;
    updateView();
    CoinControlDialog::updateLabels(m_coin_control, model, this);
}

void CoinControlDialog::updateLabels(CCoinControl& m_coin_control, WalletModel *model, QDialog* dialog)
{
    if (!model)
        return;

    // nPayAmount
    CAmount nPayAmount = 0;
    bool fDust = false;
    for (const CAmount &amount : CoinControlDialog::payAmounts)
    {
        nPayAmount += amount;

        if (amount > 0)
        {
            // Assumes a p2pkh script size
            CTxOut txout(amount, CScript() << std::vector<unsigned char>(24, 0));
            fDust |= IsDust(txout, model->node().getDustRelayFee());
        }
    }

    CAmount nAmount             = 0;
    CAmount nPayFee             = 0;
    CAmount nAfterFee           = 0;
    CAmount nChange             = 0;
    unsigned int nBytes         = 0;
    unsigned int nBytesInputs   = 0;
    unsigned int nQuantity      = 0;
    bool fUnselectedSpent{false};

    std::vector<COutPoint> vCoinControl;
    m_coin_control.ListSelected(vCoinControl);

    size_t i = 0;
    for (const auto& out : model->wallet().getCoins(vCoinControl)) {
        if (out.depth_in_main_chain < 0) continue;

        // unselect already spent, very unlikely scenario, this could happen
        // when selected are spent elsewhere, like rpc or another computer
        const COutPoint& outpt = vCoinControl[i++];
        if (out.is_spent)
        {
            m_coin_control.UnSelect(outpt);
            fUnselectedSpent = true;
            continue;
        }

        // Quantity
        nQuantity++;

        // Amount
        nAmount += out.txout.nValue;

        // Bytes
        CTxDestination address;
        if(ExtractDestination(out.txout.scriptPubKey, address))
        {
            CPubKey pubkey;
            PKHash *pkhash = std::get_if<PKHash>(&address);
            if (pkhash && model->wallet().getPubKey(out.txout.scriptPubKey, ToKeyID(*pkhash), pubkey))
            {
                nBytesInputs += (pubkey.IsCompressed() ? 148 : 180);
            }
            else
                nBytesInputs += 148; // in all error cases, simply assume 148 here
        }
        else nBytesInputs += 148;
    }

    // calculation
    if (nQuantity > 0)
    {
        // Bytes
        nBytes = nBytesInputs + ((CoinControlDialog::payAmounts.size() > 0 ? CoinControlDialog::payAmounts.size() + 1 : 2) * 34) + 10; // always assume +1 output for change here

        // in the subtract fee from amount case, we can tell if zero change already and subtract the bytes, so that fee calculation afterwards is accurate
        if (CoinControlDialog::fSubtractFeeFromAmount)
            if (nAmount - nPayAmount == 0)
                nBytes -= 34;

        // Fee
        nPayFee = model->wallet().getMinimumFee(nBytes, m_coin_control, nullptr /* returned_target */, nullptr /* reason */);

        if (nPayAmount > 0)
        {
            nChange = nAmount - nPayAmount;

            // CoinJoin Fee = overpay
            if(m_coin_control.IsUsingCoinJoin() && nChange > 0)
            {
                nPayFee = std::max(nChange, nPayFee);
                nChange = 0;
                if (CoinControlDialog::fSubtractFeeFromAmount)
                    nBytes -= 34; // we didn't detect lack of change above
            } else if (!CoinControlDialog::fSubtractFeeFromAmount) {
                nChange -= nPayFee;
            }

            // Never create dust outputs; if we would, just add the dust to the fee.
            if (nChange > 0 && nChange < MIN_CHANGE)
            {
                // Assumes a p2pkh script size
                CTxOut txout(nChange, CScript() << std::vector<unsigned char>(24, 0));
                if (IsDust(txout, model->node().getDustRelayFee()))
                {
                    nPayFee += nChange;
                    nChange = 0;
                    if (CoinControlDialog::fSubtractFeeFromAmount)
                        nBytes -= 34; // we didn't detect lack of change above
                }
            }

            if (nChange == 0 && !CoinControlDialog::fSubtractFeeFromAmount)
                nBytes -= 34;
        }

        // after fee
        nAfterFee = std::max<CAmount>(nAmount - nPayFee, 0);
    }

    // actually update labels
<<<<<<< HEAD
    int nDisplayUnit = BitcoinUnits::SPK;
    if (model && model->getOptionsModel())
=======
    int nDisplayUnit = BitcoinUnits::DASH;
    if (model->getOptionsModel())
>>>>>>> 19512988
        nDisplayUnit = model->getOptionsModel()->getDisplayUnit();

    QLabel *l1 = dialog->findChild<QLabel *>("labelCoinControlQuantity");
    QLabel *l2 = dialog->findChild<QLabel *>("labelCoinControlAmount");
    QLabel *l3 = dialog->findChild<QLabel *>("labelCoinControlFee");
    QLabel *l4 = dialog->findChild<QLabel *>("labelCoinControlAfterFee");
    QLabel *l5 = dialog->findChild<QLabel *>("labelCoinControlBytes");
    QLabel *l7 = dialog->findChild<QLabel *>("labelCoinControlLowOutput");
    QLabel *l8 = dialog->findChild<QLabel *>("labelCoinControlChange");

    // enable/disable "dust" and "change"
    dialog->findChild<QLabel *>("labelCoinControlLowOutputText")->setEnabled(nPayAmount > 0);
    dialog->findChild<QLabel *>("labelCoinControlLowOutput")    ->setEnabled(nPayAmount > 0);
    dialog->findChild<QLabel *>("labelCoinControlChangeText")   ->setEnabled(nPayAmount > 0);
    dialog->findChild<QLabel *>("labelCoinControlChange")       ->setEnabled(nPayAmount > 0);

    // stats
    l1->setText(QString::number(nQuantity));                                 // Quantity
    l2->setText(BitcoinUnits::formatWithUnit(nDisplayUnit, nAmount));        // Amount
    l3->setText(BitcoinUnits::formatWithUnit(nDisplayUnit, nPayFee));        // Fee
    l4->setText(BitcoinUnits::formatWithUnit(nDisplayUnit, nAfterFee));      // After Fee
    l5->setText(((nBytes > 0) ? ASYMP_UTF8 : "") + QString::number(nBytes));        // Bytes
    l7->setText(fDust ? tr("yes") : tr("no"));                               // Dust
    l8->setText(BitcoinUnits::formatWithUnit(nDisplayUnit, nChange));        // Change
    if (nPayFee > 0)
    {
        l3->setText(ASYMP_UTF8 + l3->text());
        l4->setText(ASYMP_UTF8 + l4->text());
        if (nChange > 0 && !CoinControlDialog::fSubtractFeeFromAmount)
            l8->setText(ASYMP_UTF8 + l8->text());
    }

    // turn label red when dust
    l7->setStyleSheet((fDust) ? GUIUtil::getThemedStyleQString(GUIUtil::ThemedStyle::TS_ERROR) : "");

    // tool tips
    QString toolTipDust = tr("This label turns red if any recipient receives an amount smaller than the current dust threshold.");

    // how many satoshis the estimated fee can vary per byte we guess wrong
    double dFeeVary = (nBytes != 0) ? (double)nPayFee / nBytes : 0;

    QString toolTip4 = tr("Can vary +/- %1 duff(s) per input.").arg(dFeeVary);

    l3->setToolTip(toolTip4);
    l4->setToolTip(toolTip4);
    l7->setToolTip(toolTipDust);
    l8->setToolTip(toolTip4);
    dialog->findChild<QLabel *>("labelCoinControlFeeText")      ->setToolTip(l3->toolTip());
    dialog->findChild<QLabel *>("labelCoinControlAfterFeeText") ->setToolTip(l4->toolTip());
    dialog->findChild<QLabel *>("labelCoinControlBytesText")    ->setToolTip(l5->toolTip());
    dialog->findChild<QLabel *>("labelCoinControlLowOutputText")->setToolTip(l7->toolTip());
    dialog->findChild<QLabel *>("labelCoinControlChangeText")   ->setToolTip(l8->toolTip());

    // Insufficient funds
    QLabel *label = dialog->findChild<QLabel *>("labelCoinControlInsuffFunds");
    if (label)
        label->setVisible(nChange < 0);

    // Warn about unselected coins
    if (fUnselectedSpent) {
        QMessageBox::warning(dialog, "CoinControl",
            tr("Some coins were unselected because they were spent."),
            QMessageBox::Ok, QMessageBox::Ok);
    }
}

void CoinControlDialog::updateView()
{
    if (!model || !model->getOptionsModel() || !model->getAddressTableModel())
        return;

    bool fNormalMode = !m_coin_control.IsUsingCoinJoin();
    ui->treeWidget->setColumnHidden(COLUMN_COINJOIN_ROUNDS, fNormalMode);
    ui->treeWidget->setColumnHidden(COLUMN_LABEL, !fNormalMode);
    ui->radioTreeMode->setVisible(fNormalMode);
    ui->radioListMode->setVisible(fNormalMode);

    if (!model->node().coinJoinOptions().isEnabled()) {
        fHideAdditional = false;
        ui->hideButton->setVisible(false);
    }

    QString strHideButton;
    if (fNormalMode) {
        if (fHideAdditional) {
            strHideButton = tr("Show all coins");
        } else {
            strHideButton = tr("Hide %1 coins").arg(QString::fromStdString(gCoinJoinName));
        }
    } else {
        if (fHideAdditional) {
            strHideButton = tr("Show all %1 coins").arg(QString::fromStdString(gCoinJoinName));
        } else {
            strHideButton = tr("Show spendable coins only");
        }
        ui->radioListMode->setChecked(true);
    }
    ui->hideButton->setText(strHideButton);

    bool treeMode = ui->radioTreeMode->isChecked();
    ui->treeWidget->clear();
    ui->treeWidget->setEnabled(false); // performance, otherwise updateLabels would be called for every checked checkbox
    ui->treeWidget->setAlternatingRowColors(!treeMode);
    QFlags<Qt::ItemFlag> flgCheckbox = Qt::ItemIsSelectable | Qt::ItemIsEnabled | Qt::ItemIsUserCheckable;
    QFlags<Qt::ItemFlag> flgTristate = Qt::ItemIsSelectable | Qt::ItemIsEnabled | Qt::ItemIsUserCheckable | Qt::ItemIsTristate;

    int nDisplayUnit = model->getOptionsModel()->getDisplayUnit();

    for (const auto& coins : model->wallet().listCoins()) {
        CCoinControlWidgetItem* itemWalletAddress{nullptr};
        QString sWalletAddress = QString::fromStdString(EncodeDestination(coins.first));
        QString sWalletLabel = model->getAddressTableModel()->labelForAddress(sWalletAddress);
        if (sWalletLabel.isEmpty())
            sWalletLabel = tr("(no label)");

        if (treeMode)
        {
            // wallet address
            itemWalletAddress = new CCoinControlWidgetItem(ui->treeWidget);

            itemWalletAddress->setFlags(flgTristate);
            itemWalletAddress->setCheckState(COLUMN_CHECKBOX, Qt::Unchecked);

            // label
            itemWalletAddress->setText(COLUMN_LABEL, sWalletLabel);
            itemWalletAddress->setToolTip(COLUMN_LABEL, sWalletLabel);

            // address
            itemWalletAddress->setText(COLUMN_ADDRESS, sWalletAddress);
            itemWalletAddress->setToolTip(COLUMN_ADDRESS, sWalletAddress);
        }

        CAmount nSum = 0;
        int nChildren = 0;
        for (const auto& outpair : coins.second) {
            const COutPoint& output = std::get<0>(outpair);
            const interfaces::WalletTxOut& out = std::get<1>(outpair);
            bool fFullyMixed{false};
            CAmount nAmount = out.txout.nValue;
            bool fCoinJoinAmount = model->node().coinJoinOptions().isDenominated(nAmount) || model->node().coinJoinOptions().isCollateralAmount(nAmount);

            if (m_coin_control.IsUsingCoinJoin()) {
                fFullyMixed = model->isFullyMixed(output);
                if ((fHideAdditional && !fFullyMixed) || (!fHideAdditional && !fCoinJoinAmount)) {
                    m_coin_control.UnSelect(output);
                    continue;
                }
            } else {
                if (fHideAdditional && fCoinJoinAmount) {
                    m_coin_control.UnSelect(output);
                    continue;
                }
            }

            nSum += out.txout.nValue;
            nChildren++;

            CCoinControlWidgetItem* itemOutput;
            if (treeMode) {
                itemOutput = new CCoinControlWidgetItem(itemWalletAddress);
            } else {
                itemOutput = new CCoinControlWidgetItem(ui->treeWidget);
            }
            itemOutput->setFlags(flgCheckbox);
            itemOutput->setCheckState(COLUMN_CHECKBOX, Qt::Unchecked);

            // address
            CTxDestination outputAddress;
            QString sAddress = "";
            if (ExtractDestination(out.txout.scriptPubKey, outputAddress)) {
                sAddress = QString::fromStdString(EncodeDestination(outputAddress));

                // if listMode or change => show sparks address. In tree mode, address is not shown again for direct wallet address outputs
                if (!treeMode || (!(sAddress == sWalletAddress))) {
                    itemOutput->setText(COLUMN_ADDRESS, sAddress);
                }

                itemOutput->setToolTip(COLUMN_ADDRESS, sAddress);
            }

            // label
            if (!(sAddress == sWalletAddress)) { //change
                // tooltip from where the change comes from
                itemOutput->setToolTip(COLUMN_LABEL, tr("change from %1 (%2)").arg(sWalletLabel).arg(sWalletAddress));
                itemOutput->setText(COLUMN_LABEL, tr("(change)"));
            } else if (!treeMode) {
                QString sLabel = model->getAddressTableModel()->labelForAddress(sAddress);
                if (sLabel.isEmpty()) {
                    sLabel = tr("(no label)");
                }
                itemOutput->setText(COLUMN_LABEL, sLabel);
            }

            // amount
            itemOutput->setText(COLUMN_AMOUNT, BitcoinUnits::format(nDisplayUnit, out.txout.nValue));
            itemOutput->setToolTip(COLUMN_AMOUNT, BitcoinUnits::format(nDisplayUnit, out.txout.nValue));
            itemOutput->setData(COLUMN_AMOUNT, Qt::UserRole, QVariant((qlonglong)out.txout.nValue)); // padding so that sorting works correctly

            // date
            itemOutput->setText(COLUMN_DATE, GUIUtil::dateTimeStr(out.time));
            itemOutput->setToolTip(COLUMN_DATE, GUIUtil::dateTimeStr(out.time));
            itemOutput->setData(COLUMN_DATE, Qt::UserRole, QVariant((qlonglong)out.time));

            // CoinJoin rounds
            int nRounds = model->getRealOutpointCoinJoinRounds(output);
            if (nRounds >= 0 || LogAcceptCategory(BCLog::COINJOIN)) {
                itemOutput->setText(COLUMN_COINJOIN_ROUNDS, QString::number(nRounds));
            } else {
                itemOutput->setText(COLUMN_COINJOIN_ROUNDS, tr("n/a"));
            }
            itemOutput->setData(COLUMN_COINJOIN_ROUNDS, Qt::UserRole, QVariant((qlonglong)nRounds));

            // confirmations
            itemOutput->setText(COLUMN_CONFIRMATIONS, QString::number(out.depth_in_main_chain));
            itemOutput->setData(COLUMN_CONFIRMATIONS, Qt::UserRole, QVariant((qlonglong)out.depth_in_main_chain));

            // transaction hash
            itemOutput->setData(COLUMN_ADDRESS, TxHashRole, QString::fromStdString(output.hash.GetHex()));

            // vout index
            itemOutput->setData(COLUMN_ADDRESS, VOutRole, output.n);

            // disable locked coins
            if (model->wallet().isLockedCoin(output)) {
                m_coin_control.UnSelect(output); // just to be sure
                itemOutput->setDisabled(true);
                itemOutput->setIcon(COLUMN_CHECKBOX, GUIUtil::getIcon("lock_closed", GUIUtil::ThemedColor::RED));
            }

            // set checkbox
            if (m_coin_control.IsSelected(output)) {
                itemOutput->setCheckState(COLUMN_CHECKBOX, Qt::Checked);
            }

            if (m_coin_control.IsUsingCoinJoin() && !fHideAdditional && !fFullyMixed) {
                itemOutput->setDisabled(true);
            }
        }

        // amount
        if (treeMode)
        {
            itemWalletAddress->setText(COLUMN_CHECKBOX, "(" + QString::number(nChildren) + ")");
            itemWalletAddress->setText(COLUMN_AMOUNT, BitcoinUnits::format(nDisplayUnit, nSum));
            itemWalletAddress->setToolTip(COLUMN_AMOUNT, BitcoinUnits::format(nDisplayUnit, nSum));
            itemWalletAddress->setData(COLUMN_AMOUNT, Qt::UserRole, QVariant((qlonglong)nSum));
        }
    }

    // expand all partially selected and hide the empty
    if (treeMode)
    {
        for (int i = 0; i < ui->treeWidget->topLevelItemCount(); i++) {
            QTreeWidgetItem* topLevelItem = ui->treeWidget->topLevelItem(i);
            topLevelItem->setHidden(topLevelItem->childCount() == 0);
            if (topLevelItem->checkState(COLUMN_CHECKBOX) == Qt::PartiallyChecked)
                topLevelItem->setExpanded(true);
        }
    }

    // sort view
    sortView(sortColumn, sortOrder);
    ui->treeWidget->setEnabled(true);
}<|MERGE_RESOLUTION|>--- conflicted
+++ resolved
@@ -1,11 +1,6 @@
-<<<<<<< HEAD
-// Copyright (c) 2011-2015 The Bitcoin Core developers
-// Copyright (c) 2014-2022 The Dash Core developers
-// Copyright (c) 2016-2022 The Sparks Core developers
-=======
 // Copyright (c) 2011-2019 The Bitcoin Core developers
 // Copyright (c) 2014-2024 The Dash Core developers
->>>>>>> 19512988
+// Copyright (c) 2016-2025 The Sparks Core developers
 // Distributed under the MIT software license, see the accompanying
 // file COPYING or http://www.opensource.org/licenses/mit-license.php.
 
@@ -581,13 +576,8 @@
     }
 
     // actually update labels
-<<<<<<< HEAD
     int nDisplayUnit = BitcoinUnits::SPK;
-    if (model && model->getOptionsModel())
-=======
-    int nDisplayUnit = BitcoinUnits::DASH;
     if (model->getOptionsModel())
->>>>>>> 19512988
         nDisplayUnit = model->getOptionsModel()->getDisplayUnit();
 
     QLabel *l1 = dialog->findChild<QLabel *>("labelCoinControlQuantity");
