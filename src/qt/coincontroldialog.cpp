// Copyright (c) 2011-2015 The Bitcoin Core developers
<<<<<<< HEAD
// Copyright (c) 2014-2017 The Dash Core developers
// Copyright (c) 2016-2022 The Sparks Core developers
=======
// Copyright (c) 2014-2019 The Dash Core developers
>>>>>>> 351fbf65
// Distributed under the MIT software license, see the accompanying
// file COPYING or http://www.opensource.org/licenses/mit-license.php.

#include "coincontroldialog.h"
#include "ui_coincontroldialog.h"

#include "addresstablemodel.h"
#include "bitcoinunits.h"
#include "guiutil.h"
#include "optionsmodel.h"
#include "platformstyle.h"
#include "txmempool.h"
#include "walletmodel.h"

#include "wallet/coincontrol.h"
#include "init.h"
#include "policy/fees.h"
#include "policy/policy.h"
#include "validation.h" // For mempool
#include "wallet/wallet.h"

#include "privatesend/privatesend-client.h"

#include <QApplication>
#include <QCheckBox>
#include <QCursor>
#include <QDialogButtonBox>
#include <QFlags>
#include <QIcon>
#include <QSettings>
#include <QString>
#include <QTreeWidget>
#include <QTreeWidgetItem>

QList<CAmount> CoinControlDialog::payAmounts;
CCoinControl* CoinControlDialog::coinControl = new CCoinControl();
bool CoinControlDialog::fSubtractFeeFromAmount = false;

bool CCoinControlWidgetItem::operator<(const QTreeWidgetItem &other) const {
    int column = treeWidget()->sortColumn();
    if (column == CoinControlDialog::COLUMN_AMOUNT || column == CoinControlDialog::COLUMN_DATE || column == CoinControlDialog::COLUMN_CONFIRMATIONS || column == CoinControlDialog::COLUMN_PRIVATESEND_ROUNDS)
        return data(column, Qt::UserRole).toLongLong() < other.data(column, Qt::UserRole).toLongLong();
    return QTreeWidgetItem::operator<(other);
}

CoinControlDialog::CoinControlDialog(const PlatformStyle *_platformStyle, QWidget *parent) :
    QDialog(parent),
    ui(new Ui::CoinControlDialog),
    model(0),
    platformStyle(_platformStyle)
{
    ui->setupUi(this);

    /* Open CSS when configured */
    this->setStyleSheet(GUIUtil::loadStyleSheet());

    // context menu actions
    QAction *copyAddressAction = new QAction(tr("Copy address"), this);
    QAction *copyLabelAction = new QAction(tr("Copy label"), this);
    QAction *copyAmountAction = new QAction(tr("Copy amount"), this);
             copyTransactionHashAction = new QAction(tr("Copy transaction ID"), this);  // we need to enable/disable this
             lockAction = new QAction(tr("Lock unspent"), this);                        // we need to enable/disable this
             unlockAction = new QAction(tr("Unlock unspent"), this);                    // we need to enable/disable this

    // context menu
    contextMenu = new QMenu(this);
    contextMenu->addAction(copyAddressAction);
    contextMenu->addAction(copyLabelAction);
    contextMenu->addAction(copyAmountAction);
    contextMenu->addAction(copyTransactionHashAction);
    contextMenu->addSeparator();
    contextMenu->addAction(lockAction);
    contextMenu->addAction(unlockAction);

    // context menu signals
    connect(ui->treeWidget, SIGNAL(customContextMenuRequested(QPoint)), this, SLOT(showMenu(QPoint)));
    connect(copyAddressAction, SIGNAL(triggered()), this, SLOT(copyAddress()));
    connect(copyLabelAction, SIGNAL(triggered()), this, SLOT(copyLabel()));
    connect(copyAmountAction, SIGNAL(triggered()), this, SLOT(copyAmount()));
    connect(copyTransactionHashAction, SIGNAL(triggered()), this, SLOT(copyTransactionHash()));
    connect(lockAction, SIGNAL(triggered()), this, SLOT(lockCoin()));
    connect(unlockAction, SIGNAL(triggered()), this, SLOT(unlockCoin()));

    // clipboard actions
    QAction *clipboardQuantityAction = new QAction(tr("Copy quantity"), this);
    QAction *clipboardAmountAction = new QAction(tr("Copy amount"), this);
    QAction *clipboardFeeAction = new QAction(tr("Copy fee"), this);
    QAction *clipboardAfterFeeAction = new QAction(tr("Copy after fee"), this);
    QAction *clipboardBytesAction = new QAction(tr("Copy bytes"), this);
    QAction *clipboardLowOutputAction = new QAction(tr("Copy dust"), this);
    QAction *clipboardChangeAction = new QAction(tr("Copy change"), this);

    connect(clipboardQuantityAction, SIGNAL(triggered()), this, SLOT(clipboardQuantity()));
    connect(clipboardAmountAction, SIGNAL(triggered()), this, SLOT(clipboardAmount()));
    connect(clipboardFeeAction, SIGNAL(triggered()), this, SLOT(clipboardFee()));
    connect(clipboardAfterFeeAction, SIGNAL(triggered()), this, SLOT(clipboardAfterFee()));
    connect(clipboardBytesAction, SIGNAL(triggered()), this, SLOT(clipboardBytes()));
    connect(clipboardLowOutputAction, SIGNAL(triggered()), this, SLOT(clipboardLowOutput()));
    connect(clipboardChangeAction, SIGNAL(triggered()), this, SLOT(clipboardChange()));

    ui->labelCoinControlQuantity->addAction(clipboardQuantityAction);
    ui->labelCoinControlAmount->addAction(clipboardAmountAction);
    ui->labelCoinControlFee->addAction(clipboardFeeAction);
    ui->labelCoinControlAfterFee->addAction(clipboardAfterFeeAction);
    ui->labelCoinControlBytes->addAction(clipboardBytesAction);
    ui->labelCoinControlLowOutput->addAction(clipboardLowOutputAction);
    ui->labelCoinControlChange->addAction(clipboardChangeAction);

    // toggle tree/list mode
    connect(ui->radioTreeMode, SIGNAL(toggled(bool)), this, SLOT(radioTreeMode(bool)));
    connect(ui->radioListMode, SIGNAL(toggled(bool)), this, SLOT(radioListMode(bool)));

    // click on checkbox
    connect(ui->treeWidget, SIGNAL(itemChanged(QTreeWidgetItem*, int)), this, SLOT(viewItemChanged(QTreeWidgetItem*, int)));

    // click on header
#if QT_VERSION < 0x050000
    ui->treeWidget->header()->setClickable(true);
#else
    ui->treeWidget->header()->setSectionsClickable(true);
#endif
    connect(ui->treeWidget->header(), SIGNAL(sectionClicked(int)), this, SLOT(headerSectionClicked(int)));

    // ok button
    connect(ui->buttonBox, SIGNAL(clicked( QAbstractButton*)), this, SLOT(buttonBoxClicked(QAbstractButton*)));

    // (un)select all
    connect(ui->pushButtonSelectAll, SIGNAL(clicked()), this, SLOT(buttonSelectAllClicked()));

    // Toggle lock state
    connect(ui->pushButtonToggleLock, SIGNAL(clicked()), this, SLOT(buttonToggleLockClicked()));

    // change coin control first column label due Qt4 bug.
    // see https://github.com/bitcoin/bitcoin/issues/5716
    ui->treeWidget->headerItem()->setText(COLUMN_CHECKBOX, QString());

    ui->treeWidget->setColumnWidth(COLUMN_CHECKBOX, 84);
    ui->treeWidget->setColumnWidth(COLUMN_AMOUNT, 100);
    ui->treeWidget->setColumnWidth(COLUMN_LABEL, 170);
    ui->treeWidget->setColumnWidth(COLUMN_ADDRESS, 190);
    ui->treeWidget->setColumnWidth(COLUMN_PRIVATESEND_ROUNDS, 88);
    ui->treeWidget->setColumnWidth(COLUMN_DATE, 80);
    ui->treeWidget->setColumnWidth(COLUMN_CONFIRMATIONS, 100);
    ui->treeWidget->setColumnHidden(COLUMN_TXHASH, true);         // store transaction hash in this column, but don't show it
    ui->treeWidget->setColumnHidden(COLUMN_VOUT_INDEX, true);     // store vout index in this column, but don't show it

    // default view is sorted by amount desc
    sortView(COLUMN_AMOUNT, Qt::DescendingOrder);

    // restore list mode and sortorder as a convenience feature
    QSettings settings;
    if (settings.contains("nCoinControlMode") && !settings.value("nCoinControlMode").toBool())
        ui->radioTreeMode->click();
    if (settings.contains("nCoinControlSortColumn") && settings.contains("nCoinControlSortOrder"))
        sortView(settings.value("nCoinControlSortColumn").toInt(), ((Qt::SortOrder)settings.value("nCoinControlSortOrder").toInt()));
}

CoinControlDialog::~CoinControlDialog()
{
    QSettings settings;
    settings.setValue("nCoinControlMode", ui->radioListMode->isChecked());
    settings.setValue("nCoinControlSortColumn", sortColumn);
    settings.setValue("nCoinControlSortOrder", (int)sortOrder);

    delete ui;
}

void CoinControlDialog::setModel(WalletModel *_model)
{
    this->model = _model;

    if(_model && _model->getOptionsModel() && _model->getAddressTableModel())
    {
        updateView();
        updateLabelLocked();
        CoinControlDialog::updateLabels(_model, this);
    }
}

// ok button
void CoinControlDialog::buttonBoxClicked(QAbstractButton* button)
{
    if (ui->buttonBox->buttonRole(button) == QDialogButtonBox::AcceptRole)
        done(QDialog::Accepted); // closes the dialog
}

// (un)select all
void CoinControlDialog::buttonSelectAllClicked()
{
    Qt::CheckState state = Qt::Checked;
    for (int i = 0; i < ui->treeWidget->topLevelItemCount(); i++)
    {
        if (ui->treeWidget->topLevelItem(i)->checkState(COLUMN_CHECKBOX) != Qt::Unchecked)
        {
            state = Qt::Unchecked;
            break;
        }
    }
    ui->treeWidget->setEnabled(false);
    for (int i = 0; i < ui->treeWidget->topLevelItemCount(); i++)
            if (ui->treeWidget->topLevelItem(i)->checkState(COLUMN_CHECKBOX) != state)
                ui->treeWidget->topLevelItem(i)->setCheckState(COLUMN_CHECKBOX, state);
    ui->treeWidget->setEnabled(true);
    if (state == Qt::Unchecked)
        coinControl->UnSelectAll(); // just to be sure
    CoinControlDialog::updateLabels(model, this);
}

// Toggle lock state
void CoinControlDialog::buttonToggleLockClicked()
{
    QTreeWidgetItem *item;
    // Works in list-mode only
    if(ui->radioListMode->isChecked()){
        ui->treeWidget->setEnabled(false);
        for (int i = 0; i < ui->treeWidget->topLevelItemCount(); i++){
            item = ui->treeWidget->topLevelItem(i);
            COutPoint outpt(uint256S(item->text(COLUMN_TXHASH).toStdString()), item->text(COLUMN_VOUT_INDEX).toUInt());
            if (model->isLockedCoin(uint256S(item->text(COLUMN_TXHASH).toStdString()), item->text(COLUMN_VOUT_INDEX).toUInt())){
                model->unlockCoin(outpt);
                item->setDisabled(false);
                item->setIcon(COLUMN_CHECKBOX, QIcon());
            }
            else{
                model->lockCoin(outpt);
                item->setDisabled(true);
                item->setIcon(COLUMN_CHECKBOX, QIcon(":/icons/lock_closed"));
            }
            updateLabelLocked();
        }
        ui->treeWidget->setEnabled(true);
        CoinControlDialog::updateLabels(model, this);
    }
    else{
        QMessageBox msgBox;
        msgBox.setObjectName("lockMessageBox");
        msgBox.setStyleSheet(GUIUtil::loadStyleSheet());
        msgBox.setText(tr("Please switch to \"List mode\" to use this function."));
        msgBox.exec();
    }
}

// context menu
void CoinControlDialog::showMenu(const QPoint &point)
{
    QTreeWidgetItem *item = ui->treeWidget->itemAt(point);
    if(item)
    {
        contextMenuItem = item;

        // disable some items (like Copy Transaction ID, lock, unlock) for tree roots in context menu
        if (item->text(COLUMN_TXHASH).length() == 64) // transaction hash is 64 characters (this means its a child node, so its not a parent node in tree mode)
        {
            copyTransactionHashAction->setEnabled(true);
            if (model->isLockedCoin(uint256S(item->text(COLUMN_TXHASH).toStdString()), item->text(COLUMN_VOUT_INDEX).toUInt()))
            {
                lockAction->setEnabled(false);
                unlockAction->setEnabled(true);
            }
            else
            {
                lockAction->setEnabled(true);
                unlockAction->setEnabled(false);
            }
        }
        else // this means click on parent node in tree mode -> disable all
        {
            copyTransactionHashAction->setEnabled(false);
            lockAction->setEnabled(false);
            unlockAction->setEnabled(false);
        }

        // show context menu
        contextMenu->exec(QCursor::pos());
    }
}

// context menu action: copy amount
void CoinControlDialog::copyAmount()
{
    GUIUtil::setClipboard(BitcoinUnits::removeSpaces(contextMenuItem->text(COLUMN_AMOUNT)));
}

// context menu action: copy label
void CoinControlDialog::copyLabel()
{
    if (ui->radioTreeMode->isChecked() && contextMenuItem->text(COLUMN_LABEL).length() == 0 && contextMenuItem->parent())
        GUIUtil::setClipboard(contextMenuItem->parent()->text(COLUMN_LABEL));
    else
        GUIUtil::setClipboard(contextMenuItem->text(COLUMN_LABEL));
}

// context menu action: copy address
void CoinControlDialog::copyAddress()
{
    if (ui->radioTreeMode->isChecked() && contextMenuItem->text(COLUMN_ADDRESS).length() == 0 && contextMenuItem->parent())
        GUIUtil::setClipboard(contextMenuItem->parent()->text(COLUMN_ADDRESS));
    else
        GUIUtil::setClipboard(contextMenuItem->text(COLUMN_ADDRESS));
}

// context menu action: copy transaction id
void CoinControlDialog::copyTransactionHash()
{
    GUIUtil::setClipboard(contextMenuItem->text(COLUMN_TXHASH));
}

// context menu action: lock coin
void CoinControlDialog::lockCoin()
{
    if (contextMenuItem->checkState(COLUMN_CHECKBOX) == Qt::Checked)
        contextMenuItem->setCheckState(COLUMN_CHECKBOX, Qt::Unchecked);

    COutPoint outpt(uint256S(contextMenuItem->text(COLUMN_TXHASH).toStdString()), contextMenuItem->text(COLUMN_VOUT_INDEX).toUInt());
    model->lockCoin(outpt);
    contextMenuItem->setDisabled(true);
    contextMenuItem->setIcon(COLUMN_CHECKBOX, QIcon(":/icons/lock_closed"));
    updateLabelLocked();
}

// context menu action: unlock coin
void CoinControlDialog::unlockCoin()
{
    COutPoint outpt(uint256S(contextMenuItem->text(COLUMN_TXHASH).toStdString()), contextMenuItem->text(COLUMN_VOUT_INDEX).toUInt());
    model->unlockCoin(outpt);
    contextMenuItem->setDisabled(false);
    contextMenuItem->setIcon(COLUMN_CHECKBOX, QIcon());
    updateLabelLocked();
}

// copy label "Quantity" to clipboard
void CoinControlDialog::clipboardQuantity()
{
    GUIUtil::setClipboard(ui->labelCoinControlQuantity->text());
}

// copy label "Amount" to clipboard
void CoinControlDialog::clipboardAmount()
{
    GUIUtil::setClipboard(ui->labelCoinControlAmount->text().left(ui->labelCoinControlAmount->text().indexOf(" ")));
}

// copy label "Fee" to clipboard
void CoinControlDialog::clipboardFee()
{
    GUIUtil::setClipboard(ui->labelCoinControlFee->text().left(ui->labelCoinControlFee->text().indexOf(" ")).replace(ASYMP_UTF8, ""));
}

// copy label "After fee" to clipboard
void CoinControlDialog::clipboardAfterFee()
{
    GUIUtil::setClipboard(ui->labelCoinControlAfterFee->text().left(ui->labelCoinControlAfterFee->text().indexOf(" ")).replace(ASYMP_UTF8, ""));
}

// copy label "Bytes" to clipboard
void CoinControlDialog::clipboardBytes()
{
    GUIUtil::setClipboard(ui->labelCoinControlBytes->text().replace(ASYMP_UTF8, ""));
}

// copy label "Dust" to clipboard
void CoinControlDialog::clipboardLowOutput()
{
    GUIUtil::setClipboard(ui->labelCoinControlLowOutput->text());
}

// copy label "Change" to clipboard
void CoinControlDialog::clipboardChange()
{
    GUIUtil::setClipboard(ui->labelCoinControlChange->text().left(ui->labelCoinControlChange->text().indexOf(" ")).replace(ASYMP_UTF8, ""));
}

// treeview: sort
void CoinControlDialog::sortView(int column, Qt::SortOrder order)
{
    sortColumn = column;
    sortOrder = order;
    ui->treeWidget->sortItems(column, order);
    ui->treeWidget->header()->setSortIndicator(sortColumn, sortOrder);
}

// treeview: clicked on header
void CoinControlDialog::headerSectionClicked(int logicalIndex)
{
    if (logicalIndex == COLUMN_CHECKBOX) // click on most left column -> do nothing
    {
        ui->treeWidget->header()->setSortIndicator(sortColumn, sortOrder);
    }
    else
    {
        if (sortColumn == logicalIndex)
            sortOrder = ((sortOrder == Qt::AscendingOrder) ? Qt::DescendingOrder : Qt::AscendingOrder);
        else
        {
            sortColumn = logicalIndex;
            sortOrder = ((sortColumn == COLUMN_LABEL || sortColumn == COLUMN_ADDRESS) ? Qt::AscendingOrder : Qt::DescendingOrder); // if label or address then default => asc, else default => desc
        }

        sortView(sortColumn, sortOrder);
    }
}

// toggle tree mode
void CoinControlDialog::radioTreeMode(bool checked)
{
    if (checked && model)
        updateView();
}

// toggle list mode
void CoinControlDialog::radioListMode(bool checked)
{
    if (checked && model)
        updateView();
}

// checkbox clicked by user
void CoinControlDialog::viewItemChanged(QTreeWidgetItem* item, int column)
{
    if (column == COLUMN_CHECKBOX && item->text(COLUMN_TXHASH).length() == 64) // transaction hash is 64 characters (this means its a child node, so its not a parent node in tree mode)
    {
        COutPoint outpt(uint256S(item->text(COLUMN_TXHASH).toStdString()), item->text(COLUMN_VOUT_INDEX).toUInt());

        if (item->checkState(COLUMN_CHECKBOX) == Qt::Unchecked)
            coinControl->UnSelect(outpt);
        else if (item->isDisabled()) // locked (this happens if "check all" through parent node)
            item->setCheckState(COLUMN_CHECKBOX, Qt::Unchecked);
        else {
            coinControl->Select(outpt);
            int nRounds = vpwallets[0]->GetRealOutpointPrivateSendRounds(outpt);
            if (coinControl->IsUsingPrivateSend() && nRounds < privateSendClient.nPrivateSendRounds) {
                QMessageBox::warning(this, windowTitle(),
                    tr("Non-mixed input selected. <b>PrivateSend will be disabled.</b><br><br>If you still want to use PrivateSend, please deselect all non-mixed inputs first and then check the PrivateSend checkbox again."),
                    QMessageBox::Ok, QMessageBox::Ok);
                coinControl->UsePrivateSend(false);
            }
        }

        // selection changed -> update labels
        if (ui->treeWidget->isEnabled()) // do not update on every click for (un)select all
            CoinControlDialog::updateLabels(model, this);
    }

    // TODO: Remove this temporary qt5 fix after Qt5.3 and Qt5.4 are no longer used.
    //       Fixed in Qt5.5 and above: https://bugreports.qt.io/browse/QTBUG-43473
#if QT_VERSION >= 0x050000
    else if (column == COLUMN_CHECKBOX && item->childCount() > 0)
    {
        if (item->checkState(COLUMN_CHECKBOX) == Qt::PartiallyChecked && item->child(0)->checkState(COLUMN_CHECKBOX) == Qt::PartiallyChecked)
            item->setCheckState(COLUMN_CHECKBOX, Qt::Checked);
    }
#endif
}

// shows count of locked unspent outputs
void CoinControlDialog::updateLabelLocked()
{
    std::vector<COutPoint> vOutpts;
    model->listLockedCoins(vOutpts);
    if (vOutpts.size() > 0)
    {
       ui->labelLocked->setText(tr("(%1 locked)").arg(vOutpts.size()));
       ui->labelLocked->setVisible(true);
    }
    else ui->labelLocked->setVisible(false);
}

void CoinControlDialog::updateLabels(WalletModel *model, QDialog* dialog)
{
    if (!model)
        return;

    // nPayAmount
    CAmount nPayAmount = 0;
    bool fDust = false;
    CMutableTransaction txDummy;
    for (const CAmount &amount : CoinControlDialog::payAmounts)
    {
        nPayAmount += amount;

        if (amount > 0)
        {
            CTxOut txout(amount, (CScript)std::vector<unsigned char>(24, 0));
            txDummy.vout.push_back(txout);
            fDust |= IsDust(txout, ::dustRelayFee);
        }
    }

    CAmount nAmount             = 0;
    CAmount nPayFee             = 0;
    CAmount nAfterFee           = 0;
    CAmount nChange             = 0;
    unsigned int nBytes         = 0;
    unsigned int nBytesInputs   = 0;
    unsigned int nQuantity      = 0;
    int nQuantityUncompressed   = 0;

    std::vector<COutPoint> vCoinControl;
    std::vector<COutput>   vOutputs;
    coinControl->ListSelected(vCoinControl);
    model->getOutputs(vCoinControl, vOutputs);

    for (const COutput& out : vOutputs) {
        // unselect already spent, very unlikely scenario, this could happen
        // when selected are spent elsewhere, like rpc or another computer
        uint256 txhash = out.tx->GetHash();
        COutPoint outpt(txhash, out.i);
        if (model->isSpent(outpt))
        {
            coinControl->UnSelect(outpt);
            continue;
        }

        // Quantity
        nQuantity++;

        // Amount
        nAmount += out.tx->tx->vout[out.i].nValue;

        // Bytes
        CTxDestination address;
        if(ExtractDestination(out.tx->tx->vout[out.i].scriptPubKey, address))
        {
            CPubKey pubkey;
            CKeyID *keyid = boost::get<CKeyID>(&address);
            if (keyid && model->getPubKey(*keyid, pubkey))
            {
                nBytesInputs += (pubkey.IsCompressed() ? 148 : 180);
            }
            else
                nBytesInputs += 148; // in all error cases, simply assume 148 here
        }
        else nBytesInputs += 148;
    }

    // calculation
    if (nQuantity > 0)
    {
        // Bytes
        nBytes = nBytesInputs + ((CoinControlDialog::payAmounts.size() > 0 ? CoinControlDialog::payAmounts.size() + 1 : 2) * 34) + 10; // always assume +1 output for change here

        // in the subtract fee from amount case, we can tell if zero change already and subtract the bytes, so that fee calculation afterwards is accurate
        if (CoinControlDialog::fSubtractFeeFromAmount)
            if (nAmount - nPayAmount == 0)
                nBytes -= 34;

        // Fee
        nPayFee = CWallet::GetMinimumFee(nBytes, *coinControl, ::mempool, ::feeEstimator, nullptr /* FeeCalculation */);

        if (nPayAmount > 0)
        {
            nChange = nAmount - nPayAmount;

            // PrivateSend Fee = overpay
            if(coinControl->IsUsingPrivateSend() && nChange > 0)
            {
                nPayFee = std::max(nChange, nPayFee);
                nChange = 0;
                if (CoinControlDialog::fSubtractFeeFromAmount)
                    nBytes -= 34; // we didn't detect lack of change above
            } else if (!CoinControlDialog::fSubtractFeeFromAmount) {
                nChange -= nPayFee;
            }

            // Never create dust outputs; if we would, just add the dust to the fee.
            if (nChange > 0 && nChange < MIN_CHANGE)
            {
                CTxOut txout(nChange, (CScript)std::vector<unsigned char>(24, 0));
                if (IsDust(txout, ::dustRelayFee))
                {
                    nPayFee += nChange;
                    nChange = 0;
                    if (CoinControlDialog::fSubtractFeeFromAmount)
                        nBytes -= 34; // we didn't detect lack of change above
                }
            }

            if (nChange == 0 && !CoinControlDialog::fSubtractFeeFromAmount)
                nBytes -= 34;
        }

        // after fee
        nAfterFee = std::max<CAmount>(nAmount - nPayFee, 0);
    }

    // actually update labels
    int nDisplayUnit = BitcoinUnits::SPK;
    if (model && model->getOptionsModel())
        nDisplayUnit = model->getOptionsModel()->getDisplayUnit();

    QLabel *l1 = dialog->findChild<QLabel *>("labelCoinControlQuantity");
    QLabel *l2 = dialog->findChild<QLabel *>("labelCoinControlAmount");
    QLabel *l3 = dialog->findChild<QLabel *>("labelCoinControlFee");
    QLabel *l4 = dialog->findChild<QLabel *>("labelCoinControlAfterFee");
    QLabel *l5 = dialog->findChild<QLabel *>("labelCoinControlBytes");
    QLabel *l7 = dialog->findChild<QLabel *>("labelCoinControlLowOutput");
    QLabel *l8 = dialog->findChild<QLabel *>("labelCoinControlChange");

    // enable/disable "dust" and "change"
    dialog->findChild<QLabel *>("labelCoinControlLowOutputText")->setEnabled(nPayAmount > 0);
    dialog->findChild<QLabel *>("labelCoinControlLowOutput")    ->setEnabled(nPayAmount > 0);
    dialog->findChild<QLabel *>("labelCoinControlChangeText")   ->setEnabled(nPayAmount > 0);
    dialog->findChild<QLabel *>("labelCoinControlChange")       ->setEnabled(nPayAmount > 0);

    // stats
    l1->setText(QString::number(nQuantity));                                 // Quantity
    l2->setText(BitcoinUnits::formatWithUnit(nDisplayUnit, nAmount));        // Amount
    l3->setText(BitcoinUnits::formatWithUnit(nDisplayUnit, nPayFee));        // Fee
    l4->setText(BitcoinUnits::formatWithUnit(nDisplayUnit, nAfterFee));      // After Fee
    l5->setText(((nBytes > 0) ? ASYMP_UTF8 : "") + QString::number(nBytes));        // Bytes
    l7->setText(fDust ? tr("yes") : tr("no"));                               // Dust
    l8->setText(BitcoinUnits::formatWithUnit(nDisplayUnit, nChange));        // Change
    if (nPayFee > 0)
    {
        l3->setText(ASYMP_UTF8 + l3->text());
        l4->setText(ASYMP_UTF8 + l4->text());
        if (nChange > 0 && !CoinControlDialog::fSubtractFeeFromAmount)
            l8->setText(ASYMP_UTF8 + l8->text());
    }

    // turn label red when dust
    l7->setStyleSheet((fDust) ? GUIUtil::getThemedStyleQString(GUIUtil::ThemedStyle::TS_ERROR) : "");

    // tool tips
    QString toolTipDust = tr("This label turns red if any recipient receives an amount smaller than the current dust threshold.");

    // how many satoshis the estimated fee can vary per byte we guess wrong
<<<<<<< HEAD
    double dFeeVary;
    if (payTxFee.GetFeePerK() > 0)
        dFeeVary = (double)std::max(CWallet::GetRequiredFee(1000), payTxFee.GetFeePerK()) / 1000;
    else {
        dFeeVary = (double)std::max(CWallet::GetRequiredFee(1000), mempool.estimateSmartFee(nTxConfirmTarget).GetFeePerK()) / 1000;
    }
    QString toolTip4 = tr("Can vary +/- %1 sprite(s) per input.").arg(dFeeVary);
=======
    double dFeeVary = (double)nPayFee / nBytes;

    QString toolTip4 = tr("Can vary +/- %1 duff(s) per input.").arg(dFeeVary);
>>>>>>> 351fbf65

    l3->setToolTip(toolTip4);
    l4->setToolTip(toolTip4);
    l7->setToolTip(toolTipDust);
    l8->setToolTip(toolTip4);
    dialog->findChild<QLabel *>("labelCoinControlFeeText")      ->setToolTip(l3->toolTip());
    dialog->findChild<QLabel *>("labelCoinControlAfterFeeText") ->setToolTip(l4->toolTip());
    dialog->findChild<QLabel *>("labelCoinControlBytesText")    ->setToolTip(l5->toolTip());
    dialog->findChild<QLabel *>("labelCoinControlLowOutputText")->setToolTip(l7->toolTip());
    dialog->findChild<QLabel *>("labelCoinControlChangeText")   ->setToolTip(l8->toolTip());

    // Insufficient funds
    QLabel *label = dialog->findChild<QLabel *>("labelCoinControlInsuffFunds");
    if (label)
        label->setVisible(nChange < 0);
}

void CoinControlDialog::updateView()
{
    if (!model || !model->getOptionsModel() || !model->getAddressTableModel())
        return;

    bool treeMode = ui->radioTreeMode->isChecked();
    ui->treeWidget->clear();
    ui->treeWidget->setEnabled(false); // performance, otherwise updateLabels would be called for every checked checkbox
    ui->treeWidget->setAlternatingRowColors(!treeMode);
    QFlags<Qt::ItemFlag> flgCheckbox = Qt::ItemIsSelectable | Qt::ItemIsEnabled | Qt::ItemIsUserCheckable;
    QFlags<Qt::ItemFlag> flgTristate = Qt::ItemIsSelectable | Qt::ItemIsEnabled | Qt::ItemIsUserCheckable | Qt::ItemIsTristate;

    int nDisplayUnit = model->getOptionsModel()->getDisplayUnit();

    std::map<QString, std::vector<COutput> > mapCoins;
    model->listCoins(mapCoins);

    for (const std::pair<QString, std::vector<COutput>>& coins : mapCoins) {
        CCoinControlWidgetItem *itemWalletAddress = new CCoinControlWidgetItem();
        itemWalletAddress->setCheckState(COLUMN_CHECKBOX, Qt::Unchecked);
        QString sWalletAddress = coins.first;
        QString sWalletLabel = model->getAddressTableModel()->labelForAddress(sWalletAddress);
        if (sWalletLabel.isEmpty())
            sWalletLabel = tr("(no label)");

        if (treeMode)
        {
            // wallet address
            ui->treeWidget->addTopLevelItem(itemWalletAddress);

            itemWalletAddress->setFlags(flgTristate);
            itemWalletAddress->setCheckState(COLUMN_CHECKBOX, Qt::Unchecked);

            // label
            itemWalletAddress->setText(COLUMN_LABEL, sWalletLabel);
            itemWalletAddress->setToolTip(COLUMN_LABEL, sWalletLabel);

            // address
            itemWalletAddress->setText(COLUMN_ADDRESS, sWalletAddress);
            itemWalletAddress->setToolTip(COLUMN_ADDRESS, sWalletAddress);
        }

        CAmount nSum = 0;
        int nChildren = 0;
        for (const COutput& out : coins.second) {
            nSum += out.tx->tx->vout[out.i].nValue;
            nChildren++;

            CCoinControlWidgetItem *itemOutput;
            if (treeMode)    itemOutput = new CCoinControlWidgetItem(itemWalletAddress);
            else             itemOutput = new CCoinControlWidgetItem(ui->treeWidget);
            itemOutput->setFlags(flgCheckbox);
            itemOutput->setCheckState(COLUMN_CHECKBOX,Qt::Unchecked);

            // address
            CTxDestination outputAddress;
            QString sAddress = "";
            if(ExtractDestination(out.tx->tx->vout[out.i].scriptPubKey, outputAddress))
            {
                sAddress = QString::fromStdString(CBitcoinAddress(outputAddress).ToString());

                // if listMode or change => show sparks address. In tree mode, address is not shown again for direct wallet address outputs
                if (!treeMode || (!(sAddress == sWalletAddress)))
                    itemOutput->setText(COLUMN_ADDRESS, sAddress);

                itemOutput->setToolTip(COLUMN_ADDRESS, sAddress);
            }

            // label
            if (!(sAddress == sWalletAddress)) // change
            {
                // tooltip from where the change comes from
                itemOutput->setToolTip(COLUMN_LABEL, tr("change from %1 (%2)").arg(sWalletLabel).arg(sWalletAddress));
                itemOutput->setText(COLUMN_LABEL, tr("(change)"));
            }
            else if (!treeMode)
            {
                QString sLabel = model->getAddressTableModel()->labelForAddress(sAddress);
                if (sLabel.isEmpty())
                    sLabel = tr("(no label)");
                itemOutput->setText(COLUMN_LABEL, sLabel);
            }

            // amount
            itemOutput->setText(COLUMN_AMOUNT, BitcoinUnits::format(nDisplayUnit, out.tx->tx->vout[out.i].nValue));
            itemOutput->setToolTip(COLUMN_AMOUNT, BitcoinUnits::format(nDisplayUnit, out.tx->tx->vout[out.i].nValue));
            itemOutput->setData(COLUMN_AMOUNT, Qt::UserRole, QVariant((qlonglong)out.tx->tx->vout[out.i].nValue)); // padding so that sorting works correctly

            // date
            itemOutput->setText(COLUMN_DATE, GUIUtil::dateTimeStr(out.tx->GetTxTime()));
            itemOutput->setToolTip(COLUMN_DATE, GUIUtil::dateTimeStr(out.tx->GetTxTime()));
            itemOutput->setData(COLUMN_DATE, Qt::UserRole, QVariant((qlonglong)out.tx->GetTxTime()));


            // PrivateSend rounds
            COutPoint outpoint = COutPoint(out.tx->tx->GetHash(), out.i);
            int nRounds = vpwallets[0]->GetRealOutpointPrivateSendRounds(outpoint);

            if (nRounds >= 0 || LogAcceptCategory(BCLog::PRIVATESEND)) itemOutput->setText(COLUMN_PRIVATESEND_ROUNDS, QString::number(nRounds));
            else itemOutput->setText(COLUMN_PRIVATESEND_ROUNDS, tr("n/a"));
            itemOutput->setData(COLUMN_PRIVATESEND_ROUNDS, Qt::UserRole, QVariant((qlonglong)nRounds));


            // confirmations
            itemOutput->setText(COLUMN_CONFIRMATIONS, QString::number(out.nDepth));
            itemOutput->setData(COLUMN_CONFIRMATIONS, Qt::UserRole, QVariant((qlonglong)out.nDepth));

            // transaction hash
            uint256 txhash = out.tx->GetHash();
            itemOutput->setText(COLUMN_TXHASH, QString::fromStdString(txhash.GetHex()));

            // vout index
            itemOutput->setText(COLUMN_VOUT_INDEX, QString::number(out.i));

             // disable locked coins
            if (model->isLockedCoin(txhash, out.i))
            {
                COutPoint outpt(txhash, out.i);
                coinControl->UnSelect(outpt); // just to be sure
                itemOutput->setDisabled(true);
                itemOutput->setIcon(COLUMN_CHECKBOX, QIcon(":/icons/lock_closed"));
            }

            // set checkbox
            if (coinControl->IsSelected(COutPoint(txhash, out.i)))
                itemOutput->setCheckState(COLUMN_CHECKBOX, Qt::Checked);
        }

        // amount
        if (treeMode)
        {
            itemWalletAddress->setText(COLUMN_CHECKBOX, "(" + QString::number(nChildren) + ")");
            itemWalletAddress->setText(COLUMN_AMOUNT, BitcoinUnits::format(nDisplayUnit, nSum));
            itemWalletAddress->setToolTip(COLUMN_AMOUNT, BitcoinUnits::format(nDisplayUnit, nSum));
            itemWalletAddress->setData(COLUMN_AMOUNT, Qt::UserRole, QVariant((qlonglong)nSum));
        }
    }

    // expand all partially selected
    if (treeMode)
    {
        for (int i = 0; i < ui->treeWidget->topLevelItemCount(); i++)
            if (ui->treeWidget->topLevelItem(i)->checkState(COLUMN_CHECKBOX) == Qt::PartiallyChecked)
                ui->treeWidget->topLevelItem(i)->setExpanded(true);
    }

    // sort view
    sortView(sortColumn, sortOrder);
    ui->treeWidget->setEnabled(true);
}<|MERGE_RESOLUTION|>--- conflicted
+++ resolved
@@ -1,10 +1,6 @@
 // Copyright (c) 2011-2015 The Bitcoin Core developers
-<<<<<<< HEAD
-// Copyright (c) 2014-2017 The Dash Core developers
+// Copyright (c) 2014-2022 The Dash Core developers
 // Copyright (c) 2016-2022 The Sparks Core developers
-=======
-// Copyright (c) 2014-2019 The Dash Core developers
->>>>>>> 351fbf65
 // Distributed under the MIT software license, see the accompanying
 // file COPYING or http://www.opensource.org/licenses/mit-license.php.
 
@@ -632,19 +628,9 @@
     QString toolTipDust = tr("This label turns red if any recipient receives an amount smaller than the current dust threshold.");
 
     // how many satoshis the estimated fee can vary per byte we guess wrong
-<<<<<<< HEAD
-    double dFeeVary;
-    if (payTxFee.GetFeePerK() > 0)
-        dFeeVary = (double)std::max(CWallet::GetRequiredFee(1000), payTxFee.GetFeePerK()) / 1000;
-    else {
-        dFeeVary = (double)std::max(CWallet::GetRequiredFee(1000), mempool.estimateSmartFee(nTxConfirmTarget).GetFeePerK()) / 1000;
-    }
-    QString toolTip4 = tr("Can vary +/- %1 sprite(s) per input.").arg(dFeeVary);
-=======
     double dFeeVary = (double)nPayFee / nBytes;
 
     QString toolTip4 = tr("Can vary +/- %1 duff(s) per input.").arg(dFeeVary);
->>>>>>> 351fbf65
 
     l3->setToolTip(toolTip4);
     l4->setToolTip(toolTip4);
