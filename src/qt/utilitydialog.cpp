// Copyright (c) 2011-2015 The Bitcoin Core developers
// Copyright (c) 2014-2019 The Dash Core developers
// Distributed under the MIT software license, see the accompanying
// file COPYING or http://www.opensource.org/licenses/mit-license.php.

#if defined(HAVE_CONFIG_H)
#include "config/sparks-config.h"
#endif

#include "utilitydialog.h"

#include "ui_helpmessagedialog.h"

#include "bitcoingui.h"
#include "clientmodel.h"
#include "guiconstants.h"
#include "intro.h"
#include "paymentrequestplus.h"
#include "guiutil.h"

#include "clientversion.h"
#include "init.h"
#include "util.h"

#include <stdio.h>

#include <QCloseEvent>
#include <QLabel>
#include <QRegExp>
#include <QTextTable>
#include <QTextCursor>
#include <QVBoxLayout>

/** "Help message" or "About" dialog box */
HelpMessageDialog::HelpMessageDialog(QWidget *parent, HelpMode helpMode) :
    QDialog(parent),
    ui(new Ui::HelpMessageDialog)
{
    ui->setupUi(this);

    QString version = tr(PACKAGE_NAME) + " " + tr("version") + " " + QString::fromStdString(FormatFullVersion());
    /* On x86 add a bit specifier to the version so that users can distinguish between
     * 32 and 64 bit builds. On other architectures, 32/64 bit may be more ambiguous.
     */
#if defined(__x86_64__)
    version += " " + tr("(%1-bit)").arg(64);
#elif defined(__i386__ )
    version += " " + tr("(%1-bit)").arg(32);
#endif

    if (helpMode == about)
    {
        setWindowTitle(tr("About %1").arg(tr(PACKAGE_NAME)));

        /// HTML-format the license message from the core
        QString licenseInfo = QString::fromStdString(LicenseInfo());
        QString licenseInfoHTML = licenseInfo;

        // Make URLs clickable
        QRegExp uri("<(.*)>", Qt::CaseSensitive, QRegExp::RegExp2);
        uri.setMinimal(true); // use non-greedy matching
        licenseInfoHTML.replace(uri, "<a href=\"\\1\">\\1</a>");
        // Replace newlines with HTML breaks
        licenseInfoHTML.replace("\n", "<br>");

        ui->aboutMessage->setTextFormat(Qt::RichText);
        ui->scrollArea->setVerticalScrollBarPolicy(Qt::ScrollBarAsNeeded);
        text = version + "\n" + licenseInfo;
        ui->aboutMessage->setText(version + "<br><br>" + licenseInfoHTML);
        ui->aboutMessage->setWordWrap(true);
        ui->helpMessage->setVisible(false);
    } else if (helpMode == cmdline) {
        setWindowTitle(tr("Command-line options"));
        QString header = tr("Usage:") + "\n" +
            "  sparks-qt [" + tr("command-line options") + "]                     " + "\n";
        QTextCursor cursor(ui->helpMessage->document());
        cursor.insertText(version);
        cursor.insertBlock();
        cursor.insertText(header);
        cursor.insertBlock();

        std::string strUsage = HelpMessage(HMM_BITCOIN_QT);
        const bool showDebug = GetBoolArg("-help-debug", false);
        strUsage += HelpMessageGroup(tr("UI Options:").toStdString());
        if (showDebug) {
            strUsage += HelpMessageOpt("-allowselfsignedrootcertificates", strprintf("Allow self signed root certificates (default: %u)", DEFAULT_SELFSIGNED_ROOTCERTS));
        }
        strUsage += HelpMessageOpt("-choosedatadir", strprintf(tr("Choose data directory on startup (default: %u)").toStdString(), DEFAULT_CHOOSE_DATADIR));
        strUsage += HelpMessageOpt("-lang=<lang>", tr("Set language, for example \"de_DE\" (default: system locale)").toStdString());
        strUsage += HelpMessageOpt("-min", tr("Start minimized").toStdString());
        strUsage += HelpMessageOpt("-rootcertificates=<file>", tr("Set SSL root certificates for payment request (default: -system-)").toStdString());
        strUsage += HelpMessageOpt("-splash", strprintf(tr("Show splash screen on startup (default: %u)").toStdString(), DEFAULT_SPLASHSCREEN));
        strUsage += HelpMessageOpt("-resetguisettings", tr("Reset all settings changed in the GUI").toStdString());
        if (showDebug) {
            strUsage += HelpMessageOpt("-uiplatform", strprintf("Select platform to customize UI for (one of windows, macosx, other; default: %s)", BitcoinGUI::DEFAULT_UIPLATFORM));
        }
        QString coreOptions = QString::fromStdString(strUsage);
        text = version + "\n" + header + "\n" + coreOptions;

        QTextTableFormat tf;
        tf.setBorderStyle(QTextFrameFormat::BorderStyle_None);
        tf.setCellPadding(2);
        QVector<QTextLength> widths;
        widths << QTextLength(QTextLength::PercentageLength, 35);
        widths << QTextLength(QTextLength::PercentageLength, 65);
        tf.setColumnWidthConstraints(widths);

        QTextCharFormat bold;
        bold.setFontWeight(QFont::Bold);

        Q_FOREACH (const QString &line, coreOptions.split("\n")) {
            if (line.startsWith("  -"))
            {
                cursor.currentTable()->appendRows(1);
                cursor.movePosition(QTextCursor::PreviousCell);
                cursor.movePosition(QTextCursor::NextRow);
                cursor.insertText(line.trimmed());
                cursor.movePosition(QTextCursor::NextCell);
            } else if (line.startsWith("   ")) {
                cursor.insertText(line.trimmed()+' ');
            } else if (line.size() > 0) {
                //Title of a group
                if (cursor.currentTable())
                    cursor.currentTable()->appendRows(1);
                cursor.movePosition(QTextCursor::Down);
                cursor.insertText(line.trimmed(), bold);
                cursor.insertTable(1, 2, tf);
            }
        }

        ui->helpMessage->moveCursor(QTextCursor::Start);
        ui->scrollArea->setVisible(false);
        ui->aboutLogo->setVisible(false);
    } else if (helpMode == pshelp) {
        setWindowTitle(tr("PrivateSend information"));

        ui->aboutMessage->setTextFormat(Qt::RichText);
        ui->scrollArea->setVerticalScrollBarPolicy(Qt::ScrollBarAsNeeded);
        ui->aboutMessage->setText(tr("\
<h3>PrivateSend Basics</h3> \
PrivateSend gives you true financial privacy by obscuring the origins of your funds. \
All the Sparks in your wallet is comprised of different \"inputs\" which you can think of as separate, discrete coins.<br> \
PrivateSend uses an innovative process to mix your inputs with the inputs of two other people, without having your coins ever leave your wallet. \
You retain control of your money at all times.<hr> \
<b>The PrivateSend process works like this:</b>\
<ol type=\"1\"> \
<li>PrivateSend begins by breaking your transaction inputs down into standard denominations. \
These denominations are 0.01 SPARKS, 0.1 SPARKS, 1 SPARKS and 10 SPARKS -- sort of like the paper money you use every day.</li> \
<li>Your wallet then sends requests to specially configured software nodes on the network, called \"masternodes.\" \
These masternodes are informed then that you are interested in mixing a certain denomination. \
No identifiable information is sent to the masternodes, so they never know \"who\" you are.</li> \
<li>When two other people send similar messages, indicating that they wish to mix the same denomination, a mixing session begins. \
The masternode mixes up the inputs and instructs all three users' wallets to pay the now-transformed input back to themselves. \
Your wallet pays that denomination directly to itself, but in a different address (called a change address).</li> \
<li>In order to fully obscure your funds, your wallet must repeat this process a number of times with each denomination. \
Each time the process is completed, it's called a \"round.\" Each round of PrivateSend makes it exponentially more difficult to determine where your funds originated.</li> \
<li>This mixing process happens in the background without any intervention on your part. When you wish to make a transaction, \
your funds will already be anonymized. No additional waiting is required.</li> \
</ol> <hr>\
<b>IMPORTANT:</b> Your wallet only contains 1000 of these \"change addresses.\" Every time a mixing event happens, up to 9 of your addresses are used up. \
This means those 1000 addresses last for about 100 mixing events. When 900 of them are used, your wallet must create more addresses. \
It can only do this, however, if you have automatic backups enabled.<br> \
Consequently, users who have backups disabled will also have PrivateSend disabled. <hr>\
<<<<<<< HEAD
For more info see <a href=\"https://sparkspay.atlassian.net/wiki/display/DOC/PrivateSend\">https://sparkspay.atlassian.net/wiki/display/DOC/PrivateSend</a> \
        "));
=======
For more information, see the <a href=\"https://docs.dash.org/en/stable/wallets/dashcore/privatesend-instantsend.html\">PrivateSend documentation</a>."
        ));
>>>>>>> 2ae1ce48
        ui->aboutMessage->setWordWrap(true);
        ui->helpMessage->setVisible(false);
        ui->aboutLogo->setVisible(false);
    }
    // Theme dependent Gfx in About popup
    QString helpMessageGfx = ":/images/" + GUIUtil::getThemeName() + "/about";
    QPixmap pixmap = QPixmap(helpMessageGfx);
    ui->aboutLogo->setPixmap(pixmap);
}

HelpMessageDialog::~HelpMessageDialog()
{
    delete ui;
}

void HelpMessageDialog::printToConsole()
{
    // On other operating systems, the expected action is to print the message to the console.
    fprintf(stdout, "%s\n", qPrintable(text));
}

void HelpMessageDialog::showOrPrint()
{
#if defined(WIN32)
    // On Windows, show a message box, as there is no stderr/stdout in windowed applications
    exec();
#else
    // On other operating systems, print help text to console
    printToConsole();
#endif
}

void HelpMessageDialog::on_okButton_accepted()
{
    close();
}


/** "Shutdown" window */
ShutdownWindow::ShutdownWindow(QWidget *parent, Qt::WindowFlags f):
    QWidget(parent, f)
{
    QVBoxLayout *layout = new QVBoxLayout();
    layout->addWidget(new QLabel(
        tr("%1 is shutting down...").arg(tr(PACKAGE_NAME)) + "<br /><br />" +
        tr("Do not shut down the computer until this window disappears.")));
    setLayout(layout);
}

QWidget *ShutdownWindow::showShutdownWindow(BitcoinGUI *window)
{
    if (!window)
        return nullptr;

    // Show a simple window indicating shutdown status
    QWidget *shutdownWindow = new ShutdownWindow();
    shutdownWindow->setWindowTitle(window->windowTitle());

    // Center shutdown window at where main window was
    const QPoint global = window->mapToGlobal(window->rect().center());
    shutdownWindow->move(global.x() - shutdownWindow->width() / 2, global.y() - shutdownWindow->height() / 2);
    shutdownWindow->show();
    return shutdownWindow;
}

void ShutdownWindow::closeEvent(QCloseEvent *event)
{
    event->ignore();
}<|MERGE_RESOLUTION|>--- conflicted
+++ resolved
@@ -161,13 +161,8 @@
 This means those 1000 addresses last for about 100 mixing events. When 900 of them are used, your wallet must create more addresses. \
 It can only do this, however, if you have automatic backups enabled.<br> \
 Consequently, users who have backups disabled will also have PrivateSend disabled. <hr>\
-<<<<<<< HEAD
-For more info see <a href=\"https://sparkspay.atlassian.net/wiki/display/DOC/PrivateSend\">https://sparkspay.atlassian.net/wiki/display/DOC/PrivateSend</a> \
-        "));
-=======
-For more information, see the <a href=\"https://docs.dash.org/en/stable/wallets/dashcore/privatesend-instantsend.html\">PrivateSend documentation</a>."
+For more information, see the <a href=\"https://docs.sparks.org/en/stable/wallets/sparkscore/privatesend-instantsend.html\">PrivateSend documentation</a>."
         ));
->>>>>>> 2ae1ce48
         ui->aboutMessage->setWordWrap(true);
         ui->helpMessage->setVisible(false);
         ui->aboutLogo->setVisible(false);
