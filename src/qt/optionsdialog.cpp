--- conflicted
+++ resolved
@@ -3,11 +3,7 @@
 // file COPYING or http://www.opensource.org/licenses/mit-license.php.
 
 #if defined(HAVE_CONFIG_H)
-<<<<<<< HEAD
-#include "config/sparks-config.h"
-=======
-#include <config/dash-config.h>
->>>>>>> 43d2973a
+#include <config/sparks-config.h>
 #endif
 
 #include <qt/optionsdialog.h>
@@ -110,14 +106,6 @@
         digits.setNum(index);
         ui->digits->addItem(digits, digits);
     }
-<<<<<<< HEAD
-    
-    /* Theme selector */
-    ui->theme->addItem(QString("SPARKS-2020"), QVariant("sparkspay2020"));
-    
-=======
-
->>>>>>> 43d2973a
     /* Language selector */
     QDir translations(":translations");
 
