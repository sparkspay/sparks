--- conflicted
+++ resolved
@@ -12,16 +12,11 @@
 /* AskPassphraseDialog -- Maximum passphrase length */
 static const int MAX_PASSPHRASE_SIZE = 1024;
 
-<<<<<<< HEAD
 /* SparksGUI -- Size of icons in status bar */
-static const int STATUSBAR_ICONSIZE = 16;
-=======
-/* DashGUI -- Size of icons in status bar */
 static const int STATUSBAR_ICONSIZE = 18;
 
-/* DashGUI -- Size of button icons e.g. in SendCoinEntry or SignVerifyMessageDialog */
+/* SparksGUI -- Size of button icons e.g. in SendCoinEntry or SignVerifyMessageDialog */
 static const int BUTTON_ICONSIZE = 23;
->>>>>>> 43d2973a
 
 static const bool DEFAULT_SPLASHSCREEN = true;
 
