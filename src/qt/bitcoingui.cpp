// Copyright (c) 2011-2015 The Bitcoin Core developers
// Copyright (c) 2014-2017 The Dash Core developers
// Copyright (c) 2016-2022 The Sparks Core developers
// Distributed under the MIT software license, see the accompanying
// file COPYING or http://www.opensource.org/licenses/mit-license.php.

#if defined(HAVE_CONFIG_H)
#include "config/sparks-config.h"
#endif

#include "bitcoingui.h"

#include "bitcoinunits.h"
#include "clientmodel.h"
#include "guiconstants.h"
#include "guiutil.h"
#include "modaloverlay.h"
#include "networkstyle.h"
#include "notificator.h"
#include "openuridialog.h"
#include "optionsdialog.h"
#include "optionsmodel.h"
#include "platformstyle.h"
#include "rpcconsole.h"
#include "utilitydialog.h"

#ifdef ENABLE_WALLET
#include "privatesend/privatesend-client.h"
#include "walletframe.h"
#include "walletmodel.h"
#endif // ENABLE_WALLET

#ifdef Q_OS_MAC
#include "macdockiconhandler.h"
#endif

#include "chainparams.h"
#include "init.h"
#include "ui_interface.h"
#include "util.h"
#include "masternode/masternode-sync.h"
#include "masternodelist.h"

#include <iostream>

#include <QAction>
#include <QApplication>
#include <QDateTime>
#include <QDesktopWidget>
#include <QDragEnterEvent>
#include <QListWidget>
#include <QMenuBar>
#include <QMessageBox>
#include <QMimeData>
#include <QProgressDialog>
#include <QSettings>
#include <QShortcut>
#include <QStackedWidget>
#include <QStatusBar>
#include <QStyle>
#include <QTimer>
#include <QToolBar>
#include <QVBoxLayout>

#if QT_VERSION < 0x050000
#include <QTextDocument>
#include <QUrl>
#else
#include <QUrlQuery>
#endif

const std::string BitcoinGUI::DEFAULT_UIPLATFORM =
#if defined(Q_OS_MAC)
        "macosx"
#elif defined(Q_OS_WIN)
        "windows"
#else
        "other"
#endif
        ;

/** Display name for default wallet name. Uses tilde to avoid name
 * collisions in the future with additional wallets */
const QString BitcoinGUI::DEFAULT_WALLET = "~Default";

BitcoinGUI::BitcoinGUI(const PlatformStyle *_platformStyle, const NetworkStyle *networkStyle, QWidget *parent) :
    QMainWindow(parent),
    enableWallet(false),
    clientModel(0),
    walletFrame(0),
    unitDisplayControl(0),
    labelWalletEncryptionIcon(0),
    labelWalletHDStatusIcon(0),
    labelConnectionsIcon(0),
    labelBlocksIcon(0),
    progressBarLabel(0),
    progressBar(0),
    progressDialog(0),
    appMenuBar(0),
    overviewAction(0),
    historyAction(0),
    masternodeAction(0),
    quitAction(0),
    sendCoinsAction(0),
    sendCoinsMenuAction(0),
    usedSendingAddressesAction(0),
    usedReceivingAddressesAction(0),
    signMessageAction(0),
    verifyMessageAction(0),
    aboutAction(0),
    receiveCoinsAction(0),
    receiveCoinsMenuAction(0),
    optionsAction(0),
    toggleHideAction(0),
    encryptWalletAction(0),
    backupWalletAction(0),
    changePassphraseAction(0),
    aboutQtAction(0),
    openRPCConsoleAction(0),
    openAction(0),
    showHelpMessageAction(0),
    showPrivateSendHelpAction(0),
    trayIcon(0),
    trayIconMenu(0),
    dockIconMenu(0),
    notificator(0),
    rpcConsole(0),
    helpMessageDialog(0),
    modalOverlay(0),
    prevBlocks(0),
    spinnerFrame(0),
    platformStyle(_platformStyle)
{
    /* Open CSS when configured */
    this->setStyleSheet(GUIUtil::loadStyleSheet());

    QSettings settings;
    if (!restoreGeometry(settings.value("MainWindowGeometry").toByteArray())) {
        // Restore failed (perhaps missing setting), center the window
        move(QApplication::desktop()->availableGeometry().center() - frameGeometry().center());
    }

    QString windowTitle = tr(PACKAGE_NAME) + " - ";
#ifdef ENABLE_WALLET
    enableWallet = WalletModel::isWalletEnabled();
#endif // ENABLE_WALLET
    if(enableWallet)
    {
        windowTitle += tr("Wallet");
    } else {
        windowTitle += tr("Node");
    }
    QString userWindowTitle = QString::fromStdString(gArgs.GetArg("-windowtitle", ""));
    if(!userWindowTitle.isEmpty()) windowTitle += " - " + userWindowTitle;
    windowTitle += " " + networkStyle->getTitleAddText();
#ifndef Q_OS_MAC
    QApplication::setWindowIcon(networkStyle->getTrayAndWindowIcon());
    setWindowIcon(networkStyle->getTrayAndWindowIcon());
#else
    MacDockIconHandler::instance()->setIcon(networkStyle->getAppIcon());
#endif
    setWindowTitle(windowTitle);

#if defined(Q_OS_MAC) && QT_VERSION < 0x050000
    // This property is not implemented in Qt 5. Setting it has no effect.
    // A replacement API (QtMacUnifiedToolBar) is available in QtMacExtras.
    setUnifiedTitleAndToolBarOnMac(true);
#endif

    rpcConsole = new RPCConsole(_platformStyle, 0);
    helpMessageDialog = new HelpMessageDialog(this, HelpMessageDialog::cmdline);
#ifdef ENABLE_WALLET
    if(enableWallet)
    {
        /** Create wallet frame*/
        walletFrame = new WalletFrame(_platformStyle, this);
    } else
#endif // ENABLE_WALLET
    {
        /* When compiled without wallet or -disablewallet is provided,
         * the central widget is the rpc console.
         */
        setCentralWidget(rpcConsole);
    }

    // Accept D&D of URIs
    setAcceptDrops(true);

    // Create actions for the toolbar, menu bar and tray/dock icon
    // Needs walletFrame to be initialized
    createActions();

    // Create application menu bar
    createMenuBar();

    // Create the toolbars
    createToolBars();

    // Create system tray icon and notification
    createTrayIcon(networkStyle);

    // Create status bar
    statusBar();

    // Disable size grip because it looks ugly and nobody needs it
    statusBar()->setSizeGripEnabled(false);

    // Status bar notification icons
    QFrame *frameBlocks = new QFrame();
    frameBlocks->setContentsMargins(0,0,0,0);
    frameBlocks->setSizePolicy(QSizePolicy::Fixed, QSizePolicy::Preferred);
    QHBoxLayout *frameBlocksLayout = new QHBoxLayout(frameBlocks);
    frameBlocksLayout->setContentsMargins(3,0,3,0);
    frameBlocksLayout->setSpacing(3);
    unitDisplayControl = new UnitDisplayStatusBarControl(platformStyle);
    labelWalletEncryptionIcon = new QLabel();
    labelWalletHDStatusIcon = new QLabel();
    labelConnectionsIcon = new GUIUtil::ClickableLabel();

    labelBlocksIcon = new GUIUtil::ClickableLabel();
    if(enableWallet)
    {
        frameBlocksLayout->addStretch();
        frameBlocksLayout->addWidget(unitDisplayControl);
        frameBlocksLayout->addStretch();
        frameBlocksLayout->addWidget(labelWalletEncryptionIcon);
        frameBlocksLayout->addWidget(labelWalletHDStatusIcon);
    }
    frameBlocksLayout->addStretch();
    frameBlocksLayout->addWidget(labelConnectionsIcon);
    frameBlocksLayout->addStretch();
    frameBlocksLayout->addWidget(labelBlocksIcon);
    frameBlocksLayout->addStretch();

    // Progress bar and label for blocks download
    progressBarLabel = new QLabel();
    progressBarLabel->setVisible(true);
    progressBar = new GUIUtil::ProgressBar();
    progressBar->setAlignment(Qt::AlignCenter);
    progressBar->setVisible(true);

    // Override style sheet for progress bar for styles that have a segmented progress bar,
    // as they make the text unreadable (workaround for issue #1071)
    // See https://qt-project.org/doc/qt-4.8/gallery.html
    QString curStyle = QApplication::style()->metaObject()->className();
    if(curStyle == "QWindowsStyle" || curStyle == "QWindowsXPStyle")
    {
        progressBar->setStyleSheet("QProgressBar { background-color: #F8F8F8; border: 1px solid grey; border-radius: 7px; padding: 1px; text-align: center; } QProgressBar::chunk { background: QLinearGradient(x1: 0, y1: 0, x2: 1, y2: 0, stop: 0 #00CCFF, stop: 1 #33CCFF); border-radius: 7px; margin: 0px; }");
    }

#ifndef Q_OS_MAC
    // Apply some styling to scrollbars
    QString theme = settings.value("theme", "").toString();
    if (theme != "trad") { // No scrollbar styling for the traditional theme
        QFile qFile(QString(":/css/scrollbars"));
        QString styleSheet;
        if (qFile.open(QFile::ReadOnly)) {
            styleSheet = QLatin1String(qFile.readAll());
        }
        this->setStyleSheet(this->styleSheet().append(styleSheet));
    }
#endif

    statusBar()->addWidget(progressBarLabel);
    statusBar()->addWidget(progressBar);
    statusBar()->addPermanentWidget(frameBlocks);

    // Install event filter to be able to catch status tip events (QEvent::StatusTip)
    this->installEventFilter(this);

    // Initially wallet actions should be disabled
    setWalletActionsEnabled(false);

    // Subscribe to notifications from core
    subscribeToCoreSignals();

    // Jump to peers tab by clicking on connections icon
    connect(labelConnectionsIcon, SIGNAL(clicked(QPoint)), this, SLOT(showPeers()));

    modalOverlay = new ModalOverlay(this->centralWidget());
#ifdef ENABLE_WALLET
    if(enableWallet) {
        connect(walletFrame, SIGNAL(requestedSyncWarningInfo()), this, SLOT(showModalOverlay()));
        connect(labelBlocksIcon, SIGNAL(clicked(QPoint)), this, SLOT(showModalOverlay()));
        connect(progressBar, SIGNAL(clicked(QPoint)), this, SLOT(showModalOverlay()));
    }
#endif

#ifdef Q_OS_MAC
    m_app_nap_inhibitor = new CAppNapInhibitor;
#endif

    incomingTransactionsTimer = new QTimer(this);
    incomingTransactionsTimer->setSingleShot(true);
    connect(incomingTransactionsTimer, SIGNAL(timeout()), SLOT(showIncomingTransactions()));
}

BitcoinGUI::~BitcoinGUI()
{
    // Unsubscribe from notifications from core
    unsubscribeFromCoreSignals();

    QSettings settings;
    settings.setValue("MainWindowGeometry", saveGeometry());
    if(trayIcon) // Hide tray icon, as deleting will let it linger until quit (on Ubuntu)
        trayIcon->hide();
#ifdef Q_OS_MAC
    delete m_app_nap_inhibitor;
    delete appMenuBar;
    MacDockIconHandler::cleanup();
#endif

    delete rpcConsole;
}

void BitcoinGUI::createActions()
{
    QActionGroup *tabGroup = new QActionGroup(this);

    overviewAction = new QAction(tr("&Overview"), this);
    overviewAction->setStatusTip(tr("Show general overview of wallet"));
    overviewAction->setToolTip(overviewAction->statusTip());
    overviewAction->setCheckable(true);
#ifdef Q_OS_MAC
    overviewAction->setShortcut(QKeySequence(Qt::CTRL + Qt::Key_1));
#else
    overviewAction->setShortcut(QKeySequence(Qt::ALT + Qt::Key_1));
#endif
    tabGroup->addAction(overviewAction);

<<<<<<< HEAD
    sendCoinsAction = new QAction(QIcon(":/icons/" + theme + "/send"), tr("&Send"), this);
    sendCoinsAction->setStatusTip(tr("Send coins to a Sparks address"));
=======
    sendCoinsAction = new QAction(tr("&Send"), this);
    sendCoinsAction->setStatusTip(tr("Send coins to a Dash address"));
>>>>>>> 351fbf65
    sendCoinsAction->setToolTip(sendCoinsAction->statusTip());
    sendCoinsAction->setCheckable(true);
#ifdef Q_OS_MAC
    sendCoinsAction->setShortcut(QKeySequence(Qt::CTRL + Qt::Key_2));
#else
    sendCoinsAction->setShortcut(QKeySequence(Qt::ALT + Qt::Key_2));
#endif
    tabGroup->addAction(sendCoinsAction);

    sendCoinsMenuAction = new QAction(QIcon(":/icons/send"), sendCoinsAction->text(), this);
    sendCoinsMenuAction->setStatusTip(sendCoinsAction->statusTip());
    sendCoinsMenuAction->setToolTip(sendCoinsMenuAction->statusTip());

<<<<<<< HEAD
    receiveCoinsAction = new QAction(QIcon(":/icons/" + theme + "/receiving_addresses"), tr("&Receive"), this);
    receiveCoinsAction->setStatusTip(tr("Request payments (generates QR codes and sparks: URIs)"));
=======
    receiveCoinsAction = new QAction(tr("&Receive"), this);
    receiveCoinsAction->setStatusTip(tr("Request payments (generates QR codes and dash: URIs)"));
>>>>>>> 351fbf65
    receiveCoinsAction->setToolTip(receiveCoinsAction->statusTip());
    receiveCoinsAction->setCheckable(true);
#ifdef Q_OS_MAC
    receiveCoinsAction->setShortcut(QKeySequence(Qt::CTRL + Qt::Key_3));
#else
    receiveCoinsAction->setShortcut(QKeySequence(Qt::ALT + Qt::Key_3));
#endif
    tabGroup->addAction(receiveCoinsAction);

    receiveCoinsMenuAction = new QAction(QIcon(":/icons/receiving_addresses"), receiveCoinsAction->text(), this);
    receiveCoinsMenuAction->setStatusTip(receiveCoinsAction->statusTip());
    receiveCoinsMenuAction->setToolTip(receiveCoinsMenuAction->statusTip());

    historyAction = new QAction(tr("&Transactions"), this);
    historyAction->setStatusTip(tr("Browse transaction history"));
    historyAction->setToolTip(historyAction->statusTip());
    historyAction->setCheckable(true);
#ifdef Q_OS_MAC
    historyAction->setShortcut(QKeySequence(Qt::CTRL + Qt::Key_4));
#else
    historyAction->setShortcut(QKeySequence(Qt::ALT + Qt::Key_4));
#endif
    tabGroup->addAction(historyAction);

#ifdef ENABLE_WALLET
    QSettings settings;
    if (!fLiteMode && settings.value("fShowMasternodesTab").toBool()) {
        masternodeAction = new QAction(tr("&Masternodes"), this);
        masternodeAction->setStatusTip(tr("Browse masternodes"));
        masternodeAction->setToolTip(masternodeAction->statusTip());
        masternodeAction->setCheckable(true);
#ifdef Q_OS_MAC
        masternodeAction->setShortcut(QKeySequence(Qt::CTRL + Qt::Key_5));
#else
        masternodeAction->setShortcut(QKeySequence(Qt::ALT + Qt::Key_5));
#endif
        tabGroup->addAction(masternodeAction);
        connect(masternodeAction, SIGNAL(triggered()), this, SLOT(showNormalIfMinimized()));
        connect(masternodeAction, SIGNAL(triggered()), this, SLOT(gotoMasternodePage()));
    }

    // These showNormalIfMinimized are needed because Send Coins and Receive Coins
    // can be triggered from the tray menu, and need to show the GUI to be useful.
    connect(overviewAction, SIGNAL(triggered()), this, SLOT(showNormalIfMinimized()));
    connect(overviewAction, SIGNAL(triggered()), this, SLOT(gotoOverviewPage()));
    connect(sendCoinsAction, SIGNAL(triggered()), this, SLOT(showNormalIfMinimized()));
    connect(sendCoinsAction, SIGNAL(triggered()), this, SLOT(gotoSendCoinsPage()));
    connect(sendCoinsMenuAction, SIGNAL(triggered()), this, SLOT(showNormalIfMinimized()));
    connect(sendCoinsMenuAction, SIGNAL(triggered()), this, SLOT(gotoSendCoinsPage()));
    connect(receiveCoinsAction, SIGNAL(triggered()), this, SLOT(showNormalIfMinimized()));
    connect(receiveCoinsAction, SIGNAL(triggered()), this, SLOT(gotoReceiveCoinsPage()));
    connect(receiveCoinsMenuAction, SIGNAL(triggered()), this, SLOT(showNormalIfMinimized()));
    connect(receiveCoinsMenuAction, SIGNAL(triggered()), this, SLOT(gotoReceiveCoinsPage()));
    connect(historyAction, SIGNAL(triggered()), this, SLOT(showNormalIfMinimized()));
    connect(historyAction, SIGNAL(triggered()), this, SLOT(gotoHistoryPage()));
#endif // ENABLE_WALLET

    quitAction = new QAction(QIcon(":/icons/quit"), tr("E&xit"), this);
    quitAction->setStatusTip(tr("Quit application"));
    quitAction->setShortcut(QKeySequence(Qt::CTRL + Qt::Key_Q));
    quitAction->setMenuRole(QAction::QuitRole);
<<<<<<< HEAD
    aboutAction = new QAction(QIcon(":/icons/" + theme + "/about"), tr("&About %1").arg(tr(PACKAGE_NAME)), this);
    aboutAction->setStatusTip(tr("Show information about Sparks Core"));
=======
    aboutAction = new QAction(QIcon(":/icons/about"), tr("&About %1").arg(tr(PACKAGE_NAME)), this);
    aboutAction->setStatusTip(tr("Show information about Dash Core"));
>>>>>>> 351fbf65
    aboutAction->setMenuRole(QAction::AboutRole);
    aboutAction->setEnabled(false);
    aboutQtAction = new QAction(QIcon(":/icons/about_qt"), tr("About &Qt"), this);
    aboutQtAction->setStatusTip(tr("Show information about Qt"));
    aboutQtAction->setMenuRole(QAction::AboutQtRole);
    optionsAction = new QAction(QIcon(":/icons/options"), tr("&Options..."), this);
    optionsAction->setStatusTip(tr("Modify configuration options for %1").arg(tr(PACKAGE_NAME)));
    optionsAction->setMenuRole(QAction::PreferencesRole);
    optionsAction->setEnabled(false);
    toggleHideAction = new QAction(QIcon(":/icons/about"), tr("&Show / Hide"), this);
    toggleHideAction->setStatusTip(tr("Show or hide the main Window"));

    encryptWalletAction = new QAction(QIcon(":/icons/lock_closed"), tr("&Encrypt Wallet..."), this);
    encryptWalletAction->setStatusTip(tr("Encrypt the private keys that belong to your wallet"));
    encryptWalletAction->setCheckable(true);
    backupWalletAction = new QAction(QIcon(":/icons/filesave"), tr("&Backup Wallet..."), this);
    backupWalletAction->setStatusTip(tr("Backup wallet to another location"));
    changePassphraseAction = new QAction(QIcon(":/icons/key"), tr("&Change Passphrase..."), this);
    changePassphraseAction->setStatusTip(tr("Change the passphrase used for wallet encryption"));
    unlockWalletAction = new QAction(tr("&Unlock Wallet..."), this);
    unlockWalletAction->setToolTip(tr("Unlock wallet"));
    lockWalletAction = new QAction(tr("&Lock Wallet"), this);
<<<<<<< HEAD
    signMessageAction = new QAction(QIcon(":/icons/" + theme + "/edit"), tr("Sign &message..."), this);
    signMessageAction->setStatusTip(tr("Sign messages with your Sparks addresses to prove you own them"));
    verifyMessageAction = new QAction(QIcon(":/icons/" + theme + "/transaction_0"), tr("&Verify message..."), this);
    verifyMessageAction->setStatusTip(tr("Verify messages to ensure they were signed with specified Sparks addresses"));
=======
    signMessageAction = new QAction(QIcon(":/icons/edit"), tr("Sign &message..."), this);
    signMessageAction->setStatusTip(tr("Sign messages with your Dash addresses to prove you own them"));
    verifyMessageAction = new QAction(QIcon(":/icons/transaction_0"), tr("&Verify message..."), this);
    verifyMessageAction->setStatusTip(tr("Verify messages to ensure they were signed with specified Dash addresses"));
>>>>>>> 351fbf65

    openInfoAction = new QAction(QApplication::style()->standardIcon(QStyle::SP_MessageBoxInformation), tr("&Information"), this);
    openInfoAction->setStatusTip(tr("Show diagnostic information"));
    openRPCConsoleAction = new QAction(QIcon(":/icons/debugwindow"), tr("&Debug console"), this);
    openRPCConsoleAction->setStatusTip(tr("Open debugging console"));
    openGraphAction = new QAction(QIcon(":/icons/connect_4"), tr("&Network Monitor"), this);
    openGraphAction->setStatusTip(tr("Show network monitor"));
    openPeersAction = new QAction(QIcon(":/icons/connect_4"), tr("&Peers list"), this);
    openPeersAction->setStatusTip(tr("Show peers info"));
    openRepairAction = new QAction(QIcon(":/icons/options"), tr("Wallet &Repair"), this);
    openRepairAction->setStatusTip(tr("Show wallet repair options"));
    openConfEditorAction = new QAction(QIcon(":/icons/edit"), tr("Open Wallet &Configuration File"), this);
    openConfEditorAction->setStatusTip(tr("Open configuration file"));
    showBackupsAction = new QAction(QIcon(":/icons/browse"), tr("Show Automatic &Backups"), this);
    showBackupsAction->setStatusTip(tr("Show automatically created wallet backups"));
    // initially disable the debug window menu items
    openInfoAction->setEnabled(false);
    openRPCConsoleAction->setEnabled(false);
    openGraphAction->setEnabled(false);
    openPeersAction->setEnabled(false);
    openRepairAction->setEnabled(false);

    usedSendingAddressesAction = new QAction(QIcon(":/icons/address-book"), tr("&Sending addresses..."), this);
    usedSendingAddressesAction->setStatusTip(tr("Show the list of used sending addresses and labels"));
    usedReceivingAddressesAction = new QAction(QIcon(":/icons/address-book"), tr("&Receiving addresses..."), this);
    usedReceivingAddressesAction->setStatusTip(tr("Show the list of used receiving addresses and labels"));

    openAction = new QAction(QApplication::style()->standardIcon(QStyle::SP_DirOpenIcon), tr("Open &URI..."), this);
    openAction->setStatusTip(tr("Open a sparks: URI or payment request"));

    showHelpMessageAction = new QAction(QApplication::style()->standardIcon(QStyle::SP_MessageBoxInformation), tr("&Command-line options"), this);
    showHelpMessageAction->setMenuRole(QAction::NoRole);
    showHelpMessageAction->setStatusTip(tr("Show the %1 help message to get a list with possible Sparks command-line options").arg(tr(PACKAGE_NAME)));

    showPrivateSendHelpAction = new QAction(QApplication::style()->standardIcon(QStyle::SP_MessageBoxInformation), tr("&PrivateSend information"), this);
    showPrivateSendHelpAction->setMenuRole(QAction::NoRole);
    showPrivateSendHelpAction->setStatusTip(tr("Show the PrivateSend basic information"));

    connect(quitAction, SIGNAL(triggered()), qApp, SLOT(quit()));
    connect(aboutAction, SIGNAL(triggered()), this, SLOT(aboutClicked()));
    connect(aboutQtAction, SIGNAL(triggered()), qApp, SLOT(aboutQt()));
    connect(optionsAction, SIGNAL(triggered()), this, SLOT(optionsClicked()));
    connect(toggleHideAction, SIGNAL(triggered()), this, SLOT(toggleHidden()));
    connect(showHelpMessageAction, SIGNAL(triggered()), this, SLOT(showHelpMessageClicked()));
    connect(showPrivateSendHelpAction, SIGNAL(triggered()), this, SLOT(showPrivateSendHelpClicked()));

    // Jump directly to tabs in RPC-console
    connect(openInfoAction, SIGNAL(triggered()), this, SLOT(showInfo()));
    connect(openRPCConsoleAction, SIGNAL(triggered()), this, SLOT(showConsole()));
    connect(openGraphAction, SIGNAL(triggered()), this, SLOT(showGraph()));
    connect(openPeersAction, SIGNAL(triggered()), this, SLOT(showPeers()));
    connect(openRepairAction, SIGNAL(triggered()), this, SLOT(showRepair()));

    // Open configs and backup folder from menu
    connect(openConfEditorAction, SIGNAL(triggered()), this, SLOT(showConfEditor()));
    connect(showBackupsAction, SIGNAL(triggered()), this, SLOT(showBackups()));

    // Get restart command-line parameters and handle restart
    connect(rpcConsole, SIGNAL(handleRestart(QStringList)), this, SLOT(handleRestart(QStringList)));
    
    // prevents an open debug window from becoming stuck/unusable on client shutdown
    connect(quitAction, SIGNAL(triggered()), rpcConsole, SLOT(hide()));

#ifdef ENABLE_WALLET
    if(walletFrame)
    {
        connect(encryptWalletAction, SIGNAL(triggered(bool)), walletFrame, SLOT(encryptWallet(bool)));
        connect(backupWalletAction, SIGNAL(triggered()), walletFrame, SLOT(backupWallet()));
        connect(changePassphraseAction, SIGNAL(triggered()), walletFrame, SLOT(changePassphrase()));
        connect(unlockWalletAction, SIGNAL(triggered()), walletFrame, SLOT(unlockWallet()));
        connect(lockWalletAction, SIGNAL(triggered()), walletFrame, SLOT(lockWallet()));
        connect(signMessageAction, SIGNAL(triggered()), this, SLOT(gotoSignMessageTab()));
        connect(verifyMessageAction, SIGNAL(triggered()), this, SLOT(gotoVerifyMessageTab()));
        connect(usedSendingAddressesAction, SIGNAL(triggered()), walletFrame, SLOT(usedSendingAddresses()));
        connect(usedReceivingAddressesAction, SIGNAL(triggered()), walletFrame, SLOT(usedReceivingAddresses()));
        connect(openAction, SIGNAL(triggered()), this, SLOT(openClicked()));
    }
#endif // ENABLE_WALLET

    new QShortcut(QKeySequence(Qt::CTRL + Qt::SHIFT + Qt::Key_I), this, SLOT(showInfo()));
    new QShortcut(QKeySequence(Qt::CTRL + Qt::SHIFT + Qt::Key_C), this, SLOT(showConsole()));
    new QShortcut(QKeySequence(Qt::CTRL + Qt::SHIFT + Qt::Key_G), this, SLOT(showGraph()));
    new QShortcut(QKeySequence(Qt::CTRL + Qt::SHIFT + Qt::Key_P), this, SLOT(showPeers()));
    new QShortcut(QKeySequence(Qt::CTRL + Qt::SHIFT + Qt::Key_R), this, SLOT(showRepair()));
}

void BitcoinGUI::createMenuBar()
{
#ifdef Q_OS_MAC
    // Create a decoupled menu bar on Mac which stays even if the window is closed
    appMenuBar = new QMenuBar();
#else
    // Get the main window's menu bar on other platforms
    appMenuBar = menuBar();
#endif

    // Configure the menus
    QMenu *file = appMenuBar->addMenu(tr("&File"));
    if(walletFrame)
    {
        file->addAction(openAction);
        file->addAction(backupWalletAction);
        file->addAction(signMessageAction);
        file->addAction(verifyMessageAction);
        file->addSeparator();
        file->addAction(usedSendingAddressesAction);
        file->addAction(usedReceivingAddressesAction);
        file->addSeparator();
    }
    file->addAction(quitAction);

    QMenu *settings = appMenuBar->addMenu(tr("&Settings"));
    if(walletFrame)
    {
        settings->addAction(encryptWalletAction);
        settings->addAction(changePassphraseAction);
        settings->addAction(unlockWalletAction);
        settings->addAction(lockWalletAction);
        settings->addSeparator();
    }
    settings->addAction(optionsAction);

    if(walletFrame)
    {
        QMenu *tools = appMenuBar->addMenu(tr("&Tools"));
        tools->addAction(openInfoAction);
        tools->addAction(openRPCConsoleAction);
        tools->addAction(openGraphAction);
        tools->addAction(openPeersAction);
        tools->addAction(openRepairAction);
        tools->addSeparator();
        tools->addAction(openConfEditorAction);
        tools->addAction(showBackupsAction);
    }

    QMenu *help = appMenuBar->addMenu(tr("&Help"));
    help->addAction(showHelpMessageAction);
    help->addAction(showPrivateSendHelpAction);
    help->addSeparator();
    help->addAction(aboutAction);
    help->addAction(aboutQtAction);
}

void BitcoinGUI::createToolBars()
{
#ifdef ENABLE_WALLET
    if(walletFrame)
    {
        QToolBar *toolbar = new QToolBar(tr("Tabs toolbar"));
        toolbar->setToolButtonStyle(Qt::ToolButtonTextBesideIcon);
        toolbar->addAction(overviewAction);
        toolbar->addAction(sendCoinsAction);
        toolbar->addAction(receiveCoinsAction);
        toolbar->addAction(historyAction);
        QSettings settings;
        if (!fLiteMode && settings.value("fShowMasternodesTab").toBool() && masternodeAction)
        {
            toolbar->addAction(masternodeAction);
        }
        toolbar->setMovable(false); // remove unused icon in upper left corner
        overviewAction->setChecked(true);

        // Add Dash logo on the right side
        QWidget* spacer = new QWidget();
        spacer->setSizePolicy(QSizePolicy::Expanding, QSizePolicy::Expanding);
        toolbar->addWidget(spacer);

        QLabel *logoLabel = new QLabel();
        QPixmap logoPixmap(":/images/dash_logo_toolbar");
        logoLabel->setPixmap(logoPixmap);
        toolbar->addWidget(logoLabel);

        /** Create additional container for toolbar and walletFrame and make it the central widget.
            This is a workaround mostly for toolbar styling on Mac OS but should work fine for every other OSes too.
        */
        QVBoxLayout *layout = new QVBoxLayout;
        layout->addWidget(toolbar);
        layout->addWidget(walletFrame);
        layout->setSpacing(0);
        layout->setContentsMargins(QMargins());
        QWidget *containerWidget = new QWidget();
        containerWidget->setLayout(layout);
        setCentralWidget(containerWidget);
    }
#endif // ENABLE_WALLET
}

void BitcoinGUI::setClientModel(ClientModel *_clientModel)
{
    this->clientModel = _clientModel;
    if(_clientModel)
    {
        // Create system tray menu (or setup the dock menu) that late to prevent users from calling actions,
        // while the client has not yet fully loaded
        if (trayIcon) {
            // do so only if trayIcon is already set
            trayIconMenu = new QMenu(this);
            trayIcon->setContextMenu(trayIconMenu);
            createIconMenu(trayIconMenu);

#ifndef Q_OS_MAC
            // Show main window on tray icon click
            // Note: ignore this on Mac - this is not the way tray should work there
            connect(trayIcon, SIGNAL(activated(QSystemTrayIcon::ActivationReason)),
                    this, SLOT(trayIconActivated(QSystemTrayIcon::ActivationReason)));
#else
            // Note: On Mac, the dock icon is also used to provide menu functionality
            // similar to one for tray icon
            MacDockIconHandler *dockIconHandler = MacDockIconHandler::instance();
            dockIconHandler->setMainWindow((QMainWindow *)this);
            dockIconMenu = dockIconHandler->dockMenu();
 
            createIconMenu(dockIconMenu);
#endif
        }

        // Keep up to date with client
        updateNetworkState();
        setNumConnections(_clientModel->getNumConnections());
        connect(_clientModel, SIGNAL(numConnectionsChanged(int)), this, SLOT(setNumConnections(int)));
        connect(_clientModel, SIGNAL(networkActiveChanged(bool)), this, SLOT(setNetworkActive(bool)));

        modalOverlay->setKnownBestHeight(_clientModel->getHeaderTipHeight(), QDateTime::fromTime_t(_clientModel->getHeaderTipTime()));
        setNumBlocks(_clientModel->getNumBlocks(), _clientModel->getLastBlockDate(), _clientModel->getVerificationProgress(nullptr), false);
        connect(_clientModel, SIGNAL(numBlocksChanged(int,QDateTime,double,bool)), this, SLOT(setNumBlocks(int,QDateTime,double,bool)));

        connect(_clientModel, SIGNAL(additionalDataSyncProgressChanged(double)), this, SLOT(setAdditionalDataSyncProgress(double)));

        // Receive and report messages from client model
        connect(_clientModel, SIGNAL(message(QString,QString,unsigned int)), this, SLOT(message(QString,QString,unsigned int)));

        // Show progress dialog
        connect(_clientModel, SIGNAL(showProgress(QString,int)), this, SLOT(showProgress(QString,int)));

        rpcConsole->setClientModel(_clientModel);
#ifdef ENABLE_WALLET
        if(walletFrame)
        {
            walletFrame->setClientModel(_clientModel);
        }
#endif // ENABLE_WALLET
        unitDisplayControl->setOptionsModel(_clientModel->getOptionsModel());
        
        OptionsModel* optionsModel = _clientModel->getOptionsModel();
        if(optionsModel)
        {
            // be aware of the tray icon disable state change reported by the OptionsModel object.
            connect(optionsModel,SIGNAL(hideTrayIconChanged(bool)),this,SLOT(setTrayIconVisible(bool)));
        
            // initialize the disable state of the tray icon with the current value in the model.
            setTrayIconVisible(optionsModel->getHideTrayIcon());
        }
    } else {
        // Disable possibility to show main window via action
        toggleHideAction->setEnabled(false);
        if(trayIconMenu)
        {
            // Disable context menu on tray icon
            trayIconMenu->clear();
        }
        // Propagate cleared model to child objects
        rpcConsole->setClientModel(nullptr);
#ifdef ENABLE_WALLET
        if (walletFrame)
        {
            walletFrame->setClientModel(nullptr);
        }
#endif // ENABLE_WALLET
        unitDisplayControl->setOptionsModel(nullptr);

#ifdef Q_OS_MAC
        if(dockIconMenu)
        {
            // Disable context menu on dock icon
            dockIconMenu->clear();
        }
#endif
    }
}

#ifdef ENABLE_WALLET
bool BitcoinGUI::addWallet(const QString& name, WalletModel *walletModel)
{
    if(!walletFrame)
        return false;
    setWalletActionsEnabled(true);
    return walletFrame->addWallet(name, walletModel);
}

bool BitcoinGUI::setCurrentWallet(const QString& name)
{
    if(!walletFrame)
        return false;
    return walletFrame->setCurrentWallet(name);
}

void BitcoinGUI::removeAllWallets()
{
    if(!walletFrame)
        return;
    setWalletActionsEnabled(false);
    walletFrame->removeAllWallets();
}
#endif // ENABLE_WALLET

void BitcoinGUI::setWalletActionsEnabled(bool enabled)
{
    overviewAction->setEnabled(enabled);
    sendCoinsAction->setEnabled(enabled);
    sendCoinsMenuAction->setEnabled(enabled);
    receiveCoinsAction->setEnabled(enabled);
    receiveCoinsMenuAction->setEnabled(enabled);
    historyAction->setEnabled(enabled);
    QSettings settings;
    if (!fLiteMode && settings.value("fShowMasternodesTab").toBool() && masternodeAction) {
        masternodeAction->setEnabled(enabled);
    }
    encryptWalletAction->setEnabled(enabled);
    backupWalletAction->setEnabled(enabled);
    changePassphraseAction->setEnabled(enabled);
    signMessageAction->setEnabled(enabled);
    verifyMessageAction->setEnabled(enabled);
    usedSendingAddressesAction->setEnabled(enabled);
    usedReceivingAddressesAction->setEnabled(enabled);
    openAction->setEnabled(enabled);
}

void BitcoinGUI::createTrayIcon(const NetworkStyle *networkStyle)
{
    trayIcon = new QSystemTrayIcon(this);
    QString toolTip = tr("%1 client").arg(tr(PACKAGE_NAME)) + " " + networkStyle->getTitleAddText();
    trayIcon->setToolTip(toolTip);
    trayIcon->setIcon(networkStyle->getTrayAndWindowIcon());
    trayIcon->hide();
    notificator = new Notificator(QApplication::applicationName(), trayIcon, this);
}

void BitcoinGUI::createIconMenu(QMenu *pmenu)
{
    // Configuration of the tray icon (or dock icon) icon menu
    pmenu->addAction(toggleHideAction);
    pmenu->addSeparator();
    pmenu->addAction(sendCoinsMenuAction);
    pmenu->addAction(receiveCoinsMenuAction);
    pmenu->addSeparator();
    pmenu->addAction(signMessageAction);
    pmenu->addAction(verifyMessageAction);
    pmenu->addSeparator();
    pmenu->addAction(optionsAction);
    pmenu->addAction(openInfoAction);
    pmenu->addAction(openRPCConsoleAction);
    pmenu->addAction(openGraphAction);
    pmenu->addAction(openPeersAction);
    pmenu->addAction(openRepairAction);
    pmenu->addSeparator();
    pmenu->addAction(openConfEditorAction);
    pmenu->addAction(showBackupsAction);
#ifndef Q_OS_MAC // This is built-in on Mac
    pmenu->addSeparator();
    pmenu->addAction(quitAction);
#endif
}

#ifndef Q_OS_MAC
void BitcoinGUI::trayIconActivated(QSystemTrayIcon::ActivationReason reason)
{
    if(reason == QSystemTrayIcon::Trigger)
    {
        // Click on system tray icon triggers show/hide of the main window
        toggleHidden();
    }
}
#endif

void BitcoinGUI::optionsClicked()
{
    if(!clientModel || !clientModel->getOptionsModel())
        return;

    OptionsDialog dlg(this, enableWallet);
    dlg.setModel(clientModel->getOptionsModel());
    dlg.exec();
}

void BitcoinGUI::aboutClicked()
{
    if(!clientModel)
        return;

    HelpMessageDialog dlg(this, HelpMessageDialog::about);
    dlg.exec();
}

void BitcoinGUI::showDebugWindow()
{
    rpcConsole->showNormal();
    rpcConsole->show();
    rpcConsole->raise();
    rpcConsole->activateWindow();
}

void BitcoinGUI::showInfo()
{
    rpcConsole->setTabFocus(RPCConsole::TAB_INFO);
    showDebugWindow();
}

void BitcoinGUI::showConsole()
{
    rpcConsole->setTabFocus(RPCConsole::TAB_CONSOLE);
    showDebugWindow();
}

void BitcoinGUI::showGraph()
{
    rpcConsole->setTabFocus(RPCConsole::TAB_GRAPH);
    showDebugWindow();
}

void BitcoinGUI::showPeers()
{
    rpcConsole->setTabFocus(RPCConsole::TAB_PEERS);
    showDebugWindow();
}

void BitcoinGUI::showRepair()
{
    rpcConsole->setTabFocus(RPCConsole::TAB_REPAIR);
    showDebugWindow();
}

void BitcoinGUI::showConfEditor()
{
    GUIUtil::openConfigfile();
}

void BitcoinGUI::showBackups()
{
    GUIUtil::showBackups();
}

void BitcoinGUI::showHelpMessageClicked()
{
    helpMessageDialog->show();
}

void BitcoinGUI::showPrivateSendHelpClicked()
{
    if(!clientModel)
        return;

    HelpMessageDialog dlg(this, HelpMessageDialog::pshelp);
    dlg.exec();
}

#ifdef ENABLE_WALLET
void BitcoinGUI::openClicked()
{
    OpenURIDialog dlg(this);
    if(dlg.exec())
    {
        Q_EMIT receivedURI(dlg.getURI());
    }
}

void BitcoinGUI::gotoOverviewPage()
{
    overviewAction->setChecked(true);
    if (walletFrame) walletFrame->gotoOverviewPage();
}

void BitcoinGUI::gotoHistoryPage()
{
    historyAction->setChecked(true);
    if (walletFrame) walletFrame->gotoHistoryPage();
}

void BitcoinGUI::gotoMasternodePage()
{
    QSettings settings;
    if (!fLiteMode && settings.value("fShowMasternodesTab").toBool() && masternodeAction) {
        masternodeAction->setChecked(true);
        if (walletFrame) walletFrame->gotoMasternodePage();
    }
}

void BitcoinGUI::gotoReceiveCoinsPage()
{
    receiveCoinsAction->setChecked(true);
    if (walletFrame) walletFrame->gotoReceiveCoinsPage();
}

void BitcoinGUI::gotoSendCoinsPage(QString addr)
{
    sendCoinsAction->setChecked(true);
    if (walletFrame) walletFrame->gotoSendCoinsPage(addr);
}

void BitcoinGUI::gotoSignMessageTab(QString addr)
{
    if (walletFrame) walletFrame->gotoSignMessageTab(addr);
}

void BitcoinGUI::gotoVerifyMessageTab(QString addr)
{
    if (walletFrame) walletFrame->gotoVerifyMessageTab(addr);
}
#endif // ENABLE_WALLET

void BitcoinGUI::updateNetworkState()
{
    int count = clientModel->getNumConnections();
    QString icon;
    switch(count)
    {
    case 0: icon = ":/icons/connect_0"; break;
    case 1: case 2: case 3: icon = ":/icons/connect_1"; break;
    case 4: case 5: case 6: icon = ":/icons/connect_2"; break;
    case 7: case 8: case 9: icon = ":/icons/connect_3"; break;
    default: icon = ":/icons/connect_4"; break;
    }

    if (clientModel->getNetworkActive()) {
        labelConnectionsIcon->setToolTip(tr("%n active connection(s) to Sparks network", "", count));
    } else {
        labelConnectionsIcon->setToolTip(tr("Network activity disabled"));
        icon = ":/icons/network_disabled";
    }

    labelConnectionsIcon->setPixmap(platformStyle->SingleColorIcon(icon).pixmap(STATUSBAR_ICONSIZE,STATUSBAR_ICONSIZE));
}

void BitcoinGUI::setNumConnections(int count)
{
    updateNetworkState();
}

void BitcoinGUI::setNetworkActive(bool networkActive)
{
    updateNetworkState();
}

void BitcoinGUI::updateHeadersSyncProgressLabel()
{
    int64_t headersTipTime = clientModel->getHeaderTipTime();
    int headersTipHeight = clientModel->getHeaderTipHeight();
    int estHeadersLeft = (GetTime() - headersTipTime) / Params().GetConsensus().nPowTargetSpacing;
    if (estHeadersLeft > HEADER_HEIGHT_DELTA_SYNC)
        progressBarLabel->setText(tr("Syncing Headers (%1%)...").arg(QString::number(100.0 / (headersTipHeight+estHeadersLeft)*headersTipHeight, 'f', 1)));
}

void BitcoinGUI::setNumBlocks(int count, const QDateTime& blockDate, double nVerificationProgress, bool header)
{
#ifdef Q_OS_MAC
    // Disabling macOS App Nap on initial sync, disk, reindex operations and mixing.
    bool disableAppNap = !masternodeSync.IsSynced();
#ifdef ENABLE_WALLET
    disableAppNap |= privateSendClient.fPrivateSendRunning;
#endif // ENABLE_WALLET
    if (disableAppNap) {
        m_app_nap_inhibitor->disableAppNap();
    } else {
        m_app_nap_inhibitor->enableAppNap();
    }
#endif // Q_OS_MAC

    if (modalOverlay)
    {
        if (header)
            modalOverlay->setKnownBestHeight(count, blockDate);
        else
            modalOverlay->tipUpdate(count, blockDate, nVerificationProgress);
    }
    if (!clientModel)
        return;

    // Prevent orphan statusbar messages (e.g. hover Quit in main menu, wait until chain-sync starts -> garbled text)
    statusBar()->clearMessage();

    // Acquire current block source
    enum BlockSource blockSource = clientModel->getBlockSource();
    switch (blockSource) {
        case BLOCK_SOURCE_NETWORK:
            if (header) {
                updateHeadersSyncProgressLabel();
                return;
            }
            progressBarLabel->setText(tr("Synchronizing with network..."));
            updateHeadersSyncProgressLabel();
            break;
        case BLOCK_SOURCE_DISK:
            if (header) {
                progressBarLabel->setText(tr("Indexing blocks on disk..."));
            } else {
                progressBarLabel->setText(tr("Processing blocks on disk..."));
            }
            break;
        case BLOCK_SOURCE_REINDEX:
            progressBarLabel->setText(tr("Reindexing blocks on disk..."));
            break;
        case BLOCK_SOURCE_NONE:
            if (header) {
                return;
            }
            progressBarLabel->setText(tr("Connecting to peers..."));
            break;
    }

    QString tooltip;

    QDateTime currentDate = QDateTime::currentDateTime();
    qint64 secs = blockDate.secsTo(currentDate);

    tooltip = tr("Processed %n block(s) of transaction history.", "", count);

    // Set icon state: spinning if catching up, tick otherwise
#ifdef ENABLE_WALLET
    if (walletFrame)
    {
        if(secs < 25*60) // 90*60 in bitcoin
        {
            modalOverlay->showHide(true, true);
            // TODO instead of hiding it forever, we should add meaningful information about MN sync to the overlay
            modalOverlay->hideForever();
        }
        else
        {
            modalOverlay->showHide();
        }
    }
#endif // ENABLE_WALLET

    if(!masternodeSync.IsBlockchainSynced())
    {
        QString timeBehindText = GUIUtil::formatNiceTimeOffset(secs);

        progressBarLabel->setVisible(true);
        progressBar->setFormat(tr("%1 behind").arg(timeBehindText));
        progressBar->setMaximum(1000000000);
        progressBar->setValue(nVerificationProgress * 1000000000.0 + 0.5);
        progressBar->setVisible(true);

        tooltip = tr("Catching up...") + QString("<br>") + tooltip;
        if(count != prevBlocks)
        {
            labelBlocksIcon->setPixmap(platformStyle->SingleColorIcon(QString(
                ":/movies/spinner-%1").arg(spinnerFrame, 3, 10, QChar('0')))
                .pixmap(STATUSBAR_ICONSIZE, STATUSBAR_ICONSIZE));
            spinnerFrame = (spinnerFrame + 1) % SPINNER_FRAMES;
        }
        prevBlocks = count;

#ifdef ENABLE_WALLET
        if(walletFrame)
        {
            walletFrame->showOutOfSyncWarning(true);
        }
#endif // ENABLE_WALLET

        tooltip += QString("<br>");
        tooltip += tr("Last received block was generated %1 ago.").arg(timeBehindText);
        tooltip += QString("<br>");
        tooltip += tr("Transactions after this will not yet be visible.");
    } else if (fLiteMode) {
        setAdditionalDataSyncProgress(1);
    }

    // Don't word-wrap this (fixed-width) tooltip
    tooltip = QString("<nobr>") + tooltip + QString("</nobr>");

    labelBlocksIcon->setToolTip(tooltip);
    progressBarLabel->setToolTip(tooltip);
    progressBar->setToolTip(tooltip);
}

void BitcoinGUI::setAdditionalDataSyncProgress(double nSyncProgress)
{
    if(!clientModel)
        return;

    // No additional data sync should be happening while blockchain is not synced, nothing to update
    if(!masternodeSync.IsBlockchainSynced())
        return;

    // Prevent orphan statusbar messages (e.g. hover Quit in main menu, wait until chain-sync starts -> garbelled text)
    statusBar()->clearMessage();

    QString tooltip;

    // Set icon state: spinning if catching up, tick otherwise
    QString strSyncStatus;
    tooltip = tr("Up to date") + QString(".<br>") + tooltip;

#ifdef ENABLE_WALLET
    if(walletFrame)
        walletFrame->showOutOfSyncWarning(false);
#endif // ENABLE_WALLET

    if(masternodeSync.IsSynced()) {
        progressBarLabel->setVisible(false);
        progressBar->setVisible(false);
        labelBlocksIcon->setPixmap(QIcon(":/icons/synced").pixmap(STATUSBAR_ICONSIZE, STATUSBAR_ICONSIZE));
    } else {

        labelBlocksIcon->setPixmap(platformStyle->SingleColorIcon(QString(
            ":/movies/spinner-%1").arg(spinnerFrame, 3, 10, QChar('0')))
            .pixmap(STATUSBAR_ICONSIZE, STATUSBAR_ICONSIZE));
        spinnerFrame = (spinnerFrame + 1) % SPINNER_FRAMES;

        progressBar->setFormat(tr("Synchronizing additional data: %p%"));
        progressBar->setMaximum(1000000000);
        progressBar->setValue(nSyncProgress * 1000000000.0 + 0.5);
    }

    strSyncStatus = QString(masternodeSync.GetSyncStatus().c_str());
    progressBarLabel->setText(strSyncStatus);
    tooltip = strSyncStatus + QString("<br>") + tooltip;

    // Don't word-wrap this (fixed-width) tooltip
    tooltip = QString("<nobr>") + tooltip + QString("</nobr>");

    labelBlocksIcon->setToolTip(tooltip);
    progressBarLabel->setToolTip(tooltip);
    progressBar->setToolTip(tooltip);
}

void BitcoinGUI::message(const QString &title, const QString &message, unsigned int style, bool *ret)
{
    QString strTitle = tr("Sparks Core"); // default title
    // Default to information icon
    int nMBoxIcon = QMessageBox::Information;
    int nNotifyIcon = Notificator::Information;

    QString msgType;

    // Prefer supplied title over style based title
    if (!title.isEmpty()) {
        msgType = title;
    }
    else {
        switch (style) {
        case CClientUIInterface::MSG_ERROR:
            msgType = tr("Error");
            break;
        case CClientUIInterface::MSG_WARNING:
            msgType = tr("Warning");
            break;
        case CClientUIInterface::MSG_INFORMATION:
            msgType = tr("Information");
            break;
        default:
            break;
        }
    }
    // Append title to "Sparks Core - "
    if (!msgType.isEmpty())
        strTitle += " - " + msgType;

    // Check for error/warning icon
    if (style & CClientUIInterface::ICON_ERROR) {
        nMBoxIcon = QMessageBox::Critical;
        nNotifyIcon = Notificator::Critical;
    }
    else if (style & CClientUIInterface::ICON_WARNING) {
        nMBoxIcon = QMessageBox::Warning;
        nNotifyIcon = Notificator::Warning;
    }

    // Display message
    if (style & CClientUIInterface::MODAL) {
        // Check for buttons, use OK as default, if none was supplied
        QMessageBox::StandardButton buttons;
        if (!(buttons = (QMessageBox::StandardButton)(style & CClientUIInterface::BTN_MASK)))
            buttons = QMessageBox::Ok;

        showNormalIfMinimized();
        QMessageBox mBox((QMessageBox::Icon)nMBoxIcon, strTitle, message, buttons, this);
        int r = mBox.exec();
        if (ret != nullptr)
            *ret = r == QMessageBox::Ok;
    }
    else
        notificator->notify((Notificator::Class)nNotifyIcon, strTitle, message);
}

void BitcoinGUI::changeEvent(QEvent *e)
{
    QMainWindow::changeEvent(e);
#ifndef Q_OS_MAC // Ignored on Mac
    if(e->type() == QEvent::WindowStateChange)
    {
        if(clientModel && clientModel->getOptionsModel() && clientModel->getOptionsModel()->getMinimizeToTray())
        {
            QWindowStateChangeEvent *wsevt = static_cast<QWindowStateChangeEvent*>(e);
            if(!(wsevt->oldState() & Qt::WindowMinimized) && isMinimized())
            {
                QTimer::singleShot(0, this, SLOT(hide()));
                e->ignore();
            }
        }
    }
#endif
}

void BitcoinGUI::closeEvent(QCloseEvent *event)
{
#ifndef Q_OS_MAC // Ignored on Mac
    if(clientModel && clientModel->getOptionsModel())
    {
        if(!clientModel->getOptionsModel()->getMinimizeOnClose())
        {
            // close rpcConsole in case it was open to make some space for the shutdown window
            rpcConsole->close();

            QApplication::quit();
        }
        else
        {
            QMainWindow::showMinimized();
            event->ignore();
        }
    }
#else
    QMainWindow::closeEvent(event);
#endif
}

void BitcoinGUI::showEvent(QShowEvent *event)
{
    // enable the debug window when the main window shows up
    openInfoAction->setEnabled(true);
    openRPCConsoleAction->setEnabled(true);
    openGraphAction->setEnabled(true);
    openPeersAction->setEnabled(true);
    openRepairAction->setEnabled(true);
    aboutAction->setEnabled(true);
    optionsAction->setEnabled(true);
}

#ifdef ENABLE_WALLET
void BitcoinGUI::incomingTransaction(const QString& date, int unit, const CAmount& amount, const QString& type, const QString& address, const QString& label)
{
    IncomingTransactionMessage itx = {
            date, unit, amount, type, address, label
    };
    incomingTransactions.emplace_back(itx);

    if (incomingTransactions.size() == 1) {
        // first TX since we last showed pending messages, let's wait 100ms and then show each individual message
        incomingTransactionsTimer->start(100);
    } else if (incomingTransactions.size() == 10) {
        // we seem to have received 10 TXs in 100ms and we can expect even more, so let's pause for 1 sec and
        // show a "Multiple TXs sent/received!" message instead of individual messages
        incomingTransactionsTimer->start(1000);
    }
}
void BitcoinGUI::showIncomingTransactions()
{
    auto txs = std::move(this->incomingTransactions);

    if (txs.empty()) {
        return;
    }

    if (txs.size() >= 100) {
        // Show one balloon for all transactions instead of showing one for each individual one
        // (which would kill some systems)

        CAmount sentAmount = 0;
        CAmount receivedAmount = 0;
        int sentCount = 0;
        int receivedCount = 0;
        for (auto& itx : txs) {
            if (itx.amount < 0) {
                sentAmount += itx.amount;
                sentCount++;
            } else {
                receivedAmount += itx.amount;
                receivedCount++;
            }
        }

        QString title;
        if (sentCount > 0 && receivedCount > 0) {
            title = tr("Received and sent multiple transactions");
        } else if (sentCount > 0) {
            title = tr("Sent multiple transactions");
        } else if (receivedCount > 0) {
            title = tr("Received multiple transactions");
        } else {
            return;
        }

        // Use display unit of last entry
        int unit = txs.back().unit;

        QString msg;
        if (sentCount > 0) {
            msg += tr("Sent Amount: %1\n").arg(BitcoinUnits::formatWithUnit(unit, sentAmount, true));
        }
        if (receivedCount > 0) {
            msg += tr("Received Amount: %1\n").arg(BitcoinUnits::formatWithUnit(unit, receivedAmount, true));
        }

        message(title, msg, CClientUIInterface::MSG_INFORMATION);
    } else {
        for (auto& itx : txs) {
            // On new transaction, make an info balloon
            QString msg = tr("Date: %1\n").arg(itx.date) +
                          tr("Amount: %1\n").arg(BitcoinUnits::formatWithUnit(itx.unit, itx.amount, true)) +
                          tr("Type: %1\n").arg(itx.type);
            if (!itx.label.isEmpty())
                msg += tr("Label: %1\n").arg(itx.label);
            else if (!itx.address.isEmpty())
                msg += tr("Address: %1\n").arg(itx.address);
            message((itx.amount)<0 ? tr("Sent transaction") : tr("Incoming transaction"),
                    msg, CClientUIInterface::MSG_INFORMATION);
        }
    }
}
#endif // ENABLE_WALLET

void BitcoinGUI::dragEnterEvent(QDragEnterEvent *event)
{
    // Accept only URIs
    if(event->mimeData()->hasUrls())
        event->acceptProposedAction();
}

void BitcoinGUI::dropEvent(QDropEvent *event)
{
    if(event->mimeData()->hasUrls())
    {
        for (const QUrl &uri : event->mimeData()->urls())
        {
            Q_EMIT receivedURI(uri.toString());
        }
    }
    event->acceptProposedAction();
}

bool BitcoinGUI::eventFilter(QObject *object, QEvent *event)
{
    // Catch status tip events
    if (event->type() == QEvent::StatusTip)
    {
        // Prevent adding text from setStatusTip(), if we currently use the status bar for displaying other stuff
        if (progressBarLabel->isVisible() || progressBar->isVisible())
            return true;
    }
    return QMainWindow::eventFilter(object, event);
}

#ifdef ENABLE_WALLET
bool BitcoinGUI::handlePaymentRequest(const SendCoinsRecipient& recipient)
{
    // URI has to be valid
    if (walletFrame && walletFrame->handlePaymentRequest(recipient))
    {
        showNormalIfMinimized();
        gotoSendCoinsPage();
        return true;
    }
    return false;
}

void BitcoinGUI::setHDStatus(int hdEnabled)
{
    labelWalletHDStatusIcon->setPixmap(platformStyle->SingleColorIcon(hdEnabled ? ":/icons/hd_enabled" : ":/icons/hd_disabled").pixmap(STATUSBAR_ICONSIZE,STATUSBAR_ICONSIZE));
    labelWalletHDStatusIcon->setToolTip(hdEnabled ? tr("HD key generation is <b>enabled</b>") : tr("HD key generation is <b>disabled</b>"));

    // eventually disable the QLabel to set its opacity to 50%
    labelWalletHDStatusIcon->setEnabled(hdEnabled);
}

void BitcoinGUI::setEncryptionStatus(int status)
{
    switch(status)
    {
    case WalletModel::Unencrypted:
        labelWalletEncryptionIcon->hide();
        encryptWalletAction->setChecked(false);
        changePassphraseAction->setEnabled(false);
        unlockWalletAction->setVisible(false);
        lockWalletAction->setVisible(false);
        encryptWalletAction->setEnabled(true);
        break;
    case WalletModel::Unlocked:
        labelWalletEncryptionIcon->show();
        labelWalletEncryptionIcon->setPixmap(QIcon(":/icons/lock_open").pixmap(STATUSBAR_ICONSIZE,STATUSBAR_ICONSIZE));
        labelWalletEncryptionIcon->setToolTip(tr("Wallet is <b>encrypted</b> and currently <b>unlocked</b>"));
        encryptWalletAction->setChecked(true);
        changePassphraseAction->setEnabled(true);
        unlockWalletAction->setVisible(false);
        lockWalletAction->setVisible(true);
        encryptWalletAction->setEnabled(false); // TODO: decrypt currently not supported
        break;
    case WalletModel::UnlockedForMixingOnly:
        labelWalletEncryptionIcon->show();
        labelWalletEncryptionIcon->setPixmap(QIcon(":/icons/lock_open").pixmap(STATUSBAR_ICONSIZE,STATUSBAR_ICONSIZE));
        labelWalletEncryptionIcon->setToolTip(tr("Wallet is <b>encrypted</b> and currently <b>unlocked</b> for mixing only"));
        encryptWalletAction->setChecked(true);
        changePassphraseAction->setEnabled(true);
        unlockWalletAction->setVisible(true);
        lockWalletAction->setVisible(true);
        encryptWalletAction->setEnabled(false); // TODO: decrypt currently not supported
        break;
    case WalletModel::Locked:
        labelWalletEncryptionIcon->show();
        labelWalletEncryptionIcon->setPixmap(QIcon(":/icons/lock_closed").pixmap(STATUSBAR_ICONSIZE,STATUSBAR_ICONSIZE));
        labelWalletEncryptionIcon->setToolTip(tr("Wallet is <b>encrypted</b> and currently <b>locked</b>"));
        encryptWalletAction->setChecked(true);
        changePassphraseAction->setEnabled(true);
        unlockWalletAction->setVisible(true);
        lockWalletAction->setVisible(false);
        encryptWalletAction->setEnabled(false); // TODO: decrypt currently not supported
        break;
    }
}
#endif // ENABLE_WALLET

void BitcoinGUI::showNormalIfMinimized(bool fToggleHidden)
{
    if(!clientModel)
        return;

    // activateWindow() (sometimes) helps with keyboard focus on Windows
    if (isHidden())
    {
        show();
        activateWindow();
    }
    else if (isMinimized())
    {
        showNormal();
        activateWindow();
    }
    else if (GUIUtil::isObscured(this))
    {
        raise();
        activateWindow();
    }
    else if(fToggleHidden)
        hide();
}

void BitcoinGUI::toggleHidden()
{
    showNormalIfMinimized(true);
}

void BitcoinGUI::detectShutdown()
{
    if (ShutdownRequested())
    {
        if(rpcConsole)
            rpcConsole->hide();
        qApp->quit();
    }
}

void BitcoinGUI::showProgress(const QString &title, int nProgress)
{
    if (nProgress == 0)
    {
        progressDialog = new QProgressDialog(title, "", 0, 100);
        progressDialog->setStyleSheet(GUIUtil::loadStyleSheet());
        progressDialog->setWindowModality(Qt::ApplicationModal);
        progressDialog->setMinimumDuration(0);
        progressDialog->setCancelButton(0);
        progressDialog->setAutoClose(false);
        progressDialog->setValue(0);
    }
    else if (nProgress == 100)
    {
        if (progressDialog)
        {
            progressDialog->close();
            progressDialog->deleteLater();
        }
    }
    else if (progressDialog)
        progressDialog->setValue(nProgress);
}

void BitcoinGUI::setTrayIconVisible(bool fHideTrayIcon)
{
    if (trayIcon)
    {
        trayIcon->setVisible(!fHideTrayIcon);
    }
}

void BitcoinGUI::showModalOverlay()
{
    if (modalOverlay && (progressBar->isVisible() || modalOverlay->isLayerVisible()))
        modalOverlay->toggleVisibility();
}

static bool ThreadSafeMessageBox(BitcoinGUI *gui, const std::string& message, const std::string& caption, unsigned int style)
{
    bool modal = (style & CClientUIInterface::MODAL);
    // The SECURE flag has no effect in the Qt GUI.
    // bool secure = (style & CClientUIInterface::SECURE);
    style &= ~CClientUIInterface::SECURE;
    bool ret = false;
    // In case of modal message, use blocking connection to wait for user to click a button
    QMetaObject::invokeMethod(gui, "message",
                               modal ? GUIUtil::blockingGUIThreadConnection() : Qt::QueuedConnection,
                               Q_ARG(QString, QString::fromStdString(caption)),
                               Q_ARG(QString, QString::fromStdString(message)),
                               Q_ARG(unsigned int, style),
                               Q_ARG(bool*, &ret));
    return ret;
}

void BitcoinGUI::subscribeToCoreSignals()
{
    // Connect signals to client
    uiInterface.ThreadSafeMessageBox.connect(boost::bind(ThreadSafeMessageBox, this, _1, _2, _3));
    uiInterface.ThreadSafeQuestion.connect(boost::bind(ThreadSafeMessageBox, this, _1, _3, _4));
}

void BitcoinGUI::unsubscribeFromCoreSignals()
{
    // Disconnect signals from client
    uiInterface.ThreadSafeMessageBox.disconnect(boost::bind(ThreadSafeMessageBox, this, _1, _2, _3));
    uiInterface.ThreadSafeQuestion.disconnect(boost::bind(ThreadSafeMessageBox, this, _1, _3, _4));
}

void BitcoinGUI::toggleNetworkActive()
{
    if (clientModel) {
        clientModel->setNetworkActive(!clientModel->getNetworkActive());
    }
}

/** Get restart command-line parameters and request restart */
void BitcoinGUI::handleRestart(QStringList args)
{
    if (!ShutdownRequested())
        Q_EMIT requestedRestart(args);
}

UnitDisplayStatusBarControl::UnitDisplayStatusBarControl(const PlatformStyle *platformStyle) :
    optionsModel(0),
    menu(0)
{
    createContextMenu();
    setToolTip(tr("Unit to show amounts in. Click to select another unit."));
    QList<BitcoinUnits::Unit> units = BitcoinUnits::availableUnits();
    int max_width = 0;
    const QFontMetrics fm(font());
    for (const BitcoinUnits::Unit unit : units)
    {
        max_width = qMax(max_width, fm.width(BitcoinUnits::name(unit)));
    }
    setMinimumSize(max_width, 0);
    setAlignment(Qt::AlignRight | Qt::AlignVCenter);
}

/** So that it responds to button clicks */
void UnitDisplayStatusBarControl::mousePressEvent(QMouseEvent *event)
{
    onDisplayUnitsClicked(event->pos());
}

/** Creates context menu, its actions, and wires up all the relevant signals for mouse events. */
void UnitDisplayStatusBarControl::createContextMenu()
{
    menu = new QMenu(this);
    for (BitcoinUnits::Unit u : BitcoinUnits::availableUnits())
    {
        QAction *menuAction = new QAction(QString(BitcoinUnits::name(u)), this);
        menuAction->setData(QVariant(u));
        menu->addAction(menuAction);
    }
    connect(menu,SIGNAL(triggered(QAction*)),this,SLOT(onMenuSelection(QAction*)));
}

/** Lets the control know about the Options Model (and its signals) */
void UnitDisplayStatusBarControl::setOptionsModel(OptionsModel *_optionsModel)
{
    if (_optionsModel)
    {
        this->optionsModel = _optionsModel;

        // be aware of a display unit change reported by the OptionsModel object.
        connect(_optionsModel,SIGNAL(displayUnitChanged(int)),this,SLOT(updateDisplayUnit(int)));

        // initialize the display units label with the current value in the model.
        updateDisplayUnit(_optionsModel->getDisplayUnit());
    }
}

/** When Display Units are changed on OptionsModel it will refresh the display text of the control on the status bar */
void UnitDisplayStatusBarControl::updateDisplayUnit(int newUnits)
{
    setText(BitcoinUnits::name(newUnits));
}

/** Shows context menu with Display Unit options by the mouse coordinates */
void UnitDisplayStatusBarControl::onDisplayUnitsClicked(const QPoint& point)
{
    QPoint globalPos = mapToGlobal(point);
    menu->exec(globalPos);
}

/** Tells underlying optionsModel to update its current display unit. */
void UnitDisplayStatusBarControl::onMenuSelection(QAction* action)
{
    if (action)
    {
        optionsModel->setDisplayUnit(action->data());
    }
}<|MERGE_RESOLUTION|>--- conflicted
+++ resolved
@@ -1,5 +1,5 @@
 // Copyright (c) 2011-2015 The Bitcoin Core developers
-// Copyright (c) 2014-2017 The Dash Core developers
+// Copyright (c) 2014-2022 The Dash Core developers
 // Copyright (c) 2016-2022 The Sparks Core developers
 // Distributed under the MIT software license, see the accompanying
 // file COPYING or http://www.opensource.org/licenses/mit-license.php.
@@ -328,13 +328,8 @@
 #endif
     tabGroup->addAction(overviewAction);
 
-<<<<<<< HEAD
-    sendCoinsAction = new QAction(QIcon(":/icons/" + theme + "/send"), tr("&Send"), this);
+    sendCoinsAction = new QAction(tr("&Send"), this);
     sendCoinsAction->setStatusTip(tr("Send coins to a Sparks address"));
-=======
-    sendCoinsAction = new QAction(tr("&Send"), this);
-    sendCoinsAction->setStatusTip(tr("Send coins to a Dash address"));
->>>>>>> 351fbf65
     sendCoinsAction->setToolTip(sendCoinsAction->statusTip());
     sendCoinsAction->setCheckable(true);
 #ifdef Q_OS_MAC
@@ -348,13 +343,8 @@
     sendCoinsMenuAction->setStatusTip(sendCoinsAction->statusTip());
     sendCoinsMenuAction->setToolTip(sendCoinsMenuAction->statusTip());
 
-<<<<<<< HEAD
-    receiveCoinsAction = new QAction(QIcon(":/icons/" + theme + "/receiving_addresses"), tr("&Receive"), this);
+    receiveCoinsAction = new QAction(tr("&Receive"), this);
     receiveCoinsAction->setStatusTip(tr("Request payments (generates QR codes and sparks: URIs)"));
-=======
-    receiveCoinsAction = new QAction(tr("&Receive"), this);
-    receiveCoinsAction->setStatusTip(tr("Request payments (generates QR codes and dash: URIs)"));
->>>>>>> 351fbf65
     receiveCoinsAction->setToolTip(receiveCoinsAction->statusTip());
     receiveCoinsAction->setCheckable(true);
 #ifdef Q_OS_MAC
@@ -416,13 +406,8 @@
     quitAction->setStatusTip(tr("Quit application"));
     quitAction->setShortcut(QKeySequence(Qt::CTRL + Qt::Key_Q));
     quitAction->setMenuRole(QAction::QuitRole);
-<<<<<<< HEAD
-    aboutAction = new QAction(QIcon(":/icons/" + theme + "/about"), tr("&About %1").arg(tr(PACKAGE_NAME)), this);
+    aboutAction = new QAction(QIcon(":/icons/about"), tr("&About %1").arg(tr(PACKAGE_NAME)), this);
     aboutAction->setStatusTip(tr("Show information about Sparks Core"));
-=======
-    aboutAction = new QAction(QIcon(":/icons/about"), tr("&About %1").arg(tr(PACKAGE_NAME)), this);
-    aboutAction->setStatusTip(tr("Show information about Dash Core"));
->>>>>>> 351fbf65
     aboutAction->setMenuRole(QAction::AboutRole);
     aboutAction->setEnabled(false);
     aboutQtAction = new QAction(QIcon(":/icons/about_qt"), tr("About &Qt"), this);
@@ -445,17 +430,10 @@
     unlockWalletAction = new QAction(tr("&Unlock Wallet..."), this);
     unlockWalletAction->setToolTip(tr("Unlock wallet"));
     lockWalletAction = new QAction(tr("&Lock Wallet"), this);
-<<<<<<< HEAD
-    signMessageAction = new QAction(QIcon(":/icons/" + theme + "/edit"), tr("Sign &message..."), this);
+    signMessageAction = new QAction(QIcon(":/icons/edit"), tr("Sign &message..."), this);
     signMessageAction->setStatusTip(tr("Sign messages with your Sparks addresses to prove you own them"));
-    verifyMessageAction = new QAction(QIcon(":/icons/" + theme + "/transaction_0"), tr("&Verify message..."), this);
+    verifyMessageAction = new QAction(QIcon(":/icons/transaction_0"), tr("&Verify message..."), this);
     verifyMessageAction->setStatusTip(tr("Verify messages to ensure they were signed with specified Sparks addresses"));
-=======
-    signMessageAction = new QAction(QIcon(":/icons/edit"), tr("Sign &message..."), this);
-    signMessageAction->setStatusTip(tr("Sign messages with your Dash addresses to prove you own them"));
-    verifyMessageAction = new QAction(QIcon(":/icons/transaction_0"), tr("&Verify message..."), this);
-    verifyMessageAction->setStatusTip(tr("Verify messages to ensure they were signed with specified Dash addresses"));
->>>>>>> 351fbf65
 
     openInfoAction = new QAction(QApplication::style()->standardIcon(QStyle::SP_MessageBoxInformation), tr("&Information"), this);
     openInfoAction->setStatusTip(tr("Show diagnostic information"));
@@ -618,13 +596,13 @@
         toolbar->setMovable(false); // remove unused icon in upper left corner
         overviewAction->setChecked(true);
 
-        // Add Dash logo on the right side
+        // Add Sparks logo on the right side
         QWidget* spacer = new QWidget();
         spacer->setSizePolicy(QSizePolicy::Expanding, QSizePolicy::Expanding);
         toolbar->addWidget(spacer);
 
         QLabel *logoLabel = new QLabel();
-        QPixmap logoPixmap(":/images/dash_logo_toolbar");
+        QPixmap logoPixmap(":/images/sparks_logo_toolbar");
         logoLabel->setPixmap(logoPixmap);
         toolbar->addWidget(logoLabel);
 
