--- conflicted
+++ resolved
@@ -402,23 +402,13 @@
     unlockWalletAction = new QAction(tr("&Unlock Wallet…"), this);
     unlockWalletAction->setToolTip(tr("Unlock wallet"));
     lockWalletAction = new QAction(tr("&Lock Wallet"), this);
-<<<<<<< HEAD
-    signMessageAction = new QAction(tr("Sign &message..."), this);
+    signMessageAction = new QAction(tr("Sign &message…"), this);
     signMessageAction->setStatusTip(tr("Sign messages with your Sparks addresses to prove you own them"));
-    verifyMessageAction = new QAction(tr("&Verify message..."), this);
+    verifyMessageAction = new QAction(tr("&Verify message…"), this);
     verifyMessageAction->setStatusTip(tr("Verify messages to ensure they were signed with specified Sparks addresses"));
-    m_load_psbt_action = new QAction(tr("&Load PSBT from file..."), this);
+    m_load_psbt_action = new QAction(tr("&Load PSBT from file…"), this);
     m_load_psbt_action->setStatusTip(tr("Load Partially Signed Sparks Transaction"));
-    m_load_psbt_clipboard_action = new QAction(tr("Load PSBT from clipboard..."), this);
-=======
-    signMessageAction = new QAction(tr("Sign &message…"), this);
-    signMessageAction->setStatusTip(tr("Sign messages with your Dash addresses to prove you own them"));
-    verifyMessageAction = new QAction(tr("&Verify message…"), this);
-    verifyMessageAction->setStatusTip(tr("Verify messages to ensure they were signed with specified Dash addresses"));
-    m_load_psbt_action = new QAction(tr("&Load PSBT from file…"), this);
-    m_load_psbt_action->setStatusTip(tr("Load Partially Signed Dash Transaction"));
     m_load_psbt_clipboard_action = new QAction(tr("Load PSBT from clipboard…"), this);
->>>>>>> 0fcc1561
     m_load_psbt_clipboard_action->setStatusTip(tr("Load Partially Signed Bitcoin Transaction from clipboard"));
 
     openInfoAction = new QAction(tr("&Information"), this);
@@ -450,13 +440,8 @@
     usedReceivingAddressesAction = new QAction(tr("&Receiving addresses"), this);
     usedReceivingAddressesAction->setStatusTip(tr("Show the list of used receiving addresses and labels"));
 
-<<<<<<< HEAD
-    openAction = new QAction(tr("Open &URI..."), this);
+    openAction = new QAction(tr("Open &URI…"), this);
     openAction->setStatusTip(tr("Open a sparks: URI"));
-=======
-    openAction = new QAction(tr("Open &URI…"), this);
-    openAction->setStatusTip(tr("Open a dash: URI"));
->>>>>>> 0fcc1561
 
     m_open_wallet_action = new QAction(tr("Open Wallet"), this);
     m_open_wallet_action->setEnabled(false);
