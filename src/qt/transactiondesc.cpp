--- conflicted
+++ resolved
@@ -261,13 +261,8 @@
     strHTML += "<b>" + tr("Output index") + ":</b> " + QString::number(rec->getOutputIndex()) + "<br>";
     strHTML += "<b>" + tr("Transaction total size") + ":</b> " + QString::number(wtx.tx->GetTotalSize()) + " bytes<br>";
 
-<<<<<<< HEAD
     // Message from normal sparks:URI (sparks:XyZ...?message=example)
-    for (const std::pair<std::string, std::string>& r : wtx.vOrderForm)
-=======
-    // Message from normal dash:URI (dash:XyZ...?message=example)
     for (const std::pair<std::string, std::string>& r : orderForm)
->>>>>>> eaca69b2
         if (r.first == "Message")
             strHTML += "<br><b>" + tr("Message") + ":</b><br>" + GUIUtil::HtmlEscape(r.second, true) + "<br>";
 
