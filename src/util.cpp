// Copyright (c) 2009-2010 Satoshi Nakamoto
// Copyright (c) 2009-2015 The Bitcoin Core developers
// Copyright (c) 2014-2017 The Dash Core developers
// Copyright (c) 2016-2022 The Sparks Core developers
// Distributed under the MIT software license, see the accompanying
// file COPYING or http://www.opensource.org/licenses/mit-license.php.

#if defined(HAVE_CONFIG_H)
#include "config/sparks-config.h"
#endif

#include "util.h"

#include "support/allocators/secure.h"
#include "chainparamsbase.h"
#include "ctpl.h"
#include "fs.h"
#include "random.h"
#include "serialize.h"
#include "stacktraces.h"
#include "utilstrencodings.h"
#include "utiltime.h"

#include <stdarg.h>

#if (defined(__FreeBSD__) || defined(__OpenBSD__) || defined(__DragonFly__))
#include <pthread.h>
#include <pthread_np.h>
#endif

#ifndef WIN32
// for posix_fallocate
#ifdef __linux__

#ifdef _POSIX_C_SOURCE
#undef _POSIX_C_SOURCE
#endif

#define _POSIX_C_SOURCE 200112L

#endif // __linux__

#include <algorithm>
#include <fcntl.h>
#include <sys/resource.h>
#include <sys/stat.h>

#else

#ifdef _MSC_VER
#pragma warning(disable:4786)
#pragma warning(disable:4804)
#pragma warning(disable:4805)
#pragma warning(disable:4717)
#endif

#ifdef _WIN32_WINNT
#undef _WIN32_WINNT
#endif
#define _WIN32_WINNT 0x0501

#ifdef _WIN32_IE
#undef _WIN32_IE
#endif
#define _WIN32_IE 0x0501

#define WIN32_LEAN_AND_MEAN 1
#ifndef NOMINMAX
#define NOMINMAX
#endif

#include <io.h> /* for _commit */
#include <shlobj.h>
#endif

#ifdef HAVE_SYS_PRCTL_H
#include <sys/prctl.h>
#endif

#ifdef HAVE_MALLOPT_ARENA_MAX
#include <malloc.h>
#endif

#include <boost/algorithm/string/case_conv.hpp> // for to_lower()
#include <boost/algorithm/string/join.hpp>
#include <boost/algorithm/string/predicate.hpp> // for startswith() and endswith()
#include <boost/algorithm/string/split.hpp>
#include <boost/algorithm/string/classification.hpp>
#include <boost/program_options/detail/config_file.hpp>
#include <boost/program_options/parsers.hpp>
#include <boost/thread.hpp>
#include <openssl/crypto.h>
#include <openssl/rand.h>
#include <openssl/conf.h>

// Application startup time (used for uptime calculation)
const int64_t nStartupTime = GetTime();

//Sparks only features
bool fMasternodeMode = false;
bool fLiteMode = false;
/**
    nWalletBackups:
        1..10   - number of automatic backups to keep
        0       - disabled by command-line
        -1      - disabled because of some error during run-time
        -2      - disabled because wallet was locked and we were not able to replenish keypool
*/
int nWalletBackups = 10;

const char * const BITCOIN_CONF_FILENAME = "sparks.conf";
const char * const BITCOIN_PID_FILENAME = "sparksd.pid";

ArgsManager gArgs;
bool fPrintToConsole = false;
bool fPrintToDebugLog = true;

bool fLogTimestamps = DEFAULT_LOGTIMESTAMPS;
bool fLogTimeMicros = DEFAULT_LOGTIMEMICROS;
bool fLogThreadNames = DEFAULT_LOGTHREADNAMES;
bool fLogIPs = DEFAULT_LOGIPS;
std::atomic<bool> fReopenDebugLog(false);
CTranslationInterface translationInterface;

/** Log categories bitfield. */
std::atomic<uint64_t> logCategories(0);

/** Init OpenSSL library multithreading support */
static std::unique_ptr<CCriticalSection[]> ppmutexOpenSSL;
void locking_callback(int mode, int i, const char* file, int line) NO_THREAD_SAFETY_ANALYSIS
{
    if (mode & CRYPTO_LOCK) {
        ENTER_CRITICAL_SECTION(ppmutexOpenSSL[i]);
    } else {
        LEAVE_CRITICAL_SECTION(ppmutexOpenSSL[i]);
    }
}

// Singleton for wrapping OpenSSL setup/teardown.
class CInit
{
public:
    CInit()
    {
        // Init OpenSSL library multithreading support
        ppmutexOpenSSL.reset(new CCriticalSection[CRYPTO_num_locks()]);
        CRYPTO_set_locking_callback(locking_callback);

        // OpenSSL can optionally load a config file which lists optional loadable modules and engines.
        // We don't use them so we don't require the config. However some of our libs may call functions
        // which attempt to load the config file, possibly resulting in an exit() or crash if it is missing
        // or corrupt. Explicitly tell OpenSSL not to try to load the file. The result for our libs will be
        // that the config appears to have been loaded and there are no modules/engines available.
        OPENSSL_no_config();

#ifdef WIN32
        // Seed OpenSSL PRNG with current contents of the screen
        RAND_screen();
#endif

        // Seed OpenSSL PRNG with performance counter
        RandAddSeed();
    }
    ~CInit()
    {
        // Securely erase the memory used by the PRNG
        RAND_cleanup();
        // Shutdown OpenSSL library multithreading support
        CRYPTO_set_locking_callback(nullptr);
        // Clear the set of locks now to maintain symmetry with the constructor.
        ppmutexOpenSSL.reset();
    }
}
instance_of_cinit;

/**
 * LogPrintf() has been broken a couple of times now
 * by well-meaning people adding mutexes in the most straightforward way.
 * It breaks because it may be called by global destructors during shutdown.
 * Since the order of destruction of static/global objects is undefined,
 * defining a mutex as a global object doesn't work (the mutex gets
 * destroyed, and then some later destructor calls OutputDebugStringF,
 * maybe indirectly, and you get a core dump at shutdown trying to lock
 * the mutex).
 */

static boost::once_flag debugPrintInitFlag = BOOST_ONCE_INIT;

/**
 * We use boost::call_once() to make sure mutexDebugLog and
 * vMsgsBeforeOpenLog are initialized in a thread-safe manner.
 *
 * NOTE: fileout, mutexDebugLog and sometimes vMsgsBeforeOpenLog
 * are leaked on exit. This is ugly, but will be cleaned up by
 * the OS/libc. When the shutdown sequence is fully audited and
 * tested, explicit destruction of these objects can be implemented.
 */
static FILE* fileout = nullptr;
static boost::mutex* mutexDebugLog = nullptr;
static std::list<std::string>* vMsgsBeforeOpenLog;

static int FileWriteStr(const std::string &str, FILE *fp)
{
    return fwrite(str.data(), 1, str.size(), fp);
}

static void DebugPrintInit()
{
    assert(mutexDebugLog == nullptr);
    mutexDebugLog = new boost::mutex();
    vMsgsBeforeOpenLog = new std::list<std::string>;
}

void OpenDebugLog()
{
    boost::call_once(&DebugPrintInit, debugPrintInitFlag);
    boost::mutex::scoped_lock scoped_lock(*mutexDebugLog);

    assert(fileout == nullptr);
    assert(vMsgsBeforeOpenLog);
    fs::path pathDebug = GetDataDir() / "debug.log";
    fileout = fsbridge::fopen(pathDebug, "a");
    if (fileout) {
        setbuf(fileout, nullptr); // unbuffered
        // dump buffered messages from before we opened the log
        while (!vMsgsBeforeOpenLog->empty()) {
            FileWriteStr(vMsgsBeforeOpenLog->front(), fileout);
            vMsgsBeforeOpenLog->pop_front();
        }
    }

    delete vMsgsBeforeOpenLog;
    vMsgsBeforeOpenLog = nullptr;
}

struct CLogCategoryDesc
{
    uint64_t flag;
    std::string category;
};

const CLogCategoryDesc LogCategories[] =
{
    {BCLog::NONE, "0"},
    {BCLog::NET, "net"},
    {BCLog::TOR, "tor"},
    {BCLog::MEMPOOL, "mempool"},
    {BCLog::HTTP, "http"},
    {BCLog::BENCHMARK, "bench"},
    {BCLog::ZMQ, "zmq"},
    {BCLog::DB, "db"},
    {BCLog::RPC, "rpc"},
    {BCLog::ESTIMATEFEE, "estimatefee"},
    {BCLog::ADDRMAN, "addrman"},
    {BCLog::SELECTCOINS, "selectcoins"},
    {BCLog::REINDEX, "reindex"},
    {BCLog::CMPCTBLOCK, "cmpctblock"},
    {BCLog::RANDOM, "rand"},
    {BCLog::PRUNE, "prune"},
    {BCLog::PROXY, "proxy"},
    {BCLog::MEMPOOLREJ, "mempoolrej"},
    {BCLog::LIBEVENT, "libevent"},
    {BCLog::COINDB, "coindb"},
    {BCLog::QT, "qt"},
    {BCLog::LEVELDB, "leveldb"},
    {BCLog::ALL, "1"},
    {BCLog::ALL, "all"},

    //Start Dash
    {BCLog::CHAINLOCKS, "chainlocks"},
    {BCLog::GOBJECT, "gobject"},
    {BCLog::INSTANTSEND, "instantsend"},
    {BCLog::KEEPASS, "keepass"},
    {BCLog::LLMQ, "llmq"},
    {BCLog::LLMQ_DKG, "llmq-dkg"},
    {BCLog::LLMQ_SIGS, "llmq-sigs"},
    {BCLog::MNPAYMENTS, "mnpayments"},
    {BCLog::MNSYNC, "mnsync"},
    {BCLog::PRIVATESEND, "privatesend"},
    {BCLog::SPORK, "spork"},
    //End Dash

};

bool GetLogCategory(uint64_t *f, const std::string *str)
{
    if (f && str) {
        if (*str == "") {
            *f = BCLog::ALL;
            return true;
        }
        if (*str == "dash") {
            *f = BCLog::CHAINLOCKS
                | BCLog::GOBJECT
                | BCLog::INSTANTSEND
                | BCLog::KEEPASS
                | BCLog::LLMQ
                | BCLog::LLMQ_DKG
                | BCLog::LLMQ_SIGS
                | BCLog::MNPAYMENTS
                | BCLog::MNSYNC
                | BCLog::PRIVATESEND
                | BCLog::SPORK;
            return true;
        }
        for (unsigned int i = 0; i < ARRAYLEN(LogCategories); i++) {
            if (LogCategories[i].category == *str) {
                *f = LogCategories[i].flag;
                return true;
            }
        }
    }
    return false;
}

<<<<<<< HEAD
        if (ptrCategory.get() == NULL || *cacheCounter != logAcceptCategoryCacheCounter.load())
        {
            cacheCounter.reset(new int(logAcceptCategoryCacheCounter.load()));

            LOCK(cs_args);
            if (mapMultiArgs.count("-debug")) {
                std::string strThreadName = GetThreadName();
                LogPrintf("debug turned on:\n");
                for (int i = 0; i < (int)mapMultiArgs.at("-debug").size(); ++i)
                    LogPrintf("  thread %s category %s\n", strThreadName, mapMultiArgs.at("-debug")[i]);
                const std::vector<std::string>& categories = mapMultiArgs.at("-debug");
                ptrCategory.reset(new std::set<std::string>(categories.begin(), categories.end()));
                // thread_specific_ptr automatically deletes the set when the thread ends.
                // "sparks" is a composite category enabling all Dash-related debug output
                if(ptrCategory->count(std::string("sparks"))) {
                    ptrCategory->insert(std::string("chainlocks"));
                    ptrCategory->insert(std::string("gobject"));
                    ptrCategory->insert(std::string("instantsend"));
                    ptrCategory->insert(std::string("keepass"));
                    ptrCategory->insert(std::string("llmq"));
                    ptrCategory->insert(std::string("llmq-dkg"));
                    ptrCategory->insert(std::string("llmq-sigs"));
                    ptrCategory->insert(std::string("masternode"));
                    ptrCategory->insert(std::string("mnpayments"));
                    ptrCategory->insert(std::string("mnsync"));
                    ptrCategory->insert(std::string("spork"));
                    ptrCategory->insert(std::string("privatesend"));
                }
            } else {
                ptrCategory.reset(new std::set<std::string>());
            }
=======
std::string ListLogCategories()
{
    std::string ret;
    int outcount = 0;
    for (unsigned int i = 0; i < ARRAYLEN(LogCategories); i++) {
        // Omit the special cases.
        if (LogCategories[i].flag != BCLog::NONE && LogCategories[i].flag != BCLog::ALL) {
            if (outcount != 0) ret += ", ";
            ret += LogCategories[i].category;
            outcount++;
>>>>>>> 351fbf65
        }
    }
    return ret;
}

std::vector<CLogCategoryActive> ListActiveLogCategories()
{
    std::vector<CLogCategoryActive> ret;
    for (unsigned int i = 0; i < ARRAYLEN(LogCategories); i++) {
        // Omit the special cases.
        if (LogCategories[i].flag != BCLog::NONE && LogCategories[i].flag != BCLog::ALL) {
            CLogCategoryActive catActive;
            catActive.category = LogCategories[i].category;
            catActive.active = LogAcceptCategory(LogCategories[i].flag);
            ret.push_back(catActive);
        }
    }
    return ret;
}

std::string ListActiveLogCategoriesString()
{
    if (logCategories == BCLog::NONE)
        return "0";
    if (logCategories == BCLog::ALL)
        return "1";

    std::string ret;
    int outcount = 0;
    for (unsigned int i = 0; i < ARRAYLEN(LogCategories); i++) {
        // Omit the special cases.
        if (LogCategories[i].flag != BCLog::NONE && LogCategories[i].flag != BCLog::ALL && LogAcceptCategory(LogCategories[i].flag)) {
            if (outcount != 0) ret += ", ";
            ret += LogCategories[i].category;
            outcount++;
        }
    }
    return ret;
}

/**
 * fStartedNewLine is a state variable held by the calling context that will
 * suppress printing of the timestamp when multiple calls are made that don't
 * end in a newline. Initialize it to true, and hold/manage it, in the calling context.
 */
static std::string LogTimestampStr(const std::string &str, std::atomic_bool *fStartedNewLine)
{
    std::string strStamped;

    if (!fLogTimestamps)
        return str;

    if (*fStartedNewLine) {
        int64_t nTimeMicros = GetTimeMicros();
        strStamped = DateTimeStrFormat("%Y-%m-%d %H:%M:%S", nTimeMicros/1000000);
        if (fLogTimeMicros)
            strStamped += strprintf(".%06d", nTimeMicros%1000000);
        int64_t mocktime = GetMockTime();
        if (mocktime) {
            strStamped += " (mocktime: " + DateTimeStrFormat("%Y-%m-%d %H:%M:%S", mocktime) + ")";
        }
        strStamped += ' ' + str;
    } else
        strStamped = str;

    return strStamped;
}

/**
 * fStartedNewLine is a state variable held by the calling context that will
 * suppress printing of the thread name when multiple calls are made that don't
 * end in a newline. Initialize it to true, and hold/manage it, in the calling context.
 */
static std::string LogThreadNameStr(const std::string &str, std::atomic_bool *fStartedNewLine)
{
    std::string strThreadLogged;

    if (!fLogThreadNames)
        return str;

    std::string strThreadName = GetThreadName();

    if (*fStartedNewLine)
        strThreadLogged = strprintf("%16s | %s", strThreadName.c_str(), str.c_str());
    else
        strThreadLogged = str;

    return strThreadLogged;
}

int LogPrintStr(const std::string &str)
{
    int ret = 0; // Returns total number of characters written
    static std::atomic_bool fStartedNewLine(true);

    std::string strThreadLogged = LogThreadNameStr(str, &fStartedNewLine);
    std::string strTimestamped = LogTimestampStr(strThreadLogged, &fStartedNewLine);

    if (!str.empty() && str[str.size()-1] == '\n')
        fStartedNewLine = true;
    else
        fStartedNewLine = false;

    if (fPrintToConsole)
    {
        // print to console
        ret = fwrite(strTimestamped.data(), 1, strTimestamped.size(), stdout);
        fflush(stdout);
    }
    else if (fPrintToDebugLog)
    {
        boost::call_once(&DebugPrintInit, debugPrintInitFlag);
        boost::mutex::scoped_lock scoped_lock(*mutexDebugLog);

        // buffer if we haven't opened the log yet
        if (fileout == nullptr) {
            assert(vMsgsBeforeOpenLog);
            ret = strTimestamped.length();
            vMsgsBeforeOpenLog->push_back(strTimestamped);
        }
        else
        {
            // reopen the log file, if requested
            if (fReopenDebugLog) {
                fReopenDebugLog = false;
                fs::path pathDebug = GetDataDir() / "debug.log";
                if (fsbridge::freopen(pathDebug,"a",fileout) != nullptr)
                    setbuf(fileout, nullptr); // unbuffered
            }

            ret = FileWriteStr(strTimestamped, fileout);
        }
    }
    return ret;
}

/** Interpret string as boolean, for argument parsing */
static bool InterpretBool(const std::string& strValue)
{
    if (strValue.empty())
        return true;
    return (atoi(strValue) != 0);
}

/** Turn -noX into -X=0 */
static void InterpretNegativeSetting(std::string& strKey, std::string& strValue)
{
    if (strKey.length()>3 && strKey[0]=='-' && strKey[1]=='n' && strKey[2]=='o')
    {
        strKey = "-" + strKey.substr(3);
        strValue = InterpretBool(strValue) ? "0" : "1";
    }
}

void ArgsManager::ParseParameters(int argc, const char* const argv[])
{
    LOCK(cs_args);
    mapArgs.clear();
    mapMultiArgs.clear();

    for (int i = 1; i < argc; i++)
    {
        std::string str(argv[i]);
        std::string strValue;
        size_t is_index = str.find('=');
        if (is_index != std::string::npos)
        {
            strValue = str.substr(is_index+1);
            str = str.substr(0, is_index);
        }
#ifdef WIN32
        boost::to_lower(str);
        if (boost::algorithm::starts_with(str, "/"))
            str = "-" + str.substr(1);
#endif

        if (str[0] != '-')
            break;

        // Interpret --foo as -foo.
        // If both --foo and -foo are set, the last takes effect.
        if (str.length() > 1 && str[1] == '-')
            str = str.substr(1);
        InterpretNegativeSetting(str, strValue);

        mapArgs[str] = strValue;
        mapMultiArgs[str].push_back(strValue);
    }
}

std::vector<std::string> ArgsManager::GetArgs(const std::string& strArg)
{
    LOCK(cs_args);
    if (IsArgSet(strArg))
        return mapMultiArgs.at(strArg);
    return {};
}

bool ArgsManager::IsArgSet(const std::string& strArg)
{
    LOCK(cs_args);
    return mapArgs.count(strArg);
}

std::string ArgsManager::GetArg(const std::string& strArg, const std::string& strDefault)
{
    LOCK(cs_args);
    if (mapArgs.count(strArg))
        return mapArgs[strArg];
    return strDefault;
}

int64_t ArgsManager::GetArg(const std::string& strArg, int64_t nDefault)
{
    LOCK(cs_args);
    if (mapArgs.count(strArg))
        return atoi64(mapArgs[strArg]);
    return nDefault;
}

bool ArgsManager::GetBoolArg(const std::string& strArg, bool fDefault)
{
    LOCK(cs_args);
    if (mapArgs.count(strArg))
        return InterpretBool(mapArgs[strArg]);
    return fDefault;
}

bool ArgsManager::SoftSetArg(const std::string& strArg, const std::string& strValue)
{
    LOCK(cs_args);
    if (mapArgs.count(strArg))
        return false;
    ForceSetArg(strArg, strValue);
    return true;
}

bool ArgsManager::SoftSetBoolArg(const std::string& strArg, bool fValue)
{
    if (fValue)
        return SoftSetArg(strArg, std::string("1"));
    else
        return SoftSetArg(strArg, std::string("0"));
}

void ArgsManager::ForceSetArg(const std::string& strArg, const std::string& strValue)
{
    LOCK(cs_args);
    mapArgs[strArg] = strValue;
    mapMultiArgs[strArg].clear();
    mapMultiArgs[strArg].push_back(strValue);
}

void ArgsManager::ForceSetMultiArgs(const std::string& strArg, const std::vector<std::string>& values)
{
    LOCK(cs_args);
    mapMultiArgs[strArg] = values;
}

void ArgsManager::ForceRemoveArg(const std::string& strArg)
{
    LOCK(cs_args);
    mapArgs.erase(strArg);
    mapMultiArgs.erase(strArg);
}

static const int screenWidth = 79;
static const int optIndent = 2;
static const int msgIndent = 7;

std::string HelpMessageGroup(const std::string &message) {
    return std::string(message) + std::string("\n\n");
}

std::string HelpMessageOpt(const std::string &option, const std::string &message) {
    return std::string(optIndent,' ') + std::string(option) +
           std::string("\n") + std::string(msgIndent,' ') +
           FormatParagraph(message, screenWidth - msgIndent, msgIndent) +
           std::string("\n\n");
}

static std::string FormatException(const std::exception_ptr pex, const char* pszThread)
{
    return GetPrettyExceptionStr(pex);
}

void PrintExceptionContinue(const std::exception_ptr pex, const char* pszThread)
{
    std::string message = FormatException(pex, pszThread);
    LogPrintf("\n\n************************\n%s\n", message);
    fprintf(stderr, "\n\n************************\n%s\n", message.c_str());
}

fs::path GetDefaultDataDir()
{
<<<<<<< HEAD
    namespace fs = boost::filesystem;
    // Windows < Vista: C:\Documents and Settings\Username\Application Data\SparksCore
    // Windows >= Vista: C:\Users\Username\AppData\Roaming\SparksCore
    // Mac: ~/Library/Application Support/SparksCore
    // Unix: ~/.sparkscore
=======
    // Windows < Vista: C:\Documents and Settings\Username\Application Data\DashCore
    // Windows >= Vista: C:\Users\Username\AppData\Roaming\DashCore
    // Mac: ~/Library/Application Support/DashCore
    // Unix: ~/.dashcore
>>>>>>> 351fbf65
#ifdef WIN32
    // Windows
    return GetSpecialFolderPath(CSIDL_APPDATA) / "SparksCore";
#else
    fs::path pathRet;
    char* pszHome = getenv("HOME");
    if (pszHome == nullptr || strlen(pszHome) == 0)
        pathRet = fs::path("/");
    else
        pathRet = fs::path(pszHome);
#ifdef MAC_OSX
    // Mac
    return pathRet / "Library/Application Support/SparksCore";
#else
    // Unix
    return pathRet / ".sparkscore";
#endif
#endif
}

static fs::path pathCached;
static fs::path pathCachedNetSpecific;
static CCriticalSection csPathCached;

const fs::path &GetDataDir(bool fNetSpecific)
{

    LOCK(csPathCached);

    fs::path &path = fNetSpecific ? pathCachedNetSpecific : pathCached;

    // This can be called during exceptions by LogPrintf(), so we cache the
    // value so we don't have to do memory allocations after that.
    if (!path.empty())
        return path;

    if (gArgs.IsArgSet("-datadir")) {
        path = fs::system_complete(gArgs.GetArg("-datadir", ""));
        if (!fs::is_directory(path)) {
            path = "";
            return path;
        }
    } else {
        path = GetDefaultDataDir();
    }
    if (fNetSpecific)
        path /= BaseParams().DataDir();

    fs::create_directories(path);

    return path;
}

fs::path GetBackupsDir()
{
    if (!gArgs.IsArgSet("-walletbackupsdir"))
        return GetDataDir() / "backups";

    return fs::absolute(gArgs.GetArg("-walletbackupsdir", ""));
}

void ClearDatadirCache()
{
    LOCK(csPathCached);

    pathCached = fs::path();
    pathCachedNetSpecific = fs::path();
}

fs::path GetConfigFile(const std::string& confPath)
{
    fs::path pathConfigFile(confPath);
    if (!pathConfigFile.is_complete())
        pathConfigFile = GetDataDir(false) / pathConfigFile;

    return pathConfigFile;
}

void ArgsManager::ReadConfigFile(const std::string& confPath)
{
    fs::ifstream streamConfig(GetConfigFile(confPath));
    if (!streamConfig.good()){
        // Create empty sparks.conf if it does not excist
        FILE* configFile = fopen(GetConfigFile(confPath).string().c_str(), "a");
        if (configFile != nullptr)
            fclose(configFile);
        return; // Nothing to read, so just return
    }

    {
        LOCK(cs_args);
        std::set<std::string> setOptions;
        setOptions.insert("*");

        for (boost::program_options::detail::config_file_iterator it(streamConfig, setOptions), end; it != end; ++it)
        {
            // Don't overwrite existing settings so command line settings override sparks.conf
            std::string strKey = std::string("-") + it->string_key;
            std::string strValue = it->value[0];
            InterpretNegativeSetting(strKey, strValue);
            if (mapArgs.count(strKey) == 0)
                mapArgs[strKey] = strValue;
            mapMultiArgs[strKey].push_back(strValue);
        }
    }
    // If datadir is changed in .conf file:
    ClearDatadirCache();
}

#ifndef WIN32
fs::path GetPidFile()
{
    fs::path pathPidFile(gArgs.GetArg("-pid", BITCOIN_PID_FILENAME));
    if (!pathPidFile.is_complete()) pathPidFile = GetDataDir() / pathPidFile;
    return pathPidFile;
}

void CreatePidFile(const fs::path &path, pid_t pid)
{
    FILE* file = fsbridge::fopen(path, "w");
    if (file)
    {
        fprintf(file, "%d\n", pid);
        fclose(file);
    }
}
#endif

bool RenameOver(fs::path src, fs::path dest)
{
#ifdef WIN32
    return MoveFileExA(src.string().c_str(), dest.string().c_str(),
                       MOVEFILE_REPLACE_EXISTING) != 0;
#else
    int rc = std::rename(src.string().c_str(), dest.string().c_str());
    return (rc == 0);
#endif /* WIN32 */
}

/**
 * Ignores exceptions thrown by Boost's create_directories if the requested directory exists.
 * Specifically handles case where path p exists, but it wasn't possible for the user to
 * write to the parent directory.
 */
bool TryCreateDirectories(const fs::path& p)
{
    try
    {
        return fs::create_directories(p);
    } catch (const fs::filesystem_error&) {
        if (!fs::exists(p) || !fs::is_directory(p))
            throw;
    }

    // create_directories didn't create the directory, it had to have existed already
    return false;
}

void FileCommit(FILE *file)
{
    fflush(file); // harmless if redundantly called
#ifdef WIN32
    HANDLE hFile = (HANDLE)_get_osfhandle(_fileno(file));
    FlushFileBuffers(hFile);
#else
    #if defined(__linux__) || defined(__NetBSD__)
    fdatasync(fileno(file));
    #elif defined(__APPLE__) && defined(F_FULLFSYNC)
    fcntl(fileno(file), F_FULLFSYNC, 0);
    #else
    fsync(fileno(file));
    #endif
#endif
}

bool TruncateFile(FILE *file, unsigned int length) {
#if defined(WIN32)
    return _chsize(_fileno(file), length) == 0;
#else
    return ftruncate(fileno(file), length) == 0;
#endif
}

/**
 * this function tries to raise the file descriptor limit to the requested number.
 * It returns the actual file descriptor limit (which may be more or less than nMinFD)
 */
int RaiseFileDescriptorLimit(int nMinFD) {
#if defined(WIN32)
    return 2048;
#else
    struct rlimit limitFD;
    if (getrlimit(RLIMIT_NOFILE, &limitFD) != -1) {
        if (limitFD.rlim_cur < (rlim_t)nMinFD) {
            limitFD.rlim_cur = nMinFD;
            if (limitFD.rlim_cur > limitFD.rlim_max)
                limitFD.rlim_cur = limitFD.rlim_max;
            setrlimit(RLIMIT_NOFILE, &limitFD);
            getrlimit(RLIMIT_NOFILE, &limitFD);
        }
        return limitFD.rlim_cur;
    }
    return nMinFD; // getrlimit failed, assume it's fine
#endif
}

/**
 * this function tries to make a particular range of a file allocated (corresponding to disk space)
 * it is advisory, and the range specified in the arguments will never contain live data
 */
void AllocateFileRange(FILE *file, unsigned int offset, unsigned int length) {
#if defined(WIN32)
    // Windows-specific version
    HANDLE hFile = (HANDLE)_get_osfhandle(_fileno(file));
    LARGE_INTEGER nFileSize;
    int64_t nEndPos = (int64_t)offset + length;
    nFileSize.u.LowPart = nEndPos & 0xFFFFFFFF;
    nFileSize.u.HighPart = nEndPos >> 32;
    SetFilePointerEx(hFile, nFileSize, 0, FILE_BEGIN);
    SetEndOfFile(hFile);
#elif defined(MAC_OSX)
    // OSX specific version
    fstore_t fst;
    fst.fst_flags = F_ALLOCATECONTIG;
    fst.fst_posmode = F_PEOFPOSMODE;
    fst.fst_offset = 0;
    fst.fst_length = (off_t)offset + length;
    fst.fst_bytesalloc = 0;
    if (fcntl(fileno(file), F_PREALLOCATE, &fst) == -1) {
        fst.fst_flags = F_ALLOCATEALL;
        fcntl(fileno(file), F_PREALLOCATE, &fst);
    }
    ftruncate(fileno(file), fst.fst_length);
#elif defined(__linux__)
    // Version using posix_fallocate
    off_t nEndPos = (off_t)offset + length;
    posix_fallocate(fileno(file), 0, nEndPos);
#else
    // Fallback version
    // TODO: just write one byte per block
    static const char buf[65536] = {};
    fseek(file, offset, SEEK_SET);
    while (length > 0) {
        unsigned int now = 65536;
        if (length < now)
            now = length;
        fwrite(buf, 1, now, file); // allowed to fail; this function is advisory anyway
        length -= now;
    }
#endif
}

void ShrinkDebugFile()
{
    // Amount of debug.log to save at end when shrinking (must fit in memory)
    constexpr size_t RECENT_DEBUG_HISTORY_SIZE = 10 * 1000000;
    // Scroll debug.log if it's getting too big
    fs::path pathLog = GetDataDir() / "debug.log";
    FILE* file = fsbridge::fopen(pathLog, "r");
    // If debug.log file is more than 10% bigger the RECENT_DEBUG_HISTORY_SIZE
    // trim it down by saving only the last RECENT_DEBUG_HISTORY_SIZE bytes
    if (file && fs::file_size(pathLog) > 11 * (RECENT_DEBUG_HISTORY_SIZE / 10))
    {
        // Restart the file with some of the end
        std::vector<char> vch(RECENT_DEBUG_HISTORY_SIZE, 0);
        fseek(file, -((long)vch.size()), SEEK_END);
        int nBytes = fread(vch.data(), 1, vch.size(), file);
        fclose(file);

        file = fsbridge::fopen(pathLog, "w");
        if (file)
        {
            fwrite(vch.data(), 1, nBytes, file);
            fclose(file);
        }
    }
    else if (file != nullptr)
        fclose(file);
}

#ifdef WIN32
fs::path GetSpecialFolderPath(int nFolder, bool fCreate)
{
    char pszPath[MAX_PATH] = "";

    if(SHGetSpecialFolderPathA(nullptr, pszPath, nFolder, fCreate))
    {
        return fs::path(pszPath);
    }

    LogPrintf("SHGetSpecialFolderPathA() failed, could not obtain requested path.\n");
    return fs::path("");
}
#endif

void runCommand(const std::string& strCommand)
{
    int nErr = ::system(strCommand.c_str());
    if (nErr)
        LogPrintf("runCommand error: system(%s) returned %d\n", strCommand, nErr);
}

void RenameThread(const char* name)
{
#if defined(PR_SET_NAME)
    // Only the first 15 characters are used (16 - NUL terminator)
    ::prctl(PR_SET_NAME, name, 0, 0, 0);
#elif (defined(__FreeBSD__) || defined(__OpenBSD__) || defined(__DragonFly__))
    pthread_set_name_np(pthread_self(), name);

#elif defined(MAC_OSX)
    pthread_setname_np(name);
#else
    // Prevent warnings for unused parameters...
    (void)name;
#endif
    LogPrintf("%s: thread new name %s\n", __func__, name);
}

std::string GetThreadName()
{
    char name[16];
#if defined(PR_GET_NAME)
    // Only the first 15 characters are used (16 - NUL terminator)
    ::prctl(PR_GET_NAME, name, 0, 0, 0);
#elif defined(MAC_OSX)
    pthread_getname_np(pthread_self(), name, 16);
// #elif (defined(__FreeBSD__) || defined(__OpenBSD__) || defined(__DragonFly__))
// #else
    // no get_name here
#endif
    return std::string(name);
}

void RenameThreadPool(ctpl::thread_pool& tp, const char* baseName)
{
    auto cond = std::make_shared<std::condition_variable>();
    auto mutex = std::make_shared<std::mutex>();
    std::atomic<int> doneCnt(0);
    std::map<int, std::future<void> > futures;

    for (int i = 0; i < tp.size(); i++) {
        futures[i] = tp.push([baseName, i, cond, mutex, &doneCnt](int threadId) {
            RenameThread(strprintf("%s-%d", baseName, i).c_str());
            std::unique_lock<std::mutex> l(*mutex);
            doneCnt++;
            cond->wait(l);
        });
    }

    do {
        // Always sleep to let all threads acquire locks
        MilliSleep(10);
        // `doneCnt` should be at least `futures.size()` if tp size was increased (for whatever reason),
        // or at least `tp.size()` if tp size was decreased and queue was cleared
        // (which can happen on `stop()` if we were not fast enough to get all jobs to their threads).
    } while (doneCnt < futures.size() && doneCnt < tp.size());

    cond->notify_all();

    // Make sure no one is left behind, just in case
    for (auto& pair : futures) {
        auto& f = pair.second;
        if (f.valid() && f.wait_for(std::chrono::milliseconds(2000)) == std::future_status::timeout) {
            LogPrintf("%s: %s-%d timed out\n", __func__, baseName, pair.first);
            // Notify everyone again
            cond->notify_all();
            break;
        }
    }
}

void SetupEnvironment()
{
#ifdef HAVE_MALLOPT_ARENA_MAX
    // glibc-specific: On 32-bit systems set the number of arenas to 1.
    // By default, since glibc 2.10, the C library will create up to two heap
    // arenas per core. This is known to cause excessive virtual address space
    // usage in our usage. Work around it by setting the maximum number of
    // arenas to 1.
    if (sizeof(void*) == 4) {
        mallopt(M_ARENA_MAX, 1);
    }
#endif
    // On most POSIX systems (e.g. Linux, but not BSD) the environment's locale
    // may be invalid, in which case the "C" locale is used as fallback.
#if !defined(WIN32) && !defined(MAC_OSX) && !defined(__FreeBSD__) && !defined(__OpenBSD__)
    try {
        std::locale(""); // Raises a runtime error if current locale is invalid
    } catch (const std::runtime_error&) {
        setenv("LC_ALL", "C", 1);
    }
#endif
    // The path locale is lazy initialized and to avoid deinitialization errors
    // in multithreading environments, it is set explicitly by the main thread.
    // A dummy locale is used to extract the internal default locale, used by
    // fs::path, which is then used to explicitly imbue the path.
    std::locale loc = fs::path::imbue(std::locale::classic());
    fs::path::imbue(loc);
}

bool SetupNetworking()
{
#ifdef WIN32
    // Initialize Windows Sockets
    WSADATA wsadata;
    int ret = WSAStartup(MAKEWORD(2,2), &wsadata);
    if (ret != NO_ERROR || LOBYTE(wsadata.wVersion ) != 2 || HIBYTE(wsadata.wVersion) != 2)
        return false;
#endif
    return true;
}

int GetNumCores()
{
#if BOOST_VERSION >= 105600
    return boost::thread::physical_concurrency();
#else // Must fall back to hardware_concurrency, which unfortunately counts virtual cores
    return boost::thread::hardware_concurrency();
#endif
}

std::string CopyrightHolders(const std::string& strPrefix, unsigned int nStartYear, unsigned int nEndYear)
{
    std::string strCopyrightHolders = strPrefix + strprintf(" %u-%u ", nStartYear, nEndYear) + strprintf(_(COPYRIGHT_HOLDERS), _(COPYRIGHT_HOLDERS_SUBSTITUTION));

    // Check for untranslated substitution to make sure Bitcoin Core copyright is not removed by accident
    if (strprintf(COPYRIGHT_HOLDERS, COPYRIGHT_HOLDERS_SUBSTITUTION).find("Bitcoin Core") == std::string::npos) {
        strCopyrightHolders += "\n" + strPrefix + strprintf(" %u-%u ", 2014, nEndYear) + "The Dash Core developers";
        strCopyrightHolders += "\n" + strPrefix + strprintf(" %u-%u ", 2009, nEndYear) + "The Bitcoin Core developers";
    }
    return strCopyrightHolders;
}

uint32_t StringVersionToInt(const std::string& strVersion)
{
    std::vector<std::string> tokens;
    boost::split(tokens, strVersion, boost::is_any_of("."));
    if(tokens.size() != 3)
        throw std::bad_cast();
    uint32_t nVersion = 0;
    for(unsigned idx = 0; idx < 3; idx++)
    {
        if(tokens[idx].length() == 0)
            throw std::bad_cast();
        uint32_t value = boost::lexical_cast<uint32_t>(tokens[idx]);
        if(value > 255)
            throw std::bad_cast();
        nVersion <<= 8;
        nVersion |= value;
    }
    return nVersion;
}

std::string IntVersionToString(uint32_t nVersion)
{
    if((nVersion >> 24) > 0) // MSB is always 0
        throw std::bad_cast();
    if(nVersion == 0)
        throw std::bad_cast();
    std::array<std::string, 3> tokens;
    for(unsigned idx = 0; idx < 3; idx++)
    {
        unsigned shift = (2 - idx) * 8;
        uint32_t byteValue = (nVersion >> shift) & 0xff;
        tokens[idx] = boost::lexical_cast<std::string>(byteValue);
    }
    return boost::join(tokens, ".");
}

std::string SafeIntVersionToString(uint32_t nVersion)
{
    try
    {
        return IntVersionToString(nVersion);
    }
    catch(const std::bad_cast&)
    {
        return "invalid_version";
    }
}


// Obtain the application startup time (used for uptime calculation)
int64_t GetStartupTime()
{
    return nStartupTime;
}<|MERGE_RESOLUTION|>--- conflicted
+++ resolved
@@ -1,6 +1,6 @@
 // Copyright (c) 2009-2010 Satoshi Nakamoto
 // Copyright (c) 2009-2015 The Bitcoin Core developers
-// Copyright (c) 2014-2017 The Dash Core developers
+// Copyright (c) 2014-2022 The Dash Core developers
 // Copyright (c) 2016-2022 The Sparks Core developers
 // Distributed under the MIT software license, see the accompanying
 // file COPYING or http://www.opensource.org/licenses/mit-license.php.
@@ -266,7 +266,7 @@
     {BCLog::ALL, "1"},
     {BCLog::ALL, "all"},
 
-    //Start Dash
+    //Start Sparks
     {BCLog::CHAINLOCKS, "chainlocks"},
     {BCLog::GOBJECT, "gobject"},
     {BCLog::INSTANTSEND, "instantsend"},
@@ -278,7 +278,7 @@
     {BCLog::MNSYNC, "mnsync"},
     {BCLog::PRIVATESEND, "privatesend"},
     {BCLog::SPORK, "spork"},
-    //End Dash
+    //End Sparks
 
 };
 
@@ -289,7 +289,7 @@
             *f = BCLog::ALL;
             return true;
         }
-        if (*str == "dash") {
+        if (*str == "sparks") {
             *f = BCLog::CHAINLOCKS
                 | BCLog::GOBJECT
                 | BCLog::INSTANTSEND
@@ -313,39 +313,6 @@
     return false;
 }
 
-<<<<<<< HEAD
-        if (ptrCategory.get() == NULL || *cacheCounter != logAcceptCategoryCacheCounter.load())
-        {
-            cacheCounter.reset(new int(logAcceptCategoryCacheCounter.load()));
-
-            LOCK(cs_args);
-            if (mapMultiArgs.count("-debug")) {
-                std::string strThreadName = GetThreadName();
-                LogPrintf("debug turned on:\n");
-                for (int i = 0; i < (int)mapMultiArgs.at("-debug").size(); ++i)
-                    LogPrintf("  thread %s category %s\n", strThreadName, mapMultiArgs.at("-debug")[i]);
-                const std::vector<std::string>& categories = mapMultiArgs.at("-debug");
-                ptrCategory.reset(new std::set<std::string>(categories.begin(), categories.end()));
-                // thread_specific_ptr automatically deletes the set when the thread ends.
-                // "sparks" is a composite category enabling all Dash-related debug output
-                if(ptrCategory->count(std::string("sparks"))) {
-                    ptrCategory->insert(std::string("chainlocks"));
-                    ptrCategory->insert(std::string("gobject"));
-                    ptrCategory->insert(std::string("instantsend"));
-                    ptrCategory->insert(std::string("keepass"));
-                    ptrCategory->insert(std::string("llmq"));
-                    ptrCategory->insert(std::string("llmq-dkg"));
-                    ptrCategory->insert(std::string("llmq-sigs"));
-                    ptrCategory->insert(std::string("masternode"));
-                    ptrCategory->insert(std::string("mnpayments"));
-                    ptrCategory->insert(std::string("mnsync"));
-                    ptrCategory->insert(std::string("spork"));
-                    ptrCategory->insert(std::string("privatesend"));
-                }
-            } else {
-                ptrCategory.reset(new std::set<std::string>());
-            }
-=======
 std::string ListLogCategories()
 {
     std::string ret;
@@ -356,7 +323,6 @@
             if (outcount != 0) ret += ", ";
             ret += LogCategories[i].category;
             outcount++;
->>>>>>> 351fbf65
         }
     }
     return ret;
@@ -652,18 +618,10 @@
 
 fs::path GetDefaultDataDir()
 {
-<<<<<<< HEAD
-    namespace fs = boost::filesystem;
     // Windows < Vista: C:\Documents and Settings\Username\Application Data\SparksCore
     // Windows >= Vista: C:\Users\Username\AppData\Roaming\SparksCore
     // Mac: ~/Library/Application Support/SparksCore
     // Unix: ~/.sparkscore
-=======
-    // Windows < Vista: C:\Documents and Settings\Username\Application Data\DashCore
-    // Windows >= Vista: C:\Users\Username\AppData\Roaming\DashCore
-    // Mac: ~/Library/Application Support/DashCore
-    // Unix: ~/.dashcore
->>>>>>> 351fbf65
 #ifdef WIN32
     // Windows
     return GetSpecialFolderPath(CSIDL_APPDATA) / "SparksCore";
@@ -1092,7 +1050,7 @@
 
     // Check for untranslated substitution to make sure Bitcoin Core copyright is not removed by accident
     if (strprintf(COPYRIGHT_HOLDERS, COPYRIGHT_HOLDERS_SUBSTITUTION).find("Bitcoin Core") == std::string::npos) {
-        strCopyrightHolders += "\n" + strPrefix + strprintf(" %u-%u ", 2014, nEndYear) + "The Dash Core developers";
+        strCopyrightHolders += "\n" + strPrefix + strprintf(" %u-%u ", 2014, nEndYear) + "The Sparks Core developers";
         strCopyrightHolders += "\n" + strPrefix + strprintf(" %u-%u ", 2009, nEndYear) + "The Bitcoin Core developers";
     }
     return strCopyrightHolders;
