--- conflicted
+++ resolved
@@ -1,11 +1,7 @@
 // Copyright (c) 2009-2010 Satoshi Nakamoto
 // Copyright (c) 2009-2015 The Bitcoin Core developers
-<<<<<<< HEAD
 // Copyright (c) 2014-2017 The Dash Core developers
 // Copyright (c) 2016-2022 The Sparks Core developers
-=======
-// Copyright (c) 2014-2019 The Dash Core developers
->>>>>>> 2ae1ce48
 // Distributed under the MIT software license, see the accompanying
 // file COPYING or http://www.opensource.org/licenses/mit-license.php.
 
@@ -289,16 +285,10 @@
                 const std::vector<std::string>& categories = mapMultiArgs.at("-debug");
                 ptrCategory.reset(new std::set<std::string>(categories.begin(), categories.end()));
                 // thread_specific_ptr automatically deletes the set when the thread ends.
-<<<<<<< HEAD
-                // "sparks" is a composite category enabling all Sparks-related debug output
+                // "sparks" is a composite category enabling all Dash-related debug output
                 if(ptrCategory->count(std::string("sparks"))) {
-                    ptrCategory->insert(std::string("privatesend"));
-=======
-                // "dash" is a composite category enabling all Dash-related debug output
-                if(ptrCategory->count(std::string("dash"))) {
                     ptrCategory->insert(std::string("chainlocks"));
                     ptrCategory->insert(std::string("gobject"));
->>>>>>> 2ae1ce48
                     ptrCategory->insert(std::string("instantsend"));
                     ptrCategory->insert(std::string("keepass"));
                     ptrCategory->insert(std::string("llmq"));
@@ -563,22 +553,7 @@
 
 static std::string FormatException(const std::exception_ptr pex, const char* pszThread)
 {
-<<<<<<< HEAD
-#ifdef WIN32
-    char pszModule[MAX_PATH] = "";
-    GetModuleFileNameA(NULL, pszModule, sizeof(pszModule));
-#else
-    const char* pszModule = "sparks";
-#endif
-    if (pex)
-        return strprintf(
-            "EXCEPTION: %s       \n%s       \n%s in %s       \n", typeid(*pex).name(), pex->what(), pszModule, pszThread);
-    else
-        return strprintf(
-            "UNKNOWN EXCEPTION       \n%s in %s       \n", pszModule, pszThread);
-=======
     return strprintf("EXCEPTION: %s", GetPrettyExceptionStr(pex));
->>>>>>> 2ae1ce48
 }
 
 void PrintExceptionContinue(const std::exception_ptr pex, const char* pszThread)
