--- conflicted
+++ resolved
@@ -905,13 +905,8 @@
 
     if (request.fHelp || request.params.size() < 3 || request.params.size() > 7)
         throw std::runtime_error(
-<<<<<<< HEAD
-            "sendfrom \"fromaccount\" \"toaddress\" amount ( minconf addlocked \"comment\" \"comment_to\" )\n"
-            "\nDEPRECATED (use sendtoaddress). Sent an amount from an account to a dash address."
-=======
             "sendfrom \"fromaccount\" \"toaddress\" amount ( minconf addlockconf \"comment\" \"comment_to\" )\n"
             "\nDEPRECATED (use sendtoaddress). Sent an amount from an account to a sparks address."
->>>>>>> cce03666
             + HelpRequiringPassphrase() + "\n"
             "\nArguments:\n"
             "1. \"fromaccount\"       (string, required) The name of the account to send funds from. May be the default account using \"\".\n"
