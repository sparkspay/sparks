// Copyright (c) 2009-2010 Satoshi Nakamoto
// Copyright (c) 2009-2015 The Bitcoin Core developers
// Copyright (c) 2014-2019 The Dash Core developers
// Distributed under the MIT software license, see the accompanying
// file COPYING or http://www.opensource.org/licenses/mit-license.php.

#ifndef BITCOIN_WALLET_WALLET_H
#define BITCOIN_WALLET_WALLET_H

#include "amount.h"
#include "base58.h"
#include "policy/feerate.h"
#include "saltedhasher.h"
#include "streams.h"
#include "tinyformat.h"
#include "ui_interface.h"
#include "util.h"
#include "utilstrencodings.h"
#include "validationinterface.h"
#include "script/ismine.h"
#include "wallet/coincontrol.h"
#include "wallet/crypter.h"
#include "wallet/walletdb.h"
#include "wallet/rpcwallet.h"

#include "privatesend/privatesend.h"

#include <algorithm>
#include <atomic>
#include <deque>
#include <map>
#include <set>
#include <stdexcept>
#include <stdint.h>
#include <string>
#include <utility>
#include <vector>

typedef CWallet* CWalletRef;
extern std::vector<CWalletRef> vpwallets;

/**
 * Settings
 */
extern CFeeRate payTxFee;
extern unsigned int nTxConfirmTarget;
extern bool bSpendZeroConfChange;

static const unsigned int DEFAULT_KEYPOOL_SIZE = 1000;
//! -paytxfee default
static const CAmount DEFAULT_TRANSACTION_FEE = 0;
//! -fallbackfee default
static const CAmount DEFAULT_FALLBACK_FEE = 1000;
//! -m_discard_rate default
static const CAmount DEFAULT_DISCARD_FEE = 10000;
//! -mintxfee default
static const CAmount DEFAULT_TRANSACTION_MINFEE = 1000;
//! minimum recommended increment for BIP 125 replacement txs
static const CAmount WALLET_INCREMENTAL_RELAY_FEE = 5000;
//! target minimum change amount
static const CAmount MIN_CHANGE = CENT;
//! final minimum change amount after paying for fees
static const CAmount MIN_FINAL_CHANGE = MIN_CHANGE/2;
//! Default for -spendzeroconfchange
static const bool DEFAULT_SPEND_ZEROCONF_CHANGE = true;
//! Default for -walletrejectlongchains
static const bool DEFAULT_WALLET_REJECT_LONG_CHAINS = false;
//! -txconfirmtarget default
static const unsigned int DEFAULT_TX_CONFIRM_TARGET = 6;
static const bool DEFAULT_WALLETBROADCAST = true;
static const bool DEFAULT_DISABLE_WALLET = false;

extern const char * DEFAULT_WALLET_DAT;

static const int64_t TIMESTAMP_MIN = 0;

//! if set, all keys will be derived by using BIP39/BIP44
static const bool DEFAULT_USE_HD_WALLET = false;

bool AutoBackupWallet (CWallet* wallet, const std::string& strWalletFile_, std::string& strBackupWarningRet, std::string& strBackupErrorRet);

class CBlockIndex;
class CCoinControl;
class COutput;
class CReserveKey;
class CScript;
class CScheduler;
class CTxMemPool;
class CBlockPolicyEstimator;
class CWalletTx;
struct FeeCalculation;
enum class FeeEstimateMode;

/** (client) version numbers for particular wallet features */
enum WalletFeature
{
    FEATURE_BASE = 10500, // the earliest version new wallets supports (only useful for getinfo's clientversion output)

    FEATURE_WALLETCRYPT = 40000, // wallet encryption
    FEATURE_COMPRPUBKEY = 60000, // compressed public keys
    FEATURE_HD = 120200,    // Hierarchical key derivation after BIP32 (HD Wallet), BIP44 (multi-coin), BIP39 (mnemonic)
                            // which uses on-the-fly private key derivation

    FEATURE_LATEST = 61000
};

<<<<<<< HEAD
enum AvailableCoinsType
{
    ALL_COINS,
    ONLY_DENOMINATED,
    ONLY_NONDENOMINATED,
    ONLY_25000, // find masternode outputs including locked ones (use with caution)
    ONLY_PRIVATESEND_COLLATERAL
};

=======
>>>>>>> 351fbf65
struct CompactTallyItem
{
    CTxDestination txdest;
    CAmount nAmount;
    std::vector<COutPoint> vecOutPoints;
    CompactTallyItem()
    {
        nAmount = 0;
    }
};

/** A key pool entry */
class CKeyPool
{
public:
    int64_t nTime;
    CPubKey vchPubKey;
    bool fInternal; // for change outputs

    CKeyPool();
    CKeyPool(const CPubKey& vchPubKeyIn, bool fInternalIn);

    ADD_SERIALIZE_METHODS;

    template <typename Stream, typename Operation>
    inline void SerializationOp(Stream& s, Operation ser_action) {
        int nVersion = s.GetVersion();
        if (!(s.GetType() & SER_GETHASH))
            READWRITE(nVersion);
        READWRITE(nTime);
        READWRITE(vchPubKey);
        if (ser_action.ForRead()) {
            try {
                READWRITE(fInternal);
            }
            catch (std::ios_base::failure&) {
                /* flag as external address if we can't read the internal boolean
                   (this will be the case for any wallet before the HD chain split version) */
                fInternal = false;
            }
        }
        else {
            READWRITE(fInternal);
        }
    }
};

/** Address book data */
class CAddressBookData
{
public:
    std::string name;
    std::string purpose;

    CAddressBookData() : purpose("unknown") {}

    typedef std::map<std::string, std::string> StringMap;
    StringMap destdata;
};

struct CRecipient
{
    CScript scriptPubKey;
    CAmount nAmount;
    bool fSubtractFeeFromAmount;
};

typedef std::map<std::string, std::string> mapValue_t;


static inline void ReadOrderPos(int64_t& nOrderPos, mapValue_t& mapValue)
{
    if (!mapValue.count("n"))
    {
        nOrderPos = -1; // TODO: calculate elsewhere
        return;
    }
    nOrderPos = atoi64(mapValue["n"].c_str());
}


static inline void WriteOrderPos(const int64_t& nOrderPos, mapValue_t& mapValue)
{
    if (nOrderPos == -1)
        return;
    mapValue["n"] = i64tostr(nOrderPos);
}

struct COutputEntry
{
    CTxDestination destination;
    CAmount amount;
    int vout;
};

/** A transaction with a merkle branch linking it to the block chain. */
class CMerkleTx
{
private:
  /** Constant used in hashBlock to indicate tx has been abandoned */
    static const uint256 ABANDON_HASH;

public:
    CTransactionRef tx;
    uint256 hashBlock;

    /* An nIndex == -1 means that hashBlock (in nonzero) refers to the earliest
     * block in the chain we know this or any in-wallet dependency conflicts
     * with. Older clients interpret nIndex == -1 as unconfirmed for backward
     * compatibility.
     */
    int nIndex;

    CMerkleTx()
    {
        SetTx(MakeTransactionRef());
        Init();
    }

    CMerkleTx(CTransactionRef arg)
    {
        SetTx(std::move(arg));
        Init();
    }

    /** Helper conversion operator to allow passing CMerkleTx where CTransaction is expected.
     *  TODO: adapt callers and remove this operator. */
    operator const CTransaction&() const { return *tx; }

    void Init()
    {
        hashBlock = uint256();
        nIndex = -1;
    }

    void SetTx(CTransactionRef arg)
    {
        tx = std::move(arg);
    }

    ADD_SERIALIZE_METHODS;

    template <typename Stream, typename Operation>
    inline void SerializationOp(Stream& s, Operation ser_action) {
        std::vector<uint256> vMerkleBranch; // For compatibility with older versions.
        READWRITE(tx);
        READWRITE(hashBlock);
        READWRITE(vMerkleBranch);
        READWRITE(nIndex);
    }

    void SetMerkleBranch(const CBlockIndex* pIndex, int posInBlock);

    /**
     * Return depth of transaction in blockchain:
     * <0  : conflicts with a transaction this deep in the blockchain
     *  0  : in memory pool, waiting to be included in a block
     * >=1 : this many blocks deep in the main chain
     */
    int GetDepthInMainChain(const CBlockIndex* &pindexRet) const;
    int GetDepthInMainChain() const { const CBlockIndex *pindexRet; return GetDepthInMainChain(pindexRet); }
    bool IsInMainChain() const { const CBlockIndex *pindexRet; return GetDepthInMainChain(pindexRet) > 0; }
    bool IsLockedByInstantSend() const;
    bool IsChainLocked() const;
    int GetBlocksToMaturity() const;
    /** Pass this transaction to the mempool. Fails if absolute fee exceeds absurd fee. */
    bool AcceptToMemoryPool(const CAmount& nAbsurdFee, CValidationState& state);
    bool hashUnset() const { return (hashBlock.IsNull() || hashBlock == ABANDON_HASH); }
    bool isAbandoned() const { return (hashBlock == ABANDON_HASH); }
    void setAbandoned() { hashBlock = ABANDON_HASH; }

    const uint256& GetHash() const { return tx->GetHash(); }
    bool IsCoinBase() const { return tx->IsCoinBase(); }
};

/** 
 * A transaction with a bunch of additional info that only the owner cares about.
 * It includes any unrecorded transactions needed to link it back to the block chain.
 */
class CWalletTx : public CMerkleTx
{
private:
    const CWallet* pwallet;

public:
    /**
     * Key/value map with information about the transaction.
     *
     * The following keys can be read and written through the map and are
     * serialized in the wallet database:
     *
     *     "comment", "to"   - comment strings provided to sendtoaddress,
     *                         sendfrom, sendmany wallet RPCs
     *     "replaces_txid"   - txid (as HexStr) of transaction replaced by
     *                         bumpfee on transaction created by bumpfee
     *     "replaced_by_txid" - txid (as HexStr) of transaction created by
     *                         bumpfee on transaction replaced by bumpfee
     *     "from", "message" - obsolete fields that could be set in UI prior to
     *                         2011 (removed in commit 4d9b223)
     *
     * The following keys are serialized in the wallet database, but shouldn't
     * be read or written through the map (they will be temporarily added and
     * removed from the map during serialization):
     *
     *     "fromaccount"     - serialized strFromAccount value
     *     "n"               - serialized nOrderPos value
     *     "timesmart"       - serialized nTimeSmart value
     *     "spent"           - serialized vfSpent value that existed prior to
     *                         2014 (removed in commit 93a18a3)
     */
    mapValue_t mapValue;
    std::vector<std::pair<std::string, std::string> > vOrderForm;
    unsigned int fTimeReceivedIsTxTime;
    unsigned int nTimeReceived; //!< time received by this node
    /**
     * Stable timestamp that never changes, and reflects the order a transaction
     * was added to the wallet. Timestamp is based on the block time for a
     * transaction added as part of a block, or else the time when the
     * transaction was received if it wasn't part of a block, with the timestamp
     * adjusted in both cases so timestamp order matches the order transactions
     * were added to the wallet. More details can be found in
     * CWallet::ComputeTimeSmart().
     */
    unsigned int nTimeSmart;
    /**
     * From me flag is set to 1 for transactions that were created by the wallet
     * on this bitcoin node, and set to 0 for transactions that were created
     * externally and came in through the network or sendrawtransaction RPC.
     */
    char fFromMe;
    std::string strFromAccount;
    int64_t nOrderPos; //!< position in ordered transaction list

    // memory only
    mutable bool fDebitCached;
    mutable bool fCreditCached;
    mutable bool fImmatureCreditCached;
    mutable bool fAvailableCreditCached;
    mutable bool fAnonymizedCreditCached;
    mutable bool fDenomUnconfCreditCached;
    mutable bool fDenomConfCreditCached;
    mutable bool fWatchDebitCached;
    mutable bool fWatchCreditCached;
    mutable bool fImmatureWatchCreditCached;
    mutable bool fAvailableWatchCreditCached;
    mutable bool fChangeCached;
    mutable CAmount nDebitCached;
    mutable CAmount nCreditCached;
    mutable CAmount nImmatureCreditCached;
    mutable CAmount nAvailableCreditCached;
    mutable CAmount nAnonymizedCreditCached;
    mutable CAmount nDenomUnconfCreditCached;
    mutable CAmount nDenomConfCreditCached;
    mutable CAmount nWatchDebitCached;
    mutable CAmount nWatchCreditCached;
    mutable CAmount nImmatureWatchCreditCached;
    mutable CAmount nAvailableWatchCreditCached;
    mutable CAmount nChangeCached;

    CWalletTx()
    {
        Init(nullptr);
    }

    CWalletTx(const CWallet* pwalletIn, CTransactionRef arg) : CMerkleTx(std::move(arg))
    {
        Init(pwalletIn);
    }

    void Init(const CWallet* pwalletIn)
    {
        pwallet = pwalletIn;
        mapValue.clear();
        vOrderForm.clear();
        fTimeReceivedIsTxTime = false;
        nTimeReceived = 0;
        nTimeSmart = 0;
        fFromMe = false;
        strFromAccount.clear();
        fDebitCached = false;
        fCreditCached = false;
        fImmatureCreditCached = false;
        fAvailableCreditCached = false;
        fAnonymizedCreditCached = false;
        fDenomUnconfCreditCached = false;
        fDenomConfCreditCached = false;
        fWatchDebitCached = false;
        fWatchCreditCached = false;
        fImmatureWatchCreditCached = false;
        fAvailableWatchCreditCached = false;
        fChangeCached = false;
        nDebitCached = 0;
        nCreditCached = 0;
        nImmatureCreditCached = 0;
        nAvailableCreditCached = 0;
        nAnonymizedCreditCached = 0;
        nDenomUnconfCreditCached = 0;
        nDenomConfCreditCached = 0;
        nWatchDebitCached = 0;
        nWatchCreditCached = 0;
        nAvailableWatchCreditCached = 0;
        nImmatureWatchCreditCached = 0;
        nChangeCached = 0;
        nOrderPos = -1;
    }

    ADD_SERIALIZE_METHODS;

    template <typename Stream, typename Operation>
    inline void SerializationOp(Stream& s, Operation ser_action) {
        if (ser_action.ForRead())
            Init(nullptr);
        char fSpent = false;

        if (!ser_action.ForRead())
        {
            mapValue["fromaccount"] = strFromAccount;

            WriteOrderPos(nOrderPos, mapValue);

            if (nTimeSmart)
                mapValue["timesmart"] = strprintf("%u", nTimeSmart);
        }

        READWRITE(*(CMerkleTx*)this);
        std::vector<CMerkleTx> vUnused; //!< Used to be vtxPrev
        READWRITE(vUnused);
        READWRITE(mapValue);
        READWRITE(vOrderForm);
        READWRITE(fTimeReceivedIsTxTime);
        READWRITE(nTimeReceived);
        READWRITE(fFromMe);
        READWRITE(fSpent);

        if (ser_action.ForRead())
        {
            strFromAccount = mapValue["fromaccount"];

            ReadOrderPos(nOrderPos, mapValue);

            nTimeSmart = mapValue.count("timesmart") ? (unsigned int)atoi64(mapValue["timesmart"]) : 0;
        }

        mapValue.erase("fromaccount");
        mapValue.erase("spent");
        mapValue.erase("n");
        mapValue.erase("timesmart");
    }

    //! make sure balances are recalculated
    void MarkDirty()
    {
        fCreditCached = false;
        fAvailableCreditCached = false;
        fImmatureCreditCached = false;
        fAnonymizedCreditCached = false;
        fDenomUnconfCreditCached = false;
        fDenomConfCreditCached = false;
        fWatchDebitCached = false;
        fWatchCreditCached = false;
        fAvailableWatchCreditCached = false;
        fImmatureWatchCreditCached = false;
        fDebitCached = false;
        fChangeCached = false;
    }

    void BindWallet(CWallet *pwalletIn)
    {
        pwallet = pwalletIn;
        MarkDirty();
    }

    const CWallet* GetWallet() const
    {
        return pwallet;
    }

    //! filter decides which addresses will count towards the debit
    CAmount GetDebit(const isminefilter& filter) const;
    CAmount GetCredit(const isminefilter& filter) const;
    CAmount GetImmatureCredit(bool fUseCache=true) const;
    CAmount GetAvailableCredit(bool fUseCache=true) const;
    CAmount GetImmatureWatchOnlyCredit(const bool& fUseCache=true) const;
    CAmount GetAvailableWatchOnlyCredit(const bool& fUseCache=true) const;
    CAmount GetChange() const;

    CAmount GetAnonymizedCredit(bool fUseCache=true) const;
    CAmount GetDenominatedCredit(bool unconfirmed, bool fUseCache=true) const;

    void GetAmounts(std::list<COutputEntry>& listReceived,
                    std::list<COutputEntry>& listSent, CAmount& nFee, std::string& strSentAccount, const isminefilter& filter) const;

    bool IsFromMe(const isminefilter& filter) const
    {
        return (GetDebit(filter) > 0);
    }

    // True if only scriptSigs are different
    bool IsEquivalentTo(const CWalletTx& tx) const;

    bool InMempool() const;
    bool IsTrusted() const;

    int64_t GetTxTime() const;
    int GetRequestCount() const;

    // RelayWalletTransaction may only be called if fBroadcastTransactions!
    bool RelayWalletTransaction(CConnman* connman);

    std::set<uint256> GetConflicts() const;
};

struct WalletTxHasher
{
    StaticSaltedHasher h;
    size_t operator()(const CWalletTx* a) const
    {
        return h(a->GetHash());
    }
};

class CInputCoin {
public:
    CInputCoin(const CWalletTx* walletTx, unsigned int i)
    {
        if (!walletTx)
            throw std::invalid_argument("walletTx should not be null");
        if (i >= walletTx->tx->vout.size())
            throw std::out_of_range("The output index is out of range");

        outpoint = COutPoint(walletTx->GetHash(), i);
        txout = walletTx->tx->vout[i];
    }

    COutPoint outpoint;
    CTxOut txout;

    bool operator<(const CInputCoin& rhs) const {
        return outpoint < rhs.outpoint;
    }

    bool operator!=(const CInputCoin& rhs) const {
        return outpoint != rhs.outpoint;
    }

    bool operator==(const CInputCoin& rhs) const {
        return outpoint == rhs.outpoint;
    }
};

class COutput
{
public:
    const CWalletTx *tx;
    int i;
    int nDepth;

    /** Whether we have the private keys to spend this output */
    bool fSpendable;

    /** Whether we know how to spend this output, ignoring the lack of keys */
    bool fSolvable;

    /**
     * Whether this output is considered safe to spend. Unconfirmed transactions
     * from outside keys and unconfirmed replacement transactions are considered
     * unsafe and will not be used to fund new spending transactions.
     */
    bool fSafe;

    COutput(const CWalletTx *txIn, int iIn, int nDepthIn, bool fSpendableIn, bool fSolvableIn, bool fSafeIn)
    {
        tx = txIn; i = iIn; nDepth = nDepthIn; fSpendable = fSpendableIn; fSolvable = fSolvableIn; fSafe = fSafeIn;
    }

    //Used with Darksend. Will return largest nondenom, then denominations, then very small inputs
    int Priority() const;

    std::string ToString() const;
};




/** Private key that includes an expiration date in case it never gets used. */
class CWalletKey
{
public:
    CPrivKey vchPrivKey;
    int64_t nTimeCreated;
    int64_t nTimeExpires;
    std::string strComment;
    //! todo: add something to note what created it (user, getnewaddress, change)
    //!   maybe should have a map<string, string> property map

    CWalletKey(int64_t nExpires=0);

    ADD_SERIALIZE_METHODS;

    template <typename Stream, typename Operation>
    inline void SerializationOp(Stream& s, Operation ser_action) {
        int nVersion = s.GetVersion();
        if (!(s.GetType() & SER_GETHASH))
            READWRITE(nVersion);
        READWRITE(vchPrivKey);
        READWRITE(nTimeCreated);
        READWRITE(nTimeExpires);
        READWRITE(LIMITED_STRING(strComment, 65536));
    }
};

/**
 * Internal transfers.
 * Database key is acentry<account><counter>.
 */
class CAccountingEntry
{
public:
    std::string strAccount;
    CAmount nCreditDebit;
    int64_t nTime;
    std::string strOtherAccount;
    std::string strComment;
    mapValue_t mapValue;
    int64_t nOrderPos; //!< position in ordered transaction list
    uint64_t nEntryNo;

    CAccountingEntry()
    {
        SetNull();
    }

    void SetNull()
    {
        nCreditDebit = 0;
        nTime = 0;
        strAccount.clear();
        strOtherAccount.clear();
        strComment.clear();
        nOrderPos = -1;
        nEntryNo = 0;
    }

    ADD_SERIALIZE_METHODS;

    template <typename Stream, typename Operation>
    inline void SerializationOp(Stream& s, Operation ser_action) {
        int nVersion = s.GetVersion();
        if (!(s.GetType() & SER_GETHASH))
            READWRITE(nVersion);
        //! Note: strAccount is serialized as part of the key, not here.
        READWRITE(nCreditDebit);
        READWRITE(nTime);
        READWRITE(LIMITED_STRING(strOtherAccount, 65536));

        if (!ser_action.ForRead())
        {
            WriteOrderPos(nOrderPos, mapValue);

            if (!(mapValue.empty() && _ssExtra.empty()))
            {
                CDataStream ss(s.GetType(), s.GetVersion());
                ss.insert(ss.begin(), '\0');
                ss << mapValue;
                ss.insert(ss.end(), _ssExtra.begin(), _ssExtra.end());
                strComment.append(ss.str());
            }
        }

        READWRITE(LIMITED_STRING(strComment, 65536));

        size_t nSepPos = strComment.find("\0", 0, 1);
        if (ser_action.ForRead())
        {
            mapValue.clear();
            if (std::string::npos != nSepPos)
            {
                CDataStream ss(std::vector<char>(strComment.begin() + nSepPos + 1, strComment.end()), s.GetType(), s.GetVersion());
                ss >> mapValue;
                _ssExtra = std::vector<char>(ss.begin(), ss.end());
            }
            ReadOrderPos(nOrderPos, mapValue);
        }
        if (std::string::npos != nSepPos)
            strComment.erase(nSepPos);

        mapValue.erase("n");
    }

private:
    std::vector<char> _ssExtra;
};


/** 
 * A CWallet is an extension of a keystore, which also maintains a set of transactions and balances,
 * and provides the ability to create new transactions.
 */
class CWallet : public CCryptoKeyStore, public CValidationInterface
{
private:
    static std::atomic<bool> fFlushScheduled;
    std::atomic<bool> fAbortRescan;
    std::atomic<bool> fScanningWallet;

    /**
     * Select a set of coins such that nValueRet >= nTargetValue and at least
     * all coins from coinControl are selected; Never select unconfirmed coins
     * if they are not ours
     */
    bool SelectCoins(const std::vector<COutput>& vAvailableCoins, const CAmount& nTargetValue, std::set<CInputCoin>& setCoinsRet, CAmount& nValueRet, const CCoinControl *coinControl = nullptr) const;

    CWalletDB *pwalletdbEncryption;

    //! the current wallet version: clients below this version are not able to load the wallet
    int nWalletVersion;

    //! the maximum wallet format version: memory-only variable that specifies to what version this wallet may be upgraded
    int nWalletMaxVersion;

    int64_t nNextResend;
    int64_t nLastResend;
    bool fBroadcastTransactions;

    mutable bool fAnonymizableTallyCached;
    mutable std::vector<CompactTallyItem> vecAnonymizableTallyCached;
    mutable bool fAnonymizableTallyCachedNonDenom;
    mutable std::vector<CompactTallyItem> vecAnonymizableTallyCachedNonDenom;

    /**
     * Used to keep track of spent outpoints, and
     * detect and report conflicts (double-spends or
     * mutated transactions where the mutant gets mined).
     */
    typedef std::multimap<COutPoint, uint256> TxSpends;
    TxSpends mapTxSpends;
    void AddToSpends(const COutPoint& outpoint, const uint256& wtxid);
    void AddToSpends(const uint256& wtxid);

    std::set<COutPoint> setWalletUTXO;

    /* Mark a transaction (and its in-wallet descendants) as conflicting with a particular block. */
    void MarkConflicted(const uint256& hashBlock, const uint256& hashTx);

    void SyncMetaData(std::pair<TxSpends::iterator, TxSpends::iterator>);

    /* Used by TransactionAddedToMemorypool/BlockConnected/Disconnected.
     * Should be called with pindexBlock and posInBlock if this is for a transaction that is included in a block. */
    void SyncTransaction(const CTransactionRef& tx, const CBlockIndex *pindex = nullptr, int posInBlock = 0);

    /* HD derive new child key (on internal or external chain) */
    void DeriveNewChildKey(CWalletDB &walletdb, const CKeyMetadata& metadata, CKey& secretRet, uint32_t nAccountIndex, bool fInternal /*= false*/);

    std::set<int64_t> setInternalKeyPool;
    std::set<int64_t> setExternalKeyPool;
    int64_t m_max_keypool_index;
    std::map<CKeyID, int64_t> m_pool_key_to_index;

    int64_t nTimeFirstKey;

    /**
     * Private version of AddWatchOnly method which does not accept a
     * timestamp, and which will reset the wallet's nTimeFirstKey value to 1 if
     * the watch key did not previously have a timestamp associated with it.
     * Because this is an inherited virtual method, it is accessible despite
     * being marked private, but it is marked private anyway to encourage use
     * of the other AddWatchOnly which accepts a timestamp and sets
     * nTimeFirstKey more intelligently for more efficient rescans.
     */
    bool AddWatchOnly(const CScript& dest) override;

    std::unique_ptr<CWalletDBWrapper> dbw;

    // Used to NotifyTransactionChanged of the previous block's coinbase when
    // the next block comes in
    uint256 hashPrevBestCoinbase;

    // A helper function which loops through wallet UTXOs
    std::unordered_set<const CWalletTx*, WalletTxHasher> GetSpendableTXs() const;

public:
    /*
     * Main wallet lock.
     * This lock protects all the fields added by CWallet.
     */
    mutable CCriticalSection cs_wallet;

    /** Get database handle used by this wallet. Ideally this function would
     * not be necessary.
     */
    CWalletDBWrapper& GetDBHandle()
    {
        return *dbw;
    }

    /** Get a name for this wallet for logging/debugging purposes.
     */
    std::string GetName() const
    {
        if (dbw) {
            return dbw->GetName();
        } else {
            return "dummy";
        }
    }

    void LoadKeyPool(int64_t nIndex, const CKeyPool &keypool);

    // Map from Key ID (for regular keys) or Script ID (for watch-only keys) to
    // key metadata.
    std::map<CTxDestination, CKeyMetadata> mapKeyMetadata;

    typedef std::map<unsigned int, CMasterKey> MasterKeyMap;
    MasterKeyMap mapMasterKeys;
    unsigned int nMasterKeyMaxID;

    // Create wallet with dummy database handle
    CWallet(): dbw(new CWalletDBWrapper())
    {
        SetNull();
    }

    // Create wallet with passed-in database handle
    CWallet(std::unique_ptr<CWalletDBWrapper> dbw_in) : dbw(std::move(dbw_in))
    {
        SetNull();
    }

    ~CWallet()
    {
        delete pwalletdbEncryption;
        pwalletdbEncryption = nullptr;
    }

    void SetNull()
    {
        nWalletVersion = FEATURE_BASE;
        nWalletMaxVersion = FEATURE_BASE;
        nMasterKeyMaxID = 0;
        pwalletdbEncryption = nullptr;
        nOrderPosNext = 0;
        nAccountingEntryNumber = 0;
        nNextResend = 0;
        nLastResend = 0;
        m_max_keypool_index = 0;
        nTimeFirstKey = 0;
        fBroadcastTransactions = false;
        nRelockTime = 0;
        fAbortRescan = false;
        fScanningWallet = false;
        fAnonymizableTallyCached = false;
        fAnonymizableTallyCachedNonDenom = false;
        vecAnonymizableTallyCached.clear();
        vecAnonymizableTallyCachedNonDenom.clear();
    }

    std::map<uint256, CWalletTx> mapWallet;
    std::list<CAccountingEntry> laccentries;

    typedef std::pair<CWalletTx*, CAccountingEntry*> TxPair;
    typedef std::multimap<int64_t, TxPair > TxItems;
    TxItems wtxOrdered;

    int64_t nOrderPosNext;
    uint64_t nAccountingEntryNumber;
    std::map<uint256, int> mapRequestCount;

    std::map<CTxDestination, CAddressBookData> mapAddressBook;

    CPubKey vchDefaultKey;

    std::set<COutPoint> setLockedCoins;

    int64_t nKeysLeftSinceAutoBackup;

    std::map<CKeyID, CHDPubKey> mapHdPubKeys; //<! memory map of HD extended pubkeys

    const CWalletTx* GetWalletTx(const uint256& hash) const;

    //! check whether we are allowed to upgrade (or already support) to the named feature
    bool CanSupportFeature(enum WalletFeature wf) const { AssertLockHeld(cs_wallet); return nWalletMaxVersion >= wf; }

    /**
     * populate vCoins with vector of available COutputs.
     */
    void AvailableCoins(std::vector<COutput>& vCoins, bool fOnlySafe=true, const CCoinControl *coinControl = nullptr, const CAmount& nMinimumAmount = 1, const CAmount& nMaximumAmount = MAX_MONEY, const CAmount& nMinimumSumAmount = MAX_MONEY, const uint64_t& nMaximumCount = 0, const int& nMinDepth = 0, const int& nMaxDepth = 9999999) const;

    /**
     * Return list of available coins and locked coins grouped by non-change output address.
     */
    std::map<CTxDestination, std::vector<COutput>> ListCoins() const;

    /**
     * Find non-change parent output.
     */
    const CTxOut& FindNonChangeParentOutput(const CTransaction& tx, int output) const;

    /**
     * Shuffle and select coins until nTargetValue is reached while avoiding
     * small change; This method is stochastic for some inputs and upon
     * completion the coin set and corresponding actual target value is
     * assembled
     */
    bool SelectCoinsMinConf(const CAmount& nTargetValue, int nConfMine, int nConfTheirs, uint64_t nMaxAncestors, std::vector<COutput> vCoins, std::set<CInputCoin>& setCoinsRet, CAmount& nValueRet, CoinType nCoinType = CoinType::ALL_COINS) const;

    // Coin selection
    bool SelectPSInOutPairsByDenominations(int nDenom, CAmount nValueMin, CAmount nValueMax, std::vector< std::pair<CTxDSIn, CTxOut> >& vecPSInOutPairsRet);
    bool GetCollateralTxDSIn(CTxDSIn& txdsinRet, CAmount& nValueRet) const;
    bool SelectPrivateCoins(CAmount nValueMin, CAmount nValueMax, std::vector<CTxIn>& vecTxInRet, CAmount& nValueRet, int nPrivateSendRoundsMin, int nPrivateSendRoundsMax) const;

    bool SelectCoinsGroupedByAddresses(std::vector<CompactTallyItem>& vecTallyRet, bool fSkipDenominated = true, bool fAnonymizable = true, bool fSkipUnconfirmed = true, int nMaxOupointsPerAddress = -1) const;

    /// Get 1000SPARKS output and keys which can be used for the Masternode
    bool GetMasternodeOutpointAndKeys(COutPoint& outpointRet, CPubKey& pubKeyRet, CKey& keyRet, const std::string& strTxHash = "", const std::string& strOutputIndex = "");
    /// Extract txin information and keys from output
    bool GetOutpointAndKeysFromOutput(const COutput& out, COutPoint& outpointRet, CPubKey& pubKeyRet, CKey& keyRet);

    bool HasCollateralInputs(bool fOnlyConfirmed = true) const;
    int  CountInputsWithAmount(CAmount nInputAmount) const;

    // get the PrivateSend chain depth for a given input
    int GetRealOutpointPrivateSendRounds(const COutPoint& outpoint, int nRounds = 0) const;
    // respect current settings
    int GetCappedOutpointPrivateSendRounds(const COutPoint& outpoint) const;

    bool IsDenominated(const COutPoint& outpoint) const;

    bool IsSpent(const uint256& hash, unsigned int n) const;

    bool IsLockedCoin(uint256 hash, unsigned int n) const;
    void LockCoin(const COutPoint& output);
    void UnlockCoin(const COutPoint& output);
    void UnlockAllCoins();
    void ListLockedCoins(std::vector<COutPoint>& vOutpts) const;
    void ListProTxCoins(std::vector<COutPoint>& vOutpts);

    /*
     * Rescan abort properties
     */
    void AbortRescan() { fAbortRescan = true; }
    bool IsAbortingRescan() { return fAbortRescan; }
    bool IsScanning() { return fScanningWallet; }

    /**
     * keystore implementation
     * Generate a new key
     */
    CPubKey GenerateNewKey(CWalletDB& walletdb, uint32_t nAccountIndex, bool fInternal /*= false*/);
    //! HaveKey implementation that also checks the mapHdPubKeys
    bool HaveKey(const CKeyID &address) const override;
    //! GetPubKey implementation that also checks the mapHdPubKeys
    bool GetPubKey(const CKeyID &address, CPubKey& vchPubKeyOut) const override;
    //! GetKey implementation that can derive a HD private key on the fly
    bool GetKey(const CKeyID &address, CKey& keyOut) const override;
    //! Adds a HDPubKey into the wallet(database)
    bool AddHDPubKey(CWalletDB &walletdb, const CExtPubKey &extPubKey, bool fInternal);
    //! loads a HDPubKey into the wallets memory
    bool LoadHDPubKey(const CHDPubKey &hdPubKey);
    //! Adds a key to the store, and saves it to disk.
    bool AddKeyPubKey(const CKey& key, const CPubKey &pubkey) override;
    bool AddKeyPubKeyWithDB(CWalletDB &walletdb, const CKey& key, const CPubKey &pubkey);
    //! Adds a key to the store, without saving it to disk (used by LoadWallet)
    bool LoadKey(const CKey& key, const CPubKey &pubkey) { return CCryptoKeyStore::AddKeyPubKey(key, pubkey); }
    //! Load metadata (used by LoadWallet)
    bool LoadKeyMetadata(const CTxDestination& pubKey, const CKeyMetadata &metadata);

    bool LoadMinVersion(int nVersion) { AssertLockHeld(cs_wallet); nWalletVersion = nVersion; nWalletMaxVersion = std::max(nWalletMaxVersion, nVersion); return true; }
    void UpdateTimeFirstKey(int64_t nCreateTime);

    //! Adds an encrypted key to the store, and saves it to disk.
    bool AddCryptedKey(const CPubKey &vchPubKey, const std::vector<unsigned char> &vchCryptedSecret) override;
    //! Adds an encrypted key to the store, without saving it to disk (used by LoadWallet)
    bool LoadCryptedKey(const CPubKey &vchPubKey, const std::vector<unsigned char> &vchCryptedSecret);
    bool AddCScript(const CScript& redeemScript) override;
    bool LoadCScript(const CScript& redeemScript);

    //! Adds a destination data tuple to the store, and saves it to disk
    bool AddDestData(const CTxDestination &dest, const std::string &key, const std::string &value);
    //! Erases a destination data tuple in the store and on disk
    bool EraseDestData(const CTxDestination &dest, const std::string &key);
    //! Adds a destination data tuple to the store, without saving it to disk
    bool LoadDestData(const CTxDestination &dest, const std::string &key, const std::string &value);
    //! Look up a destination data tuple in the store, return true if found false otherwise
    bool GetDestData(const CTxDestination &dest, const std::string &key, std::string *value) const;
    //! Get all destination values matching a prefix.
    std::vector<std::string> GetDestValues(const std::string& prefix) const;

    //! Adds a watch-only address to the store, and saves it to disk.
    bool AddWatchOnly(const CScript& dest, int64_t nCreateTime);

    bool RemoveWatchOnly(const CScript &dest) override;
    //! Adds a watch-only address to the store, without saving it to disk (used by LoadWallet)
    bool LoadWatchOnly(const CScript &dest);

    //! Holds a timestamp at which point the wallet is scheduled (externally) to be relocked. Caller must arrange for actual relocking to occur via Lock().
    int64_t nRelockTime;

    bool Unlock(const SecureString& strWalletPassphrase, bool fForMixingOnly = false);
    bool ChangeWalletPassphrase(const SecureString& strOldWalletPassphrase, const SecureString& strNewWalletPassphrase);
    bool EncryptWallet(const SecureString& strWalletPassphrase);

    void GetKeyBirthTimes(std::map<CTxDestination, int64_t> &mapKeyBirth) const;
    unsigned int ComputeTimeSmart(const CWalletTx& wtx) const;

    /** 
     * Increment the next transaction order id
     * @return next transaction order id
     */
    int64_t IncOrderPosNext(CWalletDB *pwalletdb = nullptr);
    DBErrors ReorderTransactions();
    bool AccountMove(std::string strFrom, std::string strTo, CAmount nAmount, std::string strComment = "");
    bool GetAccountPubkey(CPubKey &pubKey, std::string strAccount, bool bForceNew = false);

    void MarkDirty();
    bool AddToWallet(const CWalletTx& wtxIn, bool fFlushOnClose=true);
    bool LoadToWallet(const CWalletTx& wtxIn);
    void TransactionAddedToMempool(const CTransactionRef& tx, int64_t nAcceptTime) override;
    void BlockConnected(const std::shared_ptr<const CBlock>& pblock, const CBlockIndex *pindex, const std::vector<CTransactionRef>& vtxConflicted) override;
    void BlockDisconnected(const std::shared_ptr<const CBlock>& pblock, const CBlockIndex* pindexDisconnected) override;
    bool AddToWalletIfInvolvingMe(const CTransactionRef& tx, const CBlockIndex* pIndex, int posInBlock, bool fUpdate);
    int64_t RescanFromTime(int64_t startTime, bool update);
    CBlockIndex* ScanForWalletTransactions(CBlockIndex* pindexStart, bool fUpdate = false);
    void ReacceptWalletTransactions();
    void ResendWalletTransactions(int64_t nBestBlockTime, CConnman* connman) override;
    // ResendWalletTransactionsBefore may only be called if fBroadcastTransactions!
    std::vector<uint256> ResendWalletTransactionsBefore(int64_t nTime, CConnman* connman);
    CAmount GetBalance() const;
    CAmount GetUnconfirmedBalance() const;
    CAmount GetImmatureBalance() const;
    CAmount GetWatchOnlyBalance() const;
    CAmount GetUnconfirmedWatchOnlyBalance() const;
    CAmount GetImmatureWatchOnlyBalance() const;
    CAmount GetLegacyBalance(const isminefilter& filter, int minDepth, const std::string* account, const bool fAddLocked) const;

    CAmount GetAnonymizableBalance(bool fSkipDenominated = false, bool fSkipUnconfirmed = true) const;
    CAmount GetAnonymizedBalance() const;
    float GetAverageAnonymizedRounds() const;
    CAmount GetNormalizedAnonymizedBalance() const;
    CAmount GetDenominatedBalance(bool unconfirmed=false) const;

    bool GetBudgetSystemCollateralTX(CWalletTx& tx, uint256 hash, CAmount amount, const COutPoint& outpoint=COutPoint()/*defaults null*/);
    CAmount GetAvailableBalance(const CCoinControl* coinControl = nullptr) const;

    /**
     * Insert additional inputs into the transaction by
     * calling CreateTransaction();
     */
    bool FundTransaction(CMutableTransaction& tx, CAmount& nFeeRet, int& nChangePosInOut, std::string& strFailReason, bool lockUnspents, const std::set<int>& setSubtractFeeFromOutputs, CCoinControl);
    bool SignTransaction(CMutableTransaction& tx);

    /**
     * Create a new transaction paying the recipients with a set of coins
     * selected by SelectCoins(); Also create the change output, when needed
     * @note passing nChangePosInOut as -1 will result in setting a random position
     */
    bool CreateTransaction(const std::vector<CRecipient>& vecSend, CWalletTx& wtxNew, CReserveKey& reservekey, CAmount& nFeeRet, int& nChangePosInOut,
                           std::string& strFailReason, const CCoinControl& coin_control, bool sign = true, int nExtraPayloadSize = 0);
    bool CommitTransaction(CWalletTx& wtxNew, CReserveKey& reservekey, CConnman* connman, CValidationState& state);

    bool CreateCollateralTransaction(CMutableTransaction& txCollateral, std::string& strReason);
    bool ConvertList(std::vector<CTxIn> vecTxIn, std::vector<CAmount>& vecAmounts);

    void ListAccountCreditDebit(const std::string& strAccount, std::list<CAccountingEntry>& entries);
    bool AddAccountingEntry(const CAccountingEntry&);
    bool AddAccountingEntry(const CAccountingEntry&, CWalletDB *pwalletdb);

    static CFeeRate minTxFee;
    static CFeeRate fallbackFee;
    static CFeeRate m_discard_rate;
    /**
     * Estimate the minimum fee considering user set parameters
     * and the required fee
     */
    static CAmount GetMinimumFee(unsigned int nTxBytes, const CCoinControl& coin_control, const CTxMemPool& pool, const CBlockPolicyEstimator& estimator, FeeCalculation *feeCalc);
    /**
     * Return the minimum required fee taking into account the
     * floating relay fee and user set minimum transaction fee
     */
    static CAmount GetRequiredFee(unsigned int nTxBytes);

    bool NewKeyPool();
    size_t KeypoolCountExternalKeys();
    size_t KeypoolCountInternalKeys();
    bool TopUpKeyPool(unsigned int kpSize = 0);
    void ReserveKeyFromKeyPool(int64_t& nIndex, CKeyPool& keypool, bool fInternal);
    void KeepKey(int64_t nIndex);
    void ReturnKey(int64_t nIndex, bool fInternal, const CPubKey& pubkey);
    bool GetKeyFromPool(CPubKey &key, bool fInternal /*= false*/);
    int64_t GetOldestKeyPoolTime();
    /**
     * Marks all keys in the keypool up to and including reserve_key as used.
     */
    void MarkReserveKeysAsUsed(int64_t keypool_id);
    const std::map<CKeyID, int64_t>& GetAllReserveKeys() const { return m_pool_key_to_index; }

    std::set< std::set<CTxDestination> > GetAddressGroupings();
    std::map<CTxDestination, CAmount> GetAddressBalances();

    std::set<CTxDestination> GetAccountAddresses(const std::string& strAccount) const;

    isminetype IsMine(const CTxIn& txin) const;
    /**
     * Returns amount of debit if the input matches the
     * filter, otherwise returns 0
     */
    CAmount GetDebit(const CTxIn& txin, const isminefilter& filter) const;
    isminetype IsMine(const CTxOut& txout) const;
    CAmount GetCredit(const CTxOut& txout, const isminefilter& filter) const;
    bool IsChange(const CTxOut& txout) const;
    CAmount GetChange(const CTxOut& txout) const;
    bool IsMine(const CTransaction& tx) const;
    /** should probably be renamed to IsRelevantToMe */
    bool IsFromMe(const CTransaction& tx) const;
    CAmount GetDebit(const CTransaction& tx, const isminefilter& filter) const;
    /** Returns whether all of the inputs match the filter */
    bool IsAllFromMe(const CTransaction& tx, const isminefilter& filter) const;
    CAmount GetCredit(const CTransaction& tx, const isminefilter& filter) const;
    CAmount GetChange(const CTransaction& tx) const;
    void SetBestChain(const CBlockLocator& loc) override;

    DBErrors LoadWallet(bool& fFirstRunRet);
    void AutoLockMasternodeCollaterals();
    DBErrors ZapWalletTx(std::vector<CWalletTx>& vWtx);
    DBErrors ZapSelectTx(std::vector<uint256>& vHashIn, std::vector<uint256>& vHashOut);

    bool SetAddressBook(const CTxDestination& address, const std::string& strName, const std::string& purpose);

    bool DelAddressBook(const CTxDestination& address);

    const std::string& GetAccountName(const CScript& scriptPubKey) const;

    void Inventory(const uint256 &hash) override
    {
        {
            LOCK(cs_wallet);
            std::map<uint256, int>::iterator mi = mapRequestCount.find(hash);
            if (mi != mapRequestCount.end())
                (*mi).second++;
        }
    }

    void GetScriptForMining(std::shared_ptr<CReserveScript> &script);
    
    unsigned int GetKeyPoolSize()
    {
        AssertLockHeld(cs_wallet); // set{Ex,In}ternalKeyPool
        return setInternalKeyPool.size() + setExternalKeyPool.size();
    }

    bool SetDefaultKey(const CPubKey &vchPubKey);

    //! signify that a particular wallet feature is now used. this may change nWalletVersion and nWalletMaxVersion if those are lower
    bool SetMinVersion(enum WalletFeature, CWalletDB* pwalletdbIn = nullptr, bool fExplicit = false);

    //! change which version we're allowed to upgrade to (note that this does not immediately imply upgrading to that format)
    bool SetMaxVersion(int nVersion);

    //! get the current wallet format (the oldest client version guaranteed to understand this wallet)
    int GetVersion() { LOCK(cs_wallet); return nWalletVersion; }

    //! Get wallet transactions that conflict with given transaction (spend same outputs)
    std::set<uint256> GetConflicts(const uint256& txid) const;

    //! Flush wallet (bitdb flush)
    void Flush(bool shutdown=false);

    //! Responsible for reading and validating the -wallet arguments and verifying the wallet database.
    //  This function will perform salvage on the wallet if requested, as long as only one wallet is
    //  being loaded (CWallet::ParameterInteraction forbids -salvagewallet, -zapwallettxes or -upgradewallet with multiwallet).
    static bool Verify();
    
    /** 
     * Address book entry changed.
     * @note called with lock cs_wallet held.
     */
    boost::signals2::signal<void (CWallet *wallet, const CTxDestination
            &address, const std::string &label, bool isMine,
            const std::string &purpose,
            ChangeType status)> NotifyAddressBookChanged;

    /** 
     * Wallet transaction added, removed or updated.
     * @note called with lock cs_wallet held.
     */
    boost::signals2::signal<void (CWallet *wallet, const uint256 &hashTx,
            ChangeType status)> NotifyTransactionChanged;

    /** Show progress e.g. for rescan */
    boost::signals2::signal<void (const std::string &title, int nProgress)> ShowProgress;

    /** Watch-only address added */
    boost::signals2::signal<void (bool fHaveWatchOnly)> NotifyWatchonlyChanged;

    /** IS-lock received */
    boost::signals2::signal<void ()> NotifyISLockReceived;

    /** ChainLock received */
    boost::signals2::signal<void (int height)> NotifyChainLockReceived;

    /** Inquire whether this wallet broadcasts transactions. */
    bool GetBroadcastTransactions() const { return fBroadcastTransactions; }
    /** Set whether this wallet broadcasts transactions. */
    void SetBroadcastTransactions(bool broadcast) { fBroadcastTransactions = broadcast; }

    /** Return whether transaction can be abandoned */
    bool TransactionCanBeAbandoned(const uint256& hashTx) const;

    /* Mark a transaction (and it in-wallet descendants) as abandoned so its inputs may be respent. */
    bool AbandonTransaction(const uint256& hashTx);

    /* Returns the wallets help message */
    static std::string GetWalletHelpString(bool showDebug);

    /* Initializes the wallet, returns a new CWallet instance or a null pointer in case of an error */
    static CWallet* CreateWalletFromFile(const std::string walletFile);
    static bool InitLoadWallet();

    /**
     * Wallet post-init setup
     * Gives the wallet a chance to register repetitive tasks and complete post-init tasks
     */
    void postInitProcess(CScheduler& scheduler);

    /* Wallets parameter interaction */
    static bool ParameterInteraction();

    /* Initialize AutoBackup functionality */
    static bool InitAutoBackup();

    bool BackupWallet(const std::string& strDest);

    /**
     * HD Wallet Functions
     */

    /* Returns true if HD is enabled */
    bool IsHDEnabled() const;
    /* Generates a new HD chain */
    void GenerateNewHDChain();
    /* Set the HD chain model (chain child index counters) */
    bool SetHDChain(CWalletDB &walletdb, const CHDChain& chain, bool memonly);
    bool SetCryptedHDChain(CWalletDB &walletdb, const CHDChain& chain, bool memonly);
    /**
     * Set the HD chain model (chain child index counters) using temporary wallet db object
     * which causes db flush every time these methods are used
     */
    bool SetHDChainSingle(const CHDChain& chain, bool memonly);
    bool SetCryptedHDChainSingle(const CHDChain& chain, bool memonly);

    bool GetDecryptedHDChain(CHDChain& hdChainRet);

    void NotifyTransactionLock(const CTransaction &tx, const llmq::CInstantSendLock& islock) override;
    void NotifyChainLock(const CBlockIndex* pindexChainLock, const llmq::CChainLockSig& clsig) override;
};

/** A key allocated from the key pool. */
class CReserveKey : public CReserveScript
{
protected:
    CWallet* pwallet;
    int64_t nIndex;
    CPubKey vchPubKey;
    bool fInternal;
public:
    CReserveKey(CWallet* pwalletIn)
    {
        nIndex = -1;
        pwallet = pwalletIn;
        fInternal = false;
    }

    CReserveKey() = default;
    CReserveKey(const CReserveKey&) = delete;
    CReserveKey& operator=(const CReserveKey&) = delete;

    ~CReserveKey()
    {
        ReturnKey();
    }

    void ReturnKey();
    bool GetReservedKey(CPubKey &pubkey, bool fInternalIn /*= false*/);
    void KeepKey();
    void KeepScript() override { KeepKey(); }
};


/** 
 * Account information.
 * Stored in wallet with key "acc"+string account name.
 */
class CAccount
{
public:
    CPubKey vchPubKey;

    CAccount()
    {
        SetNull();
    }

    void SetNull()
    {
        vchPubKey = CPubKey();
    }

    ADD_SERIALIZE_METHODS;

    template <typename Stream, typename Operation>
    inline void SerializationOp(Stream& s, Operation ser_action) {
        int nVersion = s.GetVersion();
        if (!(s.GetType() & SER_GETHASH))
            READWRITE(nVersion);
        READWRITE(vchPubKey);
    }
};

#endif // BITCOIN_WALLET_WALLET_H<|MERGE_RESOLUTION|>--- conflicted
+++ resolved
@@ -104,18 +104,6 @@
     FEATURE_LATEST = 61000
 };
 
-<<<<<<< HEAD
-enum AvailableCoinsType
-{
-    ALL_COINS,
-    ONLY_DENOMINATED,
-    ONLY_NONDENOMINATED,
-    ONLY_25000, // find masternode outputs including locked ones (use with caution)
-    ONLY_PRIVATESEND_COLLATERAL
-};
-
-=======
->>>>>>> 351fbf65
 struct CompactTallyItem
 {
     CTxDestination txdest;
