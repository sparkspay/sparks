--- conflicted
+++ resolved
@@ -924,14 +924,6 @@
 
     bool SelectCoinsGroupedByAddresses(std::vector<CompactTallyItem>& vecTallyRet, bool fSkipDenominated = true, bool fAnonymizable = true, bool fSkipUnconfirmed = true, int nMaxOupointsPerAddress = -1) const;
 
-<<<<<<< HEAD
-    /// Get 1000SPARKS output and keys which can be used for the Masternode
-    bool GetMasternodeOutpointAndKeys(COutPoint& outpointRet, CPubKey& pubKeyRet, CKey& keyRet, const std::string& strTxHash = "", const std::string& strOutputIndex = "");
-    /// Extract txin information and keys from output
-    bool GetOutpointAndKeysFromOutput(const COutput& out, COutPoint& outpointRet, CPubKey& pubKeyRet, CKey& keyRet);
-
-=======
->>>>>>> eaca69b2
     bool HasCollateralInputs(bool fOnlyConfirmed = true) const;
     int  CountInputsWithAmount(CAmount nInputAmount) const;
 
