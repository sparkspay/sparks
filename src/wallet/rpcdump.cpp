--- conflicted
+++ resolved
@@ -1,10 +1,6 @@
 // Copyright (c) 2009-2015 The Bitcoin Core developers
-<<<<<<< HEAD
 // Copyright (c) 2014-2022 The Dash Core developers
 // Copyright (c) 2016-2022 The Sparks Core developers
-=======
-// Copyright (c) 2014-2021 The Dash Core developers
->>>>>>> eaca69b2
 // Distributed under the MIT software license, see the accompanying
 // file COPYING or http://www.opensource.org/licenses/mit-license.php.
 
@@ -237,7 +233,7 @@
             "importaddress \"address\" ( \"label\" rescan p2sh )\n"
             "\nAdds an address or script (in hex) that can be watched as if it were in your wallet but cannot be used to spend. Requires a new wallet backup.\n"
             "\nArguments:\n"
-            "1. \"address\"          (string, required) The Dash address (or hex-encoded script)\n"
+            "1. \"address\"          (string, required) The Sparks address (or hex-encoded script)\n"
             "2. \"label\"            (string, optional, default=\"\") An optional label\n"
             "3. rescan               (boolean, optional, default=true) Rescan the wallet for transactions\n"
             "4. p2sh                 (boolean, optional, default=false) Add the P2SH version of the script as well\n"
@@ -862,7 +858,7 @@
             "Note that if your wallet contains keys which are not derived from your HD seed (e.g. imported keys), these are not covered by\n"
             "only backing up the seed itself, and must be backed up too (e.g. ensure you back up the whole dumpfile).\n"
             "\nArguments:\n"
-            "1. \"filename\"    (string, required) The filename with path (either absolute or relative to dashd)\n"
+            "1. \"filename\"    (string, required) The filename with path (either absolute or relative to sparksd)\n"
             "\nResult:\n"
             "{                           (json object)\n"
             "  \"keys\" : {            (int) The number of keys contained in the wallet dump\n"
@@ -913,29 +909,17 @@
     std::sort(vKeyBirth.begin(), vKeyBirth.end());
 
     // produce output
-<<<<<<< HEAD
     file << strprintf("# Wallet dump created by Sparks Core %s\n", CLIENT_BUILD);
-    file << strprintf("# * Created on %s\n", EncodeDumpTime(GetTime()));
-=======
-    file << strprintf("# Wallet dump created by Dash Core %s\n", CLIENT_BUILD);
     file << strprintf("# * Created on %s\n", FormatISO8601DateTime(GetTime()));
->>>>>>> eaca69b2
     file << strprintf("# * Best block at time of backup was %i (%s),\n", chainActive.Height(), chainActive.Tip()->GetBlockHash().ToString());
     file << strprintf("#   mined on %s\n", FormatISO8601DateTime(chainActive.Tip()->GetBlockTime()));
     file << "\n";
 
     UniValue obj(UniValue::VOBJ);
-<<<<<<< HEAD
-    obj.push_back(Pair("sparkscoreversion", CLIENT_BUILD));
-    obj.push_back(Pair("lastblockheight", chainActive.Height()));
-    obj.push_back(Pair("lastblockhash", chainActive.Tip()->GetBlockHash().ToString()));
-    obj.push_back(Pair("lastblocktime", EncodeDumpTime(chainActive.Tip()->GetBlockTime())));
-=======
-    obj.pushKV("dashcoreversion", CLIENT_BUILD);
+    obj.pushKV("sparkscoreversion", CLIENT_BUILD);
     obj.pushKV("lastblockheight", chainActive.Height());
     obj.pushKV("lastblockhash", chainActive.Tip()->GetBlockHash().ToString());
     obj.pushKV("lastblocktime", FormatISO8601DateTime(chainActive.Tip()->GetBlockTime()));
->>>>>>> eaca69b2
 
     // add the base58check encoded extended master if the wallet uses HD
     CHDChain hdChainCurrent;
