// Copyright (c) 2009-2010 Satoshi Nakamoto
// Copyright (c) 2009-2020 The Bitcoin Core developers
<<<<<<< HEAD
// Copyright (c) 2014-2022 The Dash Core developers
// Copyright (c) 2014-2025 The sparks Core developers
=======
// Copyright (c) 2014-2023 The Dash Core developers
>>>>>>> 19512988
// Distributed under the MIT software license, see the accompanying
// file COPYING or http://www.opensource.org/licenses/mit-license.php.

#include <wallet/walletdb.h>

#include <key_io.h>
#include <fs.h>
#include <governance/common.h>
#include <hdchain.h>
#include <protocol.h>
#include <serialize.h>
#include <sync.h>
#include <util/system.h>
#include <util/time.h>
#include <util/translation.h>
#ifdef USE_BDB
#include <wallet/bdb.h>
#endif
#ifdef USE_SQLITE
#include <wallet/sqlite.h>
#endif
#include <wallet/wallet.h>
#include <validation.h>

#include <atomic>
#include <optional>
#include <string>

namespace DBKeys {
const std::string ACENTRY{"acentry"};
const std::string BESTBLOCK_NOMERKLE{"bestblock_nomerkle"};
const std::string BESTBLOCK{"bestblock"};
const std::string CRYPTED_KEY{"ckey"};
const std::string CRYPTED_HDCHAIN{"chdchain"};
const std::string COINJOIN_SALT{"cj_salt"};
const std::string CSCRIPT{"cscript"};
const std::string DEFAULTKEY{"defaultkey"};
const std::string DESTDATA{"destdata"};
const std::string FLAGS{"flags"};
const std::string G_OBJECT{"g_object"};
const std::string HDCHAIN{"hdchain"};
const std::string HDPUBKEY{"hdpubkey"};
const std::string KEYMETA{"keymeta"};
const std::string KEY{"key"};
const std::string MASTER_KEY{"mkey"};
const std::string MINVERSION{"minversion"};
const std::string NAME{"name"};
const std::string OLD_KEY{"wkey"};
const std::string ORDERPOSNEXT{"orderposnext"};
const std::string POOL{"pool"};
const std::string PURPOSE{"purpose"};
const std::string PRIVATESEND_SALT{"ps_salt"};
const std::string SETTINGS{"settings"};
const std::string TX{"tx"};
const std::string VERSION{"version"};
const std::string WATCHMETA{"watchmeta"};
const std::string WATCHS{"watchs"};
} // namespace DBKeys

//
// WalletBatch
//

bool WalletBatch::WriteName(const std::string& strAddress, const std::string& strName)
{
    return WriteIC(std::make_pair(DBKeys::NAME, strAddress), strName);
}

bool WalletBatch::EraseName(const std::string& strAddress)
{
    // This should only be used for sending addresses, never for receiving addresses,
    // receiving addresses must always have an address book entry if they're not change return.
    return EraseIC(std::make_pair(DBKeys::NAME, strAddress));
}

bool WalletBatch::WritePurpose(const std::string& strAddress, const std::string& strPurpose)
{
    return WriteIC(std::make_pair(DBKeys::PURPOSE, strAddress), strPurpose);
}

bool WalletBatch::ErasePurpose(const std::string& strAddress)
{
    return EraseIC(std::make_pair(DBKeys::PURPOSE, strAddress));
}

bool WalletBatch::WriteTx(const CWalletTx& wtx)
{
    return WriteIC(std::make_pair(DBKeys::TX, wtx.GetHash()), wtx);
}

bool WalletBatch::EraseTx(uint256 hash)
{
    return EraseIC(std::make_pair(DBKeys::TX, hash));
}

bool WalletBatch::WriteKeyMetadata(const CKeyMetadata& keyMeta, const CPubKey& vchPubKey, const bool overwrite)
{
    return WriteIC(std::make_pair(DBKeys::KEYMETA, vchPubKey), keyMeta, overwrite);
}

bool WalletBatch::WriteKey(const CPubKey& vchPubKey, const CPrivKey& vchPrivKey, const CKeyMetadata& keyMeta)
{
    if (!WriteKeyMetadata(keyMeta, vchPubKey, false)) {
        return false;
    }

    // hash pubkey/privkey to accelerate wallet load
    std::vector<unsigned char> vchKey;
    vchKey.reserve(vchPubKey.size() + vchPrivKey.size());
    vchKey.insert(vchKey.end(), vchPubKey.begin(), vchPubKey.end());
    vchKey.insert(vchKey.end(), vchPrivKey.begin(), vchPrivKey.end());

    return WriteIC(std::make_pair(DBKeys::KEY, vchPubKey), std::make_pair(vchPrivKey, Hash(vchKey)), false);
}

bool WalletBatch::WriteCryptedKey(const CPubKey& vchPubKey,
                                const std::vector<unsigned char>& vchCryptedSecret,
                                const CKeyMetadata &keyMeta)
{
    if (!WriteKeyMetadata(keyMeta, vchPubKey, true)) {
        return false;
    }

    // Compute a checksum of the encrypted key
    uint256 checksum = Hash(vchCryptedSecret);

    const auto key = std::make_pair(DBKeys::CRYPTED_KEY, vchPubKey);
    if (!WriteIC(key, std::make_pair(vchCryptedSecret, checksum), false)) {
        // It may already exist, so try writing just the checksum
        std::vector<unsigned char> val;
        if (!m_batch->Read(key, val)) {
            return false;
        }
        if (!WriteIC(key, std::make_pair(val, checksum), true)) {
            return false;
        }
    }
    EraseIC(std::make_pair(DBKeys::KEY, vchPubKey));
    return true;
}

bool WalletBatch::WriteMasterKey(unsigned int nID, const CMasterKey& kMasterKey)
{
    return WriteIC(std::make_pair(DBKeys::MASTER_KEY, nID), kMasterKey, true);
}

bool WalletBatch::WriteCScript(const uint160& hash, const CScript& redeemScript)
{
    return WriteIC(std::make_pair(DBKeys::CSCRIPT, hash), redeemScript, false);
}

bool WalletBatch::WriteWatchOnly(const CScript &dest, const CKeyMetadata& keyMeta)
{
    if (!WriteIC(std::make_pair(DBKeys::WATCHMETA, dest), keyMeta)) {
        return false;
    }
    return WriteIC(std::make_pair(DBKeys::WATCHS, dest), uint8_t{'1'});
}

bool WalletBatch::EraseWatchOnly(const CScript &dest)
{
    if (!EraseIC(std::make_pair(DBKeys::WATCHMETA, dest))) {
        return false;
    }
    return EraseIC(std::make_pair(DBKeys::WATCHS, dest));
}

bool WalletBatch::WriteBestBlock(const CBlockLocator& locator)
{
    WriteIC(DBKeys::BESTBLOCK, CBlockLocator()); // Write empty block locator so versions that require a merkle branch automatically rescan
    return WriteIC(DBKeys::BESTBLOCK_NOMERKLE, locator);
}

bool WalletBatch::ReadBestBlock(CBlockLocator& locator)
{
    if (m_batch->Read(DBKeys::BESTBLOCK, locator) && !locator.vHave.empty()) return true;
    return m_batch->Read(DBKeys::BESTBLOCK_NOMERKLE, locator);
}

bool WalletBatch::WriteAutoCombineSettings(bool fEnable, CAmount nCombineThreshold, CAmount nCombineSafemargin)
{
    std::pair<bool, std::pair<CAmount, CAmount>> pSettings;
    pSettings.first = fEnable;
    pSettings.second.first = nCombineThreshold;
    pSettings.second.second = nCombineSafemargin;
    return WriteIC(std::string("autocombinesettings"), pSettings, true);
}

bool WalletBatch::WriteOrderPosNext(int64_t nOrderPosNext)
{
    return WriteIC(DBKeys::ORDERPOSNEXT, nOrderPosNext);
}

bool WalletBatch::ReadPool(int64_t nPool, CKeyPool& keypool)
{
    return m_batch->Read(std::make_pair(DBKeys::POOL, nPool), keypool);
}

bool WalletBatch::WritePool(int64_t nPool, const CKeyPool& keypool)
{
    return WriteIC(std::make_pair(DBKeys::POOL, nPool), keypool);
}

bool WalletBatch::ErasePool(int64_t nPool)
{
    return EraseIC(std::make_pair(DBKeys::POOL, nPool));
}

bool WalletBatch::WriteMinVersion(int nVersion)
{
    return WriteIC(DBKeys::MINVERSION, nVersion);
}

bool WalletBatch::ReadCoinJoinSalt(uint256& salt, bool fLegacy)
{
    // TODO: Remove legacy checks after few major releases
    return m_batch->Read(std::string(fLegacy ? DBKeys::PRIVATESEND_SALT : DBKeys::COINJOIN_SALT), salt);
}

bool WalletBatch::WriteCoinJoinSalt(const uint256& salt)
{
    return WriteIC(DBKeys::COINJOIN_SALT, salt);
}

bool WalletBatch::WriteGovernanceObject(const Governance::Object& obj)
{
    return WriteIC(std::make_pair(DBKeys::G_OBJECT, obj.GetHash()), obj, false);
}


class CWalletScanState {
public:
    unsigned int nKeys{0};
    unsigned int nCKeys{0};
    unsigned int nWatchKeys{0};
    unsigned int nHDPubKeys{0};
    unsigned int nKeyMeta{0};
    unsigned int m_unknown_records{0};
    bool fIsEncrypted{false};
    bool fAnyUnordered{false};
    std::vector<uint256> vWalletUpgrade;

    CWalletScanState() {
    }
};

static bool
ReadKeyValue(CWallet* pwallet, CDataStream& ssKey, CDataStream& ssValue,
             CWalletScanState &wss, std::string& strType, std::string& strErr, const KeyFilterFn& filter_fn = nullptr) EXCLUSIVE_LOCKS_REQUIRED(pwallet->cs_wallet)
{
    try {
        // Unserialize
        // Taking advantage of the fact that pair serialization
        // is just the two items serialized one after the other
        ssKey >> strType;
        // If we have a filter, check if this matches the filter
        if (filter_fn && !filter_fn(strType)) {
            return true;
        }
        if (strType == DBKeys::NAME) {
            std::string strAddress;
            ssKey >> strAddress;
            std::string label;
            ssValue >> label;
            pwallet->m_address_book[DecodeDestination(strAddress)].SetLabel(label);
        } else if (strType == DBKeys::PURPOSE) {
            std::string strAddress;
            ssKey >> strAddress;
            ssValue >> pwallet->m_address_book[DecodeDestination(strAddress)].purpose;
        } else if (strType == DBKeys::TX) {
            uint256 hash;
            ssKey >> hash;
            // LoadToWallet call below creates a new CWalletTx that fill_wtx
            // callback fills with transaction metadata.
            auto fill_wtx = [&](CWalletTx& wtx, bool new_tx) {
                assert(new_tx);
                ssValue >> wtx;
                if (wtx.GetHash() != hash)
                    return false;

                // Undo serialize changes in 31600
                if (31404 <= wtx.fTimeReceivedIsTxTime && wtx.fTimeReceivedIsTxTime <= 31703)
                {
                    if (!ssValue.empty())
                    {
                        uint8_t fTmp;
                        uint8_t fUnused;
                        std::string unused_string;
                        ssValue >> fTmp >> fUnused >> unused_string;
                        strErr = strprintf("LoadWallet() upgrading tx ver=%d %d %s",
                                           wtx.fTimeReceivedIsTxTime, fTmp, hash.ToString());
                        wtx.fTimeReceivedIsTxTime = fTmp;
                    }
                    else
                    {
                        strErr = strprintf("LoadWallet() repairing tx ver=%d %s", wtx.fTimeReceivedIsTxTime, hash.ToString());
                        wtx.fTimeReceivedIsTxTime = 0;
                    }
                    wss.vWalletUpgrade.push_back(hash);
                }

                if (wtx.nOrderPos == -1)
                    wss.fAnyUnordered = true;

                return true;
            };
            if (!pwallet->LoadToWallet(hash, fill_wtx)) {
                return false;
            }
        } else if (strType == DBKeys::WATCHS) {
            wss.nWatchKeys++;
            CScript script;
            ssKey >> script;
            uint8_t fYes;
            ssValue >> fYes;
            if (fYes == '1') {
                pwallet->GetOrCreateLegacyScriptPubKeyMan()->LoadWatchOnly(script);
            }
        } else if (strType == DBKeys::KEY) {
            CPubKey vchPubKey;
            ssKey >> vchPubKey;
            if (!vchPubKey.IsValid())
            {
                strErr = "Error reading wallet database: CPubKey corrupt";
                return false;
            }
            CKey key;
            CPrivKey pkey;
            uint256 hash;

            wss.nKeys++;
            ssValue >> pkey;

            // Old wallets store keys as DBKeys::KEY [pubkey] => [privkey]
            // ... which was slow for wallets with lots of keys, because the public key is re-derived from the private key
            // using EC operations as a checksum.
            // Newer wallets store keys as DBKeys::KEY [pubkey] => [privkey][hash(pubkey,privkey)], which is much faster while
            // remaining backwards-compatible.
            try
            {
                ssValue >> hash;
            }
            catch (const std::ios_base::failure&) {}

            bool fSkipCheck = false;

            if (!hash.IsNull())
            {
                // hash pubkey/privkey to accelerate wallet load
                std::vector<unsigned char> vchKey;
                vchKey.reserve(vchPubKey.size() + pkey.size());
                vchKey.insert(vchKey.end(), vchPubKey.begin(), vchPubKey.end());
                vchKey.insert(vchKey.end(), pkey.begin(), pkey.end());

                if (Hash(vchKey) != hash)
                {
                    strErr = "Error reading wallet database: CPubKey/CPrivKey corrupt";
                    return false;
                }

                fSkipCheck = true;
            }

            if (!key.Load(pkey, vchPubKey, fSkipCheck))
            {
                strErr = "Error reading wallet database: CPrivKey corrupt";
                return false;
            }
            if (!pwallet->GetOrCreateLegacyScriptPubKeyMan()->LoadKey(key, vchPubKey))
            {
                strErr = "Error reading wallet database: LegacyScriptPubKeyMan::LoadKey failed";
                return false;
            }
        } else if (strType == DBKeys::MASTER_KEY) {
            // Master encryption key is loaded into only the wallet and not any of the ScriptPubKeyMans.
            unsigned int nID;
            ssKey >> nID;
            CMasterKey kMasterKey;
            ssValue >> kMasterKey;
            if(pwallet->mapMasterKeys.count(nID) != 0)
            {
                strErr = strprintf("Error reading wallet database: duplicate CMasterKey id %u", nID);
                return false;
            }
            pwallet->mapMasterKeys[nID] = kMasterKey;
            if (pwallet->nMasterKeyMaxID < nID)
                pwallet->nMasterKeyMaxID = nID;
        } else if (strType == DBKeys::CRYPTED_KEY) {
            CPubKey vchPubKey;
            ssKey >> vchPubKey;
            if (!vchPubKey.IsValid())
            {
                strErr = "Error reading wallet database: CPubKey corrupt";
                return false;
            }
            std::vector<unsigned char> vchPrivKey;
            ssValue >> vchPrivKey;

            // Get the checksum and check it
            bool checksum_valid = false;
            if (!ssValue.eof()) {
                uint256 checksum;
                ssValue >> checksum;
                if (!(checksum_valid = Hash(vchPrivKey) == checksum)) {
                    strErr = "Error reading wallet database: Crypted key corrupt";
                    return false;
                }
            }

            wss.nCKeys++;

            if (!pwallet->GetOrCreateLegacyScriptPubKeyMan()->LoadCryptedKey(vchPubKey, vchPrivKey, checksum_valid))
            {
                strErr = "Error reading wallet database: LegacyScriptPubKeyMan::LoadCryptedKey failed";
                return false;
            }
            wss.fIsEncrypted = true;
        } else if (strType == DBKeys::KEYMETA) {
            CPubKey vchPubKey;
            ssKey >> vchPubKey;
            CKeyMetadata keyMeta;
            ssValue >> keyMeta;
            wss.nKeyMeta++;
            pwallet->GetOrCreateLegacyScriptPubKeyMan()->LoadKeyMetadata(vchPubKey.GetID(), keyMeta);
        } else if (strType == DBKeys::WATCHMETA) {
            CScript script;
            ssKey >> script;
            CKeyMetadata keyMeta;
            ssValue >> keyMeta;
            wss.nKeyMeta++;
            pwallet->GetOrCreateLegacyScriptPubKeyMan()->LoadScriptMetadata(CScriptID(script), keyMeta);
        } else if (strType == DBKeys::DEFAULTKEY) {
            // We don't want or need the default key, but if there is one set,
            // we want to make sure that it is valid so that we can detect corruption
            CPubKey vchPubKey;
            ssValue >> vchPubKey;
            if (!vchPubKey.IsValid()) {
                strErr = "Error reading wallet database: Default Key corrupt";
                return false;
            }
        } else if (strType == DBKeys::POOL) {
            int64_t nIndex;
            ssKey >> nIndex;
            CKeyPool keypool;
            ssValue >> keypool;

            pwallet->GetOrCreateLegacyScriptPubKeyMan()->LoadKeyPool(nIndex, keypool);
        } else if (strType == DBKeys::CSCRIPT) {
            uint160 hash;
            ssKey >> hash;
            CScript script;
            ssValue >> script;
            if (!pwallet->GetOrCreateLegacyScriptPubKeyMan()->LoadCScript(script))
            {
                strErr = "Error reading wallet database: LegacyScriptPubKeyMan::LoadCScript failed";
                return false;
            }
        } else if (strType == DBKeys::ORDERPOSNEXT) {
            ssValue >> pwallet->nOrderPosNext;
        }
        else if (strType == "autocombinesettings")
        {
            std::pair<bool, std::pair<CAmount, CAmount>> pSettings;
            ssValue >> pSettings;
            pwallet->fCombineDust = pSettings.first;
            pwallet->nAutoCombineThreshold = pSettings.second.first;
            pwallet->nAutoCombineSafemargin = pSettings.second.second;
            // originally saved as integer
            if (pwallet->nAutoCombineThreshold < COIN)
                pwallet->nAutoCombineThreshold *= COIN;
        }
        else if (strType == "destdata")
        {
            std::string strAddress, strKey, strValue;
            ssKey >> strAddress;
            ssKey >> strKey;
            ssValue >> strValue;
            pwallet->LoadDestData(DecodeDestination(strAddress), strKey, strValue);
        } else if (strType == DBKeys::HDCHAIN) {
            CHDChain chain;
            ssValue >> chain;
            if (!pwallet->GetOrCreateLegacyScriptPubKeyMan()->SetHDChainSingle(chain, true))
            {
                strErr = "Error reading wallet database: SetHDChain failed";
                return false;
            }
        } else if (strType == DBKeys::CRYPTED_HDCHAIN) {
            CHDChain chain;
            ssValue >> chain;
            if (!pwallet->GetOrCreateLegacyScriptPubKeyMan()->SetCryptedHDChainSingle(chain, true))
            {
                strErr = "Error reading wallet database: SetHDCryptedChain failed";
                return false;
            }
        } else if (strType == DBKeys::HDPUBKEY) {
            wss.nHDPubKeys++;
            CPubKey vchPubKey;
            ssKey >> vchPubKey;

            CHDPubKey hdPubKey;
            ssValue >> hdPubKey;

            if(vchPubKey != hdPubKey.extPubKey.pubkey)
            {
                strErr = "Error reading wallet database: CHDPubKey corrupt";
                return false;
            }
            if (!pwallet->GetOrCreateLegacyScriptPubKeyMan()->LoadHDPubKey(hdPubKey))
            {
                strErr = "Error reading wallet database: LoadHDPubKey failed";
                return false;
            }
        } else if (strType == DBKeys::G_OBJECT) {
            uint256 nObjectHash;
            Governance::Object obj;
            ssKey >> nObjectHash;
            ssValue >> obj;

            if (obj.GetHash() != nObjectHash) {
                strErr = "Invalid governance object: Hash mismatch";
                return false;
            }

            if (!pwallet->LoadGovernanceObject(obj)) {
                strErr = "Invalid governance object: LoadGovernanceObject";
                return false;
            }
        } else if (strType == DBKeys::FLAGS) {
            uint64_t flags;
            ssValue >> flags;
            if (!pwallet->SetWalletFlags(flags, true)) {
                strErr = "Error reading wallet database: Unknown non-tolerable wallet flags found";
                return false;
            }
        } else if (strType == DBKeys::OLD_KEY) {
            strErr = "Found unsupported 'wkey' record, try loading with version 0.17";
            return false;
        } else if (strType != DBKeys::BESTBLOCK && strType != DBKeys::BESTBLOCK_NOMERKLE &&
                   strType != DBKeys::MINVERSION && strType != DBKeys::ACENTRY &&
                   strType != DBKeys::VERSION && strType != DBKeys::SETTINGS &&
                   strType != DBKeys::PRIVATESEND_SALT && strType != DBKeys::COINJOIN_SALT) {
            wss.m_unknown_records++;
        }
    } catch (const std::exception& e) {
        if (strErr.empty()) {
            strErr = e.what();
        }
        return false;
    } catch (...) {
        if (strErr.empty()) {
            strErr = "Caught unknown exception in ReadKeyValue";
        }
        return false;
    }
    return true;
}

bool ReadKeyValue(CWallet* pwallet, CDataStream& ssKey, CDataStream& ssValue, std::string& strType, std::string& strErr, const KeyFilterFn& filter_fn)
{
    CWalletScanState dummy_wss;
    LOCK(pwallet->cs_wallet);
    return ReadKeyValue(pwallet, ssKey, ssValue, dummy_wss, strType, strErr, filter_fn);
}

bool WalletBatch::IsKeyType(const std::string& strType)
{
    return (strType == DBKeys::KEY ||
            strType == DBKeys::MASTER_KEY || strType == DBKeys::CRYPTED_KEY ||
            strType == DBKeys::HDCHAIN || strType == DBKeys::CRYPTED_HDCHAIN);
}

DBErrors WalletBatch::LoadWallet(CWallet* pwallet)
{
    CWalletScanState wss;
    bool fNoncriticalErrors = false;
    DBErrors result = DBErrors::LOAD_OK;

    LOCK(pwallet->cs_wallet);
    try {
        int nMinVersion = 0;
        if (m_batch->Read(DBKeys::MINVERSION, nMinVersion)) {
            if (nMinVersion > FEATURE_LATEST)
                return DBErrors::TOO_NEW;
            pwallet->LoadMinVersion(nMinVersion);
        }

        // Get cursor
        if (!m_batch->StartCursor())
        {
            pwallet->WalletLogPrintf("Error getting wallet database cursor\n");
            return DBErrors::CORRUPT;
        }

        while (true)
        {
            // Read next record
            CDataStream ssKey(SER_DISK, CLIENT_VERSION);
            CDataStream ssValue(SER_DISK, CLIENT_VERSION);
            bool complete;
            bool ret = m_batch->ReadAtCursor(ssKey, ssValue, complete);
            if (complete) {
                break;
            }
            else if (!ret)
            {
                m_batch->CloseCursor();
                pwallet->WalletLogPrintf("Error reading next record from wallet database\n");
                return DBErrors::CORRUPT;
            }

            // Try to be tolerant of single corrupt records:
            std::string strType, strErr;
            if (!ReadKeyValue(pwallet, ssKey, ssValue, wss, strType, strErr))
            {
                // losing keys is considered a catastrophic error, anything else
                // we assume the user can live with:
                if (IsKeyType(strType) || strType == DBKeys::DEFAULTKEY) {
                    result = DBErrors::CORRUPT;
                } else if (strType == DBKeys::FLAGS) {
                    // reading the wallet flags can only fail if unknown flags are present
                    result = DBErrors::TOO_NEW;
                } else {
                    // Leave other errors alone, if we try to fix them we might make things worse.
                    fNoncriticalErrors = true; // ... but do warn the user there is something wrong.
                    if (strType == DBKeys::TX)
                        // Rescan if there is a bad transaction record:
                        gArgs.SoftSetBoolArg("-rescan", true);
                }
            }
            if (!strErr.empty())
                pwallet->WalletLogPrintf("%s\n", strErr);
        }

        // Store initial external keypool size since we mostly use external keys in mixing
        pwallet->nKeysLeftSinceAutoBackup = pwallet->KeypoolCountExternalKeys();
        pwallet->WalletLogPrintf("nKeysLeftSinceAutoBackup: %d\n", pwallet->nKeysLeftSinceAutoBackup);
    } catch (...) {
        result = DBErrors::CORRUPT;
    }
    m_batch->CloseCursor();

    if (fNoncriticalErrors && result == DBErrors::LOAD_OK)
        result = DBErrors::NONCRITICAL_ERROR;

    // Any wallet corruption at all: skip any rewriting or
    // upgrading, we don't want to make it worse.
    if (result != DBErrors::LOAD_OK)
        return result;

    // Last client version to open this wallet, was previously the file version number
    int last_client = CLIENT_VERSION;
    m_batch->Read(DBKeys::VERSION, last_client);

    int wallet_version = pwallet->GetVersion();
    pwallet->WalletLogPrintf("Wallet File Version = %d\n", wallet_version > 0 ? wallet_version : last_client);

    pwallet->WalletLogPrintf("Keys: %u plaintext, %u encrypted, %u total; Watch scripts: %u; HD PubKeys: %u; Metadata: %u; Unknown wallet records: %u\n",
           wss.nKeys, wss.nCKeys, wss.nKeys + wss.nCKeys,
           wss.nWatchKeys, wss.nHDPubKeys, wss.nKeyMeta, wss.m_unknown_records);

    // nTimeFirstKey is only reliable if all keys have metadata
    if ((wss.nKeys + wss.nCKeys + wss.nWatchKeys + wss.nHDPubKeys) != wss.nKeyMeta) {
        auto spk_man = pwallet->GetOrCreateLegacyScriptPubKeyMan();
        if (spk_man) {
            LOCK(spk_man->cs_KeyStore);
            spk_man->UpdateTimeFirstKey(1);
        }
    }

    for (const uint256& hash : wss.vWalletUpgrade)
        WriteTx(pwallet->mapWallet.at(hash));

    // Rewrite encrypted wallets of versions 0.4.0 and 0.5.0rc:
    if (wss.fIsEncrypted && (last_client == 40000 || last_client == 50000))
        return DBErrors::NEED_REWRITE;

    if (last_client < CLIENT_VERSION) // Update
        m_batch->Write(DBKeys::VERSION, CLIENT_VERSION);

    if (wss.fAnyUnordered)
        result = pwallet->ReorderTransactions();

    // Upgrade all of the wallet keymetadata to have the hd master key id
    // This operation is not atomic, but if it fails, updated entries are still backwards compatible with older software
    try {
        pwallet->UpgradeKeyMetadata();
    } catch (...) {
        result = DBErrors::CORRUPT;
    }

    return result;
}

DBErrors WalletBatch::FindWalletTx(std::vector<uint256>& vTxHash, std::list<CWalletTx>& vWtx)
{
    DBErrors result = DBErrors::LOAD_OK;

    try {
        int nMinVersion = 0;
        if (m_batch->Read(DBKeys::MINVERSION, nMinVersion)) {
            if (nMinVersion > FEATURE_LATEST)
                return DBErrors::TOO_NEW;
        }

        // Get cursor
        if (!m_batch->StartCursor())
        {
            LogPrintf("Error getting wallet database cursor\n");
            return DBErrors::CORRUPT;
        }

        while (true)
        {
            // Read next record
            CDataStream ssKey(SER_DISK, CLIENT_VERSION);
            CDataStream ssValue(SER_DISK, CLIENT_VERSION);
            bool complete;
            bool ret = m_batch->ReadAtCursor(ssKey, ssValue, complete);
            if (complete) {
                break;
            } else if (!ret) {
                m_batch->CloseCursor();
                LogPrintf("Error reading next record from wallet database\n");
                return DBErrors::CORRUPT;
            }

            std::string strType;
            ssKey >> strType;
            if (strType == DBKeys::TX) {
                uint256 hash;
                ssKey >> hash;
                vTxHash.push_back(hash);
                vWtx.emplace_back(nullptr /* wallet */, nullptr /* tx */);
                ssValue >> vWtx.back();
            }
        }
    } catch (...) {
        result = DBErrors::CORRUPT;
    }
    m_batch->CloseCursor();

    return result;
}

DBErrors WalletBatch::ZapSelectTx(std::vector<uint256>& vTxHashIn, std::vector<uint256>& vTxHashOut)
{
    // build list of wallet TXs and hashes
    std::vector<uint256> vTxHash;
    std::list<CWalletTx> vWtx;
    DBErrors err = FindWalletTx(vTxHash, vWtx);
    if (err != DBErrors::LOAD_OK) {
        return err;
    }

    std::sort(vTxHash.begin(), vTxHash.end());
    std::sort(vTxHashIn.begin(), vTxHashIn.end());

    // erase each matching wallet TX
    bool delerror = false;
    std::vector<uint256>::iterator it = vTxHashIn.begin();
    for (const uint256& hash : vTxHash) {
        while (it < vTxHashIn.end() && (*it) < hash) {
            it++;
        }
        if (it == vTxHashIn.end()) {
            break;
        }
        else if ((*it) == hash) {
            if(!EraseTx(hash)) {
                LogPrint(BCLog::WALLETDB, "Transaction was found for deletion but returned database error: %s\n", hash.GetHex());
                delerror = true;
            }
            vTxHashOut.push_back(hash);
        }
    }

    if (delerror) {
        return DBErrors::CORRUPT;
    }
    return DBErrors::LOAD_OK;
}

void MaybeCompactWalletDB()
{
    static std::atomic<bool> fOneThread(false);
    if (fOneThread.exchange(true)) {
        return;
    }

    for (const std::shared_ptr<CWallet>& pwallet : GetWallets()) {
        WalletDatabase& dbh = pwallet->GetDatabase();

        unsigned int nUpdateCounter = dbh.nUpdateCounter;

        if (dbh.nLastSeen != nUpdateCounter) {
            dbh.nLastSeen = nUpdateCounter;
            dbh.nLastWalletUpdate = GetTime();
        }

        if (dbh.nLastFlushed != nUpdateCounter && GetTime() - dbh.nLastWalletUpdate >= 2) {
            if (dbh.PeriodicFlush()) {
                dbh.nLastFlushed = nUpdateCounter;
            }
        }
    }

    fOneThread = false;
}

bool WalletBatch::WriteDestData(const std::string &address, const std::string &key, const std::string &value)
{
    return WriteIC(std::make_pair(DBKeys::DESTDATA, std::make_pair(address, key)), value);
}

bool WalletBatch::EraseDestData(const std::string &address, const std::string &key)
{
    return EraseIC(std::make_pair(DBKeys::DESTDATA, std::make_pair(address, key)));
}

bool WalletBatch::WriteHDChain(const CHDChain& chain)
{
    return WriteIC(DBKeys::HDCHAIN, chain);
}

bool WalletBatch::WriteCryptedHDChain(const CHDChain& chain)
{
    if (!WriteIC(DBKeys::CRYPTED_HDCHAIN, chain))
        return false;

    EraseIC(DBKeys::HDCHAIN);

    return true;
}

bool WalletBatch::WriteHDPubKey(const CHDPubKey& hdPubKey, const CKeyMetadata& keyMeta)
{
    if (!WriteIC(std::make_pair(DBKeys::KEYMETA, hdPubKey.extPubKey.pubkey), keyMeta, false))
        return false;

    return WriteIC(std::make_pair(DBKeys::HDPUBKEY, hdPubKey.extPubKey.pubkey), hdPubKey, false);
}

bool WalletBatch::WriteWalletFlags(const uint64_t flags)
{
    return WriteIC(DBKeys::FLAGS, flags);
}

bool WalletBatch::TxnBegin()
{
    return m_batch->TxnBegin();
}

bool WalletBatch::TxnCommit()
{
    return m_batch->TxnCommit();
}

bool WalletBatch::TxnAbort()
{
    return m_batch->TxnAbort();
}

std::unique_ptr<WalletDatabase> MakeDatabase(const fs::path& path, const DatabaseOptions& options, DatabaseStatus& status, bilingual_str& error)
{
    bool exists;
    try {
        exists = fs::symlink_status(path).type() != fs::file_not_found;
    } catch (const fs::filesystem_error& e) {
        error = Untranslated(strprintf("Failed to access database path '%s': %s", path.string(), fsbridge::get_filesystem_error_message(e)));
        status = DatabaseStatus::FAILED_BAD_PATH;
        return nullptr;
    }

    std::optional<DatabaseFormat> format;
    if (exists) {
        if (IsBDBFile(BDBDataFile(path))) {
            format = DatabaseFormat::BERKELEY;
        }
        if (IsSQLiteFile(SQLiteDataFile(path))) {
            if (format) {
                error = Untranslated(strprintf("Failed to load database path '%s'. Data is in ambiguous format.", path.string()));
                status = DatabaseStatus::FAILED_BAD_FORMAT;
                return nullptr;
            }
            format = DatabaseFormat::SQLITE;
        }
    } else if (options.require_existing) {
        error = Untranslated(strprintf("Failed to load database path '%s'. Path does not exist.", path.string()));
        status = DatabaseStatus::FAILED_NOT_FOUND;
        return nullptr;
    }

    if (!format && options.require_existing) {
        error = Untranslated(strprintf("Failed to load database path '%s'. Data is not in recognized format.", path.string()));
        status = DatabaseStatus::FAILED_BAD_FORMAT;
        return nullptr;
    }

    if (format && options.require_create) {
        error = Untranslated(strprintf("Failed to create database path '%s'. Database already exists.", path.string()));
        status = DatabaseStatus::FAILED_ALREADY_EXISTS;
        return nullptr;
    }

    // A db already exists so format is set, but options also specifies the format, so make sure they agree
    if (format && options.require_format && format != options.require_format) {
        error = Untranslated(strprintf("Failed to load database path '%s'. Data is not in required format.", path.string()));
        status = DatabaseStatus::FAILED_BAD_FORMAT;
        return nullptr;
    }

    // Format is not set when a db doesn't already exist, so use the format specified by the options if it is set.
    if (!format && options.require_format) format = options.require_format;

    // If the format is not specified or detected, choose the default format based on what is available. We prefer BDB over SQLite for now..
    if (!format) {
#ifdef USE_SQLITE
        format = DatabaseFormat::SQLITE;
#endif
#ifdef USE_BDB
        format = DatabaseFormat::BERKELEY;
#endif
    }

    if (format == DatabaseFormat::SQLITE) {
#ifdef USE_SQLITE
        return MakeSQLiteDatabase(path, options, status, error);
#endif
        error = Untranslated(strprintf("Failed to open database path '%s'. Build does not support SQLite database format.", path.string()));
        status = DatabaseStatus::FAILED_BAD_FORMAT;
        return nullptr;
    }

#ifdef USE_BDB
    return MakeBerkeleyDatabase(path, options, status, error);
#endif
    error = Untranslated(strprintf("Failed to open database path '%s'. Build does not support Berkeley DB database format.", path.string()));
    status = DatabaseStatus::FAILED_BAD_FORMAT;
    return nullptr;
}

/** Return object for accessing dummy database with no read/write capabilities. */
std::unique_ptr<WalletDatabase> CreateDummyWalletDatabase()
{
    return std::make_unique<DummyDatabase>();
}

/** Return object for accessing temporary in-memory database. */
std::unique_ptr<WalletDatabase> CreateMockWalletDatabase()
{
#ifdef USE_BDB
    return std::make_unique<BerkeleyDatabase>(std::make_shared<BerkeleyEnvironment>(), "");
#elif defined(USE_SQLITE)
    return std::make_unique<SQLiteDatabase>("", "", true);
#endif
}<|MERGE_RESOLUTION|>--- conflicted
+++ resolved
@@ -1,11 +1,7 @@
 // Copyright (c) 2009-2010 Satoshi Nakamoto
 // Copyright (c) 2009-2020 The Bitcoin Core developers
-<<<<<<< HEAD
-// Copyright (c) 2014-2022 The Dash Core developers
+// Copyright (c) 2014-2023 The Dash Core developers
 // Copyright (c) 2014-2025 The sparks Core developers
-=======
-// Copyright (c) 2014-2023 The Dash Core developers
->>>>>>> 19512988
 // Distributed under the MIT software license, see the accompanying
 // file COPYING or http://www.opensource.org/licenses/mit-license.php.
 
