// Copyright (c) 2019-2020 The Dash Core developers
// Distributed under the MIT/X11 software license, see the accompanying
// file COPYING or http://www.opensource.org/licenses/mit-license.php.

#include <validation.h>
#ifdef ENABLE_WALLET
#include <privatesend/privatesend-client.h>
#endif // ENABLE_WALLET
#include <privatesend/privatesend-server.h>
#include <rpc/server.h>
#include <rpc/safemode.h>

#include <univalue.h>

#ifdef ENABLE_WALLET
UniValue privatesend(const JSONRPCRequest& request)
{
    CWallet* const pwallet = GetWalletForJSONRPCRequest(request);
    if (!EnsureWalletIsAvailable(pwallet, request.fHelp))
        return NullUniValue;

    if (request.fHelp || request.params.size() != 1)
        throw std::runtime_error(
            "privatesend \"command\"\n"
            "\nArguments:\n"
            "1. \"command\"        (string or set of strings, required) The command to execute\n"
            "\nAvailable commands:\n"
            "  start       - Start mixing\n"
            "  stop        - Stop mixing\n"
            "  reset       - Reset mixing\n"
        );

    ObserveSafeMode();

    if (fMasternodeMode)
        throw JSONRPCError(RPC_INTERNAL_ERROR, "Client-side mixing is not supported on masternodes");

    if (!privateSendClient.fEnablePrivateSend) {
        if (!gArgs.GetBoolArg("-enableprivatesend", true)) {
            // otherwise it's on by default, unless cmd line option says otherwise
            throw JSONRPCError(RPC_INTERNAL_ERROR, "Mixing is disabled via -enableprivatesend=0 command line option, remove it to enable mixing again");
        } else {
            // not enableprivatesend=false case,
            // most likely something bad happened and we disabled it while running the wallet
            throw JSONRPCError(RPC_INTERNAL_ERROR, "Mixing is disabled due to some internal error");
        }
    }

    if (request.params[0].get_str() == "start") {
        {
            LOCK(pwallet->cs_wallet);
            if (pwallet->IsLocked(true))
                throw JSONRPCError(RPC_WALLET_UNLOCK_NEEDED, "Error: Please unlock wallet for mixing with walletpassphrase first.");
        }

        privateSendClient.fPrivateSendRunning = true;
        bool result = privateSendClient.DoAutomaticDenominating(*g_connman);
        return "Mixing " + (result ? "started successfully" : ("start failed: " + privateSendClient.GetStatuses() + ", will retry"));
    }

    if (request.params[0].get_str() == "stop") {
        privateSendClient.fPrivateSendRunning = false;
        return "Mixing was stopped";
    }

    if (request.params[0].get_str() == "reset") {
        privateSendClient.ResetPool();
        return "Mixing was reset";
    }

    return "Unknown command, please see \"help privatesend\"";
}
#endif // ENABLE_WALLET

UniValue getpoolinfo(const JSONRPCRequest& request)
{
    throw std::runtime_error(
            "getpoolinfo\n"
            "DEPRECATED. Please use getprivatesendinfo instead.\n"
    );
}

UniValue getprivatesendinfo(const JSONRPCRequest& request)
{
    if (request.fHelp || request.params.size() != 0) {
        throw std::runtime_error(
                "getprivatesendinfo\n"
                "Returns an object containing an information about PrivateSend settings and state.\n"
                "\nResult (for regular nodes):\n"
                "{\n"
                "  \"enabled\": true|false,             (bool) Whether mixing functionality is enabled\n"
                "  \"running\": true|false,             (bool) Whether mixing is currently running\n"
                "  \"multisession\": true|false,        (bool) Whether PrivateSend Multisession option is enabled\n"
                "  \"max_sessions\": xxx,               (numeric) How many parallel mixing sessions can there be at once\n"
                "  \"max_rounds\": xxx,                 (numeric) How many rounds to mix\n"
                "  \"max_amount\": xxx,                 (numeric) Target PrivateSend balance in " + CURRENCY_UNIT + "\n"
                "  \"denoms_goal\": xxx,                (numeric) How many inputs of each denominated amount to target\n"
                "  \"denoms_hardcap\": xxx,             (numeric) Maximum limit of how many inputs of each denominated amount to create\n"
                "  \"queue_size\": xxx,                 (numeric) How many queues there are currently on the network\n"
                "  \"sessions\":                        (array of json objects)\n"
                "    [\n"
                "      {\n"
                "      \"protxhash\": \"...\",            (string) The ProTxHash of the masternode\n"
                "      \"outpoint\": \"txid-index\",      (string) The outpoint of the masternode\n"
                "      \"service\": \"host:port\",        (string) The IP address and port of the masternode\n"
                "      \"denomination\": xxx,           (numeric) The denomination of the mixing session in " + CURRENCY_UNIT + "\n"
                "      \"state\": \"...\",                (string) Current state of the mixing session\n"
                "      \"entries_count\": xxx,          (numeric) The number of entries in the mixing session\n"
                "      }\n"
                "      ,...\n"
                "    ],\n"
                "  \"keys_left\": xxx,                  (numeric) How many new keys are left since last automatic backup\n"
                "  \"warnings\": \"...\"                  (string) Warnings if any\n"
                "}\n"
                "\nResult (for masternodes):\n"
                "{\n"
                "  \"queue_size\": xxx,                 (numeric) How many queues there are currently on the network\n"
                "  \"denomination\": xxx,               (numeric) The denomination of the mixing session in " + CURRENCY_UNIT + "\n"
                "  \"state\": \"...\",                    (string) Current state of the mixing session\n"
                "  \"entries_count\": xxx,              (numeric) The number of entries in the mixing session\n"
                "}\n"
                "\nExamples:\n"
                + HelpExampleCli("getprivatesendinfo", "")
                + HelpExampleRpc("getprivatesendinfo", "")
        );
    }

    UniValue obj(UniValue::VOBJ);

    if (fMasternodeMode) {
        privateSendServer.GetJsonInfo(obj);
        return obj;
    }


#ifdef ENABLE_WALLET
    privateSendClient.GetJsonInfo(obj);

    CWallet* const pwallet = GetWalletForJSONRPCRequest(request);
    if (!pwallet) {
        return obj;
    }

    obj.push_back(Pair("keys_left",     pwallet->nKeysLeftSinceAutoBackup));
    obj.push_back(Pair("warnings",      pwallet->nKeysLeftSinceAutoBackup < PRIVATESEND_KEYS_THRESHOLD_WARNING
                                        ? "WARNING: keypool is almost depleted!" : ""));
#endif // ENABLE_WALLET

    return obj;
}

static const CRPCCommand commands[] =
<<<<<<< HEAD
    { //  category              name                      actor (function)         okSafe argNames
        //  --------------------- ------------------------  -----------------------  ------ ----------
        { "sparks",               "getpoolinfo",            &getpoolinfo,            true,  {} },
        { "sparks",               "getprivatesendinfo",     &getprivatesendinfo,     true,  {} },
#ifdef ENABLE_WALLET
        { "sparks",               "privatesend",            &privatesend,            false, {} },
=======
    { //  category              name                      actor (function)         argNames
        //  --------------------- ------------------------  ---------------------------------
        { "dash",               "getpoolinfo",            &getpoolinfo,            {} },
        { "dash",               "getprivatesendinfo",     &getprivatesendinfo,     {} },
#ifdef ENABLE_WALLET
        { "dash",               "privatesend",            &privatesend,            {} },
>>>>>>> 43d2973a
#endif // ENABLE_WALLET
};

void RegisterPrivateSendRPCCommands(CRPCTable &t)
{
    for (unsigned int vcidx = 0; vcidx < ARRAYLEN(commands); vcidx++)
        t.appendCommand(commands[vcidx].name, &commands[vcidx]);
}<|MERGE_RESOLUTION|>--- conflicted
+++ resolved
@@ -150,21 +150,12 @@
 }
 
 static const CRPCCommand commands[] =
-<<<<<<< HEAD
-    { //  category              name                      actor (function)         okSafe argNames
-        //  --------------------- ------------------------  -----------------------  ------ ----------
-        { "sparks",               "getpoolinfo",            &getpoolinfo,            true,  {} },
-        { "sparks",               "getprivatesendinfo",     &getprivatesendinfo,     true,  {} },
-#ifdef ENABLE_WALLET
-        { "sparks",               "privatesend",            &privatesend,            false, {} },
-=======
     { //  category              name                      actor (function)         argNames
         //  --------------------- ------------------------  ---------------------------------
-        { "dash",               "getpoolinfo",            &getpoolinfo,            {} },
-        { "dash",               "getprivatesendinfo",     &getprivatesendinfo,     {} },
+        { "sparks",               "getpoolinfo",            &getpoolinfo,            {} },
+        { "sparks",               "getprivatesendinfo",     &getprivatesendinfo,     {} },
 #ifdef ENABLE_WALLET
-        { "dash",               "privatesend",            &privatesend,            {} },
->>>>>>> 43d2973a
+        { "sparks",               "privatesend",            &privatesend,            {} },
 #endif // ENABLE_WALLET
 };
 
