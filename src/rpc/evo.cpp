--- conflicted
+++ resolved
@@ -489,17 +489,10 @@
 static void protx_register_fund_evo_help(const JSONRPCRequest& request)
 {
     RPCHelpMan{
-<<<<<<< HEAD
-        "protx register_fund_hpmn",
+        "protx register_fund_evo",
         "\nCreates, funds and sends a ProTx to the network. The resulting transaction will move 25000 Sparks\n"
         "to the address specified by collateralAddress and will then function as the collateral of your\n"
-        "HPMN/Evonode.\n"
-=======
-        "protx register_fund_evo",
-        "\nCreates, funds and sends a ProTx to the network. The resulting transaction will move 4000 Dash\n"
-        "to the address specified by collateralAddress and will then function as the collateral of your\n"
         "EvoNode.\n"
->>>>>>> 3b7deea3
         "A few of the limitations you see in the arguments are temporary and might be lifted after DIP3\n"
         "is fully deployed.\n" +
             HELP_REQUIRING_PASSPHRASE,
@@ -627,15 +620,9 @@
         EnsureWalletIsUnlocked(wallet.get());
     }
 
-<<<<<<< HEAD
-    bool isV19active = llmq::utils::IsV19Active(WITH_LOCK(cs_main, return ::ChainActive().Tip();));
-    if (isHPMNrequested && !isV19active) {
-        throw JSONRPCError(RPC_INVALID_REQUEST, "HPMNs/Evonodes aren't allowed yet");
-=======
     bool isV19active = llmq::utils::IsV19Active(WITH_LOCK(cs_main, return chainman.ActiveChain().Tip();));
     if (isEvoRequested && !isV19active) {
         throw JSONRPCError(RPC_INVALID_REQUEST, "EvoNodes aren't allowed yet");
->>>>>>> 3b7deea3
     }
 
     size_t paramIdx = 0;
@@ -897,13 +884,8 @@
     RPCHelpMan{
         "protx update_service_evo",
         "\nCreates and sends a ProUpServTx to the network. This will update the IP address and the Platform fields\n"
-<<<<<<< HEAD
-        "of a HPMN/Evonode.\n"
-        "If this is done for a HPMN/Evonode that got PoSe-banned, the ProUpServTx will also revive this HPMN/Evonode.\n" +
-=======
         "of an EvoNode.\n"
         "If this is done for an EvoNode that got PoSe-banned, the ProUpServTx will also revive this EvoNode.\n" +
->>>>>>> 3b7deea3
             HELP_REQUIRING_PASSPHRASE,
         {
             GetRpcArg("proTxHash"),
@@ -942,16 +924,10 @@
 
     EnsureWalletIsUnlocked(wallet.get());
 
-<<<<<<< HEAD
-    bool isV19active = llmq::utils::IsV19Active(WITH_LOCK(cs_main, return ::ChainActive().Tip();));
-    if (isHPMNrequested && !isV19active) {
-        throw JSONRPCError(RPC_INVALID_REQUEST, "HPMNs/Evonodes aren't allowed yet");
-=======
     const bool isV19active = llmq::utils::IsV19Active(WITH_LOCK(cs_main, return chainman.ActiveChain().Tip();));
     const bool is_bls_legacy = !isV19active;
     if (isEvoRequested && !isV19active) {
         throw JSONRPCError(RPC_INVALID_REQUEST, "EvoNodes aren't allowed yet");
->>>>>>> 3b7deea3
     }
 
     CProUpServTx ptx;
@@ -1255,12 +1231,8 @@
                 "  registered   - List all ProTx which are registered at the given chain height.\n"
                 "                 This will also include ProTx which failed PoSe verification.\n"
                 "  valid        - List only ProTx which are active/valid at the given chain height.\n"
-<<<<<<< HEAD
-                "  hpmn         - List only ProTx corresponding to HPMNs/Evonodes at the given chain height.\n"
+                "  evo          - List only ProTx corresponding to EvoNodes at the given chain height.\n"
                 "  rgmn         - List only ProTx corresponding to Regular Masternodes at the given chain height.\n"
-=======
-                "  evo          - List only ProTx corresponding to EvoNodes at the given chain height.\n"
->>>>>>> 3b7deea3
 #ifdef ENABLE_WALLET
                 "  wallet       - List only ProTx which are found in your wallet at the given chain height.\n"
                 "                 This will also include ProTx which failed PoSe verification.\n"
@@ -1405,11 +1377,7 @@
             }
         });
 #endif
-<<<<<<< HEAD
-    } else if (type == "valid" || type == "registered" || type == "hpmn" || type == "rgmn") {
-=======
-    } else if (type == "valid" || type == "registered" || type == "evo") {
->>>>>>> 3b7deea3
+    } else if (type == "valid" || type == "registered" || type == "evo" || type == "rgmn") {
         if (request.params.size() > 3) {
             protx_list_help(request);
         }
@@ -1425,17 +1393,11 @@
 
         CDeterministicMNList mnList = deterministicMNManager->GetListForBlock(chainman.ActiveChain()[height]);
         bool onlyValid = type == "valid";
-<<<<<<< HEAD
-        bool onlyHPMN = type == "hpmn";
+        bool onlyEvoNodes = type == "evo";
         bool onlyRGMN = type == "rgmn"; //Only regular masternodes
         mnList.ForEachMN(onlyValid, [&](const auto& dmn) {
-            if (onlyHPMN && dmn.nType != MnType::HighPerformance) return;
+            if (onlyEvoNodes && dmn.nType != MnType::Evo) return;
             else if (onlyRGMN && dmn.nType != MnType::Regular) return;
-=======
-        bool onlyEvoNodes = type == "evo";
-        mnList.ForEachMN(onlyValid, [&](const auto& dmn) {
-            if (onlyEvoNodes && dmn.nType != MnType::Evo) return;
->>>>>>> 3b7deea3
             ret.push_back(BuildDMNListEntry(wallet.get(), dmn, detailed));
         });
     } else {
@@ -1630,21 +1592,12 @@
         "To get help on individual commands, use \"help protx command\".\n"
         "\nAvailable commands:\n"
 #ifdef ENABLE_WALLET
-<<<<<<< HEAD
         // "  register                 - Create and send ProTx to network\n"
         // "  register_fund            - Fund, create and send ProTx to network\n"
         // "  register_prepare         - Create an unsigned ProTx\n"
-        "  register_hpmn            - Create and send ProTx to network for a HPMN/Evonode\n"
-        "  register_fund_hpmn       - Fund, create and send ProTx to network for a HPMN/Evonode\n"
-        "  register_prepare_hpmn    - Create an unsigned ProTx for a HPMN/Evonode\n"
-=======
-        "  register                 - Create and send ProTx to network\n"
-        "  register_fund            - Fund, create and send ProTx to network\n"
-        "  register_prepare         - Create an unsigned ProTx\n"
         "  register_evo             - Create and send ProTx to network for an EvoNode\n"
         "  register_fund_evo        - Fund, create and send ProTx to network for an EvoNode\n"
         "  register_prepare_evo     - Create an unsigned ProTx for an EvoNode\n"
->>>>>>> 3b7deea3
         "  register_legacy          - Create a ProTx by parsing BLS using the legacy scheme and send it to network\n"
         "  register_fund_legacy     - Fund and create a ProTx by parsing BLS using the legacy scheme, then send it to network\n"
         "  register_prepare_legacy  - Create an unsigned ProTx by parsing BLS using the legacy scheme\n"
@@ -1653,13 +1606,8 @@
         "  list                     - List ProTxs\n"
         "  info                     - Return information about a ProTx\n"
 #ifdef ENABLE_WALLET
-<<<<<<< HEAD
         // "  update_service           - Create and send ProUpServTx to network\n"
-        "  update_service_hpmn      - Create and send ProUpServTx to network for a HPMN/Evonode\n"
-=======
-        "  update_service           - Create and send ProUpServTx to network\n"
         "  update_service_evo       - Create and send ProUpServTx to network for an EvoNode\n"
->>>>>>> 3b7deea3
         "  update_registrar         - Create and send ProUpRegTx to network\n"
         "  update_registrar_legacy  - Create ProUpRegTx by parsing BLS using the legacy scheme, then send it to network\n"
         "  revoke                   - Create and send ProUpRevTx to network\n"
@@ -1682,36 +1630,21 @@
     const ChainstateManager& chainman = EnsureAnyChainman(request.context);
 
 #ifdef ENABLE_WALLET
-<<<<<<< HEAD
     // if (command == "protxregister" || command == "protxregister_fund" || command == "protxregister_prepare") {
-    //     return protx_register(new_request);
+    //     return protx_register(new_request, chainman);
     // } else 
-    if (command == "protxregister_hpmn" || command == "protxregister_fund_hpmn" || command == "protxregister_prepare_hpmn") {
-        return protx_register_hpmn(new_request);
-=======
-    if (command == "protxregister" || command == "protxregister_fund" || command == "protxregister_prepare") {
-        return protx_register(new_request, chainman);
-    } else if (command == "protxregister_evo" || command == "protxregister_fund_evo" || command == "protxregister_prepare_evo" || command == "protxregister_hpmn" || command == "protxregister_fund_hpmn" || command == "protxregister_prepare_hpmn") {
+    if (command == "protxregister_evo" || command == "protxregister_fund_evo" || command == "protxregister_prepare_evo" || command == "protxregister_hpmn" || command == "protxregister_fund_hpmn" || command == "protxregister_prepare_hpmn") {
         return protx_register_evo(new_request, chainman);
->>>>>>> 3b7deea3
     } else if (command == "protxregister_legacy" || command == "protxregister_fund_legacy" || command == "protxregister_prepare_legacy") {
         return protx_register_legacy(new_request, chainman);
     } else if (command == "protxregister_submit") {
-<<<<<<< HEAD
-        return protx_register_submit(new_request);
+        return protx_register_submit(new_request, chainman);
     } 
     // else if (command == "protxupdate_service") {
-    //     return protx_update_service_common_wrapper(new_request, MnType::Regular);
+    //     return protx_update_service_common_wrapper(new_request, chainman, MnType::Regular);
     // } 
-    else if (command == "protxupdate_service_hpmn") {
-        return protx_update_service_common_wrapper(new_request, MnType::HighPerformance);
-=======
-        return protx_register_submit(new_request, chainman);
-    } else if (command == "protxupdate_service") {
-        return protx_update_service_common_wrapper(new_request, chainman, MnType::Regular);
-    } else if (command == "protxupdate_service_evo" || command == "protxupdate_service_hpmn") {
+    else if (command == "protxupdate_service_evo" || command == "protxupdate_service_hpmn") {
         return protx_update_service_common_wrapper(new_request, chainman, MnType::Evo);
->>>>>>> 3b7deea3
     } else if (command == "protxupdate_registrar") {
         return protx_update_registrar(new_request, chainman);
     } else if (command == "protxupdate_registrar_legacy") {
