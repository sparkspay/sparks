// Copyright (c) 2010 Satoshi Nakamoto
// Copyright (c) 2009-2020 The Bitcoin Core developers
// Copyright (c) 2014-2024 The Dash Core developers
// Distributed under the MIT software license, see the accompanying
// file COPYING or http://www.opensource.org/licenses/mit-license.php.

#include <rpc/blockchain.h>

#include <amount.h>
#include <blockfilter.h>
#include <chain.h>
#include <chainparams.h>
#include <coins.h>
#include <core_io.h>
#include <consensus/params.h>
#include <consensus/validation.h>
#include <deploymentinfo.h>
#include <deploymentstatus.h>
#include <index/blockfilterindex.h>
#include <index/coinstatsindex.h>
#include <index/txindex.h>
#include <llmq/context.h>
#include <node/blockstorage.h>
#include <node/coinstats.h>
#include <net.h>
#include <net_processing.h>
#include <node/context.h>
#include <node/utxo_snapshot.h>
#include <policy/feerate.h>
#include <policy/fees.h>
#include <policy/policy.h>
#include <primitives/transaction.h>
#include <rpc/index_util.h>
#include <rpc/server.h>
#include <rpc/server_util.h>
#include <rpc/util.h>
#include <script/descriptor.h>
#include <streams.h>
#include <sync.h>
#include <txmempool.h>
#include <undo.h>
#include <util/strencodings.h>
#include <util/system.h>
#include <util/translation.h>
#include <validation.h>
#include <validationinterface.h>
#include <versionbits.h>
#include <warnings.h>

#include <evo/assetlocktx.h>
#include <evo/cbtx.h>
#include <evo/evodb.h>
#include <evo/mnhftx.h>
#include <evo/specialtx.h>

#include <llmq/chainlocks.h>
#include <llmq/instantsend.h>

#include <stdint.h>

#include <univalue.h>

#include <merkleblock.h>

#include <atomic>
#include <condition_variable>
#include <mutex>

struct CUpdatedBlock
{
    uint256 hash;
    int height;
};

static Mutex cs_blockchange;
static std::condition_variable cond_blockchange;
static CUpdatedBlock latestblock GUARDED_BY(cs_blockchange);

extern void TxToJSON(const CTransaction& tx, const uint256 hashBlock, CTxMemPool& mempool, CChainState& active_chainstate, llmq::CChainLocksHandler& clhandler, llmq::CInstantSendManager& isman, UniValue& entry);

/* Calculate the difficulty for a given block index.
 */
double GetDifficulty(const CBlockIndex* blockindex)
{
    CHECK_NONFATAL(blockindex);

    return ConvertBitsToDouble(blockindex->nBits);
}

static int ComputeNextBlockAndDepth(const CBlockIndex* tip, const CBlockIndex* blockindex, const CBlockIndex*& next)
{
    next = tip->GetAncestor(blockindex->nHeight + 1);
    if (next && next->pprev == blockindex) {
        return tip->nHeight - blockindex->nHeight + 1;
    }
    next = nullptr;
    return blockindex == tip ? 1 : -1;
}

CBlockIndex* ParseHashOrHeight(const UniValue& param, ChainstateManager& chainman) {
    LOCK(::cs_main);
    CChain& active_chain = chainman.ActiveChain();

    if (param.isNum()) {
        const int height{param.get_int()};
        if (height < 0) {
            throw JSONRPCError(RPC_INVALID_PARAMETER, strprintf("Target block height %d is negative", height));
        }
        const int current_tip{active_chain.Height()};
        if (height > current_tip) {
            throw JSONRPCError(RPC_INVALID_PARAMETER, strprintf("Target block height %d after current tip %d", height, current_tip));
        }

        return active_chain[height];
    } else {
        const uint256 hash{ParseHashV(param, "hash_or_height")};
        CBlockIndex* pindex = chainman.m_blockman.LookupBlockIndex(hash);

        if (!pindex) {
            throw JSONRPCError(RPC_INVALID_ADDRESS_OR_KEY, "Block not found");
        }

        return pindex;
    }
}

UniValue blockheaderToJSON(const CBlockIndex* tip, const CBlockIndex* blockindex, llmq::CChainLocksHandler& clhandler, llmq::CInstantSendManager& isman)
{
    // Serialize passed information without accessing chain state of the active chain!
    AssertLockNotHeld(cs_main); // For performance reasons

    UniValue result(UniValue::VOBJ);
    result.pushKV("hash", blockindex->GetBlockHash().GetHex());
    const CBlockIndex* pnext;
    int confirmations = ComputeNextBlockAndDepth(tip, blockindex, pnext);
    result.pushKV("confirmations", confirmations);
    result.pushKV("height", blockindex->nHeight);
    result.pushKV("version", blockindex->nVersion);
    result.pushKV("versionHex", strprintf("%08x", blockindex->nVersion));
    result.pushKV("merkleroot", blockindex->hashMerkleRoot.GetHex());
    result.pushKV("time", (int64_t)blockindex->nTime);
    result.pushKV("mediantime", (int64_t)blockindex->GetMedianTimePast());
    result.pushKV("nonce", (uint64_t)blockindex->nNonce);
    result.pushKV("bits", strprintf("%08x", blockindex->nBits));
    result.pushKV("difficulty", GetDifficulty(blockindex));
    result.pushKV("chainwork", blockindex->nChainWork.GetHex());
    result.pushKV("nTx", (uint64_t)blockindex->nTx);

    if (blockindex->pprev)
        result.pushKV("previousblockhash", blockindex->pprev->GetBlockHash().GetHex());
    if (pnext)
        result.pushKV("nextblockhash", pnext->GetBlockHash().GetHex());

    result.pushKV("chainlock", clhandler.HasChainLock(blockindex->nHeight, blockindex->GetBlockHash()));

    return result;
}

UniValue blockToJSON(const CBlock& block, const CBlockIndex* tip, const CBlockIndex* blockindex, llmq::CChainLocksHandler& clhandler, llmq::CInstantSendManager& isman, bool txDetails)
{
    UniValue result = blockheaderToJSON(tip, blockindex, clhandler, isman);

    result.pushKV("size", (int)::GetSerializeSize(block, PROTOCOL_VERSION));
    UniValue txs(UniValue::VARR);
    if (txDetails) {
        CBlockUndo blockUndo;
        const bool have_undo = !IsBlockPruned(blockindex) && UndoReadFromDisk(blockUndo, blockindex);
        for (size_t i = 0; i < block.vtx.size(); ++i) {
            const CTransactionRef& tx = block.vtx.at(i);
            // coinbase transaction (i == 0) doesn't have undo data
            const CTxUndo* txundo = (have_undo && i) ? &blockUndo.vtxundo.at(i - 1) : nullptr;
            UniValue objTx(UniValue::VOBJ);
            TxToUniv(*tx, uint256(), objTx, true, txundo);
            bool fLocked = isman.IsLocked(tx->GetHash());
            objTx.pushKV("instantlock", fLocked || result["chainlock"].get_bool());
            objTx.pushKV("instantlock_internal", fLocked);
            txs.push_back(objTx);
        }
    } else {
        for (const CTransactionRef& tx : block.vtx) {
            txs.push_back(tx->GetHash().GetHex());
        }
    }
    result.pushKV("tx", txs);
    if (!block.vtx[0]->vExtraPayload.empty()) {
        if (const auto opt_cbTx = GetTxPayload<CCbTx>(block.vtx[0]->vExtraPayload)) {
            result.pushKV("cbTx", opt_cbTx->ToJson());
        }
    }

    return result;
}

static RPCHelpMan getblockcount()
{
    return RPCHelpMan{"getblockcount",
        "\nReturns the height of the most-work fully-validated chain.\n"
        "The genesis block has height 0.\n",
        {},
        RPCResult{
            RPCResult::Type::NUM, "", "The current block count"},
        RPCExamples{
            HelpExampleCli("getblockcount", "")
    + HelpExampleRpc("getblockcount", "")
        },
        [&](const RPCHelpMan& self, const JSONRPCRequest& request) -> UniValue
{
    ChainstateManager& chainman = EnsureAnyChainman(request.context);
    LOCK(cs_main);
    return chainman.ActiveChain().Height();
},
    };
}

static RPCHelpMan getbestblockhash()
{
    return RPCHelpMan{"getbestblockhash",
        "\nReturns the hash of the best (tip) block in the most-work fully-validated chain.\n",
        {},
        RPCResult{
            RPCResult::Type::STR_HEX, "", "the block hash, hex-encoded"},
        RPCExamples{
            HelpExampleCli("getbestblockhash", "")
    + HelpExampleRpc("getbestblockhash", "")
        },
    [&](const RPCHelpMan& self, const JSONRPCRequest& request) -> UniValue
{
    ChainstateManager& chainman = EnsureAnyChainman(request.context);
    LOCK(cs_main);
    return chainman.ActiveChain().Tip()->GetBlockHash().GetHex();
},
    };
}

static RPCHelpMan getbestchainlock()
{
    return RPCHelpMan{"getbestchainlock",
        "\nReturns information about the best ChainLock. Throws an error if there is no known ChainLock yet.",
        {},
        RPCResult{
            RPCResult::Type::OBJ, "", "",
            {
                {RPCResult::Type::STR_HEX, "hash", "The block hash hex-encoded"},
                {RPCResult::Type::NUM, "height", "The block height or index"},
                {RPCResult::Type::STR_HEX, "signature", "The ChainLock's BLS signature"},
                {RPCResult::Type::BOOL, "known_block", "True if the block is known by our node"},
            }},
        RPCExamples{
            HelpExampleCli("getbestchainlock", "")
            + HelpExampleRpc("getbestchainlock", "")
        },
    [&](const RPCHelpMan& self, const JSONRPCRequest& request) -> UniValue
{
    UniValue result(UniValue::VOBJ);

    const NodeContext& node = EnsureAnyNodeContext(request.context);

    LLMQContext& llmq_ctx = EnsureLLMQContext(node);
    llmq::CChainLockSig clsig = llmq_ctx.clhandler->GetBestChainLock();
    if (clsig.IsNull()) {
        throw JSONRPCError(RPC_INTERNAL_ERROR, "Unable to find any ChainLock");
    }
    result.pushKV("blockhash", clsig.getBlockHash().GetHex());
    result.pushKV("height", clsig.getHeight());
    result.pushKV("signature", clsig.getSig().ToString());

    ChainstateManager& chainman = EnsureChainman(node);
    LOCK(cs_main);
    result.pushKV("known_block", chainman.m_blockman.LookupBlockIndex(clsig.getBlockHash()) != nullptr);
    return result;
},
    };
}

void RPCNotifyBlockChange(const CBlockIndex* pindex)
{
    if(pindex) {
        LOCK(cs_blockchange);
        latestblock.hash = pindex->GetBlockHash();
        latestblock.height = pindex->nHeight;
    }
    cond_blockchange.notify_all();
}

static RPCHelpMan waitfornewblock()
{
    return RPCHelpMan{"waitfornewblock",
        "\nWaits for a specific new block and returns useful info about it.\n"
        "\nReturns the current block on timeout or exit.\n",
        {
            {"timeout", RPCArg::Type::NUM, /* default */ "0", "Time in milliseconds to wait for a response. 0 indicates no timeout."},
        },
        RPCResult{
            RPCResult::Type::OBJ, "", "",
            {
                {RPCResult::Type::STR_HEX, "hash", "The blockhash"},
                {RPCResult::Type::NUM, "height", "Block height"},
            }},
        RPCExamples{
            HelpExampleCli("waitfornewblock", "1000")
    + HelpExampleRpc("waitfornewblock", "1000")
        },
        [&](const RPCHelpMan& self, const JSONRPCRequest& request) -> UniValue
{
    int timeout = 0;
    if (!request.params[0].isNull())
        timeout = request.params[0].get_int();

    CUpdatedBlock block;
    {
        WAIT_LOCK(cs_blockchange, lock);
        block = latestblock;
        if(timeout)
            cond_blockchange.wait_for(lock, std::chrono::milliseconds(timeout), [&block]() EXCLUSIVE_LOCKS_REQUIRED(cs_blockchange) {return latestblock.height != block.height || latestblock.hash != block.hash || !IsRPCRunning(); });
        else
            cond_blockchange.wait(lock, [&block]() EXCLUSIVE_LOCKS_REQUIRED(cs_blockchange) {return latestblock.height != block.height || latestblock.hash != block.hash || !IsRPCRunning(); });
        block = latestblock;
    }
    UniValue ret(UniValue::VOBJ);
    ret.pushKV("hash", block.hash.GetHex());
    ret.pushKV("height", block.height);
    return ret;
},
    };
}

static RPCHelpMan waitforblock()
{
    return RPCHelpMan{"waitforblock",
        "\nWaits for a specific new block and returns useful info about it.\n"
        "\nReturns the current block on timeout or exit.\n",
        {
            {"blockhash", RPCArg::Type::STR_HEX, RPCArg::Optional::NO, "Block hash to wait for."},
            {"timeout", RPCArg::Type::NUM, /* default */ "0", "Time in milliseconds to wait for a response. 0 indicates no timeout."},
        },
        RPCResult{
            RPCResult::Type::OBJ, "", "",
            {
                {RPCResult::Type::STR_HEX, "hash", "The blockhash"},
                {RPCResult::Type::NUM, "height", "Block height"},
            }},
        RPCExamples{
            HelpExampleCli("waitforblock", "\"0000000000079f8ef3d2c688c244eb7a4570b24c9ed7b4a8c619eb02596f8862\" 1000")
    + HelpExampleRpc("waitforblock", "\"0000000000079f8ef3d2c688c244eb7a4570b24c9ed7b4a8c619eb02596f8862\", 1000")
        },
        [&](const RPCHelpMan& self, const JSONRPCRequest& request) -> UniValue
{
    int timeout = 0;

    uint256 hash(ParseHashV(request.params[0], "blockhash"));

    if (!request.params[1].isNull())
        timeout = request.params[1].get_int();

    CUpdatedBlock block;
    {
        WAIT_LOCK(cs_blockchange, lock);
        if(timeout)
            cond_blockchange.wait_for(lock, std::chrono::milliseconds(timeout), [&hash]() EXCLUSIVE_LOCKS_REQUIRED(cs_blockchange) {return latestblock.hash == hash || !IsRPCRunning();});
        else
            cond_blockchange.wait(lock, [&hash]() EXCLUSIVE_LOCKS_REQUIRED(cs_blockchange) {return latestblock.hash == hash || !IsRPCRunning(); });
        block = latestblock;
    }

    UniValue ret(UniValue::VOBJ);
    ret.pushKV("hash", block.hash.GetHex());
    ret.pushKV("height", block.height);
    return ret;
},
    };
}

static RPCHelpMan waitforblockheight()
{
    return RPCHelpMan{"waitforblockheight",
        "\nWaits for (at least) block height and returns the height and hash\n"
        "of the current tip.\n"
        "\nReturns the current block on timeout or exit.\n",
        {
            {"height", RPCArg::Type::NUM, RPCArg::Optional::NO, "Block height to wait for."},
            {"timeout", RPCArg::Type::NUM, /* default */ "0", "Time in milliseconds to wait for a response. 0 indicates no timeout."},
        },
        RPCResult{
            RPCResult::Type::OBJ, "", "",
            {
                {RPCResult::Type::STR_HEX, "hash", "The blockhash"},
                {RPCResult::Type::NUM, "height", "Block height"},
            }},
        RPCExamples{
            HelpExampleCli("waitforblockheight", "100 1000")
    + HelpExampleRpc("waitforblockheight", "100, 1000")
        },
        [&](const RPCHelpMan& self, const JSONRPCRequest& request) -> UniValue
{
    int timeout = 0;

    int height = request.params[0].get_int();

    if (!request.params[1].isNull())
        timeout = request.params[1].get_int();

    CUpdatedBlock block;
    {
        WAIT_LOCK(cs_blockchange, lock);
        if(timeout)
            cond_blockchange.wait_for(lock, std::chrono::milliseconds(timeout), [&height]() EXCLUSIVE_LOCKS_REQUIRED(cs_blockchange) {return latestblock.height >= height || !IsRPCRunning();});
        else
            cond_blockchange.wait(lock, [&height]() EXCLUSIVE_LOCKS_REQUIRED(cs_blockchange) {return latestblock.height >= height || !IsRPCRunning(); });
        block = latestblock;
    }
    UniValue ret(UniValue::VOBJ);
    ret.pushKV("hash", block.hash.GetHex());
    ret.pushKV("height", block.height);
    return ret;
},
    };
}

static RPCHelpMan syncwithvalidationinterfacequeue()
{
    return RPCHelpMan{"syncwithvalidationinterfacequeue",
        "\nWaits for the validation interface queue to catch up on everything that was there when we entered this function.\n",
        {},
        RPCResult{RPCResult::Type::NONE, "", ""},
        RPCExamples{
            HelpExampleCli("syncwithvalidationinterfacequeue","")
    + HelpExampleRpc("syncwithvalidationinterfacequeue","")
        },
        [&](const RPCHelpMan& self, const JSONRPCRequest& request) -> UniValue
{
    SyncWithValidationInterfaceQueue();
    return NullUniValue;
},
    };
}

static RPCHelpMan getdifficulty()
{
    return RPCHelpMan{"getdifficulty",
        "\nReturns the proof-of-work difficulty as a multiple of the minimum difficulty.\n",
        {},
        RPCResult{
            RPCResult::Type::NUM, "", "the proof-of-work difficulty as a multiple of the minimum difficulty."},
        RPCExamples{
            HelpExampleCli("getdifficulty", "")
    + HelpExampleRpc("getdifficulty", "")
        },
    [&](const RPCHelpMan& self, const JSONRPCRequest& request) -> UniValue
{

    ChainstateManager& chainman = EnsureAnyChainman(request.context);
    LOCK(cs_main);
    return GetDifficulty(chainman.ActiveChain().Tip());
},
    };
}

static std::vector<RPCResult> MempoolEntryDescription() { return {
    RPCResult{RPCResult::Type::NUM, "vsize", "virtual transaction size. This can be different from actual serialized size for high-sigop transactions."},
    RPCResult{RPCResult::Type::STR_AMOUNT, "fee", "transaction fee in " + CURRENCY_UNIT + " (DEPRECATED)"},
    RPCResult{RPCResult::Type::STR_AMOUNT, "modifiedfee", "transaction fee with fee deltas used for mining priority (DEPRECATED)"},
    RPCResult{RPCResult::Type::NUM_TIME, "time", "local time transaction entered pool in " + UNIX_EPOCH_TIME},
    RPCResult{RPCResult::Type::NUM, "height", "block height when transaction entered pool"},
    RPCResult{RPCResult::Type::NUM, "descendantcount", "number of in-mempool descendant transactions (including this one)"},
    RPCResult{RPCResult::Type::NUM, "descendantsize", "size of in-mempool descendants (including this one)"},
    RPCResult{RPCResult::Type::STR_AMOUNT, "descendantfees", "modified fees (see above) of in-mempool descendants (including this one) (DEPRECATED)"},
    RPCResult{RPCResult::Type::NUM, "ancestorcount", "number of in-mempool ancestor transactions (including this one)"},
    RPCResult{RPCResult::Type::NUM, "ancestorsize", "size of in-mempool ancestors (including this one)"},
    RPCResult{RPCResult::Type::STR_AMOUNT, "ancestorfees", "modified fees (see above) of in-mempool ancestors (including this one) (DEPRECATED)"},
    RPCResult{RPCResult::Type::OBJ, "fees", "",
    {
        RPCResult{RPCResult::Type::STR_AMOUNT, "base", "transaction fee in " + CURRENCY_UNIT},
        RPCResult{RPCResult::Type::STR_AMOUNT, "modified", "transaction fee with fee deltas used for mining priority in " + CURRENCY_UNIT},
        RPCResult{RPCResult::Type::STR_AMOUNT, "ancestor", "transaction fees of in-mempool ancestors (including this one) in " + CURRENCY_UNIT},
        RPCResult{RPCResult::Type::STR_AMOUNT, "descendant", "transaction fees of in-mempool descendants (including this one) in " + CURRENCY_UNIT},
    }},
    RPCResult{RPCResult::Type::ARR, "depends", "unconfirmed transactions used as inputs for this transaction",
        {RPCResult{RPCResult::Type::STR_HEX, "transactionid", "parent transaction id"}}},
    RPCResult{RPCResult::Type::ARR, "spentby", "unconfirmed transactions spending outputs from this transaction",
        {RPCResult{RPCResult::Type::STR_HEX, "transactionid", "child transaction id"}}},
    RPCResult{RPCResult::Type::BOOL, "instantsend", "True if this transaction was locked via InstantSend"},
    RPCResult{RPCResult::Type::BOOL, "unbroadcast", "Whether this transaction is currently unbroadcast (initial broadcast not yet acknowledged by any peers)"}
};}

static void entryToJSON(const CTxMemPool& pool, UniValue& info, const CTxMemPoolEntry& e, llmq::CInstantSendManager* isman) EXCLUSIVE_LOCKS_REQUIRED(pool.cs)
{
    AssertLockHeld(pool.cs);

    UniValue fees(UniValue::VOBJ);
    fees.pushKV("base", ValueFromAmount(e.GetFee()));
    fees.pushKV("modified", ValueFromAmount(e.GetModifiedFee()));
    fees.pushKV("ancestor", ValueFromAmount(e.GetModFeesWithAncestors()));
    fees.pushKV("descendant", ValueFromAmount(e.GetModFeesWithDescendants()));
    info.pushKV("fees", fees);

    info.pushKV("vsize", (int)e.GetTxSize());
    info.pushKV("fee", ValueFromAmount(e.GetFee()));
    info.pushKV("modifiedfee", ValueFromAmount(e.GetModifiedFee()));
    info.pushKV("time", count_seconds(e.GetTime()));
    info.pushKV("height", (int)e.GetHeight());
    info.pushKV("descendantcount", e.GetCountWithDescendants());
    info.pushKV("descendantsize", e.GetSizeWithDescendants());
    info.pushKV("descendantfees", e.GetModFeesWithDescendants());
    info.pushKV("ancestorcount", e.GetCountWithAncestors());
    info.pushKV("ancestorsize", e.GetSizeWithAncestors());
    info.pushKV("ancestorfees", e.GetModFeesWithAncestors());
    const CTransaction& tx = e.GetTx();
    std::set<std::string> setDepends;
    for (const CTxIn& txin : tx.vin)
    {
        if (pool.exists(txin.prevout.hash))
            setDepends.insert(txin.prevout.hash.ToString());
    }

    UniValue depends(UniValue::VARR);
    for (const std::string& dep : setDepends)
    {
        depends.push_back(dep);
    }

    info.pushKV("depends", depends);

    UniValue spent(UniValue::VARR);
    const CTxMemPool::txiter& it = pool.mapTx.find(tx.GetHash());
    const CTxMemPoolEntry::Children& children = it->GetMemPoolChildrenConst();
    for (const CTxMemPoolEntry& child : children) {
        spent.push_back(child.GetTx().GetHash().ToString());
    }

    info.pushKV("spentby", spent);
    info.pushKV("instantlock", isman ? (isman->IsLocked(tx.GetHash()) ? "true" : "false") : "unknown");
    info.pushKV("unbroadcast", pool.IsUnbroadcastTx(tx.GetHash()));
}

UniValue MempoolToJSON(const CTxMemPool& pool, llmq::CInstantSendManager* isman, bool verbose)
{
    if (verbose) {
        LOCK(pool.cs);
        UniValue o(UniValue::VOBJ);
        for (const CTxMemPoolEntry& e : pool.mapTx) {
            const uint256& hash = e.GetTx().GetHash();
            UniValue info(UniValue::VOBJ);
            entryToJSON(pool, info, e, isman);
            // Mempool has unique entries so there is no advantage in using
            // UniValue::pushKV, which checks if the key already exists in O(N).
            // UniValue::__pushKV is used instead which currently is O(1).
            o.__pushKV(hash.ToString(), info);
        }
        return o;
    } else {
        std::vector<uint256> vtxid;
        pool.queryHashes(vtxid);

        UniValue a(UniValue::VARR);
        for (const uint256& hash : vtxid)
            a.push_back(hash.ToString());

        return a;
    }
}

static RPCHelpMan getrawmempool()
{
    return RPCHelpMan{"getrawmempool",
        "\nReturns all transaction ids in memory pool as a json array of string transaction ids.\n"
        "\nHint: use getmempoolentry to fetch a specific transaction from the mempool.\n",
        {
            {"verbose", RPCArg::Type::BOOL, /* default */ "false", "True for a json object, false for array of transaction ids"},
        },
        {
            RPCResult{"for verbose = false",
                RPCResult::Type::ARR, "", "",
                {
                    {RPCResult::Type::STR_HEX, "", "The transaction id"},
                }},
            RPCResult{"for verbose = true",
                RPCResult::Type::OBJ_DYN, "", "",
                {
                    {RPCResult::Type::OBJ, "transactionid", "", MempoolEntryDescription()},
                }},
        },
        RPCExamples{
            HelpExampleCli("getrawmempool", "true")
    + HelpExampleRpc("getrawmempool", "true")
        },
        [&](const RPCHelpMan& self, const JSONRPCRequest& request) -> UniValue
{
    bool fVerbose = false;
    if (!request.params[0].isNull())
        fVerbose = request.params[0].get_bool();

    const NodeContext& node = EnsureAnyNodeContext(request.context);
    const CTxMemPool& mempool = EnsureMemPool(node);
    LLMQContext& llmq_ctx = EnsureLLMQContext(node);
    return MempoolToJSON(mempool, llmq_ctx.isman, fVerbose);
},
    };
}

static RPCHelpMan getmempoolancestors()
{
    return RPCHelpMan{"getmempoolancestors",
        "\nIf txid is in the mempool, returns all in-mempool ancestors.\n",
        {
            {"txid", RPCArg::Type::STR_HEX, RPCArg::Optional::NO, "The transaction id (must be in mempool)"},
            {"verbose", RPCArg::Type::BOOL, /* default */ "false", "True for a json object, false for array of transaction ids"},
        },
        {
            RPCResult{"for verbose = false",
                RPCResult::Type::ARR, "", "",
                {{RPCResult::Type::STR_HEX, "", "The transaction id of an in-mempool ancestor transaction"}}},
            RPCResult{"for verbose = true",
                RPCResult::Type::OBJ_DYN, "", "",
                {
                    {RPCResult::Type::OBJ, "transactionid", "", MempoolEntryDescription()},
                }},
        },
        RPCExamples{
            HelpExampleCli("getmempoolancestors", "\"mytxid\"")
    + HelpExampleRpc("getmempoolancestors", "\"mytxid\"")
        },
        [&](const RPCHelpMan& self, const JSONRPCRequest& request) -> UniValue
{
    bool fVerbose = false;
    if (!request.params[1].isNull())
        fVerbose = request.params[1].get_bool();

    uint256 hash(ParseHashV(request.params[0], "parameter 1"));

    const NodeContext& node = EnsureAnyNodeContext(request.context);

    const CTxMemPool& mempool = EnsureMemPool(node);
    LOCK(mempool.cs);

    CTxMemPool::txiter it = mempool.mapTx.find(hash);
    if (it == mempool.mapTx.end()) {
        throw JSONRPCError(RPC_INVALID_ADDRESS_OR_KEY, "Transaction not in mempool");
    }

    CTxMemPool::setEntries setAncestors;
    uint64_t noLimit = std::numeric_limits<uint64_t>::max();
    std::string dummy;
    mempool.CalculateMemPoolAncestors(*it, setAncestors, noLimit, noLimit, noLimit, noLimit, dummy, false);

    if (!fVerbose) {
        UniValue o(UniValue::VARR);
        for (CTxMemPool::txiter ancestorIt : setAncestors) {
            o.push_back(ancestorIt->GetTx().GetHash().ToString());
        }
        return o;
    } else {
        UniValue o(UniValue::VOBJ);
        LLMQContext& llmq_ctx = EnsureLLMQContext(node);
        for (CTxMemPool::txiter ancestorIt : setAncestors) {
            const CTxMemPoolEntry &e = *ancestorIt;
            const uint256& _hash = e.GetTx().GetHash();
            UniValue info(UniValue::VOBJ);
            entryToJSON(mempool, info, e, llmq_ctx.isman);
            o.pushKV(_hash.ToString(), info);
        }
        return o;
    }
},
    };
}

static RPCHelpMan getmempooldescendants()
{
    return RPCHelpMan{"getmempooldescendants",
        "\nIf txid is in the mempool, returns all in-mempool descendants.\n",
        {
            {"txid", RPCArg::Type::STR_HEX, RPCArg::Optional::NO, "The transaction id (must be in mempool)"},
            {"verbose", RPCArg::Type::BOOL, /* default */ "false", "True for a json object, false for array of transaction ids"},
        },
        {
            RPCResult{"for verbose = false",
                RPCResult::Type::ARR, "", "",
                {{RPCResult::Type::STR_HEX, "", "The transaction id of an in-mempool descendant transaction"}}},
            RPCResult{"for verbose = true",
                RPCResult::Type::OBJ_DYN, "", "",
                {
                    {RPCResult::Type::OBJ, "transactionid", "", MempoolEntryDescription()},
                }},
        },
        RPCExamples{
            HelpExampleCli("getmempooldescendants", "\"mytxid\"")
    + HelpExampleRpc("getmempooldescendants", "\"mytxid\"")
        },
        [&](const RPCHelpMan& self, const JSONRPCRequest& request) -> UniValue
{
    bool fVerbose = false;
    if (!request.params[1].isNull())
        fVerbose = request.params[1].get_bool();

    uint256 hash(ParseHashV(request.params[0], "parameter 1"));

    const NodeContext& node = EnsureAnyNodeContext(request.context);

    const CTxMemPool& mempool = EnsureMemPool(node);
    LOCK(mempool.cs);

    CTxMemPool::txiter it = mempool.mapTx.find(hash);
    if (it == mempool.mapTx.end()) {
        throw JSONRPCError(RPC_INVALID_ADDRESS_OR_KEY, "Transaction not in mempool");
    }

    CTxMemPool::setEntries setDescendants;
    mempool.CalculateDescendants(it, setDescendants);
    // CTxMemPool::CalculateDescendants will include the given tx
    setDescendants.erase(it);

    if (!fVerbose) {
        UniValue o(UniValue::VARR);
        for (CTxMemPool::txiter descendantIt : setDescendants) {
            o.push_back(descendantIt->GetTx().GetHash().ToString());
        }

        return o;
    } else {
        UniValue o(UniValue::VOBJ);
        LLMQContext& llmq_ctx = EnsureLLMQContext(node);
        for (CTxMemPool::txiter descendantIt : setDescendants) {
            const CTxMemPoolEntry &e = *descendantIt;
            const uint256& _hash = e.GetTx().GetHash();
            UniValue info(UniValue::VOBJ);
            entryToJSON(mempool, info, e, llmq_ctx.isman);
            o.pushKV(_hash.ToString(), info);
        }
        return o;
    }
},
    };
}

static RPCHelpMan getmempoolentry()
{
    return RPCHelpMan{"getmempoolentry",
        "\nReturns mempool data for given transaction\n",
        {
            {"txid", RPCArg::Type::STR_HEX, RPCArg::Optional::NO, "The transaction id (must be in mempool)"},
        },
        RPCResult{
            RPCResult::Type::OBJ, "", "", MempoolEntryDescription()},
        RPCExamples{
            HelpExampleCli("getmempoolentry", "\"mytxid\"")
    + HelpExampleRpc("getmempoolentry", "\"mytxid\"")
        },
        [&](const RPCHelpMan& self, const JSONRPCRequest& request) -> UniValue
{

    uint256 hash(ParseHashV(request.params[0], "parameter 1"));

    const NodeContext& node = EnsureAnyNodeContext(request.context);

    const CTxMemPool& mempool = EnsureMemPool(node);
    LOCK(mempool.cs);

    CTxMemPool::txiter it = mempool.mapTx.find(hash);
    if (it == mempool.mapTx.end()) {
        throw JSONRPCError(RPC_INVALID_ADDRESS_OR_KEY, "Transaction not in mempool");
    }

    const CTxMemPoolEntry &e = *it;
    UniValue info(UniValue::VOBJ);
    LLMQContext& llmq_ctx = EnsureLLMQContext(node);
    entryToJSON(mempool, info, e, llmq_ctx.isman);
    return info;
},
    };
}

static RPCHelpMan getblockfrompeer()
{
    return RPCHelpMan{
        "getblockfrompeer",
        "\nAttempt to fetch block from a given peer.\n"
        "\nWe must have the header for this block, e.g. using submitheader.\n"
        "\nReturns {} if a block-request was successfully scheduled\n",
        {
            {"block_hash", RPCArg::Type::STR_HEX, RPCArg::Optional::NO, "The block hash to try to fetch"},
            {"peer_id", RPCArg::Type::NUM, RPCArg::Optional::NO, "The peer to fetch it from (see getpeerinfo for peer IDs)"},
        },
        RPCResult{RPCResult::Type::OBJ, "", "",
        {
            {RPCResult::Type::STR, "warnings", /*optional=*/true, "any warnings"},
        }},
        RPCExamples{
            HelpExampleCli("getblockfrompeer", "\"00000000c937983704a73af28acdec37b049d214adbda81d7e2a3dd146f6ed09\" 0")
            + HelpExampleRpc("getblockfrompeer", "\"00000000c937983704a73af28acdec37b049d214adbda81d7e2a3dd146f6ed09\" 0")
        },
        [&](const RPCHelpMan& self, const JSONRPCRequest& request) -> UniValue
{
    const NodeContext& node = EnsureAnyNodeContext(request.context);
    ChainstateManager& chainman = EnsureChainman(node);
    PeerManager& peerman = EnsurePeerman(node);

    const uint256& block_hash{ParseHashV(request.params[0], "block_hash")};
    const NodeId peer_id{request.params[1].get_int64()};

    const CBlockIndex* const index = WITH_LOCK(cs_main, return chainman.m_blockman.LookupBlockIndex(block_hash););

    if (!index) {
        throw JSONRPCError(RPC_MISC_ERROR, "Block header missing");
    }

    UniValue result = UniValue::VOBJ;

    if (index->nStatus & BLOCK_HAVE_DATA) {
        result.pushKV("warnings", "Block already downloaded");
    } else if (const auto err{peerman.FetchBlock(peer_id, *index)}) {
        throw JSONRPCError(RPC_MISC_ERROR, err.value());
    }
    return result;
},
    };
}

static RPCHelpMan getblockhashes()
{
    return RPCHelpMan{"getblockhashes",
        "\nReturns array of hashes of blocks within the timestamp range provided.\n",
        {
            {"high", RPCArg::Type::NUM, RPCArg::Optional::NO, "The newer block timestamp"},
            {"low", RPCArg::Type::NUM, RPCArg::Optional::NO, "The older block timestamp"},
        },
        RPCResult{
            RPCResult::Type::ARR, "", "",
            {{RPCResult::Type::STR_HEX, "", "The block hash"}}},
        RPCExamples{
            HelpExampleCli("getblockhashes", "1231614698 1231024505")
            + HelpExampleRpc("getblockhashes", "1231614698, 1231024505")
        },
    [&](const RPCHelpMan& self, const JSONRPCRequest& request) -> UniValue
{
    unsigned int high = request.params[0].get_int();
    unsigned int low = request.params[1].get_int();
    std::vector<uint256> blockHashes;

    if (LOCK(::cs_main); !GetTimestampIndex(*pblocktree, high, low, blockHashes)) {
        throw JSONRPCError(RPC_INVALID_ADDRESS_OR_KEY, "No information available for block hashes");
    }

    UniValue result(UniValue::VARR);
    for (const auto& hash : blockHashes) {
        result.push_back(hash.GetHex());
    }

    return result;
},
    };
}

static RPCHelpMan getblockhash()
{
    return RPCHelpMan{"getblockhash",
        "\nReturns hash of block in best-block-chain at height provided.\n",
        {
            {"height", RPCArg::Type::NUM, RPCArg::Optional::NO, "The height index"},
        },
        RPCResult{
            RPCResult::Type::STR_HEX, "", "The block hash"},
        RPCExamples{
            HelpExampleCli("getblockhash", "1000")
    + HelpExampleRpc("getblockhash", "1000")
        },
    [&](const RPCHelpMan& self, const JSONRPCRequest& request) -> UniValue
{
    ChainstateManager& chainman = EnsureAnyChainman(request.context);
    LOCK(cs_main);
    const CChain& active_chain = chainman.ActiveChain();

    int nHeight = request.params[0].get_int();
    if (nHeight < 0 || nHeight > active_chain.Height())
        throw JSONRPCError(RPC_INVALID_PARAMETER, "Block height out of range");

    CBlockIndex* pblockindex = active_chain[nHeight];
    return pblockindex->GetBlockHash().GetHex();
},
    };
}

static RPCHelpMan getblockheader()
{
    return RPCHelpMan{"getblockheader",
        "\nIf verbose is false, returns a string that is serialized, hex-encoded data for blockheader 'hash'.\n"
        "If verbose is true, returns an Object with information about blockheader <hash>.\n",
        {
            {"blockhash", RPCArg::Type::STR_HEX, RPCArg::Optional::NO, "The block hash"},
            {"verbose", RPCArg::Type::BOOL, /* default */ "true", "true for a json object, false for the hex-encoded data"},
        },
        {
            RPCResult{"for verbose = true",
                RPCResult::Type::OBJ, "", "",
                {
                    {RPCResult::Type::STR_HEX, "hash", "the block hash (same as provided)"},
                    {RPCResult::Type::NUM, "confirmations", "The number of confirmations, or -1 if the block is not on the main chain"},
                    {RPCResult::Type::NUM, "height", "The block height or index"},
                    {RPCResult::Type::NUM, "version", "The block version"},
                    {RPCResult::Type::STR_HEX, "versionHex", "The block version formatted in hexadecimal"},
                    {RPCResult::Type::STR_HEX, "merkleroot", "The merkle root"},
                    {RPCResult::Type::NUM_TIME, "time", "The block time expressed in " + UNIX_EPOCH_TIME},
                    {RPCResult::Type::NUM_TIME, "mediantime", "The median block time expressed in " + UNIX_EPOCH_TIME},
                    {RPCResult::Type::NUM, "nonce", "The nonce"},
                    {RPCResult::Type::STR_HEX, "bits", "The bits"},
                    {RPCResult::Type::NUM, "difficulty", "The difficulty"},
                    {RPCResult::Type::STR_HEX, "chainwork", "Expected number of hashes required to produce the current chain"},
                    {RPCResult::Type::NUM, "nTx", "The number of transactions in the block"},
                    {RPCResult::Type::STR_HEX, "previousblockhash", /* optional */ true, "The hash of the previous block (if available)"},
                    {RPCResult::Type::STR_HEX, "nextblockhash", /* optional */ true, "The hash of the next block (if available)"},
                    {RPCResult::Type::BOOL, "chainlock", "The state of the block ChainLock"},
                }},
            RPCResult{"for verbose=false",
                RPCResult::Type::STR_HEX, "", "A string that is serialized, hex-encoded data for block 'hash'"},
        },
        RPCExamples{
            HelpExampleCli("getblockheader", "\"00000000c937983704a73af28acdec37b049d214adbda81d7e2a3dd146f6ed09\"")
    + HelpExampleRpc("getblockheader", "\"00000000c937983704a73af28acdec37b049d214adbda81d7e2a3dd146f6ed09\"")
        },
    [&](const RPCHelpMan& self, const JSONRPCRequest& request) -> UniValue
{
    uint256 hash(ParseHashV(request.params[0], "hash"));
    const NodeContext& node = EnsureAnyNodeContext(request.context);

    bool fVerbose = true;
    if (!request.params[1].isNull())
        fVerbose = request.params[1].get_bool();

    const CBlockIndex* pblockindex;
    const CBlockIndex* tip;
    {
        ChainstateManager& chainman = EnsureChainman(node);
        LOCK(cs_main);
        pblockindex = chainman.m_blockman.LookupBlockIndex(hash);
        tip = chainman.ActiveChain().Tip();
    }

    if (!pblockindex) {
        throw JSONRPCError(RPC_INVALID_ADDRESS_OR_KEY, "Block not found");
    }

    if (!fVerbose)
    {
        CDataStream ssBlock(SER_NETWORK, PROTOCOL_VERSION);
        ssBlock << pblockindex->GetBlockHeader();
        std::string strHex = HexStr(ssBlock);
        return strHex;
    }

    LLMQContext& llmq_ctx = EnsureLLMQContext(node);
    return blockheaderToJSON(tip, pblockindex, *llmq_ctx.clhandler, *llmq_ctx.isman);
},
    };
}

static RPCHelpMan getblockheaders()
{
    return RPCHelpMan{"getblockheaders",
        "\nReturns an array of items with information about <count> blockheaders starting from <hash>.\n"
        "\nIf verbose is false, each item is a string that is serialized, hex-encoded data for a single blockheader.\n"
        "If verbose is true, each item is an Object with information about a single blockheader.\n",
        {
            {"blockhash", RPCArg::Type::STR_HEX, RPCArg::Optional::NO, "The block hash"},
            {"count", RPCArg::Type::NUM, /* default */ strprintf("%s", MAX_HEADERS_RESULTS), ""},
            {"verbose", RPCArg::Type::BOOL, /* default */ "true", "true for a json object, false for the hex-encoded data"},
        },
        {
            RPCResult{"for verbose = true",
                RPCResult::Type::ARR, "", "",
                    {{RPCResult::Type::OBJ, "", "",
                    {
                        {RPCResult::Type::STR_HEX, "hash", "The block hash (same as provided)"},
                        {RPCResult::Type::NUM, "confirmations", "The number of confirmations, or -1 if the block is not on the main chain"},
                        {RPCResult::Type::NUM, "height", "The block height or index"},
                        {RPCResult::Type::NUM, "version", "The block version"},
                        {RPCResult::Type::STR_HEX, "versionHex", "The block version formatted in hexadecimal"},
                        {RPCResult::Type::STR_HEX, "merkleroot", "The merkle root"},
                        {RPCResult::Type::NUM_TIME, "time", "The block time expressed in " + UNIX_EPOCH_TIME},
                        {RPCResult::Type::NUM_TIME, "mediantime", "The median block time expressed in " + UNIX_EPOCH_TIME},
                        {RPCResult::Type::NUM, "nonce", "The nonce"},
                        {RPCResult::Type::STR_HEX, "bits", "The bits"},
                        {RPCResult::Type::NUM, "difficulty", "The difficulty"},
                        {RPCResult::Type::STR_HEX, "chainwork", "Expected number of hashes required to produce the current chain"},
                        {RPCResult::Type::NUM, "nTx", "The number of transactions in the block"},
                        {RPCResult::Type::STR_HEX, "previousblockhash", /* optional */ true, "The hash of the previous block (if available)"},
                        {RPCResult::Type::STR_HEX, "nextblockhash", /* optional */ true, "The hash of the next block (if available)"},
                        {RPCResult::Type::BOOL, "chainlock", "The state of the block ChainLock"},
                    }},
                }},
            RPCResult{"for verbose=false",
                RPCResult::Type::ARR, "", "",
                    {{RPCResult::Type::STR_HEX, "", "A string that is serialized, hex-encoded data for block 'hash'"}}},
        },
        RPCExamples{
            HelpExampleCli("getblockheaders", "\"00000000c937983704a73af28acdec37b049d214adbda81d7e2a3dd146f6ed09\" 2000")
    + HelpExampleRpc("getblockheaders", "\"00000000c937983704a73af28acdec37b049d214adbda81d7e2a3dd146f6ed09\" 2000")
        },
    [&](const RPCHelpMan& self, const JSONRPCRequest& request) -> UniValue
{

    uint256 hash(ParseHashV(request.params[0], "blockhash"));

    const NodeContext& node = EnsureAnyNodeContext(request.context);

    ChainstateManager& chainman = EnsureChainman(node);

    CChainState& active_chainstate = chainman.ActiveChainstate();
    CChain& active_chain = active_chainstate.m_chain;

    const CBlockIndex* pblockindex;
    const CBlockIndex* tip;
    {
        LOCK(cs_main);
        pblockindex = chainman.m_blockman.LookupBlockIndex(hash);
        tip = active_chain.Tip();
    }

    if (!pblockindex) {
        throw JSONRPCError(RPC_INVALID_ADDRESS_OR_KEY, "Block not found");
    }

    int nCount = MAX_HEADERS_RESULTS;
    if (!request.params[1].isNull())
        nCount = request.params[1].get_int();

    if (nCount <= 0 || nCount > (int)MAX_HEADERS_RESULTS)
        throw JSONRPCError(RPC_INVALID_PARAMETER, "Count is out of range");

    bool fVerbose = true;
    if (!request.params[2].isNull())
        fVerbose = request.params[2].get_bool();

    UniValue arrHeaders(UniValue::VARR);

    if (!fVerbose)
    {
        for (; pblockindex; pblockindex = active_chain.Next(pblockindex))
        {
            CDataStream ssBlock(SER_NETWORK, PROTOCOL_VERSION);
            ssBlock << pblockindex->GetBlockHeader();
            std::string strHex = HexStr(ssBlock);
            arrHeaders.push_back(strHex);
            if (--nCount <= 0)
                break;
        }
        return arrHeaders;
    }

    LLMQContext& llmq_ctx = EnsureLLMQContext(node);
    for (; pblockindex; pblockindex = active_chain.Next(pblockindex))
    {
        arrHeaders.push_back(blockheaderToJSON(tip, pblockindex, *llmq_ctx.clhandler, *llmq_ctx.isman));
        if (--nCount <= 0)
            break;
    }

    return arrHeaders;
},
    };
}

static CBlock GetBlockChecked(const CBlockIndex* pblockindex)
{
    CBlock block;
    if (IsBlockPruned(pblockindex)) {
        throw JSONRPCError(RPC_MISC_ERROR, "Block not available (pruned data)");
    }

    if (!ReadBlockFromDisk(block, pblockindex, Params().GetConsensus())) {
        // Block not found on disk. This could be because we have the block
        // header in our index but not yet have the block or did not accept the
        // block.
        throw JSONRPCError(RPC_MISC_ERROR, "Block not found on disk");
    }

    return block;
}

static CBlockUndo GetUndoChecked(const CBlockIndex* pblockindex)
{
    CBlockUndo blockUndo;
    if (IsBlockPruned(pblockindex)) {
        throw JSONRPCError(RPC_MISC_ERROR, "Undo data not available (pruned data)");
    }

    if (!UndoReadFromDisk(blockUndo, pblockindex)) {
        throw JSONRPCError(RPC_MISC_ERROR, "Can't read undo data from disk");
    }

    return blockUndo;
}

static RPCHelpMan getmerkleblocks()
{
    return RPCHelpMan{"getmerkleblocks",
        "\nReturns an array of hex-encoded merkleblocks for <count> blocks starting from <hash> which match <filter>.\n",
        {
            {"filter", RPCArg::Type::STR_HEX, RPCArg::Optional::NO, "The hex-encoded bloom filter"},
            {"blockhash", RPCArg::Type::STR_HEX, RPCArg::Optional::NO, "The block hash"},
            {"count", RPCArg::Type::NUM, /* default */ strprintf("%s", MAX_HEADERS_RESULTS), ""},
        },
        RPCResult{
                RPCResult::Type::ARR, "", "",
                    {{RPCResult::Type::STR_HEX, "", "A string that is serialized, hex-encoded data for a merkleblock"}}},
        RPCExamples{
            HelpExampleCli("getmerkleblocks", "\"2303028005802040100040000008008400048141010000f8400420800080025004000004130000000000000001\" \"00000000007e1432d2af52e8463278bf556b55cf5049262f25634557e2e91202\" 2000")
    + HelpExampleRpc("getmerkleblocks", "\"2303028005802040100040000008008400048141010000f8400420800080025004000004130000000000000001\" \"00000000007e1432d2af52e8463278bf556b55cf5049262f25634557e2e91202\" 2000")
        },
    [&](const RPCHelpMan& self, const JSONRPCRequest& request) -> UniValue
{
    ChainstateManager& chainman = EnsureAnyChainman(request.context);
    LOCK(cs_main);

    CBloomFilter filter;
    std::string strFilter = request.params[0].get_str();
    CDataStream ssBloomFilter(ParseHex(strFilter), SER_NETWORK, PROTOCOL_VERSION);
    ssBloomFilter >> filter;
    if (!filter.IsWithinSizeConstraints()) {
        throw JSONRPCError(RPC_INVALID_PARAMETER, "Filter is not within size constraints");
    }

    uint256 hash(ParseHashV(request.params[1], "blockhash"));

    const CBlockIndex* pblockindex = chainman.m_blockman.LookupBlockIndex(hash);
    if (!pblockindex) {
        throw JSONRPCError(RPC_INVALID_ADDRESS_OR_KEY, "Block not found");
    }

    int nCount = MAX_HEADERS_RESULTS;
    if (!request.params[2].isNull())
        nCount = request.params[2].get_int();

    if (nCount <= 0 || nCount > (int)MAX_HEADERS_RESULTS) {
        throw JSONRPCError(RPC_INVALID_PARAMETER, "Count is out of range");
    }

    CBlock block = GetBlockChecked(pblockindex);

    UniValue arrMerkleBlocks(UniValue::VARR);

    for (; pblockindex; pblockindex = chainman.ActiveChain().Next(pblockindex))
    {
        if (--nCount < 0) {
            break;
        }

        if (!ReadBlockFromDisk(block, pblockindex, Params().GetConsensus())) {
            // this shouldn't happen, we already checked pruning case earlier
            throw JSONRPCError(RPC_MISC_ERROR, "Block not found on disk");
        }

        CMerkleBlock merkleblock(block, filter);
        if (merkleblock.vMatchedTxn.empty()) {
            // ignore blocks that do not match the filter
            continue;
        }

        CDataStream ssMerkleBlock(SER_NETWORK, PROTOCOL_VERSION);
        ssMerkleBlock << merkleblock;
        std::string strHex = HexStr(ssMerkleBlock);
        arrMerkleBlocks.push_back(strHex);
    }
    return arrMerkleBlocks;
},
    };
}

static RPCHelpMan getblock()
{
    return RPCHelpMan{"getblock",
                "\nIf verbosity is 0, returns a string that is serialized, hex-encoded data for block 'hash'.\n"
                "If verbosity is 1, returns an Object with information about block <hash>.\n"
                "If verbosity is 2, returns an Object with information about block <hash> and information about each transaction. \n",
                {
                    {"blockhash", RPCArg::Type::STR_HEX, RPCArg::Optional::NO, "The block hash"},
                    {"verbosity|verbose", RPCArg::Type::NUM, /* default */ "1", "0 for hex-encoded data, 1 for a json object, and 2 for json object with transaction data"},
                },
                {
                    RPCResult{"for verbosity = 0",
                        RPCResult::Type::STR_HEX, "", "A string that is serialized, hex-encoded data for block 'hash'"},
                    RPCResult{"for verbosity = 1",
                        RPCResult::Type::OBJ, "", "",
                            {
                                {RPCResult::Type::STR_HEX, "hash", "the block hash (same as provided)"},
                                {RPCResult::Type::NUM, "confirmations", "The number of confirmations, or -1 if the block is not on the main chain"},
                                {RPCResult::Type::NUM, "height", "The block height or index"},
                                {RPCResult::Type::NUM, "version", "The block version"},
                                {RPCResult::Type::STR_HEX, "versionHex", "The block version formatted in hexadecimal"},
                                {RPCResult::Type::STR_HEX, "merkleroot", "The merkle root"},
                                {RPCResult::Type::NUM_TIME, "time", "The block time expressed in " + UNIX_EPOCH_TIME},
                                {RPCResult::Type::NUM_TIME, "mediantime", "The median block time expressed in " + UNIX_EPOCH_TIME},
                                {RPCResult::Type::NUM, "nonce", "The nonce"},
                                {RPCResult::Type::STR_HEX, "bits", "The bits"},
                                {RPCResult::Type::NUM, "difficulty", "The difficulty"},
                                {RPCResult::Type::STR_HEX, "chainwork", "Expected number of hashes required to produce the current chain"},
                                {RPCResult::Type::NUM, "nTx", "The number of transactions in the block"},
                                {RPCResult::Type::STR_HEX, "previousblockhash", /* optional */ true, "The hash of the previous block (if available)"},
                                {RPCResult::Type::STR_HEX, "nextblockhash", /* optional */ true, "The hash of the next block (if available)"},
                                {RPCResult::Type::BOOL, "chainlock", "The state of the block ChainLock"},
                                {RPCResult::Type::NUM, "size", "The block size"},
                                {RPCResult::Type::ARR, "tx", "The transaction ids",
                                    {{RPCResult::Type::STR_HEX, "", "The transaction id"}}},
                                {RPCResult::Type::OBJ, "cbTx", "The coinbase special transaction",
                                    {
                                        {RPCResult::Type::NUM, "version", "The coinbase special transaction version"},
                                        {RPCResult::Type::NUM, "height", "The block height"},
                                        {RPCResult::Type::STR_HEX, "merkleRootMNList", "The merkle root of the masternode list"},
                                        {RPCResult::Type::STR_HEX, "merkleRootQuorums", "The merkle root of the quorum list"},
                                    }},
                            }},
                    RPCResult{"for verbosity = 2",
                        RPCResult::Type::OBJ, "", "",
                        {
                            {RPCResult::Type::ELISION, "", "Same output as verbosity = 1"},
                            {RPCResult::Type::ARR, "tx", "",
                            {
                                {RPCResult::Type::OBJ, "", "",
                                {
                                    {RPCResult::Type::ELISION, "", "The transactions in the format of the getrawtransaction RPC. Different from verbosity = 1 \"tx\" result"},
                                    {RPCResult::Type::NUM, "fee", "The transaction fee in " + CURRENCY_UNIT + ", omitted if block undo data is not available"},
                                }},
                            }},
                        }},
                },
                RPCExamples{
                    HelpExampleCli("getblock", "\"00000000000fd08c2fb661d2fcb0d49abb3a91e5f27082ce64feed3b4dede2e2\"")
            + HelpExampleRpc("getblock", "\"00000000000fd08c2fb661d2fcb0d49abb3a91e5f27082ce64feed3b4dede2e2\"")
                },
        [&](const RPCHelpMan& self, const JSONRPCRequest& request) -> UniValue
{
    uint256 hash(ParseHashV(request.params[0], "blockhash"));

    int verbosity = 1;
    if (!request.params[1].isNull()) {
        if (request.params[1].isBool()) {
            verbosity = request.params[1].get_bool() ? 1 : 0;
        } else {
            verbosity = request.params[1].get_int();
        }
    }

    const NodeContext& node = EnsureAnyNodeContext(request.context);

    CBlock block;
    const CBlockIndex* pblockindex;
    const CBlockIndex* tip;
    {
        ChainstateManager& chainman = EnsureChainman(node);
        LOCK(cs_main);
        pblockindex = chainman.m_blockman.LookupBlockIndex(hash);
        tip = chainman.ActiveChain().Tip();

        if (!pblockindex) {
            throw JSONRPCError(RPC_INVALID_ADDRESS_OR_KEY, "Block not found");
        }

        block = GetBlockChecked(pblockindex);
    }

    if (verbosity <= 0)
    {
        CDataStream ssBlock(SER_NETWORK, PROTOCOL_VERSION);
        ssBlock << block;
        std::string strHex = HexStr(ssBlock);
        return strHex;
    }

    LLMQContext& llmq_ctx = EnsureLLMQContext(node);
    return blockToJSON(block, tip, pblockindex, *llmq_ctx.clhandler, *llmq_ctx.isman, verbosity >= 2);
},
    };
}

static RPCHelpMan pruneblockchain()
{
    return RPCHelpMan{"pruneblockchain", "",
        {
            {"height", RPCArg::Type::NUM, RPCArg::Optional::NO, "The block height to prune up to. May be set to a discrete height, or to a " + UNIX_EPOCH_TIME + "\n"
    "                  to prune blocks whose block time is at least 2 hours older than the provided timestamp."},
        },
        RPCResult{
            RPCResult::Type::NUM, "", "Height of the last block pruned"},
        RPCExamples{
            HelpExampleCli("pruneblockchain", "1000")
    + HelpExampleRpc("pruneblockchain", "1000")
        },
        [&](const RPCHelpMan& self, const JSONRPCRequest& request) -> UniValue
{
    if (!fPruneMode)
        throw JSONRPCError(RPC_MISC_ERROR, "Cannot prune blocks because node is not in prune mode.");

    ChainstateManager& chainman = EnsureAnyChainman(request.context);
    LOCK(cs_main);
    CChainState& active_chainstate = chainman.ActiveChainstate();
    CChain& active_chain = active_chainstate.m_chain;

    int heightParam = request.params[0].get_int();
    if (heightParam < 0)
        throw JSONRPCError(RPC_INVALID_PARAMETER, "Negative block height.");

    // Height value more than a billion is too high to be a block height, and
    // too low to be a block time (corresponds to timestamp from Sep 2001).
    if (heightParam > 1000000000) {
        // Add a 2 hour buffer to include blocks which might have had old timestamps
        CBlockIndex* pindex = active_chain.FindEarliestAtLeast(heightParam - TIMESTAMP_WINDOW, 0);
        if (!pindex) {
            throw JSONRPCError(RPC_INVALID_PARAMETER, "Could not find block with at least the specified timestamp.");
        }
        heightParam = pindex->nHeight;
    }

    unsigned int height = (unsigned int) heightParam;
    unsigned int chainHeight = (unsigned int) active_chain.Height();
    if (chainHeight < Params().PruneAfterHeight())
        throw JSONRPCError(RPC_MISC_ERROR, "Blockchain is too short for pruning.");
    else if (height > chainHeight)
        throw JSONRPCError(RPC_INVALID_PARAMETER, "Blockchain is shorter than the attempted prune height.");
    else if (height > chainHeight - MIN_BLOCKS_TO_KEEP) {
        LogPrint(BCLog::RPC, "Attempt to prune blocks close to the tip.  Retaining the minimum number of blocks.\n");
        height = chainHeight - MIN_BLOCKS_TO_KEEP;
    }

    PruneBlockFilesManual(active_chainstate, height);
    const CBlockIndex* block = active_chain.Tip();
    CHECK_NONFATAL(block);
    while (block->pprev && (block->pprev->nStatus & BLOCK_HAVE_DATA)) {
        block = block->pprev;
    }
    return uint64_t(block->nHeight);
},
    };
}

CoinStatsHashType ParseHashType(const std::string& hash_type_input)
{
    if (hash_type_input == "hash_serialized_2") {
        return CoinStatsHashType::HASH_SERIALIZED;
    } else if (hash_type_input == "muhash") {
        return CoinStatsHashType::MUHASH;
    } else if (hash_type_input == "none") {
        return CoinStatsHashType::NONE;
    } else {
        throw JSONRPCError(RPC_INVALID_PARAMETER, strprintf("%s is not a valid hash_type", hash_type_input));
    }
}

static RPCHelpMan gettxoutsetinfo()
{
    return RPCHelpMan{"gettxoutsetinfo",
        "\nReturns statistics about the unspent transaction output set.\n"
        "Note this call may take some time if you are not using coinstatsindex.\n",
        {
            {"hash_type", RPCArg::Type::STR, /* default */ "hash_serialized_2", "Which UTXO set hash should be calculated. Options: 'hash_serialized_2' (the legacy algorithm), 'muhash', 'none'."},
            {"hash_or_height", RPCArg::Type::NUM, RPCArg::Optional::OMITTED, "The block hash or height of the target height (only available with coinstatsindex).", "", {"", "string or numeric"}},
            {"use_index", RPCArg::Type::BOOL, /* default */ "true", "Use coinstatsindex, if available."},
        },
        RPCResult{
            RPCResult::Type::OBJ, "", "",
            {
                {RPCResult::Type::NUM, "height", "The block height (index) of the returned statistics"},
                {RPCResult::Type::STR_HEX, "bestblock", "The hash of the block at which these statistics are calculated"},
                {RPCResult::Type::NUM, "txouts", "The number of unspent transaction outputs"},
                {RPCResult::Type::NUM, "bogosize", "Database-independent, meaningless metric indicating the UTXO set size"},
                {RPCResult::Type::STR_HEX, "hash_serialized_2", /* optional */ true, "The serialized hash (only present if 'hash_serialized_2' hash_type is chosen)"},
                {RPCResult::Type::STR_HEX, "muhash", /* optional */ true, "The serialized hash (only present if 'muhash' hash_type is chosen)"},
                {RPCResult::Type::NUM, "transactions", "The number of transactions with unspent outputs (not available when coinstatsindex is used)"},
                {RPCResult::Type::NUM, "disk_size", "The estimated size of the chainstate on disk (not available when coinstatsindex is used)"},
                {RPCResult::Type::STR_AMOUNT, "total_amount", "The total amount of coins in the UTXO set"},
                {RPCResult::Type::STR_AMOUNT, "total_unspendable_amount", "The total amount of coins permanently excluded from the UTXO set (only available if coinstatsindex is used)"},
                {RPCResult::Type::OBJ, "block_info", "Info on amounts in the block at this block height (only available if coinstatsindex is used)",
                {
                    {RPCResult::Type::STR_AMOUNT, "prevout_spent", "Total amount of all prevouts spent in this block"},
                    {RPCResult::Type::STR_AMOUNT, "coinbase", "Coinbase subsidy amount of this block"},
                    {RPCResult::Type::STR_AMOUNT, "new_outputs_ex_coinbase", "Total amount of new outputs created by this block"},
                    {RPCResult::Type::STR_AMOUNT, "unspendable", "Total amount of unspendable outputs created in this block"},
                    {RPCResult::Type::OBJ, "unspendables", "Detailed view of the unspendable categories",
                    {
                        {RPCResult::Type::STR_AMOUNT, "genesis_block", "The unspendable amount of the Genesis block subsidy"},
                        {RPCResult::Type::STR_AMOUNT, "bip30", "Transactions overridden by duplicates (no longer possible with BIP30)"},
                        {RPCResult::Type::STR_AMOUNT, "scripts", "Amounts sent to scripts that are unspendable (for example OP_RETURN outputs)"},
                        {RPCResult::Type::STR_AMOUNT, "unclaimed_rewards", "Fee rewards that miners did not claim in their coinbase transaction"},
                    }}
                }},
            }},
        RPCExamples{
                HelpExampleCli("gettxoutsetinfo", "") +
                HelpExampleCli("gettxoutsetinfo", R"("none")") +
                HelpExampleCli("gettxoutsetinfo", R"("none" 1000)") +
                HelpExampleCli("gettxoutsetinfo", R"("none" '"00000000c937983704a73af28acdec37b049d214adbda81d7e2a3dd146f6ed09"')") +
                HelpExampleRpc("gettxoutsetinfo", "") +
                HelpExampleRpc("gettxoutsetinfo", R"("none")") +
                HelpExampleRpc("gettxoutsetinfo", R"("none", 1000)") +
                HelpExampleRpc("gettxoutsetinfo", R"("none", "00000000c937983704a73af28acdec37b049d214adbda81d7e2a3dd146f6ed09")")
        },
        [&](const RPCHelpMan& self, const JSONRPCRequest& request) -> UniValue
{
    UniValue ret(UniValue::VOBJ);

    CBlockIndex* pindex{nullptr};
    const CoinStatsHashType hash_type{request.params[0].isNull() ? CoinStatsHashType::HASH_SERIALIZED : ParseHashType(request.params[0].get_str())};
    CCoinsStats stats{hash_type};
    stats.index_requested = request.params[2].isNull() || request.params[2].get_bool();

    const NodeContext& node = EnsureAnyNodeContext(request.context);
    ChainstateManager& chainman = EnsureChainman(node);
    CChainState& active_chainstate = chainman.ActiveChainstate();
    active_chainstate.ForceFlushStateToDisk();

    CCoinsView* coins_view;
    BlockManager* blockman;
    {
        LOCK(::cs_main);
        coins_view = &active_chainstate.CoinsDB();
        blockman = &active_chainstate.m_blockman;
        pindex = blockman->LookupBlockIndex(coins_view->GetBestBlock());
    }

    if (!request.params[1].isNull()) {
        if (!g_coin_stats_index) {
            throw JSONRPCError(RPC_INVALID_PARAMETER, "Querying specific block heights requires coinstatsindex");
        }

        if (stats.m_hash_type == CoinStatsHashType::HASH_SERIALIZED) {
            throw JSONRPCError(RPC_INVALID_PARAMETER, "hash_serialized_2 hash type cannot be queried for a specific block");
        }

        pindex = ParseHashOrHeight(request.params[1], chainman);
    }

    if (stats.index_requested && g_coin_stats_index) {
        if (!g_coin_stats_index->BlockUntilSyncedToCurrentChain()) {
            const IndexSummary summary{g_coin_stats_index->GetSummary()};

            // If a specific block was requested and the index has already synced past that height, we can return the
            // data already even though the index is not fully synced yet.
            if (pindex->nHeight > summary.best_block_height) {
                throw JSONRPCError(RPC_INTERNAL_ERROR, strprintf("Unable to get data because coinstatsindex is still syncing. Current height: %d", summary.best_block_height));
            }
        }
    }

    if (GetUTXOStats(coins_view, *blockman, stats, node.rpc_interruption_point, pindex)) {
        ret.pushKV("height", (int64_t)stats.nHeight);
        ret.pushKV("bestblock", stats.hashBlock.GetHex());
        ret.pushKV("txouts", (int64_t)stats.nTransactionOutputs);
        ret.pushKV("bogosize", (int64_t)stats.nBogoSize);
        if (hash_type == CoinStatsHashType::HASH_SERIALIZED) {
            ret.pushKV("hash_serialized_2", stats.hashSerialized.GetHex());
        }
        if (hash_type == CoinStatsHashType::MUHASH) {
            ret.pushKV("muhash", stats.hashSerialized.GetHex());
        }
        CHECK_NONFATAL(stats.total_amount.has_value());
        ret.pushKV("total_amount", ValueFromAmount(stats.total_amount.value()));
        if (!stats.index_used) {
            ret.pushKV("transactions", static_cast<int64_t>(stats.nTransactions));
            ret.pushKV("disk_size", stats.nDiskSize);
        } else {
            ret.pushKV("total_unspendable_amount", ValueFromAmount(stats.total_unspendable_amount));

            CCoinsStats prev_stats{hash_type};

            if (pindex->nHeight > 0) {
                GetUTXOStats(coins_view, *blockman, prev_stats, node.rpc_interruption_point, pindex->pprev);
            }

            UniValue block_info(UniValue::VOBJ);
            block_info.pushKV("prevout_spent", ValueFromAmount(stats.total_prevout_spent_amount - prev_stats.total_prevout_spent_amount));
            block_info.pushKV("coinbase", ValueFromAmount(stats.total_coinbase_amount - prev_stats.total_coinbase_amount));
            block_info.pushKV("new_outputs_ex_coinbase", ValueFromAmount(stats.total_new_outputs_ex_coinbase_amount - prev_stats.total_new_outputs_ex_coinbase_amount));
            block_info.pushKV("unspendable", ValueFromAmount(stats.total_unspendable_amount - prev_stats.total_unspendable_amount));

            UniValue unspendables(UniValue::VOBJ);
            unspendables.pushKV("genesis_block", ValueFromAmount(stats.total_unspendables_genesis_block - prev_stats.total_unspendables_genesis_block));
            unspendables.pushKV("bip30", ValueFromAmount(stats.total_unspendables_bip30 - prev_stats.total_unspendables_bip30));
            unspendables.pushKV("scripts", ValueFromAmount(stats.total_unspendables_scripts - prev_stats.total_unspendables_scripts));
            unspendables.pushKV("unclaimed_rewards", ValueFromAmount(stats.total_unspendables_unclaimed_rewards - prev_stats.total_unspendables_unclaimed_rewards));
            block_info.pushKV("unspendables", unspendables);

            ret.pushKV("block_info", block_info);
        }
    } else {
        throw JSONRPCError(RPC_INTERNAL_ERROR, "Unable to read UTXO set");
    }
    return ret;
},
    };
}

static RPCHelpMan gettxout()
{
    return RPCHelpMan{"gettxout",
        "\nReturns details about an unspent transaction output.\n",
        {
            {"txid", RPCArg::Type::STR, RPCArg::Optional::NO, "The transaction id"},
            {"n", RPCArg::Type::NUM, RPCArg::Optional::NO, "vout number"},
            {"include_mempool", RPCArg::Type::BOOL, /* default */ "true", "Whether to include the mempool. Note that an unspent output that is spent in the mempool won't appear."},
        },
        RPCResult{
            RPCResult::Type::OBJ, "", "",
            {
                {RPCResult::Type::STR_HEX, "bestblock", "The hash of the block at the tip of the chain"},
                {RPCResult::Type::NUM, "confirmations", "The number of confirmations"},
                {RPCResult::Type::STR_AMOUNT, "value", "The transaction value in " + CURRENCY_UNIT},
                {RPCResult::Type::OBJ, "scriptPubKey", "",
                    {
                        {RPCResult::Type::STR, "asm", ""},
                        {RPCResult::Type::STR_HEX, "hex", ""},
                        {RPCResult::Type::NUM, "reqSigs", /* optional */ true, "(DEPRECATED, returned only if config option -deprecatedrpc=addresses is passed) Number of required signatures"},
                        {RPCResult::Type::STR_HEX, "type", "The type, eg pubkeyhash"},
<<<<<<< HEAD
                        {RPCResult::Type::ARR, "addresses", "Array of Sparks addresses",
                            {{RPCResult::Type::STR, "address", "Sparks address"}}},
=======
                        {RPCResult::Type::STR, "address", /* optional */ true, "Dash address (only if a well-defined address exists)"},
                        {RPCResult::Type::ARR, "addresses", /* optional */ true, "(DEPRECATED, returned only if config option -deprecatedrpc=addresses is passed) Array of Dash addresses",
                            {{RPCResult::Type::STR, "address", "Dash address"}}},
>>>>>>> 0fcc1561
                    }},
                {RPCResult::Type::BOOL, "coinbase", "Coinbase or not"},
            }},
        RPCExamples{
    "\nGet unspent transactions\n"
    + HelpExampleCli("listunspent", "") +
    "\nView the details\n"
    + HelpExampleCli("gettxout", "\"txid\" 1") +
    "\nAs a JSON-RPC call\n"
    + HelpExampleRpc("gettxout", "\"txid\", 1")
        },
        [&](const RPCHelpMan& self, const JSONRPCRequest& request) -> UniValue
{

    const NodeContext& node = EnsureAnyNodeContext(request.context);

    ChainstateManager& chainman = EnsureChainman(node);
    LOCK(cs_main);

    CChainState& active_chainstate = chainman.ActiveChainstate();

    UniValue ret(UniValue::VOBJ);

    uint256 hash(ParseHashV(request.params[0], "txid"));
    int n = request.params[1].get_int();
    COutPoint out(hash, n);
    bool fMempool = true;
    if (!request.params[2].isNull())
        fMempool = request.params[2].get_bool();

    Coin coin;
    CCoinsViewCache* coins_view = &active_chainstate.CoinsTip();

    if (fMempool) {
        const CTxMemPool& mempool = EnsureMemPool(node);
        LOCK(mempool.cs);
        CCoinsViewMemPool view(coins_view, mempool);
        if (!view.GetCoin(out, coin) || mempool.isSpent(out)) {
            return NullUniValue;
        }
    } else {
        if (!coins_view->GetCoin(out, coin)) {
            return NullUniValue;
        }
    }

    const CBlockIndex* pindex = active_chainstate.m_blockman.LookupBlockIndex(coins_view->GetBestBlock());
    ret.pushKV("bestblock", pindex->GetBlockHash().GetHex());
    if (coin.nHeight == MEMPOOL_HEIGHT) {
        ret.pushKV("confirmations", 0);
    } else {
        ret.pushKV("confirmations", (int64_t)(pindex->nHeight - coin.nHeight + 1));
    }
    ret.pushKV("value", ValueFromAmount(coin.out.nValue));
    UniValue o(UniValue::VOBJ);
    ScriptPubKeyToUniv(coin.out.scriptPubKey, o, true);
    ret.pushKV("scriptPubKey", o);
    ret.pushKV("coinbase", (bool)coin.fCoinBase);

    return ret;
},
    };
}

static RPCHelpMan verifychain()
{
    return RPCHelpMan{"verifychain",
        "\nVerifies blockchain database.\n",
        {
            {"checklevel", RPCArg::Type::NUM, /* default */ strprintf("%d, range=0-4", DEFAULT_CHECKLEVEL),
                        strprintf("How thorough the block verification is:\n - %s", Join(CHECKLEVEL_DOC, "\n- "))},
            {"nblocks", RPCArg::Type::NUM, /* default */ strprintf("%d, 0=all", DEFAULT_CHECKBLOCKS), "The number of blocks to check."},
        },
        RPCResult{
            RPCResult::Type::BOOL, "", "Verified or not"},
        RPCExamples{
            HelpExampleCli("verifychain", "")
    + HelpExampleRpc("verifychain", "")
        },
        [&](const RPCHelpMan& self, const JSONRPCRequest& request) -> UniValue
{
    const int check_level(request.params[0].isNull() ? DEFAULT_CHECKLEVEL : request.params[0].get_int());
    const int check_depth{request.params[1].isNull() ? DEFAULT_CHECKBLOCKS : request.params[1].get_int()};

    const NodeContext& node = EnsureAnyNodeContext(request.context);
    CHECK_NONFATAL(node.evodb);

    ChainstateManager& chainman = EnsureChainman(node);
    LOCK(cs_main);

    CChainState& active_chainstate = chainman.ActiveChainstate();
    return CVerifyDB().VerifyDB(
        active_chainstate, Params(), active_chainstate.CoinsTip(), *node.evodb, check_level, check_depth);
},
    };
}

static void SoftForkDescPushBack(const CBlockIndex* active_chain_tip, UniValue& softforks, const Consensus::Params& params, Consensus::BuriedDeployment dep)
{
    // For buried deployments.
    // A buried deployment is one where the height of the activation has been hardcoded into
    // the client implementation long after the consensus change has activated. See BIP 90.
    // Buried deployments with activation height value of
    // std::numeric_limits<int>::max() are disabled and thus hidden.
    if (!DeploymentEnabled(params, dep)) return;

    UniValue rv(UniValue::VOBJ);
    rv.pushKV("type", "buried");
    // getblockchaininfo reports the softfork as active from when the chain height is
    // one below the activation height
    rv.pushKV("active", DeploymentActiveAfter(active_chain_tip, params, dep));
    rv.pushKV("height", params.DeploymentHeight(dep));
    softforks.pushKV(DeploymentName(dep), rv);
}

static void SoftForkDescPushBack(const CBlockIndex* active_chain_tip, const std::unordered_map<uint8_t, int>& signals, UniValue& softforks, const Consensus::Params& consensusParams, Consensus::DeploymentPos id)
{
    // For BIP9 deployments.
    // Deployments that are never active are hidden.
    if (consensusParams.vDeployments[id].nStartTime == Consensus::BIP9Deployment::NEVER_ACTIVE) return;

    UniValue bip9(UniValue::VOBJ);
    const ThresholdState thresholdState = g_versionbitscache.State(active_chain_tip, consensusParams, id);
    switch (thresholdState) {
    case ThresholdState::DEFINED: bip9.pushKV("status", "defined"); break;
    case ThresholdState::STARTED: bip9.pushKV("status", "started"); break;
    case ThresholdState::LOCKED_IN: bip9.pushKV("status", "locked_in"); break;
    case ThresholdState::ACTIVE: bip9.pushKV("status", "active"); break;
    case ThresholdState::FAILED: bip9.pushKV("status", "failed"); break;
    }
    const bool has_signal = (ThresholdState::STARTED == thresholdState || ThresholdState::LOCKED_IN == thresholdState);
    if (has_signal) {
        bip9.pushKV("bit", consensusParams.vDeployments[id].bit);
    }
    bip9.pushKV("start_time", consensusParams.vDeployments[id].nStartTime);
    bip9.pushKV("timeout", consensusParams.vDeployments[id].nTimeout);
    bip9.pushKV("ehf", consensusParams.vDeployments[id].useEHF);
    if (auto it = signals.find(consensusParams.vDeployments[id].bit); it != signals.end()) {
        bip9.pushKV("ehf_height", it->second);
    }
    int64_t since_height = g_versionbitscache.StateSinceHeight(active_chain_tip, consensusParams, id);
    bip9.pushKV("since", since_height);
    if (has_signal) {
        UniValue statsUV(UniValue::VOBJ);
        BIP9Stats statsStruct = g_versionbitscache.Statistics(active_chain_tip, consensusParams, id);
        statsUV.pushKV("period", statsStruct.period);
        statsUV.pushKV("elapsed", statsStruct.elapsed);
        statsUV.pushKV("count", statsStruct.count);
        if (ThresholdState::LOCKED_IN != thresholdState) {
            statsUV.pushKV("threshold", statsStruct.threshold);
            statsUV.pushKV("possible", statsStruct.possible);
        }
        bip9.pushKV("statistics", statsUV);
    }
    if (ThresholdState::LOCKED_IN == thresholdState) {
        bip9.pushKV("activation_height", since_height + static_cast<int>(consensusParams.vDeployments[id].nWindowSize));
    }
    bip9.pushKV("min_activation_height", consensusParams.vDeployments[id].min_activation_height);

    UniValue rv(UniValue::VOBJ);
    rv.pushKV("type", "bip9");
    rv.pushKV("bip9", bip9);
    if (ThresholdState::ACTIVE == thresholdState) {
        rv.pushKV("height", since_height);
    }
    rv.pushKV("active", ThresholdState::ACTIVE == thresholdState);

    softforks.pushKV(DeploymentName(id), rv);
}

RPCHelpMan getblockchaininfo()
{
    return RPCHelpMan{"getblockchaininfo",
        "Returns an object containing various state info regarding blockchain processing.\n",
        {},
        RPCResult{
            RPCResult::Type::OBJ, "", "",
            {
                {RPCResult::Type::STR, "chain", "current network name (main, test, regtest) and "
                                                "devnet or devnet-<name> for \"-devnet\" and \"-devnet=<name>\" respectively\n"},
                {RPCResult::Type::NUM, "blocks", "the height of the most-work fully-validated chain. The genesis block has height 0"},
                {RPCResult::Type::NUM, "headers", "the current number of headers we have validated"},
                {RPCResult::Type::STR, "bestblockhash", "the hash of the currently best block"},
                {RPCResult::Type::NUM, "difficulty", "the current difficulty"},
                {RPCResult::Type::NUM_TIME, "time", "The block time expressed in " + UNIX_EPOCH_TIME},
                {RPCResult::Type::NUM_TIME, "mediantime", "The median block time expressed in " + UNIX_EPOCH_TIME},
                {RPCResult::Type::NUM, "verificationprogress", "estimate of verification progress [0..1]"},
                {RPCResult::Type::BOOL, "initialblockdownload", "(debug information) estimate of whether this node is in Initial Block Download mode"},
                {RPCResult::Type::STR_HEX, "chainwork", "total amount of work in active chain, in hexadecimal"},
                {RPCResult::Type::NUM, "size_on_disk", "the estimated size of the block and undo files on disk"},
                {RPCResult::Type::BOOL, "pruned", "if the blocks are subject to pruning"},
                {RPCResult::Type::NUM, "pruneheight", "lowest-height complete block stored (only present if pruning is enabled)"},
                {RPCResult::Type::BOOL, "automatic_pruning", "whether automatic pruning is enabled (only present if pruning is enabled)"},
                {RPCResult::Type::NUM, "prune_target_size", "the target size used by pruning (only present if automatic pruning is enabled)"},
                {RPCResult::Type::OBJ, "softforks", "status of softforks in progress",
                {
                    {RPCResult::Type::STR, "type", "one of \"buried\", \"bip9\""},
                    {RPCResult::Type::OBJ, "bip9", "status of bip9 softforks (only for \"bip9\" type)",
                    {
                        {RPCResult::Type::STR, "status", "one of \"defined\", \"started\", \"locked_in\", \"active\", \"failed\""},
                        {RPCResult::Type::NUM, "bit", "the bit (0-28) in the block version field used to signal this softfork (only for \"started\" and \"locked_in\" status)"},
                        {RPCResult::Type::NUM_TIME, "start_time", "the minimum median time past of a block at which the bit gains its meaning"},
                        {RPCResult::Type::NUM_TIME, "timeout", "the median time past of a block at which the deployment is considered failed if not yet locked in"},
                        {RPCResult::Type::BOOL, "ehf", "returns true for EHF activated forks"},
                        {RPCResult::Type::NUM, "ehf_height", /* optional */ true, "the minimum height when miner's signals for the deployment matter. Below this height miner signaling cannot trigger hard fork lock-in. Not specified for non-EHF forks"},
                        {RPCResult::Type::NUM, "since", "height of the first block to which the status applies"},
                        {RPCResult::Type::NUM, "activation_height", "expected activation height for this softfork (only for \"locked_in\" status)"},
                        {RPCResult::Type::NUM, "min_activation_height", "minimum height of blocks for which the rules may be enforced"},
                        {RPCResult::Type::OBJ, "statistics", "numeric statistics about signalling for a softfork (only for \"started\" and \"locked_in\" status)",
                        {
                            {RPCResult::Type::NUM, "period", "the length in blocks of the signalling period"},
                            {RPCResult::Type::NUM, "threshold", "the number of blocks with the version bit set required to activate the feature (only for \"started\" status)"},
                            {RPCResult::Type::NUM, "elapsed", "the number of blocks elapsed since the beginning of the current period"},
                            {RPCResult::Type::NUM, "count", "the number of blocks with the version bit set in the current period"},
                            {RPCResult::Type::BOOL, "possible", "returns false if there are not enough blocks left in this period to pass activation threshold (only for \"started\" status)"},
                        }},
                    }},
                    {RPCResult::Type::NUM, "height", "height of the first block which the rules are or will be enforced (only for \"buried\" type, or \"bip9\" type with \"active\" status)"},
                    {RPCResult::Type::BOOL, "active", "true if the rules are enforced for the mempool and the next block"},
                }},
                {RPCResult::Type::STR, "warnings", "any network and blockchain warnings"},
            }},
        RPCExamples{
            HelpExampleCli("getblockchaininfo", "")
    + HelpExampleRpc("getblockchaininfo", "")
        },
        [&](const RPCHelpMan& self, const JSONRPCRequest& request) -> UniValue
{

    std::string strChainName = gArgs.IsArgSet("-devnet") ? gArgs.GetDevNetName() : Params().NetworkIDString();

    const NodeContext& node = EnsureAnyNodeContext(request.context);
    ChainstateManager& chainman = EnsureChainman(node);

    LOCK(cs_main);
    CChainState& active_chainstate = chainman.ActiveChainstate();
    const CBlockIndex* tip = active_chainstate.m_chain.Tip();

    CHECK_NONFATAL(tip);
    const int height = tip->nHeight;

    CHECK_NONFATAL(node.mnhf_manager);
    const auto ehfSignals = node.mnhf_manager->GetSignalsStage(tip);

    UniValue obj(UniValue::VOBJ);
    obj.pushKV("chain",                 strChainName);
    obj.pushKV("blocks",                height);
    obj.pushKV("headers",               pindexBestHeader ? pindexBestHeader->nHeight : -1);
    obj.pushKV("bestblockhash",         tip->GetBlockHash().GetHex());
    obj.pushKV("difficulty",            (double)GetDifficulty(tip));
    obj.pushKV("time",                  (int64_t)tip->nTime);
    obj.pushKV("mediantime",            (int64_t)tip->GetMedianTimePast());
    obj.pushKV("verificationprogress",  GuessVerificationProgress(Params().TxData(), tip));
    obj.pushKV("initialblockdownload",  active_chainstate.IsInitialBlockDownload());
    obj.pushKV("chainwork",             tip->nChainWork.GetHex());
    obj.pushKV("size_on_disk",          CalculateCurrentUsage());
    obj.pushKV("pruned",                fPruneMode);
    if (fPruneMode) {
        const CBlockIndex* block = tip;
        CHECK_NONFATAL(block);
        while (block->pprev && (block->pprev->nStatus & BLOCK_HAVE_DATA)) {
            block = block->pprev;
        }

        obj.pushKV("pruneheight",        block->nHeight);

        // if 0, execution bypasses the whole if block.
        bool automatic_pruning = (gArgs.GetArg("-prune", 0) != 1);
        obj.pushKV("automatic_pruning",  automatic_pruning);
        if (automatic_pruning) {
            obj.pushKV("prune_target_size",  nPruneTarget);
        }
    }

    const Consensus::Params& consensusParams = Params().GetConsensus();
    UniValue softforks(UniValue::VOBJ);
    // sorted by activation block
    SoftForkDescPushBack(tip, softforks, consensusParams, Consensus::DEPLOYMENT_HEIGHTINCB);
    SoftForkDescPushBack(tip, softforks, consensusParams, Consensus::DEPLOYMENT_DERSIG);
    SoftForkDescPushBack(tip, softforks, consensusParams, Consensus::DEPLOYMENT_CLTV);
    SoftForkDescPushBack(tip, softforks, consensusParams, Consensus::DEPLOYMENT_BIP147);
    SoftForkDescPushBack(tip, softforks, consensusParams, Consensus::DEPLOYMENT_CSV);
    SoftForkDescPushBack(tip, softforks, consensusParams, Consensus::DEPLOYMENT_DIP0001);
    SoftForkDescPushBack(tip, softforks, consensusParams, Consensus::DEPLOYMENT_DIP0003);
    SoftForkDescPushBack(tip, softforks, consensusParams, Consensus::DEPLOYMENT_DIP0008);
    SoftForkDescPushBack(tip, softforks, consensusParams, Consensus::DEPLOYMENT_DIP0020);
    SoftForkDescPushBack(tip, softforks, consensusParams, Consensus::DEPLOYMENT_DIP0024);
    SoftForkDescPushBack(tip, softforks, consensusParams, Consensus::DEPLOYMENT_BRR);
    SoftForkDescPushBack(tip, softforks, consensusParams, Consensus::DEPLOYMENT_V19);
    SoftForkDescPushBack(tip, ehfSignals, softforks, consensusParams, Consensus::DEPLOYMENT_V20);
    SoftForkDescPushBack(tip, ehfSignals, softforks, consensusParams, Consensus::DEPLOYMENT_MN_RR);
    SoftForkDescPushBack(tip, ehfSignals, softforks, consensusParams, Consensus::DEPLOYMENT_TESTDUMMY);

    obj.pushKV("softforks", softforks);

    obj.pushKV("warnings", GetWarnings(false).original);
    return obj;
},
    };
}

/** Comparison function for sorting the getchaintips heads.  */
struct CompareBlocksByHeight
{
    bool operator()(const CBlockIndex* a, const CBlockIndex* b) const
    {
        /* Make sure that unequal blocks with the same height do not compare
           equal. Use the pointers themselves to make a distinction. */

        if (a->nHeight != b->nHeight)
          return (a->nHeight > b->nHeight);

        return a < b;
    }
};

static RPCHelpMan getchaintips()
{
    return RPCHelpMan{"getchaintips",
        "Return information about all known tips in the block tree,"
        " including the main chain as well as orphaned branches.\n",
        {
            {"count", RPCArg::Type::NUM, /* default */ "", "only show this much of latest tips"},
            {"branchlen", RPCArg::Type::NUM, /* default */ "", "only show tips that have equal or greater length of branch"},
        },
        RPCResult{
            RPCResult::Type::ARR, "", "",
            {{RPCResult::Type::OBJ, "", "",
                {
                    {RPCResult::Type::NUM, "height", "height of the chain tip"},
                    {RPCResult::Type::STR_HEX, "hash", "block hash of the tip"},
                    {RPCResult::Type::NUM, "difficulty", "The difficulty"},
                    {RPCResult::Type::STR_HEX, "chainwork", "Expected number of hashes required to produce the current chain (in hex)"},
                    {RPCResult::Type::NUM, "branchlen", "zero for main chain, otherwise length of branch connecting the tip to the main chain"},
                    {RPCResult::Type::STR_HEX, "forkpoint", "same as \"hash\" for the main chain"},
                    {RPCResult::Type::STR, "status", "status of the chain, \"active\" for the main chain\n"
    "Possible values for status:\n"
    "1.  \"invalid\"               This branch contains at least one invalid block\n"
    "2.  \"headers-only\"          Not all blocks for this branch are available, but the headers are valid\n"
    "3.  \"valid-headers\"         All blocks are available for this branch, but they were never fully validated\n"
    "4.  \"valid-fork\"            This branch is not part of the active chain, but is fully validated\n"
    "5.  \"active\"                This is the tip of the active main chain, which is certainly valid\n"
    "6.  \"conflicting\"           This block or one of its ancestors is conflicting with ChainLocks."},
                }}}},
        RPCExamples{
            HelpExampleCli("getchaintips", "")
    + HelpExampleRpc("getchaintips", "")
        },
        [&](const RPCHelpMan& self, const JSONRPCRequest& request) -> UniValue
{

    ChainstateManager& chainman = EnsureAnyChainman(request.context);
    LOCK(cs_main);
    CChain& active_chain = chainman.ActiveChain();

    /*
     * Idea: The set of chain tips is the active chain tip, plus orphan blocks which do not have another orphan building off of them.
     * Algorithm:
     *  - Make one pass through BlockIndex(), picking out the orphan blocks, and also storing a set of the orphan block's pprev pointers.
     *  - Iterate through the orphan blocks. If the block isn't pointed to by another orphan, it is a chain tip.
     *  - Add the active chain tip
     */
    std::set<const CBlockIndex*, CompareBlocksByHeight> setTips;
    std::set<const CBlockIndex*> setOrphans;
    std::set<const CBlockIndex*> setPrevs;

    for (const std::pair<const uint256, CBlockIndex*>& item : chainman.BlockIndex()) {
        if (!active_chain.Contains(item.second)) {
            setOrphans.insert(item.second);
            setPrevs.insert(item.second->pprev);
        }
    }

    for (const auto& orphan : setOrphans) {
        if (setPrevs.erase(orphan) == 0) {
            setTips.insert(orphan);
        }
    }

    // Always report the currently active tip.
    setTips.insert(active_chain.Tip());

    int nBranchMin = -1;
    int nCountMax = INT_MAX;

    if(!request.params[0].isNull())
        nCountMax = request.params[0].get_int();

    if(!request.params[1].isNull())
        nBranchMin = request.params[1].get_int();

    /* Construct the output array.  */
    UniValue res(UniValue::VARR);
    for (const CBlockIndex* block : setTips)
    {
        const CBlockIndex* pindexFork = active_chain.FindFork(block);
        const int branchLen = block->nHeight - pindexFork->nHeight;
        if(branchLen < nBranchMin) continue;

        if(nCountMax-- < 1) break;

        UniValue obj(UniValue::VOBJ);
        obj.pushKV("height", block->nHeight);
        obj.pushKV("hash", block->phashBlock->GetHex());
        obj.pushKV("difficulty", GetDifficulty(block));
        obj.pushKV("chainwork", block->nChainWork.GetHex());
        obj.pushKV("branchlen", branchLen);
        obj.pushKV("forkpoint", pindexFork->phashBlock->GetHex());

        std::string status;
        if (active_chain.Contains(block)) {
            // This block is part of the currently active chain.
            status = "active";
        } else if (block->nStatus & BLOCK_FAILED_MASK) {
            // This block or one of its ancestors is invalid.
            status = "invalid";
        } else if (block->nStatus & BLOCK_CONFLICT_CHAINLOCK) {
            // This block or one of its ancestors is conflicting with ChainLocks.
            status = "conflicting";
        } else if (!block->HaveTxsDownloaded()) {
            // This block cannot be connected because full block data for it or one of its parents is missing.
            status = "headers-only";
        } else if (block->IsValid(BLOCK_VALID_SCRIPTS)) {
            // This block is fully validated, but no longer part of the active chain. It was probably the active block once, but was reorganized.
            status = "valid-fork";
        } else if (block->IsValid(BLOCK_VALID_TREE)) {
            // The headers for this block are valid, but it has not been validated. It was probably never part of the most-work chain.
            status = "valid-headers";
        } else {
            // No clue.
            status = "unknown";
        }
        obj.pushKV("status", status);

        res.push_back(obj);
    }

    return res;
},
    };
}

UniValue MempoolInfoToJSON(const CTxMemPool& pool, llmq::CInstantSendManager& isman)
{
    // Make sure this call is atomic in the pool.
    LOCK(pool.cs);
    UniValue ret(UniValue::VOBJ);
    ret.pushKV("loaded", pool.IsLoaded());
    ret.pushKV("size", (int64_t)pool.size());
    ret.pushKV("bytes", (int64_t)pool.GetTotalTxSize());
    ret.pushKV("usage", (int64_t)pool.DynamicMemoryUsage());
    ret.pushKV("total_fee", ValueFromAmount(pool.GetTotalFee()));
    size_t maxmempool = gArgs.GetArg("-maxmempool", DEFAULT_MAX_MEMPOOL_SIZE) * 1000000;
    ret.pushKV("maxmempool", (int64_t) maxmempool);
    ret.pushKV("mempoolminfee", ValueFromAmount(std::max(pool.GetMinFee(maxmempool), ::minRelayTxFee).GetFeePerK()));
    ret.pushKV("minrelaytxfee", ValueFromAmount(::minRelayTxFee.GetFeePerK()));
    ret.pushKV("instantsendlocks", (int64_t)isman.GetInstantSendLockCount());
    ret.pushKV("unbroadcastcount", uint64_t{pool.GetUnbroadcastTxs().size()});
    return ret;
}

static RPCHelpMan getmempoolinfo()
{
    return RPCHelpMan{"getmempoolinfo",
        "\nReturns details on the active state of the TX memory pool.\n",
        {},
        RPCResult{
            RPCResult::Type::OBJ, "", "",
            {
                {RPCResult::Type::BOOL, "loaded", "True if the mempool is fully loaded"},
                {RPCResult::Type::NUM, "size", "Current tx count"},
                {RPCResult::Type::NUM, "bytes", "Sum of all transaction sizes"},
                {RPCResult::Type::NUM, "usage", "Total memory usage for the mempool"},
                {RPCResult::Type::STR_AMOUNT, "total_fee", "Total fees for the mempool in " + CURRENCY_UNIT + ", ignoring modified fees through prioritizetransaction"},
                {RPCResult::Type::NUM, "maxmempool", "Maximum memory usage for the mempool"},
                {RPCResult::Type::STR_AMOUNT, "mempoolminfee", "Minimum fee rate in " + CURRENCY_UNIT + "/kB for tx to be accepted. Is the maximum of minrelaytxfee and minimum mempool fee"},
                {RPCResult::Type::STR_AMOUNT, "minrelaytxfee", "Current minimum relay fee for transactions"},
                {RPCResult::Type::NUM, "instantsendlocks", "Number of unconfirmed InstantSend locks"},
                {RPCResult::Type::NUM, "unbroadcastcount", "Current number of transactions that haven't passed initial broadcast yet"}
            }},
        RPCExamples{
            HelpExampleCli("getmempoolinfo", "")
    + HelpExampleRpc("getmempoolinfo", "")
        },
        [&](const RPCHelpMan& self, const JSONRPCRequest& request) -> UniValue
{
    const NodeContext& node = EnsureAnyNodeContext(request.context);
    const CTxMemPool& mempool = EnsureMemPool(node);
    LLMQContext& llmq_ctx = EnsureLLMQContext(node);
    return MempoolInfoToJSON(mempool, *llmq_ctx.isman);
},
    };
}

static RPCHelpMan preciousblock()
{
    return RPCHelpMan{"preciousblock",
        "\nTreats a block as if it were received before others with the same work.\n"
        "\nA later preciousblock call can override the effect of an earlier one.\n"
        "\nThe effects of preciousblock are not retained across restarts.\n",
        {
            {"blockhash", RPCArg::Type::STR_HEX, RPCArg::Optional::NO, "the hash of the block to mark as precious"},
        },
        RPCResult{RPCResult::Type::NONE, "", ""},
        RPCExamples{
            HelpExampleCli("preciousblock", "\"blockhash\"")
    + HelpExampleRpc("preciousblock", "\"blockhash\"")
        },
        [&](const RPCHelpMan& self, const JSONRPCRequest& request) -> UniValue
{
    uint256 hash(ParseHashV(request.params[0], "blockhash"));
    CBlockIndex* pblockindex;

    ChainstateManager& chainman = EnsureAnyChainman(request.context);
    {
        LOCK(cs_main);
        pblockindex = chainman.m_blockman.LookupBlockIndex(hash);
        if (!pblockindex) {
            throw JSONRPCError(RPC_INVALID_ADDRESS_OR_KEY, "Block not found");
        }
    }

    BlockValidationState state;
    chainman.ActiveChainstate().PreciousBlock(state, pblockindex);

    if (!state.IsValid()) {
        throw JSONRPCError(RPC_DATABASE_ERROR, state.ToString());
    }

    return NullUniValue;
},
    };
}

static RPCHelpMan invalidateblock()
{
    return RPCHelpMan{"invalidateblock",
        "\nPermanently marks a block as invalid, as if it violated a consensus rule.\n",
        {
            {"blockhash", RPCArg::Type::STR_HEX, RPCArg::Optional::NO, "the hash of the block to mark as invalid"},
        },
        RPCResult{RPCResult::Type::NONE, "", ""},
        RPCExamples{
            HelpExampleCli("invalidateblock", "\"blockhash\"")
    + HelpExampleRpc("invalidateblock", "\"blockhash\"")
        },
        [&](const RPCHelpMan& self, const JSONRPCRequest& request) -> UniValue
{
    uint256 hash(ParseHashV(request.params[0], "blockhash"));
    BlockValidationState state;

    CBlockIndex* pblockindex;
    ChainstateManager& chainman = EnsureAnyChainman(request.context);
    {
        LOCK(cs_main);
        pblockindex = chainman.m_blockman.LookupBlockIndex(hash);
        if (!pblockindex) {
            throw JSONRPCError(RPC_INVALID_ADDRESS_OR_KEY, "Block not found");
        }
    }

    CChainState& active_chainstate = chainman.ActiveChainstate();
    active_chainstate.InvalidateBlock(state, pblockindex);

    if (state.IsValid()) {
        active_chainstate.ActivateBestChain(state);
    }

    if (!state.IsValid()) {
        throw JSONRPCError(RPC_DATABASE_ERROR, state.ToString());
    }

    return NullUniValue;
},
    };
}

static RPCHelpMan reconsiderblock()
{
    return RPCHelpMan{"reconsiderblock",
        "\nRemoves invalidity status of a block, its ancestors and its descendants, reconsider them for activation.\n"
        "This can be used to undo the effects of invalidateblock.\n",
        {
            {"blockhash", RPCArg::Type::STR_HEX, RPCArg::Optional::NO, "the hash of the block to reconsider"},
        },
        RPCResult{RPCResult::Type::NONE, "", ""},
        RPCExamples{
            HelpExampleCli("reconsiderblock", "\"blockhash\"")
    + HelpExampleRpc("reconsiderblock", "\"blockhash\"")
        },
        [&](const RPCHelpMan& self, const JSONRPCRequest& request) -> UniValue
{
    ChainstateManager& chainman = EnsureAnyChainman(request.context);
    CChainState& active_chainstate = chainman.ActiveChainstate();

    uint256 hash(ParseHashV(request.params[0], "blockhash"));

    {
        LOCK(cs_main);
        CBlockIndex* pblockindex = chainman.m_blockman.LookupBlockIndex(hash);
        if (!pblockindex) {
            throw JSONRPCError(RPC_INVALID_ADDRESS_OR_KEY, "Block not found");
        }

        active_chainstate.ResetBlockFailureFlags(pblockindex);
    }

    BlockValidationState state;
    active_chainstate.ActivateBestChain(state);

    if (!state.IsValid()) {
        throw JSONRPCError(RPC_DATABASE_ERROR, state.ToString());
    }

    return NullUniValue;
},
    };
}

static RPCHelpMan getchaintxstats()
{
    return RPCHelpMan{"getchaintxstats",
                "\nCompute statistics about the total number and rate of transactions in the chain.\n",
                {
                    {"nblocks", RPCArg::Type::NUM, /* default */ "one month", "Size of the window in number of blocks"},
                    {"blockhash", RPCArg::Type::STR_HEX, /* default */ "chain tip", "The hash of the block that ends the window."},
                },
                RPCResult{
                    RPCResult::Type::OBJ, "", "",
                    {
                        {RPCResult::Type::NUM_TIME, "time", "The timestamp for the final block in the window, expressed in " + UNIX_EPOCH_TIME},
                        {RPCResult::Type::NUM, "txcount", "The total number of transactions in the chain up to that point"},
                        {RPCResult::Type::STR_HEX, "window_final_block_hash", "The hash of the final block in the window"},
                        {RPCResult::Type::NUM, "window_final_block_height", "The height of the final block in the window."},
                        {RPCResult::Type::NUM, "window_block_count", "Size of the window in number of blocks"},
                        {RPCResult::Type::NUM, "window_tx_count", /* optional */ true, "The number of transactions in the window. Only returned if \"window_block_count\" is > 0"},
                        {RPCResult::Type::NUM, "window_interval", /* optional */ true, "The elapsed time in the window in seconds. Only returned if \"window_block_count\" is > 0"},
                        {RPCResult::Type::NUM, "txrate", /* optional */ true, "The average rate of transactions per second in the window. Only returned if \"window_interval\" is > 0"},
                    }},
                RPCExamples{
                    HelpExampleCli("getchaintxstats", "")
            + HelpExampleRpc("getchaintxstats", "2016")
                },
        [&](const RPCHelpMan& self, const JSONRPCRequest& request) -> UniValue
{
    ChainstateManager& chainman = EnsureAnyChainman(request.context);

    CChain& active_chain = chainman.ActiveChain();
    const CBlockIndex* pindex;
    int blockcount = 30 * 24 * 60 * 60 / Params().GetConsensus().nPowTargetSpacing; // By default: 1 month

    if (request.params[1].isNull()) {
        LOCK(cs_main);
        pindex = active_chain.Tip();
    } else {
        uint256 hash(ParseHashV(request.params[1], "blockhash"));
        LOCK(cs_main);
        pindex = chainman.m_blockman.LookupBlockIndex(hash);
        if (!pindex) {
            throw JSONRPCError(RPC_INVALID_ADDRESS_OR_KEY, "Block not found");
        }
        if (!active_chain.Contains(pindex)) {
            throw JSONRPCError(RPC_INVALID_PARAMETER, "Block is not in main chain");
        }
    }

    CHECK_NONFATAL(pindex != nullptr);

    if (request.params[0].isNull()) {
        blockcount = std::max(0, std::min(blockcount, pindex->nHeight - 1));
    } else {
        blockcount = request.params[0].get_int();

        if (blockcount < 0 || (blockcount > 0 && blockcount >= pindex->nHeight)) {
            throw JSONRPCError(RPC_INVALID_PARAMETER, "Invalid block count: should be between 0 and the block's height - 1");
        }
    }

    const CBlockIndex* pindexPast = pindex->GetAncestor(pindex->nHeight - blockcount);
    int nTimeDiff = pindex->GetMedianTimePast() - pindexPast->GetMedianTimePast();
    int nTxDiff = pindex->nChainTx - pindexPast->nChainTx;

    UniValue ret(UniValue::VOBJ);
    ret.pushKV("time", (int64_t)pindex->nTime);
    ret.pushKV("txcount", (int64_t)pindex->nChainTx);
    ret.pushKV("window_final_block_hash", pindex->GetBlockHash().GetHex());
    ret.pushKV("window_final_block_height", pindex->nHeight);
    ret.pushKV("window_block_count", blockcount);
    if (blockcount > 0) {
        ret.pushKV("window_tx_count", nTxDiff);
        ret.pushKV("window_interval", nTimeDiff);
        if (nTimeDiff > 0) {
            ret.pushKV("txrate", ((double)nTxDiff) / nTimeDiff);
        }
    }

    return ret;
},
    };
}

template<typename T>
static T CalculateTruncatedMedian(std::vector<T>& scores)
{
    size_t size = scores.size();
    if (size == 0) {
        return 0;
    }

    std::sort(scores.begin(), scores.end());
    if (size % 2 == 0) {
        return (scores[size / 2 - 1] + scores[size / 2]) / 2;
    } else {
        return scores[size / 2];
    }
}

void CalculatePercentilesBySize(CAmount result[NUM_GETBLOCKSTATS_PERCENTILES], std::vector<std::pair<CAmount, int64_t>>& scores, int64_t total_size)
{
    if (scores.empty()) {
        return;
    }

    std::sort(scores.begin(), scores.end());

    // 10th, 25th, 50th, 75th, and 90th percentile weight units.
    const double weights[NUM_GETBLOCKSTATS_PERCENTILES] = {
        total_size / 10.0, total_size / 4.0, total_size / 2.0, (total_size * 3.0) / 4.0, (total_size * 9.0) / 10.0
    };

    int64_t next_percentile_index = 0;
    int64_t cumulative_weight = 0;
    for (const auto& element : scores) {
        cumulative_weight += element.second;
        while (next_percentile_index < NUM_GETBLOCKSTATS_PERCENTILES && cumulative_weight >= weights[next_percentile_index]) {
            result[next_percentile_index] = element.first;
            ++next_percentile_index;
        }
    }

    // Fill any remaining percentiles with the last value.
    for (int64_t i = next_percentile_index; i < NUM_GETBLOCKSTATS_PERCENTILES; i++) {
        result[i] = scores.back().first;
    }
}

void ScriptPubKeyToUniv(const CScript& scriptPubKey, UniValue& out, bool fIncludeHex)
{
    ScriptPubKeyToUniv(scriptPubKey, out, fIncludeHex, IsDeprecatedRPCEnabled("addresses"));
}

void TxToUniv(const CTransaction& tx, const uint256& hashBlock, UniValue& entry, bool include_hex, const CTxUndo* txundo, const CSpentIndexTxInfo* ptxSpentInfo)
{
    TxToUniv(tx, hashBlock, IsDeprecatedRPCEnabled("addresses"), entry, include_hex, txundo, ptxSpentInfo);
}

template<typename T>
static inline bool SetHasKeys(const std::set<T>& set) {return false;}
template<typename T, typename Tk, typename... Args>
static inline bool SetHasKeys(const std::set<T>& set, const Tk& key, const Args&... args)
{
    return (set.count(key) != 0) || SetHasKeys(set, args...);
}

// outpoint (needed for the utxo index) + nHeight + fCoinBase
static constexpr size_t PER_UTXO_OVERHEAD = sizeof(COutPoint) + sizeof(uint32_t) + sizeof(bool);

static RPCHelpMan getblockstats()
{
    return RPCHelpMan{"getblockstats",
                "\nCompute per block statistics for a given window. All amounts are in duffs.\n"
                "It won't work for some heights with pruning.\n",
                {
                    {"hash_or_height", RPCArg::Type::NUM, RPCArg::Optional::NO, "The block hash or height of the target block", "", {"", "string or numeric"}},
                    {"stats", RPCArg::Type::ARR, /* default */ "all values", "Values to plot (see result below)",
                        {
                            {"height", RPCArg::Type::STR, RPCArg::Optional::OMITTED, "Selected statistic"},
                            {"time", RPCArg::Type::STR, RPCArg::Optional::OMITTED, "Selected statistic"},
                        },
                        "stats"},
                },
                RPCResult{
            RPCResult::Type::OBJ, "", "",
            {
                {RPCResult::Type::NUM, "avgfee", "Average fee in the block"},
                {RPCResult::Type::NUM, "avgfeerate", "Average feerate (in duffs per virtual byte)"},
                {RPCResult::Type::NUM, "avgtxsize", "Average transaction size"},
                {RPCResult::Type::STR_HEX, "blockhash", "The block hash (to check for potential reorgs)"},
                {RPCResult::Type::ARR_FIXED, "feerate_percentiles", "Feerates at the 10th, 25th, 50th, 75th, and 90th percentile weight unit (in duffs per byte)",
                {
                    {RPCResult::Type::NUM, "10th_percentile_feerate", "The 10th percentile feerate"},
                    {RPCResult::Type::NUM, "25th_percentile_feerate", "The 25th percentile feerate"},
                    {RPCResult::Type::NUM, "50th_percentile_feerate", "The 50th percentile feerate"},
                    {RPCResult::Type::NUM, "75th_percentile_feerate", "The 75th percentile feerate"},
                    {RPCResult::Type::NUM, "90th_percentile_feerate", "The 90th percentile feerate"},
                }},
                {RPCResult::Type::NUM, "height", "The height of the block"},
                {RPCResult::Type::NUM, "ins", "The number of inputs (excluding coinbase)"},
                {RPCResult::Type::NUM, "maxfee", "Maximum fee in the block"},
                {RPCResult::Type::NUM, "maxfeerate", "Maximum feerate (in duffs per virtual byte)"},
                {RPCResult::Type::NUM, "maxtxsize", "Maximum transaction size"},
                {RPCResult::Type::NUM, "medianfee", "Truncated median fee in the block"},
                {RPCResult::Type::NUM, "mediantime", "The block median time past"},
                {RPCResult::Type::NUM, "mediantxsize", "Truncated median transaction size"},
                {RPCResult::Type::NUM, "minfee", "Minimum fee in the block"},
                {RPCResult::Type::NUM, "minfeerate", "Minimum feerate (in duffs per virtual byte)"},
                {RPCResult::Type::NUM, "mintxsize", "Minimum transaction size"},
                {RPCResult::Type::NUM, "outs", "The number of outputs"},
                {RPCResult::Type::NUM, "subsidy", "The block subsidy"},
                {RPCResult::Type::NUM, "time", "The block time"},
                {RPCResult::Type::NUM, "total_out", "Total amount in all outputs (excluding coinbase and thus reward [ie subsidy + totalfee])"},
                {RPCResult::Type::NUM, "total_size", "Total size of all non-coinbase transactions"},
                {RPCResult::Type::NUM, "totalfee", "The fee total"},
                {RPCResult::Type::NUM, "txs", "The number of transactions (including coinbase)"},
                {RPCResult::Type::NUM, "utxo_increase", "The increase/decrease in the number of unspent outputs"},
                {RPCResult::Type::NUM, "utxo_size_inc", "The increase/decrease in size for the utxo index (not discounting op_return and similar)"},
            }},
                RPCExamples{
                    HelpExampleCli("getblockstats", R"('"00000000c937983704a73af28acdec37b049d214adbda81d7e2a3dd146f6ed09"' '["minfeerate","avgfeerate"]')") +
                    HelpExampleCli("getblockstats", R"(1000 '["minfeerate","avgfeerate"]')") +
                    HelpExampleRpc("getblockstats", R"("00000000c937983704a73af28acdec37b049d214adbda81d7e2a3dd146f6ed09", ["minfeerate","avgfeerate"])") +
                    HelpExampleRpc("getblockstats", R"(1000, ["minfeerate","avgfeerate"])")
                },
        [&](const RPCHelpMan& self, const JSONRPCRequest& request) -> UniValue
{
    if (g_txindex) {
        g_txindex->BlockUntilSyncedToCurrentChain();
    }

    ChainstateManager& chainman = EnsureAnyChainman(request.context);
    LOCK(cs_main);
    CBlockIndex* pindex{ParseHashOrHeight(request.params[0], chainman)};
    CHECK_NONFATAL(pindex != nullptr);

    std::set<std::string> stats;
    if (!request.params[1].isNull()) {
        const UniValue stats_univalue = request.params[1].get_array();
        for (unsigned int i = 0; i < stats_univalue.size(); i++) {
            const std::string stat = stats_univalue[i].get_str();
            stats.insert(stat);
        }
    }

    const CBlock block = GetBlockChecked(pindex);
    const CBlockUndo blockUndo = GetUndoChecked(pindex);

    const bool do_all = stats.size() == 0; // Calculate everything if nothing selected (default)
    const bool do_mediantxsize = do_all || stats.count("mediantxsize") != 0;
    const bool do_medianfee = do_all || stats.count("medianfee") != 0;
    const bool do_feerate_percentiles = do_all || stats.count("feerate_percentiles") != 0;
    const bool loop_inputs = do_all || do_medianfee || do_feerate_percentiles ||
        SetHasKeys(stats, "utxo_size_inc", "totalfee", "avgfee", "avgfeerate", "minfee", "maxfee", "minfeerate", "maxfeerate");
    const bool loop_outputs = do_all || loop_inputs || stats.count("total_out");
    const bool do_calculate_size = do_all || do_mediantxsize ||
        SetHasKeys(stats, "total_size", "avgtxsize", "mintxsize", "maxtxsize", "avgfeerate", "feerate_percentiles", "minfeerate", "maxfeerate");

    CAmount maxfee = 0;
    CAmount maxfeerate = 0;
    CAmount minfee = MAX_MONEY;
    CAmount minfeerate = MAX_MONEY;
    CAmount total_out = 0;
    CAmount totalfee = 0;
    int64_t inputs = 0;
    int64_t maxtxsize = 0;
    int64_t mintxsize = MaxBlockSize();
    int64_t outputs = 0;
    int64_t total_size = 0;
    int64_t utxo_size_inc = 0;
    std::vector<CAmount> fee_array;
    std::vector<std::pair<CAmount, int64_t>> feerate_array;
    std::vector<int64_t> txsize_array;

    for (size_t i = 0; i < block.vtx.size(); ++i) {
        const auto& tx = block.vtx.at(i);
        outputs += tx->vout.size();

        CAmount tx_total_out = 0;
        if (loop_outputs) {
            for (const CTxOut& out : tx->vout) {
                tx_total_out += out.nValue;
                utxo_size_inc += GetSerializeSize(out, PROTOCOL_VERSION) + PER_UTXO_OVERHEAD;
            }
        }

        if (tx->IsCoinBase()) {
            continue;
        }

        inputs += tx->vin.size(); // Don't count coinbase's fake input
        total_out += tx_total_out; // Don't count coinbase reward

        int64_t tx_size = 0;
        if (do_calculate_size) {

            tx_size = tx->GetTotalSize();
            if (do_mediantxsize) {
                txsize_array.push_back(tx_size);
            }
            maxtxsize = std::max(maxtxsize, tx_size);
            mintxsize = std::min(mintxsize, tx_size);
            total_size += tx_size;
        }

        if (loop_inputs) {
            CAmount tx_total_in = 0;
            const auto& txundo = blockUndo.vtxundo.at(i - 1);
            for (const Coin& coin: txundo.vprevout) {
                const CTxOut& prevoutput = coin.out;

                tx_total_in += prevoutput.nValue;
                utxo_size_inc -= GetSerializeSize(prevoutput, PROTOCOL_VERSION) + PER_UTXO_OVERHEAD;
            }

            CAmount txfee = tx_total_in - tx_total_out;

            if (tx->IsPlatformTransfer()) {
                auto payload = GetTxPayload<CAssetUnlockPayload>(*tx);
                CHECK_NONFATAL(payload);
                txfee = payload->getFee();
            }

            CHECK_NONFATAL(MoneyRange(txfee));
            if (do_medianfee) {
                fee_array.push_back(txfee);
            }
            maxfee = std::max(maxfee, txfee);
            minfee = std::min(minfee, txfee);
            totalfee += txfee;

            CAmount feerate = tx_size ? txfee / tx_size : 0;
            if (do_feerate_percentiles) {
                feerate_array.emplace_back(std::make_pair(feerate, tx_size));
            }
            maxfeerate = std::max(maxfeerate, feerate);
            minfeerate = std::min(minfeerate, feerate);
        }
    }

    CAmount feerate_percentiles[NUM_GETBLOCKSTATS_PERCENTILES] = { 0 };
    CalculatePercentilesBySize(feerate_percentiles, feerate_array, total_size);

    UniValue feerates_res(UniValue::VARR);
    for (int64_t i = 0; i < NUM_GETBLOCKSTATS_PERCENTILES; i++) {
        feerates_res.push_back(feerate_percentiles[i]);
    }

    UniValue ret_all(UniValue::VOBJ);
    ret_all.pushKV("avgfee", (block.vtx.size() > 1) ? totalfee / (block.vtx.size() - 1) : 0);
    ret_all.pushKV("avgfeerate", total_size ? totalfee / total_size : 0); // Unit: sat/byte
    ret_all.pushKV("avgtxsize", (block.vtx.size() > 1) ? total_size / (block.vtx.size() - 1) : 0);
    ret_all.pushKV("blockhash", pindex->GetBlockHash().GetHex());
    ret_all.pushKV("feerate_percentiles", feerates_res);
    ret_all.pushKV("height", (int64_t)pindex->nHeight);
    ret_all.pushKV("ins", inputs);
    ret_all.pushKV("maxfee", maxfee);
    ret_all.pushKV("maxfeerate", maxfeerate);
    ret_all.pushKV("maxtxsize", maxtxsize);
    ret_all.pushKV("medianfee", CalculateTruncatedMedian(fee_array));
    ret_all.pushKV("mediantime", pindex->GetMedianTimePast());
    ret_all.pushKV("mediantxsize", CalculateTruncatedMedian(txsize_array));
    ret_all.pushKV("minfee", (minfee == MAX_MONEY) ? 0 : minfee);
    ret_all.pushKV("minfeerate", (minfeerate == MAX_MONEY) ? 0 : minfeerate);
    ret_all.pushKV("mintxsize", mintxsize == MaxBlockSize() ? 0 : mintxsize);
    ret_all.pushKV("outs", outputs);
    ret_all.pushKV("subsidy", GetBlockSubsidy(pindex, Params().GetConsensus()));
    ret_all.pushKV("time", pindex->GetBlockTime());
    ret_all.pushKV("total_out", total_out);
    ret_all.pushKV("total_size", total_size);
    ret_all.pushKV("totalfee", totalfee);
    ret_all.pushKV("txs", (int64_t)block.vtx.size());
    ret_all.pushKV("utxo_increase", outputs - inputs);
    ret_all.pushKV("utxo_size_inc", utxo_size_inc);

    if (do_all) {
        return ret_all;
    }

    UniValue ret(UniValue::VOBJ);
    for (const std::string& stat : stats) {
        const UniValue& value = ret_all[stat];
        if (value.isNull()) {
            throw JSONRPCError(RPC_INVALID_PARAMETER, strprintf("Invalid selected statistic %s", stat));
        }
        ret.pushKV(stat, value);
    }
    return ret;
},
    };
}

static RPCHelpMan getspecialtxes()
{
    return RPCHelpMan{"getspecialtxes",
        "Returns an array of special transactions found in the specified block\n"
        "\nIf verbosity is 0, returns tx hash for each transaction.\n"
        "If verbosity is 1, returns hex-encoded data for each transaction.\n"
        "If verbosity is 2, returns an Object with information for each transaction.\n",
        {
            {"blockhash", RPCArg::Type::STR_HEX, RPCArg::Optional::NO, "The block hash"},
            {"type", RPCArg::Type::NUM, /* default */ "-1", "Filter special txes by type, -1 means all types"},
            {"count", RPCArg::Type::NUM, /* default */ "10", "The number of transactions to return"},
            {"skip", RPCArg::Type::NUM, /* default */ "0", "The number of transactions to skip"},
            {"verbosity", RPCArg::Type::NUM, /* default */ "0", "0 for hashes, 1 for hex-encoded data, and 2 for json object"},
        },
        {
            RPCResult{"for verbosity = 0",
                RPCResult::Type::ARR, "", "",
                    {{RPCResult::Type::STR_HEX, "", "The transaction id"}}},
            RPCResult{"for verbosity = 1",
                RPCResult::Type::ARR, "", "",
                    {{RPCResult::Type::STR_HEX, "data", "A string that is serialized, hex-encoded data for the transaction"}}},
            RPCResult{"for verbosity = 2",
                RPCResult::Type::ARR, "", "",
                    {{RPCResult::Type::ELISION, "", "The transactions in the format of the getrawtransaction RPC"}}},
        },
        RPCExamples{
            HelpExampleCli("getspecialtxes", "\"00000000000fd08c2fb661d2fcb0d49abb3a91e5f27082ce64feed3b4dede2e2\"")
    + HelpExampleRpc("getspecialtxes", "\"00000000000fd08c2fb661d2fcb0d49abb3a91e5f27082ce64feed3b4dede2e2\"")
        },
        [&](const RPCHelpMan& self, const JSONRPCRequest& request) -> UniValue
{
    const NodeContext& node = EnsureAnyNodeContext(request.context);

    ChainstateManager& chainman = EnsureChainman(node);
    LOCK(cs_main);

    CTxMemPool& mempool = EnsureMemPool(node);
    LLMQContext& llmq_ctx = EnsureLLMQContext(node);

    uint256 blockhash(ParseHashV(request.params[0], "blockhash"));

    int nTxType = -1;
    if (!request.params[1].isNull()) {
        nTxType = request.params[1].get_int();
    }

    int nCount = 10;
    if (!request.params[2].isNull()) {
        nCount = request.params[2].get_int();
        if (nCount < 0)
            throw JSONRPCError(RPC_INVALID_PARAMETER, "Negative count");
    }

    int nSkip = 0;
    if (!request.params[3].isNull()) {
        nSkip = request.params[3].get_int();
        if (nSkip < 0)
            throw JSONRPCError(RPC_INVALID_PARAMETER, "Negative skip");
    }

    int nVerbosity = 0;
    if (!request.params[4].isNull()) {
        nVerbosity = request.params[4].get_int();
        if (nVerbosity < 0 || nVerbosity > 2) {
            throw JSONRPCError(RPC_INVALID_PARAMETER, "Verbosity must be in range 0..2");
        }
    }

    const CBlockIndex* pblockindex = chainman.m_blockman.LookupBlockIndex(blockhash);
    if (!pblockindex) {
        throw JSONRPCError(RPC_INVALID_ADDRESS_OR_KEY, "Block not found");
    }

    const CBlock block = GetBlockChecked(pblockindex);

    int nTxNum = 0;
    UniValue result(UniValue::VARR);

    for(const auto& tx : block.vtx)
    {
        if (!tx->HasExtraPayloadField()                   // ensure it's in fact a special tx
            || (nTxType != -1 && tx->nType != nTxType)) { // ensure special tx type matches filter, if given
            continue;
        }

        nTxNum++;
        if (nTxNum <= nSkip) continue;
        if (nTxNum > nSkip + nCount) break;

        switch (nVerbosity)
        {
            case 0 : result.push_back(tx->GetHash().GetHex()); break;
            case 1 : result.push_back(EncodeHexTx(*tx)); break;
            case 2 :
                {
                    UniValue objTx(UniValue::VOBJ);
                    TxToJSON(*tx, blockhash, mempool, chainman.ActiveChainstate(), *llmq_ctx.clhandler, *llmq_ctx.isman, objTx);
                    result.push_back(objTx);
                    break;
                }
            default : throw JSONRPCError(RPC_INTERNAL_ERROR, "Unsupported verbosity");
        }
    }
    return result;
},
    };
}

static RPCHelpMan savemempool()
{
    return RPCHelpMan{"savemempool",
        "\nDumps the mempool to disk. It will fail until the previous dump is fully loaded.\n",
        {},
        RPCResult{RPCResult::Type::NONE, "", ""},
        RPCExamples{
            HelpExampleCli("savemempool", "")
    + HelpExampleRpc("savemempool", "")
        },
        [&](const RPCHelpMan& self, const JSONRPCRequest& request) -> UniValue
{
    const CTxMemPool& mempool = EnsureAnyMemPool(request.context);

    if (!mempool.IsLoaded()) {
        throw JSONRPCError(RPC_MISC_ERROR, "The mempool was not loaded yet");
    }

    if (!DumpMempool(mempool)) {
        throw JSONRPCError(RPC_MISC_ERROR, "Unable to dump mempool to disk");
    }

    return NullUniValue;
},
    };
}

namespace {
//! Search for a given set of pubkey scripts
bool FindScriptPubKey(std::atomic<int>& scan_progress, const std::atomic<bool>& should_abort, int64_t& count, CCoinsViewCursor* cursor, const std::set<CScript>& needles, std::map<COutPoint, Coin>& out_results, std::function<void()>& interruption_point)
{
    scan_progress = 0;
    count = 0;
    while (cursor->Valid()) {
        COutPoint key;
        Coin coin;
        if (!cursor->GetKey(key) || !cursor->GetValue(coin)) return false;
        if (++count % 8192 == 0) {
            interruption_point();
            if (should_abort) {
                // allow to abort the scan via the abort reference
                return false;
            }
        }
        if (count % 256 == 0) {
            // update progress reference every 256 item
            uint32_t high = 0x100 * *key.hash.begin() + *(key.hash.begin() + 1);
            scan_progress = (int)(high * 100.0 / 65536.0 + 0.5);
        }
        if (needles.count(coin.out.scriptPubKey)) {
            out_results.emplace(key, coin);
        }
        cursor->Next();
    }
    scan_progress = 100;
    return true;
}
} // namespace

/** RAII object to prevent concurrency issue when scanning the txout set */
static std::atomic<int> g_scan_progress;
static std::atomic<bool> g_scan_in_progress;
static std::atomic<bool> g_should_abort_scan;
class CoinsViewScanReserver
{
private:
    bool m_could_reserve;
public:
    explicit CoinsViewScanReserver() : m_could_reserve(false) {}

    bool reserve() {
        CHECK_NONFATAL(!m_could_reserve);
        if (g_scan_in_progress.exchange(true)) {
            return false;
        }
        CHECK_NONFATAL(g_scan_progress == 0);
        m_could_reserve = true;
        return true;
    }

    ~CoinsViewScanReserver() {
        if (m_could_reserve) {
            g_scan_in_progress = false;
            g_scan_progress = 0;
        }
    }
};

static RPCHelpMan scantxoutset()
{
    return RPCHelpMan{"scantxoutset",
        "\nScans the unspent transaction output set for entries that match certain output descriptors.\n"
        "Examples of output descriptors are:\n"
        "    addr(<address>)                      Outputs whose scriptPubKey corresponds to the specified address (does not include P2PK)\n"
        "    raw(<hex script>)                    Outputs whose scriptPubKey equals the specified hex scripts\n"
        "    combo(<pubkey>)                      P2PK and P2PKH outputs for the given pubkey\n"
        "    pkh(<pubkey>)                        P2PKH outputs for the given pubkey\n"
        "    sh(multi(<n>,<pubkey>,<pubkey>,...)) P2SH-multisig outputs for the given threshold and pubkeys\n"
        "\nIn the above, <pubkey> either refers to a fixed public key in hexadecimal notation, or to an xpub/xprv optionally followed by one\n"
        "or more path elements separated by \"/\", and optionally ending in \"/*\" (unhardened), or \"/*'\" or \"/*h\" (hardened) to specify all\n"
        "unhardened or hardened child keys.\n"
        "In the latter case, a range needs to be specified by below if different from 1000.\n"
        "For more information on output descriptors, see the documentation in the doc/descriptors.md file.\n",
        {
            {"action", RPCArg::Type::STR, RPCArg::Optional::NO, "The action to execute\n"
    "                                      \"start\" for starting a scan\n"
    "                                      \"abort\" for aborting the current scan (returns true when abort was successful)\n"
    "                                      \"status\" for progress report (in %) of the current scan"},
            {"scanobjects", RPCArg::Type::ARR, RPCArg::Optional::OMITTED, "Array of scan objects. Required for \"start\" action\n"
    "                                  Every scan object is either a string descriptor or an object:",
                {
                    {"descriptor", RPCArg::Type::STR, RPCArg::Optional::OMITTED, "An output descriptor"},
                    {"", RPCArg::Type::OBJ, RPCArg::Optional::OMITTED, "An object with output descriptor and metadata",
                        {
                            {"desc", RPCArg::Type::STR, RPCArg::Optional::NO, "An output descriptor"},
                            {"range", RPCArg::Type::RANGE, /* default */ "1000", "The range of HD chain indexes to explore (either end or [begin,end])"},
                        },
                    },
                },
                "[scanobjects,...]"},
        },
        RPCResult{
            RPCResult::Type::OBJ, "", "",
            {
                {RPCResult::Type::BOOL, "success", "Whether the scan was completed"},
                {RPCResult::Type::NUM, "txouts", "The number of unspent transaction outputs scanned"},
                {RPCResult::Type::NUM, "height", "The current block height (index)"},
                {RPCResult::Type::STR_HEX, "bestblock", "The hash of the block at the tip of the chain"},
                {RPCResult::Type::ARR, "unspents", "",
                    {
                        {RPCResult::Type::OBJ, "", "",
                            {
                                {RPCResult::Type::STR_HEX, "txid", "The transaction id"},
                                {RPCResult::Type::NUM, "vout", "The vout value"},
                                {RPCResult::Type::STR_HEX, "scriptPubKey", "The script key"},
                                {RPCResult::Type::STR, "desc", "A specialized descriptor for the matched scriptPubKey"},
                                {RPCResult::Type::STR_AMOUNT, "amount", "The total amount in " + CURRENCY_UNIT + " of the unspent output"},
                                {RPCResult::Type::NUM, "height", "Height of the unspent transaction output"},
                            }},
                    }},
                {RPCResult::Type::STR_AMOUNT, "total_amount", "The total amount of all found unspent outputs in " + CURRENCY_UNIT},
            }},
        RPCExamples{""},
        [&](const RPCHelpMan& self, const JSONRPCRequest& request) -> UniValue
{
    RPCTypeCheck(request.params, {UniValue::VSTR, UniValue::VARR});

    UniValue result(UniValue::VOBJ);
    if (request.params[0].get_str() == "status") {
        CoinsViewScanReserver reserver;
        if (reserver.reserve()) {
            // no scan in progress
            return NullUniValue;
        }
        result.pushKV("progress", g_scan_progress);
        return result;
    } else if (request.params[0].get_str() == "abort") {
        CoinsViewScanReserver reserver;
        if (reserver.reserve()) {
            // reserve was possible which means no scan was running
            return false;
        }
        // set the abort flag
        g_should_abort_scan = true;
        return true;
    } else if (request.params[0].get_str() == "start") {
        CoinsViewScanReserver reserver;
        if (!reserver.reserve()) {
            throw JSONRPCError(RPC_INVALID_PARAMETER, "Scan already in progress, use action \"abort\" or \"status\"");
        }

        if (request.params.size() < 2) {
            throw JSONRPCError(RPC_MISC_ERROR, "scanobjects argument is required for the start action");
        }

        std::set<CScript> needles;
        std::map<CScript, std::string> descriptors;
        CAmount total_in = 0;

        // loop through the scan objects
        for (const UniValue& scanobject : request.params[1].get_array().getValues()) {
            FlatSigningProvider provider;
            auto scripts = EvalDescriptorStringOrObject(scanobject, provider);
            for (const auto& script : scripts) {
                std::string inferred = InferDescriptor(script, provider)->ToString();
                needles.emplace(script);
                descriptors.emplace(std::move(script), std::move(inferred));
            }
        }

        // Scan the unspent transaction output set for inputs
        UniValue unspents(UniValue::VARR);
        std::vector<CTxOut> input_txos;
        std::map<COutPoint, Coin> coins;
        g_should_abort_scan = false;
        int64_t count = 0;
        std::unique_ptr<CCoinsViewCursor> pcursor;
        CBlockIndex* tip;
        NodeContext& node = EnsureAnyNodeContext(request.context);
        {
            ChainstateManager& chainman = EnsureChainman(node);
            LOCK(cs_main);
            CChainState& active_chainstate = chainman.ActiveChainstate();
            active_chainstate.ForceFlushStateToDisk();
            pcursor = active_chainstate.CoinsDB().Cursor();
            CHECK_NONFATAL(pcursor);
            tip = active_chainstate.m_chain.Tip();
            CHECK_NONFATAL(tip);
        }
        bool res = FindScriptPubKey(g_scan_progress, g_should_abort_scan, count, pcursor.get(), needles, coins, node.rpc_interruption_point);
        result.pushKV("success", res);
        result.pushKV("txouts", count);
        result.pushKV("height", tip->nHeight);
        result.pushKV("bestblock", tip->GetBlockHash().GetHex());

        for (const auto& it : coins) {
            const COutPoint& outpoint = it.first;
            const Coin& coin = it.second;
            const CTxOut& txo = coin.out;
            input_txos.push_back(txo);
            total_in += txo.nValue;

            UniValue unspent(UniValue::VOBJ);
            unspent.pushKV("txid", outpoint.hash.GetHex());
            unspent.pushKV("vout", (int32_t)outpoint.n);
            unspent.pushKV("scriptPubKey", HexStr(txo.scriptPubKey));
            unspent.pushKV("desc", descriptors[txo.scriptPubKey]);
            unspent.pushKV("amount", ValueFromAmount(txo.nValue));
            unspent.pushKV("height", (int32_t)coin.nHeight);

            unspents.push_back(unspent);
        }
        result.pushKV("unspents", unspents);
        result.pushKV("total_amount", ValueFromAmount(total_in));
    } else {
        throw JSONRPCError(RPC_INVALID_PARAMETER, "Invalid command");
    }
    return result;
},
    };
}

static RPCHelpMan getblockfilter()
{
    return RPCHelpMan{"getblockfilter",
        "\nRetrieve a BIP 157 content filter for a particular block.\n",
        {
            {"blockhash", RPCArg::Type::STR, RPCArg::Optional::NO, "The hash of the block"},
            {"filtertype", RPCArg::Type::STR, /* default */ "basic", "The type name of the filter"},
        },
        RPCResult{
            RPCResult::Type::OBJ, "", "",
            {
                {RPCResult::Type::STR_HEX, "filter", "the hex-encoded filter data"},
                {RPCResult::Type::STR_HEX, "header", "the hex-encoded filter header"},
            }},
        RPCExamples{
            HelpExampleCli("getblockfilter", "\"00000000c937983704a73af28acdec37b049d214adbda81d7e2a3dd146f6ed09\" \"basic\"")+
            HelpExampleRpc("getblockfilter", "\"00000000c937983704a73af28acdec37b049d214adbda81d7e2a3dd146f6ed09\", \"basic\"")
        },
        [&](const RPCHelpMan& self, const JSONRPCRequest& request) -> UniValue
{
    uint256 block_hash(ParseHashV(request.params[0], "blockhash"));
    std::string filtertype_name = "basic";
    if (!request.params[1].isNull()) {
        filtertype_name = request.params[1].get_str();
    }

    BlockFilterType filtertype;
    if (!BlockFilterTypeByName(filtertype_name, filtertype)) {
        throw JSONRPCError(RPC_INVALID_ADDRESS_OR_KEY, "Unknown filtertype");
    }

    BlockFilterIndex* index = GetBlockFilterIndex(filtertype);
    if (!index) {
        throw JSONRPCError(RPC_MISC_ERROR, "Index is not enabled for filtertype " + filtertype_name);
    }

    const CBlockIndex* block_index;
    bool block_was_connected;
    {
        ChainstateManager& chainman = EnsureAnyChainman(request.context);
        LOCK(cs_main);
        block_index = chainman.m_blockman.LookupBlockIndex(block_hash);
        if (!block_index) {
            throw JSONRPCError(RPC_INVALID_ADDRESS_OR_KEY, "Block not found");
        }
        block_was_connected = block_index->IsValid(BLOCK_VALID_SCRIPTS);
    }

    bool index_ready = index->BlockUntilSyncedToCurrentChain();

    BlockFilter filter;
    uint256 filter_header;
    if (!index->LookupFilter(block_index, filter) ||
        !index->LookupFilterHeader(block_index, filter_header)) {
        int err_code;
        std::string errmsg = "Filter not found.";

        if (!block_was_connected) {
            err_code = RPC_INVALID_ADDRESS_OR_KEY;
            errmsg += " Block was not connected to active chain.";
        } else if (!index_ready) {
            err_code = RPC_MISC_ERROR;
            errmsg += " Block filters are still in the process of being indexed.";
        } else {
            err_code = RPC_INTERNAL_ERROR;
            errmsg += " This error is unexpected and indicates index corruption.";
        }

        throw JSONRPCError(err_code, errmsg);
    }

    UniValue ret(UniValue::VOBJ);
    ret.pushKV("filter", HexStr(filter.GetEncodedFilter()));
    ret.pushKV("header", filter_header.GetHex());
    return ret;
},
    };
}

/**
 * Serialize the UTXO set to a file for loading elsewhere.
 *
 * @see SnapshotMetadata
 */
static RPCHelpMan dumptxoutset()
{
    return RPCHelpMan{
        "dumptxoutset",
        "Write the serialized UTXO set to disk.",
        {
            {"path", RPCArg::Type::STR, RPCArg::Optional::NO, "Path to the output file. If relative, will be prefixed by datadir."},
        },
        RPCResult{
            RPCResult::Type::OBJ, "", "",
                {
                    {RPCResult::Type::NUM, "coins_written", "the number of coins written in the snapshot"},
                    {RPCResult::Type::STR_HEX, "base_hash", "the hash of the base of the snapshot"},
                    {RPCResult::Type::NUM, "base_height", "the height of the base of the snapshot"},
                    {RPCResult::Type::STR, "path", "the absolute path that the snapshot was written to"},
                }
        },
        RPCExamples{
            HelpExampleCli("dumptxoutset", "utxo.dat")
        },
        [&](const RPCHelpMan& self, const JSONRPCRequest& request) -> UniValue
{
    const fs::path path = fsbridge::AbsPathJoin(GetDataDir(), request.params[0].get_str());
    // Write to a temporary path and then move into `path` on completion
    // to avoid confusion due to an interruption.
    const fs::path temppath = fsbridge::AbsPathJoin(GetDataDir(), request.params[0].get_str() + ".incomplete");

    if (fs::exists(path)) {
        throw JSONRPCError(
            RPC_INVALID_PARAMETER,
            path.string() + " already exists. If you are sure this is what you want, "
            "move it out of the way first");
    }

    FILE* file{fsbridge::fopen(temppath, "wb")};
    CAutoFile afile{file, SER_DISK, CLIENT_VERSION};
    NodeContext& node = EnsureAnyNodeContext(request.context);
    const ChainstateManager& chainman = EnsureChainman(node);
    UniValue result = CreateUTXOSnapshot(node, chainman.ActiveChainstate(), afile);
    fs::rename(temppath, path);

    result.pushKV("path", path.string());
    return result;
},
    };
}

UniValue CreateUTXOSnapshot(NodeContext& node, CChainState& chainstate, CAutoFile& afile)
{
    std::unique_ptr<CCoinsViewCursor> pcursor;
    CCoinsStats stats{CoinStatsHashType::NONE};
    CBlockIndex* tip;

    {
        // We need to lock cs_main to ensure that the coinsdb isn't written to
        // between (i) flushing coins cache to disk (coinsdb), (ii) getting stats
        // based upon the coinsdb, and (iii) constructing a cursor to the
        // coinsdb for use below this block.
        //
        // Cursors returned by leveldb iterate over snapshots, so the contents
        // of the pcursor will not be affected by simultaneous writes during
        // use below this block.
        //
        // See discussion here:
        //   https://github.com/bitcoin/bitcoin/pull/15606#discussion_r274479369
        //
        LOCK(::cs_main);

        chainstate.ForceFlushStateToDisk();

        if (!GetUTXOStats(&chainstate.CoinsDB(), chainstate.m_blockman, stats, node.rpc_interruption_point)) {
            throw JSONRPCError(RPC_INTERNAL_ERROR, "Unable to read UTXO set");
        }

        pcursor = chainstate.CoinsDB().Cursor();
        tip = chainstate.m_blockman.LookupBlockIndex(stats.hashBlock);
        CHECK_NONFATAL(tip);
    }

    SnapshotMetadata metadata{tip->GetBlockHash(), stats.coins_count, tip->nChainTx};

    afile << metadata;

    COutPoint key;
    Coin coin;
    unsigned int iter{0};

    while (pcursor->Valid()) {
        if (iter % 5000 == 0) node.rpc_interruption_point();
        ++iter;
        if (pcursor->GetKey(key) && pcursor->GetValue(coin)) {
            afile << key;
            afile << coin;
        }

        pcursor->Next();
    }

    afile.fclose();

    UniValue result(UniValue::VOBJ);
    result.pushKV("coins_written", stats.coins_count);
    result.pushKV("base_hash", tip->GetBlockHash().ToString());
    result.pushKV("base_height", tip->nHeight);

    return result;
}

void RegisterBlockchainRPCCommands(CRPCTable &t)
{
// clang-format off
static const CRPCCommand commands[] =
{ //  category              name                      actor (function)         argNames
  //  --------------------- ------------------------  -----------------------  ----------
    { "blockchain",         "getblockchaininfo",      &getblockchaininfo,      {} },
    { "blockchain",         "getchaintxstats",        &getchaintxstats,        {"nblocks", "blockhash"} },
    { "blockchain",         "getblockstats",          &getblockstats,          {"hash_or_height", "stats"} },
    { "blockchain",         "getbestblockhash",       &getbestblockhash,       {} },
    { "blockchain",         "getbestchainlock",       &getbestchainlock,       {} },
    { "blockchain",         "getblockcount",          &getblockcount,          {} },
    { "blockchain",         "getblock",               &getblock,               {"blockhash","verbosity|verbose"} },
    { "blockchain",         "getblockfrompeer",       &getblockfrompeer,       {"block_hash", "peer_id"}},
    { "blockchain",         "getblockhashes",         &getblockhashes,         {"high","low"} },
    { "blockchain",         "getblockhash",           &getblockhash,           {"height"} },
    { "blockchain",         "getblockheader",         &getblockheader,         {"blockhash","verbose"} },
    { "blockchain",         "getblockheaders",        &getblockheaders,        {"blockhash","count","verbose"} },
    { "blockchain",         "getmerkleblocks",        &getmerkleblocks,        {"filter","blockhash","count"} },
    { "blockchain",         "getchaintips",           &getchaintips,           {"count","branchlen"} },
    { "blockchain",         "getdifficulty",          &getdifficulty,          {} },
    { "blockchain",         "getmempoolancestors",    &getmempoolancestors,    {"txid","verbose"} },
    { "blockchain",         "getmempooldescendants",  &getmempooldescendants,  {"txid","verbose"} },
    { "blockchain",         "getmempoolentry",        &getmempoolentry,        {"txid"} },
    { "blockchain",         "getmempoolinfo",         &getmempoolinfo,         {} },
    { "blockchain",         "getrawmempool",          &getrawmempool,          {"verbose"} },
    { "blockchain",         "getspecialtxes",         &getspecialtxes,         {"blockhash", "type", "count", "skip", "verbosity"} },
    { "blockchain",         "gettxout",               &gettxout,               {"txid","n","include_mempool"} },
    { "blockchain",         "gettxoutsetinfo",        &gettxoutsetinfo,        {"hash_type", "hash_or_height", "use_index"} },
    { "blockchain",         "pruneblockchain",        &pruneblockchain,        {"height"} },
    { "blockchain",         "savemempool",            &savemempool,            {} },
    { "blockchain",         "verifychain",            &verifychain,            {"checklevel","nblocks"} },

    { "blockchain",         "preciousblock",          &preciousblock,          {"blockhash"} },
    { "blockchain",         "scantxoutset",           &scantxoutset,           {"action", "scanobjects"} },
    { "blockchain",         "getblockfilter",         &getblockfilter,         {"blockhash", "filtertype"} },

    /* Not shown in help */
    { "hidden",             "invalidateblock",        &invalidateblock,        {"blockhash"} },
    { "hidden",             "reconsiderblock",        &reconsiderblock,        {"blockhash"} },
    { "hidden",             "waitfornewblock",        &waitfornewblock,        {"timeout"} },
    { "hidden",             "waitforblock",           &waitforblock,           {"blockhash","timeout"} },
    { "hidden",             "waitforblockheight",     &waitforblockheight,     {"height","timeout"} },
    { "hidden",             "syncwithvalidationinterfacequeue", &syncwithvalidationinterfacequeue, {} },
    { "hidden",             "dumptxoutset",           &dumptxoutset,           {"path"} },
};
// clang-format on
    for (const auto& c : commands) {
        t.appendCommand(c.name, &c);
    }
}<|MERGE_RESOLUTION|>--- conflicted
+++ resolved
@@ -1507,14 +1507,9 @@
                         {RPCResult::Type::STR_HEX, "hex", ""},
                         {RPCResult::Type::NUM, "reqSigs", /* optional */ true, "(DEPRECATED, returned only if config option -deprecatedrpc=addresses is passed) Number of required signatures"},
                         {RPCResult::Type::STR_HEX, "type", "The type, eg pubkeyhash"},
-<<<<<<< HEAD
-                        {RPCResult::Type::ARR, "addresses", "Array of Sparks addresses",
+                        {RPCResult::Type::STR, "address", /* optional */ true, "Sparks address (only if a well-defined address exists)"},
+                        {RPCResult::Type::ARR, "addresses", /* optional */ true, "(DEPRECATED, returned only if config option -deprecatedrpc=addresses is passed) Array of Sparks addresses",
                             {{RPCResult::Type::STR, "address", "Sparks address"}}},
-=======
-                        {RPCResult::Type::STR, "address", /* optional */ true, "Dash address (only if a well-defined address exists)"},
-                        {RPCResult::Type::ARR, "addresses", /* optional */ true, "(DEPRECATED, returned only if config option -deprecatedrpc=addresses is passed) Array of Dash addresses",
-                            {{RPCResult::Type::STR, "address", "Dash address"}}},
->>>>>>> 0fcc1561
                     }},
                 {RPCResult::Type::BOOL, "coinbase", "Coinbase or not"},
             }},
