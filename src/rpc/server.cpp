// Copyright (c) 2010 Satoshi Nakamoto
// Copyright (c) 2009-2020 The Bitcoin Core developers
// Copyright (c) 2014-2022 The Dash Core developers
// Copyright (c) 2016-2023 The Sparks Core developers
// Distributed under the MIT software license, see the accompanying
// file COPYING or http://www.opensource.org/licenses/mit-license.php.

#include <rpc/server.h>

#include <chainparams.h>
#include <rpc/util.h>
#include <shutdown.h>
#include <sync.h>
#include <util/strencodings.h>
#include <util/string.h>
#include <util/system.h>

#include <boost/signals2/signal.hpp>

#include <algorithm>
#include <atomic>
#include <memory> // for unique_ptr
#include <unordered_map>

static Mutex g_rpc_warmup_mutex;
static std::atomic<bool> g_rpc_running{false};
static bool fRPCInWarmup GUARDED_BY(g_rpc_warmup_mutex) = true;
static std::string rpcWarmupStatus GUARDED_BY(g_rpc_warmup_mutex) = "RPC server started";
/* Timer-creating functions */
static RPCTimerInterface* timerInterface = nullptr;
/* Map of name to timer. */
static Mutex g_deadline_timers_mutex;
static std::map<std::string, std::unique_ptr<RPCTimerBase> > deadlineTimers GUARDED_BY(g_deadline_timers_mutex);
static bool ExecuteCommand(const CRPCCommand& command, const JSONRPCRequest& request, UniValue& result, bool last_handler, const std::multimap<std::string, std::vector<UniValue>>& mapPlatformRestrictions);

// Any commands submitted by this user will have their commands filtered based on the mapPlatformRestrictions
static const std::string defaultPlatformUser = "platform-user";

struct RPCCommandExecutionInfo
{
    std::string method;
    int64_t start;
};

struct RPCServerInfo
{
    Mutex mutex;
    std::list<RPCCommandExecutionInfo> active_commands GUARDED_BY(mutex);
};

static RPCServerInfo g_rpc_server_info;

struct RPCCommandExecution
{
    std::list<RPCCommandExecutionInfo>::iterator it;
    explicit RPCCommandExecution(const std::string& method)
    {
        LOCK(g_rpc_server_info.mutex);
        it = g_rpc_server_info.active_commands.insert(g_rpc_server_info.active_commands.end(), {method, GetTimeMicros()});
    }
    ~RPCCommandExecution()
    {
        LOCK(g_rpc_server_info.mutex);
        g_rpc_server_info.active_commands.erase(it);
    }
};

static struct CRPCSignals
{
    boost::signals2::signal<void ()> Started;
    boost::signals2::signal<void ()> Stopped;
} g_rpcSignals;

void RPCServer::OnStarted(std::function<void ()> slot)
{
    g_rpcSignals.Started.connect(slot);
}

void RPCServer::OnStopped(std::function<void ()> slot)
{
    g_rpcSignals.Stopped.connect(slot);
}

std::string CRPCTable::help(const std::string& strCommand, const std::string& strSubCommand, const JSONRPCRequest& helpreq) const
{
    std::string strRet;
    std::string category;
    std::set<intptr_t> setDone;
    std::vector<std::pair<std::string, const CRPCCommand*> > vCommands;

    for (const auto& entry : mapCommands)
        vCommands.push_back(make_pair(entry.second.front()->category + entry.first, entry.second.front()));
    sort(vCommands.begin(), vCommands.end());

    JSONRPCRequest jreq = helpreq;
    jreq.fHelp = true;
    jreq.params = UniValue();

    for (const std::pair<std::string, const CRPCCommand*>& command : vCommands)
    {
        const CRPCCommand *pcmd = command.second;
        std::string strMethod = pcmd->name;
        if ((strCommand != "" || pcmd->category == "hidden") && strMethod != strCommand)
            continue;
        jreq.strMethod = strMethod;
        try
        {
            if (!strSubCommand.empty()) {
                jreq.params.setArray();
                jreq.params.push_back(strSubCommand);
            }
            UniValue unused_result;
            if (setDone.insert(pcmd->unique_id).second)
                pcmd->actor(jreq, unused_result, true /* last_handler */);
        }
        catch (const std::exception& e)
        {
            // Help text is returned in an exception
            std::string strHelp = std::string(e.what());
            if (strCommand == "")
            {
                if (strHelp.find('\n') != std::string::npos)
                    strHelp = strHelp.substr(0, strHelp.find('\n'));

                if (category != pcmd->category)
                {
                    if (!category.empty())
                        strRet += "\n";
                    category = pcmd->category;
                    strRet += "== " + Capitalize(category) + " ==\n";
                }
            }
            strRet += strHelp + "\n";
        }
    }
    if (strRet == "")
        strRet = strprintf("help: unknown command: %s\n", strCommand);
    strRet = strRet.substr(0,strRet.size()-1);
    return strRet;
}

void CRPCTable::InitPlatformRestrictions()
{
    mapPlatformRestrictions = {
        {"getbestblockhash", {}},
        {"getblockhash", {}},
        {"getblockcount", {}},
        {"getbestchainlock", {}},
        {"quorum", {"sign", static_cast<uint8_t>(Params().GetConsensus().llmqTypePlatform)}},
        {"quorum", {"verify"}},
        {"verifyislock", {}},
    };
}

static RPCHelpMan help()
{
    return RPCHelpMan{"help",
        "\nList all commands, or get help for a specified command.\n",
        {
            {"command", RPCArg::Type::STR, /* default */ "all commands", "The command to get help on"},
            {"subcommand", RPCArg::Type::STR, /* default */ "all subcommands", "The subcommand to get help on. Please note that not all subcommands support this at the moment"},
        },
        RPCResult{
            RPCResult::Type::STR, "", "The help text"
        },
        RPCExamples{""},
    [&](const RPCHelpMan& self, const JSONRPCRequest& jsonRequest) -> UniValue
{
    std::string strCommand, strSubCommand;
    if (jsonRequest.params.size() > 0)
        strCommand = jsonRequest.params[0].get_str();
    if (jsonRequest.params.size() > 1)
        strSubCommand = jsonRequest.params[1].get_str();

    return tableRPC.help(strCommand, strSubCommand, jsonRequest);
},
    };
}


static RPCHelpMan stop()
{
    static const std::string RESULT{PACKAGE_NAME " stopping"};
    return RPCHelpMan{"stop",
    // Also accept the hidden 'wait' integer argument (milliseconds)
    // For instance, 'stop 1000' makes the call wait 1 second before returning
    // to the client (intended for testing)
<<<<<<< HEAD
        "\nStop Sparks Core server.",
=======
        "\nRequest a graceful shutdown of " PACKAGE_NAME ".",
>>>>>>> 3b7deea3
        {
            {"wait", RPCArg::Type::NUM, RPCArg::Optional::OMITTED_NAMED_ARG, "how long to wait in ms", "", {}, /* hidden */ true},
        },
        RPCResult{RPCResult::Type::STR, "", "A string with the content '" + RESULT + "'"},
        RPCExamples{""},
        [&](const RPCHelpMan& self, const JSONRPCRequest& jsonRequest) -> UniValue
{
    // Event loop will exit after current HTTP requests have been handled, so
    // this reply will get back to the client.
    StartShutdown();
    if (jsonRequest.params[0].isNum()) {
        UninterruptibleSleep(std::chrono::milliseconds{jsonRequest.params[0].get_int()});
    }
    return RESULT;
},
    };
}

static RPCHelpMan uptime()
{
    return RPCHelpMan{"uptime",
        "\nReturns the total uptime of the server.\n",
                    {},
                    RPCResult{
                        RPCResult::Type::NUM, "", "The number of seconds that the server has been running"
                    },
        RPCExamples{
            HelpExampleCli("uptime", "")
        + HelpExampleRpc("uptime", "")
        },
    [&](const RPCHelpMan& self, const JSONRPCRequest& request) -> UniValue
{

    return GetTime() - GetStartupTime();
}
    };
}

static RPCHelpMan getrpcinfo()
{
    return RPCHelpMan{"getrpcinfo",
               "\nReturns details of the RPC server.\n",
               {},
               RPCResult{
                    RPCResult::Type::OBJ, "", "",
                    {
                        {RPCResult::Type::ARR, "active_commands", "All active commands",
                        {
                            {RPCResult::Type::OBJ, "", "Information about an active command",
                            {
                                 {RPCResult::Type::STR, "method", "The name of the RPC command"},
                                 {RPCResult::Type::NUM, "duration", "The running time in microseconds"},
                            }},
                        }},
                        {RPCResult::Type::STR, "logpath", "The complete file path to the debug log"},
                    }
                },
                RPCExamples{
                    HelpExampleCli("getrpcinfo", "")
                + HelpExampleRpc("getrpcinfo", "")},
    [&](const RPCHelpMan& self, const JSONRPCRequest& request) -> UniValue
{

    LOCK(g_rpc_server_info.mutex);
    UniValue active_commands(UniValue::VARR);
    for (const RPCCommandExecutionInfo& info : g_rpc_server_info.active_commands) {
        UniValue entry(UniValue::VOBJ);
        entry.pushKV("method", info.method);
        entry.pushKV("duration", GetTimeMicros() - info.start);
        active_commands.push_back(entry);
    }

    UniValue result(UniValue::VOBJ);
    result.pushKV("active_commands", active_commands);

    const std::string path = LogInstance().m_file_path.string();
    UniValue log_path(UniValue::VSTR, path);
    result.pushKV("logpath", log_path);

    return result;
}
    };
}
// clang-format off
static const CRPCCommand vRPCCommands[] =
{ //  category              name                      actor (function)         argNames
  //  --------------------- ------------------------  -----------------------  ----------
    /* Overall control/query calls */
    { "control",            "getrpcinfo",             &getrpcinfo,             {}  },
    { "control",            "help",                   &help,                   {"command","subcommand"}  },
    { "control",            "stop",                   &stop,                   {"wait"}  },
    { "control",            "uptime",                 &uptime,                 {}  },
};
// clang-format on

CRPCTable::CRPCTable()
{
    unsigned int vcidx;
    for (vcidx = 0; vcidx < (sizeof(vRPCCommands) / sizeof(vRPCCommands[0])); vcidx++)
    {
        const CRPCCommand *pcmd;

        pcmd = &vRPCCommands[vcidx];
        mapCommands[pcmd->name].push_back(pcmd);
    }
}

bool CRPCTable::appendCommand(const std::string& name, const CRPCCommand* pcmd)
{
    if (IsRPCRunning())
        return false;

    mapCommands[name].push_back(pcmd);
    return true;
}

bool CRPCTable::removeCommand(const std::string& name, const CRPCCommand* pcmd)
{
    auto it = mapCommands.find(name);
    if (it != mapCommands.end()) {
        auto new_end = std::remove(it->second.begin(), it->second.end(), pcmd);
        if (it->second.end() != new_end) {
            it->second.erase(new_end, it->second.end());
            return true;
        }
    }
    return false;
}

void StartRPC()
{
    LogPrint(BCLog::RPC, "Starting RPC\n");
    g_rpc_running = true;
    g_rpcSignals.Started();
}

void InterruptRPC()
{
    LogPrint(BCLog::RPC, "Interrupting RPC\n");
    // Interrupt e.g. running longpolls
    g_rpc_running = false;
}

void StopRPC()
{
    LogPrint(BCLog::RPC, "Stopping RPC\n");
    WITH_LOCK(g_deadline_timers_mutex, deadlineTimers.clear());
    DeleteAuthCookie();
    g_rpcSignals.Stopped();
}

bool IsRPCRunning()
{
    return g_rpc_running;
}

void RpcInterruptionPoint()
{
    if (!IsRPCRunning()) throw JSONRPCError(RPC_CLIENT_NOT_CONNECTED, "Shutting down");
}

void SetRPCWarmupStatus(const std::string& newStatus)
{
    LOCK(g_rpc_warmup_mutex);
    rpcWarmupStatus = newStatus;
}

void SetRPCWarmupFinished()
{
    LOCK(g_rpc_warmup_mutex);
    assert(fRPCInWarmup);
    fRPCInWarmup = false;
}

bool RPCIsInWarmup(std::string *outStatus)
{
    LOCK(g_rpc_warmup_mutex);
    if (outStatus)
        *outStatus = rpcWarmupStatus;
    return fRPCInWarmup;
}

bool IsDeprecatedRPCEnabled(const std::string& method)
{
    const std::vector<std::string> enabled_methods = gArgs.GetArgs("-deprecatedrpc");

    return find(enabled_methods.begin(), enabled_methods.end(), method) != enabled_methods.end();
}

static UniValue JSONRPCExecOne(JSONRPCRequest jreq, const UniValue& req)
{
    UniValue rpc_result(UniValue::VOBJ);

    try {
        jreq.parse(req);

        UniValue result = tableRPC.execute(jreq);
        rpc_result = JSONRPCReplyObj(result, NullUniValue, jreq.id);
    }
    catch (const UniValue& objError)
    {
        rpc_result = JSONRPCReplyObj(NullUniValue, objError, jreq.id);
    }
    catch (const std::exception& e)
    {
        rpc_result = JSONRPCReplyObj(NullUniValue,
                                     JSONRPCError(RPC_PARSE_ERROR, e.what()), jreq.id);
    }

    return rpc_result;
}

std::string JSONRPCExecBatch(const JSONRPCRequest& jreq, const UniValue& vReq)
{
    UniValue ret(UniValue::VARR);
    for (unsigned int reqIdx = 0; reqIdx < vReq.size(); reqIdx++)
        ret.push_back(JSONRPCExecOne(jreq, vReq[reqIdx]));

    return ret.write() + "\n";
}

/**
 * Process named arguments into a vector of positional arguments, based on the
 * passed-in specification for the RPC call's arguments.
 */
static inline JSONRPCRequest transformNamedArguments(const JSONRPCRequest& in, const std::vector<std::string>& argNames)
{
    JSONRPCRequest out = in;
    out.params = UniValue(UniValue::VARR);
    // Build a map of parameters, and remove ones that have been processed, so that we can throw a focused error if
    // there is an unknown one.
    const std::vector<std::string>& keys = in.params.getKeys();
    const std::vector<UniValue>& values = in.params.getValues();
    std::unordered_map<std::string, const UniValue*> argsIn;
    for (size_t i=0; i<keys.size(); ++i) {
        argsIn[keys[i]] = &values[i];
    }
    // Process expected parameters. If any parameters were left unspecified in
    // the request before a parameter that was specified, null values need to be
    // inserted at the unspecifed parameter positions, and the "hole" variable
    // below tracks the number of null values that need to be inserted.
    // The "initial_hole_size" variable stores the size of the initial hole,
    // i.e. how many initial positional arguments were left unspecified. This is
    // used after the for-loop to add initial positional arguments from the
    // "args" parameter, if present.
    int hole = 0;
    int initial_hole_size = 0;
    for (const std::string &argNamePattern: argNames) {
        std::vector<std::string> vargNames = SplitString(argNamePattern, '|');
        auto fr = argsIn.end();
        for (const std::string & argName : vargNames) {
            fr = argsIn.find(argName);
            if (fr != argsIn.end()) {
                break;
            }
        }
        if (fr != argsIn.end()) {
            for (int i = 0; i < hole; ++i) {
                // Fill hole between specified parameters with JSON nulls,
                // but not at the end (for backwards compatibility with calls
                // that act based on number of specified parameters).
                out.params.push_back(UniValue());
            }
            hole = 0;
            out.params.push_back(*fr->second);
            argsIn.erase(fr);
        } else {
            hole += 1;
            if (out.params.empty()) initial_hole_size = hole;
        }
    }
    // If leftover "args" param was found, use it as a source of positional
    // arguments and add named arguments after. This is a convenience for
    // clients that want to pass a combination of named and positional
    // arguments as described in doc/JSON-RPC-interface.md#parameter-passing
    auto positional_args{argsIn.extract("args")};
    if (positional_args && positional_args.mapped()->isArray()) {
        const bool has_named_arguments{initial_hole_size < (int)argNames.size()};
        if (initial_hole_size < (int)positional_args.mapped()->size() && has_named_arguments) {
            throw JSONRPCError(RPC_INVALID_PARAMETER, "Parameter " + argNames[initial_hole_size] + " specified twice both as positional and named argument");
        }
        // Assign positional_args to out.params and append named_args after.
        UniValue named_args{std::move(out.params)};
        out.params = *positional_args.mapped();
        for (size_t i{out.params.size()}; i < named_args.size(); ++i) {
            out.params.push_back(named_args[i]);
        }
    }
    // If there are still arguments in the argsIn map, this is an error.
    if (!argsIn.empty()) {
        throw JSONRPCError(RPC_INVALID_PARAMETER, "Unknown named parameter " + argsIn.begin()->first);
    }
    // Return request with named arguments transformed to positional arguments
    return out;
}

UniValue CRPCTable::execute(const JSONRPCRequest &request) const
{
    // Return immediately if in warmup
    {
        LOCK(g_rpc_warmup_mutex);
        if (fRPCInWarmup)
            throw JSONRPCError(RPC_IN_WARMUP, rpcWarmupStatus);
    }

    // Find method
    auto it = mapCommands.find(request.strMethod);
    if (it != mapCommands.end()) {
        UniValue result;
        for (const auto& command : it->second) {
            if (ExecuteCommand(*command, request, result, &command == &it->second.back(), mapPlatformRestrictions)) {
                return result;
            }
        }
    }
    throw JSONRPCError(RPC_METHOD_NOT_FOUND, "Method not found");
}

static bool ExecuteCommand(const CRPCCommand& command, const JSONRPCRequest& request, UniValue& result, bool last_handler, const std::multimap<std::string, std::vector<UniValue>>& mapPlatformRestrictions)
{
    // Before executing the RPC Command, filter commands from platform rpc user
    if (fMasternodeMode && request.authUser == gArgs.GetArg("-platform-user", defaultPlatformUser)) {
        // replace this with structured binding in c++20
        const auto& it = mapPlatformRestrictions.equal_range(request.strMethod);
        const auto& allowed_begin = it.first;
        const auto& allowed_end = it.second;
        /**
         * allowed_begin and allowed_end are iterators that represent a range of [method_name, vec_params]
         * For example, assume allowed = `quorum sign platformLlmqType`, `quorum verify` and `verifyislock`
         * this range will look like:
         *
         * if request.strMethod == "quorum":
         * [
         *      "quorum", ["sign", platformLlmqType],
         *      "quorum", ["verify"]
         * ]
         * if request.strMethod == "verifyislock"
         * [
         *      "verifyislock", []
         * ]
         */

        // If the requested method is not available in mapPlatformRestrictions
        if (allowed_begin == allowed_end) {
            throw JSONRPCError(RPC_PLATFORM_RESTRICTION, strprintf("Method \"%s\" prohibited", request.strMethod));
        }

        auto isValidRequest = [&request, &allowed_begin, &allowed_end]() {
            for (auto itRequest = allowed_begin; itRequest != allowed_end; ++itRequest) {
                // This is an individual group of parameters that is valid
                // This will look something like `["sign", platformLlmqType]` from above.
                const auto& vecAllowedParam = itRequest->second;
                // An empty vector of allowed parameters represents that any parameter is allowed.
                if (vecAllowedParam.empty()) {
                    return true;
                }
                if (request.params.empty()) {
                    throw JSONRPCError(RPC_PLATFORM_RESTRICTION, strprintf("Method \"%s\" has parameter restrictions.", request.strMethod));
                }

                if (request.params.size() < vecAllowedParam.size()) {
                    continue;
                }

                if (std::equal(vecAllowedParam.begin(), vecAllowedParam.end(),
                               request.params.getValues().begin(),
                               [](const UniValue& left, const UniValue& right) {
                                   return left.type() == right.type() && left.getValStr() == right.getValStr();
                               })) {
                    return true;
                }
            }
            return false;
        };

        // Try if any of the mapPlatformRestrictions entries matches the current request
        if (!isValidRequest()) {
            throw JSONRPCError(RPC_PLATFORM_RESTRICTION, "Request doesn't comply with the parameter restrictions.");
        }
    }

    try
    {
        RPCCommandExecution execution(request.strMethod);
        // Execute, convert arguments to array if necessary
        if (request.params.isObject()) {
            return command.actor(transformNamedArguments(request, command.argNames), result, last_handler);
        } else {
            return command.actor(request, result, last_handler);
        }
    }
    catch (const std::exception& e)
    {
        throw JSONRPCError(RPC_MISC_ERROR, e.what());
    }
}

std::vector<std::string> CRPCTable::listCommands() const
{
    std::vector<std::string> commandList;
    for (const auto& i : mapCommands) commandList.emplace_back(i.first);
    return commandList;
}

void RPCSetTimerInterfaceIfUnset(RPCTimerInterface *iface)
{
    if (!timerInterface)
        timerInterface = iface;
}

void RPCSetTimerInterface(RPCTimerInterface *iface)
{
    timerInterface = iface;
}

void RPCUnsetTimerInterface(RPCTimerInterface *iface)
{
    if (timerInterface == iface)
        timerInterface = nullptr;
}

void RPCRunLater(const std::string& name, std::function<void()> func, int64_t nSeconds)
{
    if (!timerInterface)
        throw JSONRPCError(RPC_INTERNAL_ERROR, "No timer handler registered for RPC");
    LOCK(g_deadline_timers_mutex);
    deadlineTimers.erase(name);
    LogPrint(BCLog::RPC, "queue run of timer %s in %i seconds (using %s)\n", name, nSeconds, timerInterface->Name());
    deadlineTimers.emplace(name, std::unique_ptr<RPCTimerBase>(timerInterface->NewTimer(func, nSeconds*1000)));
}

CRPCTable tableRPC;<|MERGE_RESOLUTION|>--- conflicted
+++ resolved
@@ -185,11 +185,7 @@
     // Also accept the hidden 'wait' integer argument (milliseconds)
     // For instance, 'stop 1000' makes the call wait 1 second before returning
     // to the client (intended for testing)
-<<<<<<< HEAD
-        "\nStop Sparks Core server.",
-=======
         "\nRequest a graceful shutdown of " PACKAGE_NAME ".",
->>>>>>> 3b7deea3
         {
             {"wait", RPCArg::Type::NUM, RPCArg::Optional::OMITTED_NAMED_ARG, "how long to wait in ms", "", {}, /* hidden */ true},
         },
