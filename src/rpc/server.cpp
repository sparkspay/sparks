--- conflicted
+++ resolved
@@ -1,11 +1,7 @@
 // Copyright (c) 2010 Satoshi Nakamoto
 // Copyright (c) 2009-2015 The Bitcoin Core developers
-<<<<<<< HEAD
 // Copyright (c) 2014-2017 The Dash Core developers
 // Copyright (c) 2016-2022 The Sparks Core developers
-=======
-// Copyright (c) 2014-2018 The Dash Core developers
->>>>>>> 2ae1ce48
 // Distributed under the MIT software license, see the accompanying
 // file COPYING or http://www.opensource.org/licenses/mit-license.php.
 
