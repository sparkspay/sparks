// Copyright (c) 2014-2020 The Dash Core developers
// Distributed under the MIT/X11 software license, see the accompanying
// file COPYING or http://www.opensource.org/licenses/mit-license.php.

#include <masternode/activemasternode.h>
#include <consensus/validation.h>
#include <core_io.h>
#include <governance/governance.h>
#include <governance/governance-vote.h>
#include <governance/governance-classes.h>
#include <governance/governance-validators.h>
#include <init.h>
#include <txmempool.h>
#include <validation.h>
#include <masternode/masternode-sync.h>
#include <messagesigner.h>
#include <rpc/server.h>
#include <util.h>
#include <utilmoneystr.h>
#include <wallet/rpcwallet.h>
#ifdef ENABLE_WALLET
#include <wallet/wallet.h>
#endif // ENABLE_WALLET

void gobject_count_help()
{
    throw std::runtime_error(
                "gobject count (\"mode\")\n"
                "Count governance objects and votes\n"
                "\nArguments:\n"
                "1. \"mode\"   (string, optional, default: \"json\") Output format: json (\"json\") or string in free form (\"all\")\n"
                );
}

UniValue gobject_count(const JSONRPCRequest& request)
{
    if (request.fHelp || request.params.size() > 2)
        gobject_count_help();

    std::string strMode{"json"};

    if (!request.params[1].isNull()) {
        strMode = request.params[1].get_str();
    }

    if (strMode != "json" && strMode != "all")
        gobject_count_help();

    return strMode == "json" ? governance.ToJson() : governance.ToString();
}

void gobject_deserialize_help()
{
    throw std::runtime_error(
                "gobject deserialize \"hex_data\"\n"
                "Deserialize governance object from hex string to JSON\n"
                "\nArguments:\n"
                "1. \"hex_data\"   (string, required) data in hex string form\n"
                );
}

UniValue gobject_deserialize(const JSONRPCRequest& request)
{
    if (request.fHelp || request.params.size() != 2)
        gobject_deserialize_help();

    std::string strHex = request.params[1].get_str();

    std::vector<unsigned char> v = ParseHex(strHex);
    std::string s(v.begin(), v.end());

    UniValue u(UniValue::VOBJ);
    u.read(s);

    return u.write().c_str();
}

void gobject_check_help()
{
    throw std::runtime_error(
                "gobject check \"hex_data\"\n"
                "Validate governance object data (proposal only)\n"
                "\nArguments:\n"
                "1. \"hex_data\"   (string, required) data in hex string form\n"
                );
}

UniValue gobject_check(const JSONRPCRequest& request)
{
    if (request.fHelp || request.params.size() != 2)
        gobject_check_help();

    // ASSEMBLE NEW GOVERNANCE OBJECT FROM USER PARAMETERS

    uint256 hashParent;

    int nRevision = 1;

    int64_t nTime = GetAdjustedTime();
    std::string strDataHex = request.params[1].get_str();

    CGovernanceObject govobj(hashParent, nRevision, nTime, uint256(), strDataHex);

    if (govobj.GetObjectType() == GOVERNANCE_OBJECT_PROPOSAL) {
        CProposalValidator validator(strDataHex, false);
        if (!validator.Validate())  {
            throw JSONRPCError(RPC_INVALID_PARAMETER, "Invalid proposal data, error messages:" + validator.GetErrorMessages());
        }
    } else {
        throw JSONRPCError(RPC_INVALID_PARAMETER, "Invalid object type, only proposals can be validated");
    }

    UniValue objResult(UniValue::VOBJ);

    objResult.push_back(Pair("Object status", "OK"));

    return objResult;
}

#ifdef ENABLE_WALLET
void gobject_prepare_help(CWallet* const pwallet)
{
    throw std::runtime_error(
                "gobject prepare <parent-hash> <revision> <time> <data-hex>\n"
                "Prepare governance object by signing and creating tx\n"
                + HelpRequiringPassphrase(pwallet) + "\n"
                "\nArguments:\n"
                "1. parent-hash   (string, required) hash of the parent object, \"0\" is root\n"
                "2. revision      (numeric, required) object revision in the system\n"
                "3. time          (numeric, required) time this object was created\n"
                "4. data-hex      (string, required)  data in hex string form\n"
                "5. use-IS        (boolean, optional, default=false) Deprecated and ignored\n"
                "6. outputHash    (string, optional) the single output to submit the proposal fee from\n"
                "7. outputIndex   (numeric, optional) The output index.\n"
                );
}

UniValue gobject_prepare(const JSONRPCRequest& request)
{
    CWallet* const pwallet = GetWalletForJSONRPCRequest(request);
    if (request.fHelp || (request.params.size() != 5 && request.params.size() != 6 && request.params.size() != 8)) 
        gobject_prepare_help(pwallet);

    if (!EnsureWalletIsAvailable(pwallet, request.fHelp))
        return NullUniValue;

    EnsureWalletIsUnlocked(pwallet);

    // ASSEMBLE NEW GOVERNANCE OBJECT FROM USER PARAMETERS

    uint256 hashParent;

    // -- attach to root node (root node doesn't really exist, but has a hash of zero)
    if (request.params[1].get_str() == "0") {
        hashParent = uint256();
    } else {
        hashParent = ParseHashV(request.params[1], "fee-txid, parameter 1");
    }

    std::string strRevision = request.params[2].get_str();
    std::string strTime = request.params[3].get_str();
    int nRevision = atoi(strRevision);
    int64_t nTime = atoi64(strTime);
    std::string strDataHex = request.params[4].get_str();

    // CREATE A NEW COLLATERAL TRANSACTION FOR THIS SPECIFIC OBJECT

    CGovernanceObject govobj(hashParent, nRevision, nTime, uint256(), strDataHex);

    // This command is dangerous because it consumes 5 SPARKS irreversibly.
    // If params are lost, it's very hard to bruteforce them and yet
    // users ignore all instructions on sparkscentral etc. and do not save them...
    // Let's log them here and hope users do not mess with debug.log
    LogPrintf("gobject_prepare -- params: %s %s %s %s, data: %s, hash: %s\n",
                request.params[1].get_str(), request.params[2].get_str(),
                request.params[3].get_str(), request.params[4].get_str(),
                govobj.GetDataAsPlainString(), govobj.GetHash().ToString());

    if (govobj.GetObjectType() == GOVERNANCE_OBJECT_PROPOSAL) {
        CProposalValidator validator(strDataHex, false);
        if (!validator.Validate()) {
            throw JSONRPCError(RPC_INVALID_PARAMETER, "Invalid proposal data, error messages:" + validator.GetErrorMessages());
        }
    }

    if (govobj.GetObjectType() == GOVERNANCE_OBJECT_TRIGGER) {
        throw JSONRPCError(RPC_INVALID_PARAMETER, "Trigger objects need not be prepared (however only masternodes can create them)");
    }

    LOCK2(cs_main, mempool.cs);
    LOCK(pwallet->cs_wallet);

    std::string strError = "";
    if (!govobj.IsValidLocally(strError, false))
        throw JSONRPCError(RPC_INTERNAL_ERROR, "Governance object is not valid - " + govobj.GetHash().ToString() + " - " + strError);

    // If specified, spend this outpoint as the proposal fee
    COutPoint outpoint;
    outpoint.SetNull();
    if (!request.params[6].isNull() && !request.params[7].isNull()) {
        uint256 collateralHash = ParseHashV(request.params[6], "outputHash");
        int32_t collateralIndex = ParseInt32V(request.params[7], "outputIndex");
        if (collateralHash.IsNull() || collateralIndex < 0) {
            throw JSONRPCError(RPC_INVALID_ADDRESS_OR_KEY, strprintf("invalid hash or index: %s-%d", collateralHash.ToString(), collateralIndex));
        }
        outpoint = COutPoint(collateralHash, (uint32_t)collateralIndex);
    }

    CWalletTx wtx;
    if (!pwallet->GetBudgetSystemCollateralTX(wtx, govobj.GetHash(), govobj.GetMinCollateralFee(), outpoint)) {
        std::string err = "Error making collateral transaction for governance object. Please check your wallet balance and make sure your wallet is unlocked.";
        if (!request.params[6].isNull() && !request.params[7].isNull()) {
            err += "Please verify your specified output is valid and is enough for the combined proposal fee and transaction fee.";
        }
        throw JSONRPCError(RPC_INTERNAL_ERROR, err);
    }

    // -- make our change address
    CReserveKey reservekey(pwallet);
    // -- send the tx to the network
    CValidationState state;
    if (!pwallet->CommitTransaction(wtx, reservekey, g_connman.get(), state)) {
        throw JSONRPCError(RPC_INTERNAL_ERROR, "CommitTransaction failed! Reason given: " + state.GetRejectReason());
    }

    LogPrint(BCLog::GOBJECT, "gobject_prepare -- GetDataAsPlainString = %s, hash = %s, txid = %s\n",
                govobj.GetDataAsPlainString(), govobj.GetHash().ToString(), wtx.GetHash().ToString());

    return wtx.GetHash().ToString();
}
#endif // ENABLE_WALLET

void gobject_submit_help()
{
    throw std::runtime_error(
                "gobject submit <parent-hash> <revision> <time> <data-hex> <fee-txid>\n"
                "Submit governance object to network\n"
                "\nArguments:\n"
                "1. parent-hash   (string, required) hash of the parent object, \"0\" is root\n"
                "2. revision      (numeric, required) object revision in the system\n"
                "3. time          (numeric, required) time this object was created\n"
                "4. data-hex      (string, required) data in hex string form\n"
                "5. fee-txid      (string, optional) fee-tx id, required for all objects except triggers"
                );
}

UniValue gobject_submit(const JSONRPCRequest& request)
{
    if (request.fHelp || ((request.params.size() < 5) || (request.params.size() > 6)))
        gobject_submit_help();

    if(!masternodeSync.IsBlockchainSynced()) {
        throw JSONRPCError(RPC_CLIENT_IN_INITIAL_DOWNLOAD, "Must wait for client to sync with masternode network. Try again in a minute or so.");
    }

    auto mnList = deterministicMNManager->GetListAtChainTip();
    bool fMnFound = mnList.HasValidMNByCollateral(activeMasternodeInfo.outpoint);

    LogPrint(BCLog::GOBJECT, "gobject_submit -- pubKeyOperator = %s, outpoint = %s, params.size() = %lld, fMnFound = %d\n",
            (activeMasternodeInfo.blsPubKeyOperator ? activeMasternodeInfo.blsPubKeyOperator->ToString() : "N/A"),
            activeMasternodeInfo.outpoint.ToStringShort(), request.params.size(), fMnFound);

    // ASSEMBLE NEW GOVERNANCE OBJECT FROM USER PARAMETERS

    uint256 txidFee;

    if (!request.params[5].isNull()) {
        txidFee = ParseHashV(request.params[5], "fee-txid, parameter 6");
    }
    uint256 hashParent;
    if (request.params[1].get_str() == "0") { // attach to root node (root node doesn't really exist, but has a hash of zero)
        hashParent = uint256();
    } else {
        hashParent = ParseHashV(request.params[1], "parent object hash, parameter 2");
    }

    // GET THE PARAMETERS FROM USER

    std::string strRevision = request.params[2].get_str();
    std::string strTime = request.params[3].get_str();
    int nRevision = atoi(strRevision);
    int64_t nTime = atoi64(strTime);
    std::string strDataHex = request.params[4].get_str();

    CGovernanceObject govobj(hashParent, nRevision, nTime, txidFee, strDataHex);

    LogPrint(BCLog::GOBJECT, "gobject_submit -- GetDataAsPlainString = %s, hash = %s, txid = %s\n",
                govobj.GetDataAsPlainString(), govobj.GetHash().ToString(), txidFee.ToString());

    if (govobj.GetObjectType() == GOVERNANCE_OBJECT_PROPOSAL) {
        CProposalValidator validator(strDataHex, false);
        if (!validator.Validate()) {
            throw JSONRPCError(RPC_INVALID_PARAMETER, "Invalid proposal data, error messages:" + validator.GetErrorMessages());
        }
    }

    // Attempt to sign triggers if we are a MN
    if (govobj.GetObjectType() == GOVERNANCE_OBJECT_TRIGGER) {
        if (fMnFound) {
            govobj.SetMasternodeOutpoint(activeMasternodeInfo.outpoint);
            govobj.Sign(*activeMasternodeInfo.blsKeyOperator);
        } else {
            LogPrintf("gobject(submit) -- Object submission rejected because node is not a masternode\n");
            throw JSONRPCError(RPC_INVALID_PARAMETER, "Only valid masternodes can submit this type of object");
        }
    } else if (request.params.size() != 6) {
        LogPrintf("gobject(submit) -- Object submission rejected because fee tx not provided\n");
        throw JSONRPCError(RPC_INVALID_PARAMETER, "The fee-txid parameter must be included to submit this type of object");
    }

    std::string strHash = govobj.GetHash().ToString();

    std::string strError = "";
    bool fMissingConfirmations;
    {
        LOCK(cs_main);
        if (!govobj.IsValidLocally(strError, fMissingConfirmations, true) && !fMissingConfirmations) {
            LogPrintf("gobject(submit) -- Object submission rejected because object is not valid - hash = %s, strError = %s\n", strHash, strError);
            throw JSONRPCError(RPC_INTERNAL_ERROR, "Governance object is not valid - " + strHash + " - " + strError);
        }
    }

    // RELAY THIS OBJECT
    // Reject if rate check fails but don't update buffer
    if (!governance.MasternodeRateCheck(govobj)) {
        LogPrintf("gobject(submit) -- Object submission rejected because of rate check failure - hash = %s\n", strHash);
        throw JSONRPCError(RPC_INVALID_PARAMETER, "Object creation rate limit exceeded");
    }

    LogPrintf("gobject(submit) -- Adding locally created governance object - %s\n", strHash);

    if (fMissingConfirmations) {
        governance.AddPostponedObject(govobj);
        govobj.Relay(*g_connman);
    } else {
        governance.AddGovernanceObject(govobj, *g_connman);
    }

    return govobj.GetHash().ToString();
}

void gobject_vote_conf_help()
{
    throw std::runtime_error(
                "gobject vote-conf <governance-hash> <vote> <vote-outcome>\n"
                "Vote on a governance object by masternode configured in sparks.conf\n"
                "\nArguments:\n"
                "1. governance-hash   (string, required) hash of the governance object\n"
                "2. vote              (string, required) vote, possible values: [funding|valid|delete|endorsed]\n"
                "3. vote-outcome      (string, required) vote outcome, possible values: [yes|no|abstain]\n"
                );
}

UniValue gobject_vote_conf(const JSONRPCRequest& request)
{
    if (request.fHelp || request.params.size() != 4)
        gobject_vote_conf_help();

    uint256 hash;

    hash = ParseHashV(request.params[1], "Object hash");
    std::string strVoteSignal = request.params[2].get_str();
    std::string strVoteOutcome = request.params[3].get_str();

    vote_signal_enum_t eVoteSignal = CGovernanceVoting::ConvertVoteSignal(strVoteSignal);
    if (eVoteSignal == VOTE_SIGNAL_NONE) {
        throw JSONRPCError(RPC_INVALID_PARAMETER,
                           "Invalid vote signal. Please using one of the following: "
                           "(funding|valid|delete|endorsed)");
    }

    vote_outcome_enum_t eVoteOutcome = CGovernanceVoting::ConvertVoteOutcome(strVoteOutcome);
    if (eVoteOutcome == VOTE_OUTCOME_NONE) {
        throw JSONRPCError(RPC_INVALID_PARAMETER, "Invalid vote outcome. Please use one of the following: 'yes', 'no' or 'abstain'");
    }

    int govObjType;
    {
        LOCK(governance.cs);
        CGovernanceObject *pGovObj = governance.FindGovernanceObject(hash);
        if (!pGovObj) {
            throw JSONRPCError(RPC_INVALID_PARAMETER, "Governance object not found");
        }
        govObjType = pGovObj->GetObjectType();
    }

    int nSuccessful = 0;
    int nFailed = 0;

    UniValue resultsObj(UniValue::VOBJ);

    UniValue statusObj(UniValue::VOBJ);
    UniValue returnObj(UniValue::VOBJ);

    auto dmn = deterministicMNManager->GetListAtChainTip().GetValidMNByCollateral(activeMasternodeInfo.outpoint);

    if (!dmn) {
        nFailed++;
        statusObj.push_back(Pair("result", "failed"));
        statusObj.push_back(Pair("errorMessage", "Can't find masternode by collateral output"));
        resultsObj.push_back(Pair("sparks.conf", statusObj));
        returnObj.push_back(Pair("overall", strprintf("Voted successfully %d time(s) and failed %d time(s).", nSuccessful, nFailed)));
        returnObj.push_back(Pair("detail", resultsObj));
        return returnObj;
    }

    CGovernanceVote vote(dmn->collateralOutpoint, hash, eVoteSignal, eVoteOutcome);

    bool signSuccess = false;
    if (govObjType == GOVERNANCE_OBJECT_PROPOSAL && eVoteSignal == VOTE_SIGNAL_FUNDING) {
        throw JSONRPCError(RPC_INVALID_PARAMETER, "Can't use vote-conf for proposals");
    }
    if (activeMasternodeInfo.blsKeyOperator) {
        signSuccess = vote.Sign(*activeMasternodeInfo.blsKeyOperator);
    }

    if (!signSuccess) {
        nFailed++;
        statusObj.push_back(Pair("result", "failed"));
        statusObj.push_back(Pair("errorMessage", "Failure to sign."));
        resultsObj.push_back(Pair("sparks.conf", statusObj));
        returnObj.push_back(Pair("overall", strprintf("Voted successfully %d time(s) and failed %d time(s).", nSuccessful, nFailed)));
        returnObj.push_back(Pair("detail", resultsObj));
        return returnObj;
    }

    CGovernanceException exception;
    if (governance.ProcessVoteAndRelay(vote, exception, *g_connman)) {
        nSuccessful++;
        statusObj.push_back(Pair("result", "success"));
    } else {
        nFailed++;
        statusObj.push_back(Pair("result", "failed"));
        statusObj.push_back(Pair("errorMessage", exception.GetMessage()));
    }

    resultsObj.push_back(Pair("sparks.conf", statusObj));

    returnObj.push_back(Pair("overall", strprintf("Voted successfully %d time(s) and failed %d time(s).", nSuccessful, nFailed)));
    returnObj.push_back(Pair("detail", resultsObj));

    return returnObj;
}

UniValue VoteWithMasternodes(const std::map<uint256, CKey>& keys,
                             const uint256& hash, vote_signal_enum_t eVoteSignal,
                             vote_outcome_enum_t eVoteOutcome)
{
    int govObjType;
    {
        LOCK(governance.cs);
        CGovernanceObject *pGovObj = governance.FindGovernanceObject(hash);
        if (!pGovObj) {
            throw JSONRPCError(RPC_INVALID_PARAMETER, "Governance object not found");
        }
        govObjType = pGovObj->GetObjectType();
    }

    int nSuccessful = 0;
    int nFailed = 0;

    auto mnList = deterministicMNManager->GetListAtChainTip();

    UniValue resultsObj(UniValue::VOBJ);

    for (const auto& p : keys) {
        const auto& proTxHash = p.first;
        const auto& key = p.second;

        UniValue statusObj(UniValue::VOBJ);

        auto dmn = mnList.GetValidMN(proTxHash);
        if (!dmn) {
            nFailed++;
            statusObj.push_back(Pair("result", "failed"));
            statusObj.push_back(Pair("errorMessage", "Can't find masternode by proTxHash"));
            resultsObj.push_back(Pair(proTxHash.ToString(), statusObj));
            continue;
        }

        CGovernanceVote vote(dmn->collateralOutpoint, hash, eVoteSignal, eVoteOutcome);
        if (!vote.Sign(key, key.GetPubKey().GetID())) {
            nFailed++;
            statusObj.push_back(Pair("result", "failed"));
            statusObj.push_back(Pair("errorMessage", "Failure to sign."));
            resultsObj.push_back(Pair(proTxHash.ToString(), statusObj));
            continue;
        }

        CGovernanceException exception;
        if (governance.ProcessVoteAndRelay(vote, exception, *g_connman)) {
            nSuccessful++;
            statusObj.push_back(Pair("result", "success"));
        } else {
            nFailed++;
            statusObj.push_back(Pair("result", "failed"));
            statusObj.push_back(Pair("errorMessage", exception.GetMessage()));
        }

        resultsObj.push_back(Pair(proTxHash.ToString(), statusObj));
    }

    UniValue returnObj(UniValue::VOBJ);
    returnObj.push_back(Pair("overall", strprintf("Voted successfully %d time(s) and failed %d time(s).", nSuccessful, nFailed)));
    returnObj.push_back(Pair("detail", resultsObj));

    return returnObj;
}

#ifdef ENABLE_WALLET
void gobject_vote_many_help(CWallet* const pwallet)
{
    throw std::runtime_error(
                "gobject vote-many <governance-hash> <vote> <vote-outcome>\n"
                "Vote on a governance object by all masternodes for which the voting key is present in the local wallet\n"
                + HelpRequiringPassphrase(pwallet) + "\n"
                "\nArguments:\n"
                "1. governance-hash   (string, required) hash of the governance object\n"
                "2. vote              (string, required) vote, possible values: [funding|valid|delete|endorsed]\n"
                "3. vote-outcome      (string, required) vote outcome, possible values: [yes|no|abstain]\n"
                );
}

UniValue gobject_vote_many(const JSONRPCRequest& request)
{
    CWallet* const pwallet = GetWalletForJSONRPCRequest(request);
    if (request.fHelp || request.params.size() != 4)
        gobject_vote_many_help(pwallet);

    if (!EnsureWalletIsAvailable(pwallet, request.fHelp))
        return NullUniValue;

    uint256 hash = ParseHashV(request.params[1], "Object hash");
    std::string strVoteSignal = request.params[2].get_str();
    std::string strVoteOutcome = request.params[3].get_str();

    vote_signal_enum_t eVoteSignal = CGovernanceVoting::ConvertVoteSignal(strVoteSignal);
    if (eVoteSignal == VOTE_SIGNAL_NONE) {
        throw JSONRPCError(RPC_INVALID_PARAMETER,
                           "Invalid vote signal. Please using one of the following: "
                           "(funding|valid|delete|endorsed)");
    }

    vote_outcome_enum_t eVoteOutcome = CGovernanceVoting::ConvertVoteOutcome(strVoteOutcome);
    if (eVoteOutcome == VOTE_OUTCOME_NONE) {
        throw JSONRPCError(RPC_INVALID_PARAMETER, "Invalid vote outcome. Please use one of the following: 'yes', 'no' or 'abstain'");
    }

    EnsureWalletIsUnlocked(pwallet);

    std::map<uint256, CKey> votingKeys;

    auto mnList = deterministicMNManager->GetListAtChainTip();
    mnList.ForEachMN(true, [&](const CDeterministicMNCPtr& dmn) {
        CKey votingKey;
        if (pwallet->GetKey(dmn->pdmnState->keyIDVoting, votingKey)) {
            votingKeys.emplace(dmn->proTxHash, votingKey);
        }
    });

    return VoteWithMasternodes(votingKeys, hash, eVoteSignal, eVoteOutcome);
}

void gobject_vote_alias_help(CWallet* const pwallet)
{
    throw std::runtime_error(
                "gobject vote-alias <governance-hash> <vote> <vote-outcome> <protx-hash>\n"
                "Vote on a governance object by masternode's voting key (if present in local wallet)\n"
                + HelpRequiringPassphrase(pwallet) + "\n"
                "\nArguments:\n"
                "1. governance-hash   (string, required) hash of the governance object\n"
                "2. vote              (string, required) vote, possible values: [funding|valid|delete|endorsed]\n"
                "3. vote-outcome      (string, required) vote outcome, possible values: [yes|no|abstain]\n"
                "4. protx-hash        (string, required) masternode's proTxHash"
                );
}

UniValue gobject_vote_alias(const JSONRPCRequest& request)
{
    CWallet* const pwallet = GetWalletForJSONRPCRequest(request);
    if (request.fHelp || request.params.size() != 5)
        gobject_vote_alias_help(pwallet);

    if (!EnsureWalletIsAvailable(pwallet, request.fHelp))
        return NullUniValue;

    uint256 hash = ParseHashV(request.params[1], "Object hash");
    std::string strVoteSignal = request.params[2].get_str();
    std::string strVoteOutcome = request.params[3].get_str();

    vote_signal_enum_t eVoteSignal = CGovernanceVoting::ConvertVoteSignal(strVoteSignal);
    if (eVoteSignal == VOTE_SIGNAL_NONE) {
        throw JSONRPCError(RPC_INVALID_PARAMETER,
                           "Invalid vote signal. Please using one of the following: "
                           "(funding|valid|delete|endorsed)");
    }

    vote_outcome_enum_t eVoteOutcome = CGovernanceVoting::ConvertVoteOutcome(strVoteOutcome);
    if (eVoteOutcome == VOTE_OUTCOME_NONE) {
        throw JSONRPCError(RPC_INVALID_PARAMETER, "Invalid vote outcome. Please use one of the following: 'yes', 'no' or 'abstain'");
    }

    EnsureWalletIsUnlocked(pwallet);

    uint256 proTxHash = ParseHashV(request.params[4], "protx-hash");
    auto dmn = deterministicMNManager->GetListAtChainTip().GetValidMN(proTxHash);
    if (!dmn) {
        throw JSONRPCError(RPC_INVALID_PARAMETER, "Invalid or unknown proTxHash");
    }

    CKey votingKey;
    if (!pwallet->GetKey(dmn->pdmnState->keyIDVoting, votingKey)) {
        throw JSONRPCError(RPC_INVALID_PARAMETER, strprintf("Private key for voting address %s not known by wallet", EncodeDestination(dmn->pdmnState->keyIDVoting)));
    }

    std::map<uint256, CKey> votingKeys;
    votingKeys.emplace(proTxHash, votingKey);

    return VoteWithMasternodes(votingKeys, hash, eVoteSignal, eVoteOutcome);
}
#endif

UniValue ListObjects(const std::string& strCachedSignal, const std::string& strType, int nStartTime)
{
    UniValue objResult(UniValue::VOBJ);

    // GET MATCHING GOVERNANCE OBJECTS

    LOCK2(cs_main, governance.cs);

    std::vector<const CGovernanceObject*> objs = governance.GetAllNewerThan(nStartTime);
    governance.UpdateLastDiffTime(GetTime());

    // CREATE RESULTS FOR USER

    for (const auto& pGovObj : objs) {
        if (strCachedSignal == "valid" && !pGovObj->IsSetCachedValid()) continue;
        if (strCachedSignal == "funding" && !pGovObj->IsSetCachedFunding()) continue;
        if (strCachedSignal == "delete" && !pGovObj->IsSetCachedDelete()) continue;
        if (strCachedSignal == "endorsed" && !pGovObj->IsSetCachedEndorsed()) continue;

        if (strType == "proposals" && pGovObj->GetObjectType() != GOVERNANCE_OBJECT_PROPOSAL) continue;
        if (strType == "triggers" && pGovObj->GetObjectType() != GOVERNANCE_OBJECT_TRIGGER) continue;

        UniValue bObj(UniValue::VOBJ);
        bObj.push_back(Pair("DataHex",  pGovObj->GetDataAsHexString()));
        bObj.push_back(Pair("DataString",  pGovObj->GetDataAsPlainString()));
        bObj.push_back(Pair("Hash",  pGovObj->GetHash().ToString()));
        bObj.push_back(Pair("CollateralHash",  pGovObj->GetCollateralHash().ToString()));
        bObj.push_back(Pair("ObjectType", pGovObj->GetObjectType()));
        bObj.push_back(Pair("CreationTime", pGovObj->GetCreationTime()));
        const COutPoint& masternodeOutpoint = pGovObj->GetMasternodeOutpoint();
        if (masternodeOutpoint != COutPoint()) {
            bObj.push_back(Pair("SigningMasternode", masternodeOutpoint.ToStringShort()));
        }

        // REPORT STATUS FOR FUNDING VOTES SPECIFICALLY
        bObj.push_back(Pair("AbsoluteYesCount",  pGovObj->GetAbsoluteYesCount(VOTE_SIGNAL_FUNDING)));
        bObj.push_back(Pair("YesCount",  pGovObj->GetYesCount(VOTE_SIGNAL_FUNDING)));
        bObj.push_back(Pair("NoCount",  pGovObj->GetNoCount(VOTE_SIGNAL_FUNDING)));
        bObj.push_back(Pair("AbstainCount",  pGovObj->GetAbstainCount(VOTE_SIGNAL_FUNDING)));

        // REPORT VALIDITY AND CACHING FLAGS FOR VARIOUS SETTINGS
        std::string strError = "";
        bObj.push_back(Pair("fBlockchainValidity",  pGovObj->IsValidLocally(strError, false)));
        bObj.push_back(Pair("IsValidReason",  strError.c_str()));
        bObj.push_back(Pair("fCachedValid",  pGovObj->IsSetCachedValid()));
        bObj.push_back(Pair("fCachedFunding",  pGovObj->IsSetCachedFunding()));
        bObj.push_back(Pair("fCachedDelete",  pGovObj->IsSetCachedDelete()));
        bObj.push_back(Pair("fCachedEndorsed",  pGovObj->IsSetCachedEndorsed()));

        objResult.push_back(Pair(pGovObj->GetHash().ToString(), bObj));
    }

    return objResult;
}

void gobject_list_help()
{
    throw std::runtime_error(
                "gobject list ( <signal> <type> )\n"
                "List governance objects (can be filtered by signal and/or object type)\n"
                "\nArguments:\n"
                "1. signal   (string, optional, default=valid) cached signal, possible values: [valid|funding|delete|endorsed|all]\n"
                "2. type     (string, optional, default=all) object type, possible values: [proposals|triggers|all]\n"
                );
}

UniValue gobject_list(const JSONRPCRequest& request)
{
    if (request.fHelp || request.params.size() > 3)
        gobject_list_help();

    std::string strCachedSignal = "valid";
    if (!request.params[1].isNull()) {
        strCachedSignal = request.params[1].get_str();
    }
    if (strCachedSignal != "valid" && strCachedSignal != "funding" && strCachedSignal != "delete" && strCachedSignal != "endorsed" && strCachedSignal != "all")
        return "Invalid signal, should be 'valid', 'funding', 'delete', 'endorsed' or 'all'";

    std::string strType = "all";
    if (!request.params[2].isNull()) {
        strType = request.params[2].get_str();
    }
    if (strType != "proposals" && strType != "triggers" && strType != "all")
        return "Invalid type, should be 'proposals', 'triggers' or 'all'";

    return ListObjects(strCachedSignal, strType, 0);
}

void gobject_diff_help()
{
    throw std::runtime_error(
                "gobject diff ( <signal> <type> )\n"
                "List differences since last diff or list\n"
                "\nArguments:\n"
                "1. signal   (string, optional, default=valid) cached signal, possible values: [valid|funding|delete|endorsed|all]\n"
                "2. type     (string, optional, default=all) object type, possible values: [proposals|triggers|all]\n"
                );
}

UniValue gobject_diff(const JSONRPCRequest& request)
{
    if (request.fHelp || request.params.size() > 3)
        gobject_diff_help();

    std::string strCachedSignal = "valid";
    if (!request.params[1].isNull()) {
        strCachedSignal = request.params[1].get_str();
    }
    if (strCachedSignal != "valid" && strCachedSignal != "funding" && strCachedSignal != "delete" && strCachedSignal != "endorsed" && strCachedSignal != "all")
        return "Invalid signal, should be 'valid', 'funding', 'delete', 'endorsed' or 'all'";

    std::string strType = "all";
    if (!request.params[2].isNull()) {
        strType = request.params[2].get_str();
    }
    if (strType != "proposals" && strType != "triggers" && strType != "all")
        return "Invalid type, should be 'proposals', 'triggers' or 'all'";

    return ListObjects(strCachedSignal, strType, governance.GetLastDiffTime());
}

void gobject_get_help()
{
    throw std::runtime_error(
                "gobject get <governance-hash>\n"
                "Get governance object by hash\n"
                "\nArguments:\n"
                "1. governance-hash   (string, required) object id\n"
                );
}

UniValue gobject_get(const JSONRPCRequest& request)
{
    if (request.fHelp || request.params.size() != 2)
        gobject_get_help();

    // COLLECT VARIABLES FROM OUR USER
    uint256 hash = ParseHashV(request.params[1], "GovObj hash");

    LOCK2(cs_main, governance.cs);

    // FIND THE GOVERNANCE OBJECT THE USER IS LOOKING FOR
    CGovernanceObject* pGovObj = governance.FindGovernanceObject(hash);

    if (pGovObj == nullptr) {
        throw JSONRPCError(RPC_INVALID_PARAMETER, "Unknown governance object");
    }

    // REPORT BASIC OBJECT STATS

    UniValue objResult(UniValue::VOBJ);
    objResult.push_back(Pair("DataHex",  pGovObj->GetDataAsHexString()));
    objResult.push_back(Pair("DataString",  pGovObj->GetDataAsPlainString()));
    objResult.push_back(Pair("Hash",  pGovObj->GetHash().ToString()));
    objResult.push_back(Pair("CollateralHash",  pGovObj->GetCollateralHash().ToString()));
    objResult.push_back(Pair("ObjectType", pGovObj->GetObjectType()));
    objResult.push_back(Pair("CreationTime", pGovObj->GetCreationTime()));
    const COutPoint& masternodeOutpoint = pGovObj->GetMasternodeOutpoint();
    if (masternodeOutpoint != COutPoint()) {
        objResult.push_back(Pair("SigningMasternode", masternodeOutpoint.ToStringShort()));
    }

    // SHOW (MUCH MORE) INFORMATION ABOUT VOTES FOR GOVERNANCE OBJECT (THAN LIST/DIFF ABOVE)
    // -- FUNDING VOTING RESULTS

    UniValue objFundingResult(UniValue::VOBJ);
    objFundingResult.push_back(Pair("AbsoluteYesCount",  pGovObj->GetAbsoluteYesCount(VOTE_SIGNAL_FUNDING)));
    objFundingResult.push_back(Pair("YesCount",  pGovObj->GetYesCount(VOTE_SIGNAL_FUNDING)));
    objFundingResult.push_back(Pair("NoCount",  pGovObj->GetNoCount(VOTE_SIGNAL_FUNDING)));
    objFundingResult.push_back(Pair("AbstainCount",  pGovObj->GetAbstainCount(VOTE_SIGNAL_FUNDING)));
    objResult.push_back(Pair("FundingResult", objFundingResult));

    // -- VALIDITY VOTING RESULTS
    UniValue objValid(UniValue::VOBJ);
    objValid.push_back(Pair("AbsoluteYesCount",  pGovObj->GetAbsoluteYesCount(VOTE_SIGNAL_VALID)));
    objValid.push_back(Pair("YesCount",  pGovObj->GetYesCount(VOTE_SIGNAL_VALID)));
    objValid.push_back(Pair("NoCount",  pGovObj->GetNoCount(VOTE_SIGNAL_VALID)));
    objValid.push_back(Pair("AbstainCount",  pGovObj->GetAbstainCount(VOTE_SIGNAL_VALID)));
    objResult.push_back(Pair("ValidResult", objValid));

    // -- DELETION CRITERION VOTING RESULTS
    UniValue objDelete(UniValue::VOBJ);
    objDelete.push_back(Pair("AbsoluteYesCount",  pGovObj->GetAbsoluteYesCount(VOTE_SIGNAL_DELETE)));
    objDelete.push_back(Pair("YesCount",  pGovObj->GetYesCount(VOTE_SIGNAL_DELETE)));
    objDelete.push_back(Pair("NoCount",  pGovObj->GetNoCount(VOTE_SIGNAL_DELETE)));
    objDelete.push_back(Pair("AbstainCount",  pGovObj->GetAbstainCount(VOTE_SIGNAL_DELETE)));
    objResult.push_back(Pair("DeleteResult", objDelete));

    // -- ENDORSED VIA MASTERNODE-ELECTED BOARD
    UniValue objEndorsed(UniValue::VOBJ);
    objEndorsed.push_back(Pair("AbsoluteYesCount",  pGovObj->GetAbsoluteYesCount(VOTE_SIGNAL_ENDORSED)));
    objEndorsed.push_back(Pair("YesCount",  pGovObj->GetYesCount(VOTE_SIGNAL_ENDORSED)));
    objEndorsed.push_back(Pair("NoCount",  pGovObj->GetNoCount(VOTE_SIGNAL_ENDORSED)));
    objEndorsed.push_back(Pair("AbstainCount",  pGovObj->GetAbstainCount(VOTE_SIGNAL_ENDORSED)));
    objResult.push_back(Pair("EndorsedResult", objEndorsed));

    // --
    std::string strError = "";
    objResult.push_back(Pair("fLocalValidity",  pGovObj->IsValidLocally(strError, false)));
    objResult.push_back(Pair("IsValidReason",  strError.c_str()));
    objResult.push_back(Pair("fCachedValid",  pGovObj->IsSetCachedValid()));
    objResult.push_back(Pair("fCachedFunding",  pGovObj->IsSetCachedFunding()));
    objResult.push_back(Pair("fCachedDelete",  pGovObj->IsSetCachedDelete()));
    objResult.push_back(Pair("fCachedEndorsed",  pGovObj->IsSetCachedEndorsed()));
    return objResult;
}

void gobject_getcurrentvotes_help()
{
    throw std::runtime_error(
                "gobject getcurrentvotes <governance-hash> (<txid> <vout>)\n"
                "Get only current (tallying) votes for a governance object hash (does not include old votes)\n"
                "\nArguments:\n"
                "1. governance-hash   (string, required) object id\n"
                "2. txid              (string, optional) masternode collateral txid\n"
                "3. vout              (string, optional) masternode collateral output index, required if <txid> presents\n"
                );
}

UniValue gobject_getcurrentvotes(const JSONRPCRequest& request)
{
    if (request.fHelp || (request.params.size() != 2 && request.params.size() != 4))
        gobject_getcurrentvotes_help();

    // COLLECT PARAMETERS FROM USER

    uint256 hash = ParseHashV(request.params[1], "Governance hash");

    COutPoint mnCollateralOutpoint;
    if (!request.params[2].isNull() && !request.params[3].isNull()) {
        uint256 txid = ParseHashV(request.params[2], "Masternode Collateral hash");
        std::string strVout = request.params[3].get_str();
        mnCollateralOutpoint = COutPoint(txid, (uint32_t)atoi(strVout));
    }

    // FIND OBJECT USER IS LOOKING FOR

    LOCK(governance.cs);

    CGovernanceObject* pGovObj = governance.FindGovernanceObject(hash);

    if (pGovObj == nullptr) {
        throw JSONRPCError(RPC_INVALID_PARAMETER, "Unknown governance-hash");
    }

    // REPORT RESULTS TO USER

    UniValue bResult(UniValue::VOBJ);

    // GET MATCHING VOTES BY HASH, THEN SHOW USERS VOTE INFORMATION

    std::vector<CGovernanceVote> vecVotes = governance.GetCurrentVotes(hash, mnCollateralOutpoint);
    for (const auto& vote : vecVotes) {
        bResult.push_back(Pair(vote.GetHash().ToString(),  vote.ToString()));
    }

    return bResult;
}

[[ noreturn ]] void gobject_help()
{
    throw std::runtime_error(
            "gobject \"command\" ...\n"
            "Set of commands to manage governance objects.\n"
            "\nAvailable commands:\n"
            "  check              - Validate governance object data (proposal only)\n"
#ifdef ENABLE_WALLET
            "  prepare            - Prepare governance object by signing and creating tx\n"
#endif // ENABLE_WALLET
            "  submit             - Submit governance object to network\n"
            "  deserialize        - Deserialize governance object from hex string to JSON\n"
            "  count              - Count governance objects and votes (additional param: 'json' or 'all', default: 'json')\n"
            "  get                - Get governance object by hash\n"
            "  getcurrentvotes    - Get only current (tallying) votes for a governance object hash (does not include old votes)\n"
            "  list               - List governance objects (can be filtered by signal and/or object type)\n"
            "  diff               - List differences since last diff\n"
#ifdef ENABLE_WALLET
            "  vote-alias         - Vote on a governance object by masternode proTxHash\n"
#endif // ENABLE_WALLET
            "  vote-conf          - Vote on a governance object by masternode configured in sparks.conf\n"
#ifdef ENABLE_WALLET
            "  vote-many          - Vote on a governance object by all masternodes for which the voting key is in the wallet\n"
#endif // ENABLE_WALLET
            );
}

UniValue gobject(const JSONRPCRequest& request)
{
    std::string strCommand;
    if (!request.params[0].isNull())
        strCommand = request.params[0].get_str();

    if (request.fHelp && strCommand.empty()) {
        gobject_help();
    }

    if (strCommand == "count") {
        return gobject_count(request);
    } else if (strCommand == "deserialize") {
        // DEBUG : TEST DESERIALIZATION OF GOVERNANCE META DATA
        return gobject_deserialize(request);
    } else if (strCommand == "check") {
        // VALIDATE A GOVERNANCE OBJECT PRIOR TO SUBMISSION
        return gobject_check(request);
#ifdef ENABLE_WALLET
    } else if (strCommand == "prepare") {
        // PREPARE THE GOVERNANCE OBJECT BY CREATING A COLLATERAL TRANSACTION
        return gobject_prepare(request);
#endif // ENABLE_WALLET
    } else if (strCommand == "submit") {
        // AFTER COLLATERAL TRANSACTION HAS MATURED USER CAN SUBMIT GOVERNANCE OBJECT TO PROPAGATE NETWORK
        /*
            ------ Example Governance Item ------

            gobject submit 6e622bb41bad1fb18e7f23ae96770aeb33129e18bd9efe790522488e580a0a03 0 1 1464292854 "beer-reimbursement" 5b5b22636f6e7472616374222c207b2270726f6a6563745f6e616d65223a20225c22626565722d7265696d62757273656d656e745c22222c20227061796d656e745f61646472657373223a20225c225879324c4b4a4a64655178657948726e34744744514238626a6876464564615576375c22222c2022656e645f64617465223a202231343936333030343030222c20226465736372697074696f6e5f75726c223a20225c227777772e646173687768616c652e6f72672f702f626565722d7265696d62757273656d656e745c22222c2022636f6e74726163745f75726c223a20225c22626565722d7265696d62757273656d656e742e636f6d2f3030312e7064665c22222c20227061796d656e745f616d6f756e74223a20223233342e323334323232222c2022676f7665726e616e63655f6f626a6563745f6964223a2037342c202273746172745f64617465223a202231343833323534303030227d5d5d1
        */
        return gobject_submit(request);
    } else if (strCommand == "vote-conf") {
        return gobject_vote_conf(request);
#ifdef ENABLE_WALLET
    } else if (strCommand == "vote-many") {
        return gobject_vote_many(request);
    } else if (strCommand == "vote-alias") {
        return gobject_vote_alias(request);
#endif
    } else if (strCommand == "list") {
        // USERS CAN QUERY THE SYSTEM FOR A LIST OF VARIOUS GOVERNANCE ITEMS
        return gobject_list(request);
    } else if (strCommand == "diff") {
        return gobject_diff(request);
    } else if (strCommand == "get") {
        // GET SPECIFIC GOVERNANCE ENTRY
        return gobject_get(request);
    } else if (strCommand == "getcurrentvotes") {
        // GET VOTES FOR SPECIFIC GOVERNANCE OBJECT
        return gobject_getcurrentvotes(request);
    } else {
        gobject_help();
    }
}

UniValue voteraw(const JSONRPCRequest& request)
{
    if (request.fHelp || request.params.size() != 7)
        throw std::runtime_error(
                "voteraw <mn-collateral-tx-hash> <mn-collateral-tx-index> <governance-hash> <vote-signal> [yes|no|abstain] <time> <vote-sig>\n"
                "Compile and relay a governance vote with provided external signature instead of signing vote internally\n"
                );

    uint256 hashMnCollateralTx = ParseHashV(request.params[0], "mn collateral tx hash");
    int nMnCollateralTxIndex = request.params[1].get_int();
    COutPoint outpoint = COutPoint(hashMnCollateralTx, nMnCollateralTxIndex);

    uint256 hashGovObj = ParseHashV(request.params[2], "Governance hash");
    std::string strVoteSignal = request.params[3].get_str();
    std::string strVoteOutcome = request.params[4].get_str();

    vote_signal_enum_t eVoteSignal = CGovernanceVoting::ConvertVoteSignal(strVoteSignal);
    if (eVoteSignal == VOTE_SIGNAL_NONE)  {
        throw JSONRPCError(RPC_INVALID_PARAMETER,
                           "Invalid vote signal. Please using one of the following: "
                           "(funding|valid|delete|endorsed)");
    }

    vote_outcome_enum_t eVoteOutcome = CGovernanceVoting::ConvertVoteOutcome(strVoteOutcome);
    if (eVoteOutcome == VOTE_OUTCOME_NONE) {
        throw JSONRPCError(RPC_INVALID_PARAMETER, "Invalid vote outcome. Please use one of the following: 'yes', 'no' or 'abstain'");
    }

    int govObjType;
    {
        LOCK(governance.cs);
        CGovernanceObject *pGovObj = governance.FindGovernanceObject(hashGovObj);
        if (!pGovObj) {
            throw JSONRPCError(RPC_INVALID_PARAMETER, "Governance object not found");
        }
        govObjType = pGovObj->GetObjectType();
    }

    int64_t nTime = request.params[5].get_int64();
    std::string strSig = request.params[6].get_str();
    bool fInvalid = false;
    std::vector<unsigned char> vchSig = DecodeBase64(strSig.c_str(), &fInvalid);

    if (fInvalid) {
        throw JSONRPCError(RPC_INVALID_ADDRESS_OR_KEY, "Malformed base64 encoding");
    }

    auto dmn = deterministicMNManager->GetListAtChainTip().GetValidMNByCollateral(outpoint);

    if (!dmn) {
        throw JSONRPCError(RPC_INTERNAL_ERROR, "Failure to find masternode in list : " + outpoint.ToStringShort());
    }

    CGovernanceVote vote(outpoint, hashGovObj, eVoteSignal, eVoteOutcome);
    vote.SetTime(nTime);
    vote.SetSignature(vchSig);

    bool onlyVotingKeyAllowed = govObjType == GOVERNANCE_OBJECT_PROPOSAL && vote.GetSignal() == VOTE_SIGNAL_FUNDING;

    if (!vote.IsValid(onlyVotingKeyAllowed)) {
        throw JSONRPCError(RPC_INTERNAL_ERROR, "Failure to verify vote.");
    }

    CGovernanceException exception;
    if (governance.ProcessVoteAndRelay(vote, exception, *g_connman)) {
        return "Voted successfully";
    } else {
        throw JSONRPCError(RPC_INTERNAL_ERROR, "Error voting : " + exception.GetMessage());
    }
}

UniValue getgovernanceinfo(const JSONRPCRequest& request)
{
    if (request.fHelp || request.params.size() != 0) {
        throw std::runtime_error(
            "getgovernanceinfo\n"
            "Returns an object containing governance parameters.\n"
            "\nResult:\n"
            "{\n"
            "  \"governanceminquorum\": xxxxx,           (numeric) the absolute minimum number of votes needed to trigger a governance action\n"
            "  \"proposalfee\": xxx.xx,                  (numeric) the collateral transaction fee which must be paid to create a proposal in " + CURRENCY_UNIT + "\n"
            "  \"superblockcycle\": xxxxx,               (numeric) the number of blocks between superblocks\n"
            "  \"lastsuperblock\": xxxxx,                (numeric) the block number of the last superblock\n"
            "  \"nextsuperblock\": xxxxx,                (numeric) the block number of the next superblock\n"
            "}\n"
            "\nExamples:\n"
            + HelpExampleCli("getgovernanceinfo", "")
            + HelpExampleRpc("getgovernanceinfo", "")
            );
    }

    LOCK(cs_main);

    int nLastSuperblock = 0, nNextSuperblock = 0;
    int nBlockHeight = chainActive.Height();

    CSuperblock::GetNearestSuperblocksHeights(nBlockHeight, nLastSuperblock, nNextSuperblock);

    UniValue obj(UniValue::VOBJ);
    obj.push_back(Pair("governanceminquorum", Params().GetConsensus().nGovernanceMinQuorum));
    obj.push_back(Pair("proposalfee", ValueFromAmount(GOVERNANCE_PROPOSAL_FEE_TX)));
    obj.push_back(Pair("superblockcycle", Params().GetConsensus().nSuperblockCycle));
    obj.push_back(Pair("lastsuperblock", nLastSuperblock));
    obj.push_back(Pair("nextsuperblock", nNextSuperblock));

    return obj;
}

UniValue getsuperblockbudget(const JSONRPCRequest& request)
{
    if (request.fHelp || request.params.size() != 1) {
        throw std::runtime_error(
            "getsuperblockbudget index\n"
            "\nReturns the absolute maximum sum of superblock payments allowed.\n"
            "\nArguments:\n"
            "1. index         (numeric, required) The block index\n"
            "\nResult:\n"
            "n                (numeric) The absolute maximum sum of superblock payments allowed, in " + CURRENCY_UNIT + "\n"
            "\nExamples:\n"
            + HelpExampleCli("getsuperblockbudget", "1000")
            + HelpExampleRpc("getsuperblockbudget", "1000")
        );
    }

    int nBlockHeight = request.params[0].get_int();
    if (nBlockHeight < 0) {
        throw JSONRPCError(RPC_INVALID_PARAMETER, "Block height out of range");
    }

    return ValueFromAmount(CSuperblock::GetPaymentsLimit(nBlockHeight));
}

static const CRPCCommand commands[] =
<<<<<<< HEAD
{ //  category              name                      actor (function)         okSafe argNames
  //  --------------------- ------------------------  -----------------------  ------ ----------
    /* Sparks features */
    { "sparks",               "getgovernanceinfo",      &getgovernanceinfo,      true,  {} },
    { "sparks",               "getsuperblockbudget",    &getsuperblockbudget,    true,  {"index"} },
    { "sparks",               "gobject",                &gobject,                true,  {} },
    { "sparks",               "voteraw",                &voteraw,                true,  {} },
=======
{ //  category              name                      actor (function)         argNames
  //  --------------------- ------------------------  -----------------------  ----------
    /* Dash features */
    { "dash",               "getgovernanceinfo",      &getgovernanceinfo,      {} },
    { "dash",               "getsuperblockbudget",    &getsuperblockbudget,    {"index"} },
    { "dash",               "gobject",                &gobject,                {} },
    { "dash",               "voteraw",                &voteraw,                {"tx_hash","tx_index","gov_hash","signal","outcome","time","sig"} },
>>>>>>> 43d2973a

};

void RegisterGovernanceRPCCommands(CRPCTable &t)
{
    for (unsigned int vcidx = 0; vcidx < ARRAYLEN(commands); vcidx++)
        t.appendCommand(commands[vcidx].name, &commands[vcidx]);
}<|MERGE_RESOLUTION|>--- conflicted
+++ resolved
@@ -1094,23 +1094,13 @@
 }
 
 static const CRPCCommand commands[] =
-<<<<<<< HEAD
-{ //  category              name                      actor (function)         okSafe argNames
-  //  --------------------- ------------------------  -----------------------  ------ ----------
-    /* Sparks features */
-    { "sparks",               "getgovernanceinfo",      &getgovernanceinfo,      true,  {} },
-    { "sparks",               "getsuperblockbudget",    &getsuperblockbudget,    true,  {"index"} },
-    { "sparks",               "gobject",                &gobject,                true,  {} },
-    { "sparks",               "voteraw",                &voteraw,                true,  {} },
-=======
 { //  category              name                      actor (function)         argNames
   //  --------------------- ------------------------  -----------------------  ----------
-    /* Dash features */
-    { "dash",               "getgovernanceinfo",      &getgovernanceinfo,      {} },
-    { "dash",               "getsuperblockbudget",    &getsuperblockbudget,    {"index"} },
-    { "dash",               "gobject",                &gobject,                {} },
-    { "dash",               "voteraw",                &voteraw,                {"tx_hash","tx_index","gov_hash","signal","outcome","time","sig"} },
->>>>>>> 43d2973a
+    /* Sparks features */
+    { "sparks",               "getgovernanceinfo",      &getgovernanceinfo,      {} },
+    { "sparks",               "getsuperblockbudget",    &getsuperblockbudget,    {"index"} },
+    { "sparks",               "gobject",                &gobject,                {} },
+    { "sparks",               "voteraw",                &voteraw,                {"tx_hash","tx_index","gov_hash","signal","outcome","time","sig"} },
 
 };
 
