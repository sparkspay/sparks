// Copyright (c) 2014-2023 The Dash Core developers
// Distributed under the MIT/X11 software license, see the accompanying
// file COPYING or http://www.opensource.org/licenses/mit-license.php.

#include <chainparams.h>
#include <core_io.h>
#include <evo/deterministicmns.h>
#include <governance/classes.h>
#include <governance/governance.h>
#include <governance/validators.h>
#include <governance/vote.h>
#include <index/txindex.h>
#include <masternode/node.h>
#include <masternode/sync.h>
#include <messagesigner.h>
#include <node/context.h>
#include <net.h>
#include <rpc/blockchain.h>
#include <rpc/server.h>
#include <rpc/util.h>
#include <util/system.h>
#include <validation.h>
#include <wallet/rpcwallet.h>
#ifdef ENABLE_WALLET
#include <wallet/wallet.h>
#endif // ENABLE_WALLET

static void gobject_count_help(const JSONRPCRequest& request)
{
    RPCHelpMan{"gobject count",
        "Count governance objects and votes\n",
        {
            {"mode", RPCArg::Type::STR, /* default */ "json", "Output format: json (\"json\") or string in free form (\"all\")"},
        },
        RPCResults{},
        RPCExamples{""}
    }.Check(request);
}

static UniValue gobject_count(const JSONRPCRequest& request)
{
    gobject_count_help(request);

    std::string strMode{"json"};

    if (!request.params[0].isNull()) {
        strMode = request.params[0].get_str();
    }

    if (strMode != "json" && strMode != "all")
        gobject_count_help(request);

    return strMode == "json" ? governance->ToJson() : governance->ToString();
}

static void gobject_deserialize_help(const JSONRPCRequest& request)
{
    RPCHelpMan{"gobject deserialize",
        "Deserialize governance object from hex string to JSON\n",
        {
            {"hex_data", RPCArg::Type::STR_HEX, RPCArg::Optional::NO, "data in hex string form"},
        },
        RPCResults{},
        RPCExamples{""}
    }.Check(request);
}

static UniValue gobject_deserialize(const JSONRPCRequest& request)
{
    gobject_deserialize_help(request);

    std::string strHex = request.params[0].get_str();

    std::vector<unsigned char> v = ParseHex(strHex);
    std::string s(v.begin(), v.end());

    UniValue u(UniValue::VOBJ);
    u.read(s);

    return u.write().c_str();
}

static void gobject_check_help(const JSONRPCRequest& request)
{
    RPCHelpMan{"gobject check",
        "Validate governance object data (proposal only)\n",
        {
            {"hex_data", RPCArg::Type::STR_HEX, RPCArg::Optional::NO, "data in hex string format"},
        },
        RPCResults{},
        RPCExamples{""}
    }.Check(request);
}

static UniValue gobject_check(const JSONRPCRequest& request)
{
    gobject_check_help(request);

    // ASSEMBLE NEW GOVERNANCE OBJECT FROM USER PARAMETERS

    uint256 hashParent;

    int nRevision = 1;

    int64_t nTime = GetAdjustedTime();
    std::string strDataHex = request.params[0].get_str();

    CGovernanceObject govobj(hashParent, nRevision, nTime, uint256(), strDataHex);

    if (govobj.GetObjectType() == GOVERNANCE_OBJECT_PROPOSAL) {
        LOCK(cs_main);
        bool fAllowScript = (VersionBitsTipState(Params().GetConsensus(), Consensus::DEPLOYMENT_DIP0024) == ThresholdState::ACTIVE);
        CProposalValidator validator(strDataHex, fAllowScript);
        if (!validator.Validate())  {
            throw JSONRPCError(RPC_INVALID_PARAMETER, "Invalid proposal data, error messages:" + validator.GetErrorMessages());
        }
    } else {
        throw JSONRPCError(RPC_INVALID_PARAMETER, "Invalid object type, only proposals can be validated");
    }

    UniValue objResult(UniValue::VOBJ);

    objResult.pushKV("Object status", "OK");

    return objResult;
}

#ifdef ENABLE_WALLET
static void gobject_prepare_help(const JSONRPCRequest& request)
{
    RPCHelpMan{"gobject prepare",
        "Prepare governance object by signing and creating tx\n"
        + HELP_REQUIRING_PASSPHRASE,
        {
            {"parent-hash", RPCArg::Type::STR_HEX, RPCArg::Optional::NO, "hash of the parent object, \"0\" is root"},
            {"revision", RPCArg::Type::NUM, RPCArg::Optional::NO, "object revision in the system"},
            {"time", RPCArg::Type::NUM, RPCArg::Optional::NO, "time this object was created"},
            {"data-hex", RPCArg::Type::STR_HEX, RPCArg::Optional::NO, "data in hex string form"},
            {"use-IS", RPCArg::Type::BOOL, /* default */ "false", "Deprecated and ignored"},
            {"outputHash", RPCArg::Type::STR_HEX, /* default */ "", "the single output to submit the proposal fee from"},
            {"outputIndex", RPCArg::Type::NUM, /* default */ "", "The output index."},
        },
        RPCResults{},
        RPCExamples{""}
    }.Check(request);
}

static UniValue gobject_prepare(const JSONRPCRequest& request)
{
    std::shared_ptr<CWallet> const wallet = GetWalletForJSONRPCRequest(request);
    if (!wallet) return NullUniValue;

    gobject_prepare_help(request);

    EnsureWalletIsUnlocked(wallet.get());

    // ASSEMBLE NEW GOVERNANCE OBJECT FROM USER PARAMETERS

    uint256 hashParent;

    // -- attach to root node (root node doesn't really exist, but has a hash of zero)
    if (request.params[0].get_str() == "0") {
        hashParent = uint256();
    } else {
        hashParent = ParseHashV(request.params[0], "parent-hash");
    }

    int nRevision = ParseInt32V(request.params[1], "revision");
    int64_t nTime = ParseInt64V(request.params[2], "time");
    std::string strDataHex = request.params[3].get_str();

    // CREATE A NEW COLLATERAL TRANSACTION FOR THIS SPECIFIC OBJECT

    CGovernanceObject govobj(hashParent, nRevision, nTime, uint256(), strDataHex);

    // This command is dangerous because it consumes 5 SPARKS irreversibly.
    // If params are lost, it's very hard to bruteforce them and yet
    // users ignore all instructions on sparkscentral etc. and do not save them...
    // Let's log them here and hope users do not mess with debug.log
    LogPrintf("gobject_prepare -- params: %s %s %s %s, data: %s, hash: %s\n",
                request.params[0].getValStr(), request.params[1].getValStr(),
                request.params[2].getValStr(), request.params[3].getValStr(),
                govobj.GetDataAsPlainString(), govobj.GetHash().ToString());

    if (govobj.GetObjectType() == GOVERNANCE_OBJECT_PROPOSAL) {
        LOCK(cs_main);
        bool fAllowScript = (VersionBitsTipState(Params().GetConsensus(), Consensus::DEPLOYMENT_DIP0024) == ThresholdState::ACTIVE);
        CProposalValidator validator(strDataHex, fAllowScript);
        if (!validator.Validate()) {
            throw JSONRPCError(RPC_INVALID_PARAMETER, "Invalid proposal data, error messages:" + validator.GetErrorMessages());
        }
    }

    if (govobj.GetObjectType() == GOVERNANCE_OBJECT_TRIGGER) {
        throw JSONRPCError(RPC_INVALID_PARAMETER, "Trigger objects need not be prepared (however only masternodes can create them)");
    }

    if (g_txindex) {
        g_txindex->BlockUntilSyncedToCurrentChain();
    }

    LOCK(wallet->cs_wallet);

    {
        LOCK(cs_main);
        std::string strError = "";
        if (!govobj.IsValidLocally(strError, false))
            throw JSONRPCError(RPC_INTERNAL_ERROR, "Governance object is not valid - " + govobj.GetHash().ToString() + " - " + strError);
    }

    // If specified, spend this outpoint as the proposal fee
    COutPoint outpoint;
    outpoint.SetNull();
    if (!request.params[5].isNull() && !request.params[6].isNull()) {
        uint256 collateralHash = ParseHashV(request.params[5], "outputHash");
        int32_t collateralIndex = ParseInt32V(request.params[6], "outputIndex");
        if (collateralHash.IsNull() || collateralIndex < 0) {
            throw JSONRPCError(RPC_INVALID_ADDRESS_OR_KEY, strprintf("invalid hash or index: %s-%d", collateralHash.ToString(), collateralIndex));
        }
        outpoint = COutPoint(collateralHash, (uint32_t)collateralIndex);
    }

    CTransactionRef tx;

    bool fork_active = WITH_LOCK(cs_main, return VersionBitsTipState(Params().GetConsensus(), Consensus::DEPLOYMENT_DIP0024) == ThresholdState::ACTIVE);

    if (!wallet->GetBudgetSystemCollateralTX(tx, govobj.GetHash(), govobj.GetMinCollateralFee(fork_active), outpoint)) {
        std::string err = "Error making collateral transaction for governance object. Please check your wallet balance and make sure your wallet is unlocked.";
        if (!request.params[5].isNull() && !request.params[6].isNull()) {
            err += "Please verify your specified output is valid and is enough for the combined proposal fee and transaction fee.";
        }
        throw JSONRPCError(RPC_INTERNAL_ERROR, err);
    }

    if (!wallet->WriteGovernanceObject({hashParent, nRevision, nTime, tx->GetHash(), strDataHex})) {
        throw JSONRPCError(RPC_INTERNAL_ERROR, "WriteGovernanceObject failed");
    }

    // -- send the tx to the network
    {
        LOCK(cs_main);
        wallet->CommitTransaction(tx, {}, {});
    }

    LogPrint(BCLog::GOBJECT, "gobject_prepare -- GetDataAsPlainString = %s, hash = %s, txid = %s\n",
                govobj.GetDataAsPlainString(), govobj.GetHash().ToString(), tx->GetHash().ToString());

    return tx->GetHash().ToString();
}

static void gobject_list_prepared_help(const JSONRPCRequest& request)
{
    RPCHelpMan{"gobject list-prepared",
        "Returns a list of governance objects prepared by this wallet with \"gobject prepare\" sorted by their creation time.\n"
        + HELP_REQUIRING_PASSPHRASE,
        {
            {"count", RPCArg::Type::NUM, /* default */ "10", "Maximum number of objects to return."},
        },
        RPCResults{},
        RPCExamples{""}
    }.Check(request);
}

static UniValue gobject_list_prepared(const JSONRPCRequest& request)
{
    gobject_list_prepared_help(request);

    std::shared_ptr<CWallet> const wallet = GetWalletForJSONRPCRequest(request);
    if (!wallet) return NullUniValue;
    EnsureWalletIsUnlocked(wallet.get());

    int64_t nCount = request.params.empty() ? 10 : ParseInt64V(request.params[0], "count");
    if (nCount < 0) {
        throw JSONRPCError(RPC_INVALID_PARAMETER, "Negative count");
    }
    // Get a list of all prepared governance objects stored in the wallet
    LOCK(wallet->cs_wallet);
    std::vector<const CGovernanceObject*> vecObjects = wallet->GetGovernanceObjects();
    // Sort the vector by the object creation time/hex data
    std::sort(vecObjects.begin(), vecObjects.end(), [](const CGovernanceObject* a, const CGovernanceObject* b) {
        bool fGreater = a->GetCreationTime() > b->GetCreationTime();
        bool fEqual = a->GetCreationTime() == b->GetCreationTime();
        bool fHexGreater = a->GetDataAsHexString() > b->GetDataAsHexString();
        return fGreater || (fEqual && fHexGreater);
    });

    UniValue jsonArray(UniValue::VARR);
    auto it = vecObjects.rbegin() + std::max<int>(0, vecObjects.size() - nCount);
    while (it != vecObjects.rend()) {
        jsonArray.push_back((*it++)->ToJson());
    }

    return jsonArray;
}
#endif // ENABLE_WALLET

static void gobject_submit_help(const JSONRPCRequest& request)
{
    RPCHelpMan{"gobject submit",
        "Submit governance object to network\n",
        {
            {"parent-hash", RPCArg::Type::STR_HEX, RPCArg::Optional::NO, "hash of the parent object, \"0\" is root"},
            {"revision", RPCArg::Type::NUM, RPCArg::Optional::NO, "object revision in the system"},
            {"time", RPCArg::Type::NUM, RPCArg::Optional::NO, "time this object was created"},
            {"data-hex", RPCArg::Type::STR_HEX, RPCArg::Optional::NO, "data in hex string form"},
            {"fee-txid", RPCArg::Type::STR_HEX, /* default */ "", "fee-tx id, required for all objects except triggers"},
        },
        RPCResults{},
        RPCExamples{""}
    }.Check(request);
}

static UniValue gobject_submit(const JSONRPCRequest& request)
{
    gobject_submit_help(request);

    if(!masternodeSync->IsBlockchainSynced()) {
        throw JSONRPCError(RPC_CLIENT_IN_INITIAL_DOWNLOAD, "Must wait for client to sync with masternode network. Try again in a minute or so.");
    }

    auto mnList = deterministicMNManager->GetListAtChainTip();
    bool fMnFound = WITH_LOCK(activeMasternodeInfoCs, return mnList.HasValidMNByCollateral(activeMasternodeInfo.outpoint));

    LogPrint(BCLog::GOBJECT, "gobject_submit -- pubKeyOperator = %s, outpoint = %s, params.size() = %lld, fMnFound = %d\n",
            (WITH_LOCK(activeMasternodeInfoCs, return activeMasternodeInfo.blsPubKeyOperator ? activeMasternodeInfo.blsPubKeyOperator->ToString() : "N/A")),
            WITH_LOCK(activeMasternodeInfoCs, return activeMasternodeInfo.outpoint.ToStringShort()), request.params.size(), fMnFound);

    // ASSEMBLE NEW GOVERNANCE OBJECT FROM USER PARAMETERS

    uint256 txidFee;

    if (!request.params[4].isNull()) {
        txidFee = ParseHashV(request.params[4], "fee-txid");
    }
    uint256 hashParent;
    if (request.params[0].get_str() == "0") { // attach to root node (root node doesn't really exist, but has a hash of zero)
        hashParent = uint256();
    } else {
        hashParent = ParseHashV(request.params[0], "parent-hash");
    }

    // GET THE PARAMETERS FROM USER

    int nRevision = ParseInt32V(request.params[1], "revision");
    int64_t nTime = ParseInt64V(request.params[2], "time");
    std::string strDataHex = request.params[3].get_str();

    CGovernanceObject govobj(hashParent, nRevision, nTime, txidFee, strDataHex);

    LogPrint(BCLog::GOBJECT, "gobject_submit -- GetDataAsPlainString = %s, hash = %s, txid = %s\n",
                govobj.GetDataAsPlainString(), govobj.GetHash().ToString(), txidFee.ToString());

    if (govobj.GetObjectType() == GOVERNANCE_OBJECT_PROPOSAL) {
        LOCK(cs_main);
        bool fAllowScript = (VersionBitsTipState(Params().GetConsensus(), Consensus::DEPLOYMENT_DIP0024) == ThresholdState::ACTIVE);
        CProposalValidator validator(strDataHex, fAllowScript);
        if (!validator.Validate()) {
            throw JSONRPCError(RPC_INVALID_PARAMETER, "Invalid proposal data, error messages:" + validator.GetErrorMessages());
        }
    }

    // Attempt to sign triggers if we are a MN
    if (govobj.GetObjectType() == GOVERNANCE_OBJECT_TRIGGER) {
        if (fMnFound) {
            LOCK(activeMasternodeInfoCs);
            govobj.SetMasternodeOutpoint(activeMasternodeInfo.outpoint);
            govobj.Sign(*activeMasternodeInfo.blsKeyOperator);
        } else {
            LogPrintf("gobject(submit) -- Object submission rejected because node is not a masternode\n");
            throw JSONRPCError(RPC_INVALID_PARAMETER, "Only valid masternodes can submit this type of object");
        }
    } else if (request.params.size() != 5) {
        LogPrintf("gobject(submit) -- Object submission rejected because fee tx not provided\n");
        throw JSONRPCError(RPC_INVALID_PARAMETER, "The fee-txid parameter must be included to submit this type of object");
    }

    std::string strHash = govobj.GetHash().ToString();

    bool fMissingConfirmations;
    {
        if (g_txindex) {
            g_txindex->BlockUntilSyncedToCurrentChain();
        }

        LOCK2(cs_main, ::mempool.cs);
        std::string strError;
        if (!govobj.IsValidLocally(strError, fMissingConfirmations, true) && !fMissingConfirmations) {
            LogPrintf("gobject(submit) -- Object submission rejected because object is not valid - hash = %s, strError = %s\n", strHash, strError);
            throw JSONRPCError(RPC_INTERNAL_ERROR, "Governance object is not valid - " + strHash + " - " + strError);
        }
    }

    // RELAY THIS OBJECT
    // Reject if rate check fails but don't update buffer
    if (!governance->MasternodeRateCheck(govobj)) {
        LogPrintf("gobject(submit) -- Object submission rejected because of rate check failure - hash = %s\n", strHash);
        throw JSONRPCError(RPC_INVALID_PARAMETER, "Object creation rate limit exceeded");
    }

    LogPrintf("gobject(submit) -- Adding locally created governance object - %s\n", strHash);

    const NodeContext& node = EnsureNodeContext(request.context);
    if (fMissingConfirmations) {
        governance->AddPostponedObject(govobj);
        govobj.Relay(*node.connman);
    } else {
        governance->AddGovernanceObject(govobj, *node.connman);
    }

    return govobj.GetHash().ToString();
}

static void gobject_vote_conf_help(const JSONRPCRequest& request)
{
<<<<<<< HEAD
    throw std::runtime_error(
                "gobject vote-conf <governance-hash> <vote> <vote-outcome>\n"
                "Vote on a governance object by masternode configured in sparks.conf\n"
                "\nArguments:\n"
                "1. governance-hash   (string, required) hash of the governance object\n"
                "2. vote              (string, required) vote, possible values: [funding|valid|delete|endorsed]\n"
                "3. vote-outcome      (string, required) vote outcome, possible values: [yes|no|abstain]\n"
                );
=======
    RPCHelpMan{"gobject vote-conf",
        "Vote on a governance object by masternode configured in dash.conf\n",
        {
            {"governance-hash", RPCArg::Type::STR_HEX, RPCArg::Optional::NO, "hash of the governance object"},
            {"vote", RPCArg::Type::STR, RPCArg::Optional::NO, "vote, possible values: [funding|valid|delete|endorsed]"},
            {"vote-outcome", RPCArg::Type::STR, RPCArg::Optional::NO, "vote outcome, possible values: [yes|no|abstain]"},
        },
        RPCResults{},
        RPCExamples{""}
    }.Check(request);
>>>>>>> 1f3f0e00
}

static UniValue gobject_vote_conf(const JSONRPCRequest& request)
{
    gobject_vote_conf_help(request);

    uint256 hash;

    hash = ParseHashV(request.params[0], "Object hash");
    std::string strVoteSignal = request.params[1].get_str();
    std::string strVoteOutcome = request.params[2].get_str();

    vote_signal_enum_t eVoteSignal = CGovernanceVoting::ConvertVoteSignal(strVoteSignal);
    if (eVoteSignal == VOTE_SIGNAL_NONE) {
        throw JSONRPCError(RPC_INVALID_PARAMETER,
                           "Invalid vote signal. Please using one of the following: "
                           "(funding|valid|delete|endorsed)");
    }

    vote_outcome_enum_t eVoteOutcome = CGovernanceVoting::ConvertVoteOutcome(strVoteOutcome);
    if (eVoteOutcome == VOTE_OUTCOME_NONE) {
        throw JSONRPCError(RPC_INVALID_PARAMETER, "Invalid vote outcome. Please use one of the following: 'yes', 'no' or 'abstain'");
    }

    int govObjType;
    {
        LOCK(governance->cs);
        CGovernanceObject *pGovObj = governance->FindGovernanceObject(hash);
        if (!pGovObj) {
            throw JSONRPCError(RPC_INVALID_PARAMETER, "Governance object not found");
        }
        govObjType = pGovObj->GetObjectType();
    }

    int nSuccessful = 0;
    int nFailed = 0;

    UniValue resultsObj(UniValue::VOBJ);

    UniValue statusObj(UniValue::VOBJ);
    UniValue returnObj(UniValue::VOBJ);

    auto dmn = WITH_LOCK(activeMasternodeInfoCs, return deterministicMNManager->GetListAtChainTip().GetValidMNByCollateral(activeMasternodeInfo.outpoint));

    if (!dmn) {
        nFailed++;
        statusObj.pushKV("result", "failed");
        statusObj.pushKV("errorMessage", "Can't find masternode by collateral output");
        resultsObj.pushKV("sparks.conf", statusObj);
        returnObj.pushKV("overall", strprintf("Voted successfully %d time(s) and failed %d time(s).", nSuccessful, nFailed));
        returnObj.pushKV("detail", resultsObj);
        return returnObj;
    }

    CGovernanceVote vote(dmn->collateralOutpoint, hash, eVoteSignal, eVoteOutcome);

    bool signSuccess = false;
    if (govObjType == GOVERNANCE_OBJECT_PROPOSAL && eVoteSignal == VOTE_SIGNAL_FUNDING) {
        throw JSONRPCError(RPC_INVALID_PARAMETER, "Can't use vote-conf for proposals");
    }

    {
        LOCK(activeMasternodeInfoCs);
        if (activeMasternodeInfo.blsKeyOperator) {
            signSuccess = vote.Sign(*activeMasternodeInfo.blsKeyOperator);
        }
    }

    if (!signSuccess) {
        nFailed++;
        statusObj.pushKV("result", "failed");
        statusObj.pushKV("errorMessage", "Failure to sign.");
        resultsObj.pushKV("sparks.conf", statusObj);
        returnObj.pushKV("overall", strprintf("Voted successfully %d time(s) and failed %d time(s).", nSuccessful, nFailed));
        returnObj.pushKV("detail", resultsObj);
        return returnObj;
    }

    CGovernanceException exception;
    const NodeContext& node = EnsureNodeContext(request.context);
    if (governance->ProcessVoteAndRelay(vote, exception, *node.connman)) {
        nSuccessful++;
        statusObj.pushKV("result", "success");
    } else {
        nFailed++;
        statusObj.pushKV("result", "failed");
        statusObj.pushKV("errorMessage", exception.GetMessage());
    }

    resultsObj.pushKV("sparks.conf", statusObj);

    returnObj.pushKV("overall", strprintf("Voted successfully %d time(s) and failed %d time(s).", nSuccessful, nFailed));
    returnObj.pushKV("detail", resultsObj);

    return returnObj;
}

static UniValue VoteWithMasternodes(const JSONRPCRequest& request, const std::map<uint256, CKey>& keys,
                             const uint256& hash, vote_signal_enum_t eVoteSignal,
                             vote_outcome_enum_t eVoteOutcome)
{
    const NodeContext& node = EnsureNodeContext(request.context);
    {
        LOCK(governance->cs);
        CGovernanceObject *pGovObj = governance->FindGovernanceObject(hash);
        if (!pGovObj) {
            throw JSONRPCError(RPC_INVALID_PARAMETER, "Governance object not found");
        }
    }

    int nSuccessful = 0;
    int nFailed = 0;

    auto mnList = deterministicMNManager->GetListAtChainTip();

    UniValue resultsObj(UniValue::VOBJ);

    for (const auto& p : keys) {
        const auto& proTxHash = p.first;
        const auto& key = p.second;

        UniValue statusObj(UniValue::VOBJ);

        auto dmn = mnList.GetValidMN(proTxHash);
        if (!dmn) {
            nFailed++;
            statusObj.pushKV("result", "failed");
            statusObj.pushKV("errorMessage", "Can't find masternode by proTxHash");
            resultsObj.pushKV(proTxHash.ToString(), statusObj);
            continue;
        }

        CGovernanceVote vote(dmn->collateralOutpoint, hash, eVoteSignal, eVoteOutcome);
        if (!vote.Sign(key, key.GetPubKey().GetID())) {
            nFailed++;
            statusObj.pushKV("result", "failed");
            statusObj.pushKV("errorMessage", "Failure to sign.");
            resultsObj.pushKV(proTxHash.ToString(), statusObj);
            continue;
        }

        CGovernanceException exception;
        if (governance->ProcessVoteAndRelay(vote, exception, *node.connman)) {
            nSuccessful++;
            statusObj.pushKV("result", "success");
        } else {
            nFailed++;
            statusObj.pushKV("result", "failed");
            statusObj.pushKV("errorMessage", exception.GetMessage());
        }

        resultsObj.pushKV(proTxHash.ToString(), statusObj);
    }

    UniValue returnObj(UniValue::VOBJ);
    returnObj.pushKV("overall", strprintf("Voted successfully %d time(s) and failed %d time(s).", nSuccessful, nFailed));
    returnObj.pushKV("detail", resultsObj);

    return returnObj;
}

#ifdef ENABLE_WALLET
static void gobject_vote_many_help(const JSONRPCRequest& request)
{
    RPCHelpMan{"gobject vote-many",
        "Vote on a governance object by all masternodes for which the voting key is present in the local wallet\n"
        + HELP_REQUIRING_PASSPHRASE,
        {
            {"governance-hash", RPCArg::Type::STR_HEX, RPCArg::Optional::NO, "hash of the governance object"},
            {"vote", RPCArg::Type::STR, RPCArg::Optional::NO, "vote, possible values: [funding|valid|delete|endorsed]"},
            {"vote-outcome", RPCArg::Type::STR, RPCArg::Optional::NO, "vote outcome, possible values: [yes|no|abstain]"},
        },
        RPCResults{},
        RPCExamples{""}
    }.Check(request);
}

static UniValue gobject_vote_many(const JSONRPCRequest& request)
{
    gobject_vote_many_help(request);

    std::shared_ptr<CWallet> const wallet = GetWalletForJSONRPCRequest(request);
    if (!wallet) return NullUniValue;

    uint256 hash = ParseHashV(request.params[0], "Object hash");
    std::string strVoteSignal = request.params[1].get_str();
    std::string strVoteOutcome = request.params[2].get_str();

    vote_signal_enum_t eVoteSignal = CGovernanceVoting::ConvertVoteSignal(strVoteSignal);
    if (eVoteSignal == VOTE_SIGNAL_NONE) {
        throw JSONRPCError(RPC_INVALID_PARAMETER,
                           "Invalid vote signal. Please using one of the following: "
                           "(funding|valid|delete|endorsed)");
    }

    vote_outcome_enum_t eVoteOutcome = CGovernanceVoting::ConvertVoteOutcome(strVoteOutcome);
    if (eVoteOutcome == VOTE_OUTCOME_NONE) {
        throw JSONRPCError(RPC_INVALID_PARAMETER, "Invalid vote outcome. Please use one of the following: 'yes', 'no' or 'abstain'");
    }

    EnsureWalletIsUnlocked(wallet.get());

    LegacyScriptPubKeyMan* spk_man = wallet->GetLegacyScriptPubKeyMan();
    if (!spk_man) {
        throw JSONRPCError(RPC_WALLET_ERROR, "This type of wallet does not support this command");
    }

    std::map<uint256, CKey> votingKeys;

    auto mnList = deterministicMNManager->GetListAtChainTip();
    mnList.ForEachMN(true, [&](auto& dmn) {
        CKey votingKey;
        if (spk_man->GetKey(dmn.pdmnState->keyIDVoting, votingKey)) {
            votingKeys.emplace(dmn.proTxHash, votingKey);
        }
    });

    return VoteWithMasternodes(request, votingKeys, hash, eVoteSignal, eVoteOutcome);
}

static void gobject_vote_alias_help(const JSONRPCRequest& request)
{
    RPCHelpMan{"gobject vote-alias",
        "Vote on a governance object by masternode's voting key (if present in local wallet)\n"
        + HELP_REQUIRING_PASSPHRASE,
        {
            {"governance-hash", RPCArg::Type::STR_HEX, RPCArg::Optional::NO, "hash of the governance object"},
            {"vote", RPCArg::Type::STR, RPCArg::Optional::NO, "vote, possible values: [funding|valid|delete|endorsed]"},
            {"vote-outcome", RPCArg::Type::STR, RPCArg::Optional::NO, "vote outcome, possible values: [yes|no|abstain]"},
            {"protx-hash", RPCArg::Type::STR_HEX, RPCArg::Optional::NO, "masternode's proTxHash"},
        },
        RPCResults{},
        RPCExamples{""}
    }.Check(request);
}

static UniValue gobject_vote_alias(const JSONRPCRequest& request)
{
    gobject_vote_alias_help(request);

    std::shared_ptr<CWallet> const wallet = GetWalletForJSONRPCRequest(request);
    if (!wallet) return NullUniValue;

    uint256 hash = ParseHashV(request.params[0], "Object hash");
    std::string strVoteSignal = request.params[1].get_str();
    std::string strVoteOutcome = request.params[2].get_str();

    vote_signal_enum_t eVoteSignal = CGovernanceVoting::ConvertVoteSignal(strVoteSignal);
    if (eVoteSignal == VOTE_SIGNAL_NONE) {
        throw JSONRPCError(RPC_INVALID_PARAMETER,
                           "Invalid vote signal. Please using one of the following: "
                           "(funding|valid|delete|endorsed)");
    }

    vote_outcome_enum_t eVoteOutcome = CGovernanceVoting::ConvertVoteOutcome(strVoteOutcome);
    if (eVoteOutcome == VOTE_OUTCOME_NONE) {
        throw JSONRPCError(RPC_INVALID_PARAMETER, "Invalid vote outcome. Please use one of the following: 'yes', 'no' or 'abstain'");
    }

    EnsureWalletIsUnlocked(wallet.get());

    uint256 proTxHash = ParseHashV(request.params[3], "protx-hash");
    auto dmn = deterministicMNManager->GetListAtChainTip().GetValidMN(proTxHash);
    if (!dmn) {
        throw JSONRPCError(RPC_INVALID_PARAMETER, "Invalid or unknown proTxHash");
    }

    LegacyScriptPubKeyMan* spk_man = wallet->GetLegacyScriptPubKeyMan();
    if (!spk_man) {
        throw JSONRPCError(RPC_WALLET_ERROR, "This type of wallet does not support this command");
    }

    CKey votingKey;
    if (!spk_man->GetKey(dmn->pdmnState->keyIDVoting, votingKey)) {
        throw JSONRPCError(RPC_INVALID_PARAMETER, strprintf("Private key for voting address %s not known by wallet", EncodeDestination(dmn->pdmnState->keyIDVoting)));
    }

    std::map<uint256, CKey> votingKeys;
    votingKeys.emplace(proTxHash, votingKey);

    return VoteWithMasternodes(request, votingKeys, hash, eVoteSignal, eVoteOutcome);
}
#endif

static UniValue ListObjects(const std::string& strCachedSignal, const std::string& strType, int nStartTime)
{
    UniValue objResult(UniValue::VOBJ);

    // GET MATCHING GOVERNANCE OBJECTS

    if (g_txindex) {
        g_txindex->BlockUntilSyncedToCurrentChain();
    }

    LOCK2(cs_main, governance->cs);

    std::vector<CGovernanceObject> objs;
    governance->GetAllNewerThan(objs, nStartTime);

    governance->UpdateLastDiffTime(GetTime());
    // CREATE RESULTS FOR USER

    for (const auto& govObj : objs) {
        if (strCachedSignal == "valid" && !govObj.IsSetCachedValid()) continue;
        if (strCachedSignal == "funding" && !govObj.IsSetCachedFunding()) continue;
        if (strCachedSignal == "delete" && !govObj.IsSetCachedDelete()) continue;
        if (strCachedSignal == "endorsed" && !govObj.IsSetCachedEndorsed()) continue;

        if (strType == "proposals" && govObj.GetObjectType() != GOVERNANCE_OBJECT_PROPOSAL) continue;
        if (strType == "triggers" && govObj.GetObjectType() != GOVERNANCE_OBJECT_TRIGGER) continue;

        UniValue bObj(UniValue::VOBJ);
        bObj.pushKV("DataHex",  govObj.GetDataAsHexString());
        bObj.pushKV("DataString",  govObj.GetDataAsPlainString());
        bObj.pushKV("Hash",  govObj.GetHash().ToString());
        bObj.pushKV("CollateralHash",  govObj.GetCollateralHash().ToString());
        bObj.pushKV("ObjectType", govObj.GetObjectType());
        bObj.pushKV("CreationTime", govObj.GetCreationTime());
        const COutPoint& masternodeOutpoint = govObj.GetMasternodeOutpoint();
        if (masternodeOutpoint != COutPoint()) {
            bObj.pushKV("SigningMasternode", masternodeOutpoint.ToStringShort());
        }

        // REPORT STATUS FOR FUNDING VOTES SPECIFICALLY
        bObj.pushKV("AbsoluteYesCount",  govObj.GetAbsoluteYesCount(VOTE_SIGNAL_FUNDING));
        bObj.pushKV("YesCount",  govObj.GetYesCount(VOTE_SIGNAL_FUNDING));
        bObj.pushKV("NoCount",  govObj.GetNoCount(VOTE_SIGNAL_FUNDING));
        bObj.pushKV("AbstainCount",  govObj.GetAbstainCount(VOTE_SIGNAL_FUNDING));

        // REPORT VALIDITY AND CACHING FLAGS FOR VARIOUS SETTINGS
        std::string strError = "";
        bObj.pushKV("fBlockchainValidity",  govObj.IsValidLocally(strError, false));
        bObj.pushKV("IsValidReason",  strError.c_str());
        bObj.pushKV("fCachedValid",  govObj.IsSetCachedValid());
        bObj.pushKV("fCachedFunding",  govObj.IsSetCachedFunding());
        bObj.pushKV("fCachedDelete",  govObj.IsSetCachedDelete());
        bObj.pushKV("fCachedEndorsed",  govObj.IsSetCachedEndorsed());

        objResult.pushKV(govObj.GetHash().ToString(), bObj);
    }

    return objResult;
}

static void gobject_list_help(const JSONRPCRequest& request)
{
    RPCHelpMan{"gobject list",
        "List governance objects (can be filtered by signal and/or object type)\n",
        {
            {"signal", RPCArg::Type::STR, /* default */ "valid", "cached signal, possible values: [valid|funding|delete|endorsed|all]"},
            {"type", RPCArg::Type::STR, /* default */ "all", "object type, possible values: [proposals|triggers|all]"},
        },
        RPCResults{},
        RPCExamples{""}
    }.Check(request);
}

static UniValue gobject_list(const JSONRPCRequest& request)
{
    gobject_list_help(request);

    std::string strCachedSignal = "valid";
    if (!request.params[0].isNull()) {
        strCachedSignal = request.params[0].get_str();
    }
    if (strCachedSignal != "valid" && strCachedSignal != "funding" && strCachedSignal != "delete" && strCachedSignal != "endorsed" && strCachedSignal != "all")
        return "Invalid signal, should be 'valid', 'funding', 'delete', 'endorsed' or 'all'";

    std::string strType = "all";
    if (!request.params[1].isNull()) {
        strType = request.params[1].get_str();
    }
    if (strType != "proposals" && strType != "triggers" && strType != "all")
        return "Invalid type, should be 'proposals', 'triggers' or 'all'";

    return ListObjects(strCachedSignal, strType, 0);
}

static void gobject_diff_help(const JSONRPCRequest& request)
{
    RPCHelpMan{"gobject diff",
        "List differences since last diff or list\n",
        {
            {"signal", RPCArg::Type::STR, /* default */ "valid", "cached signal, possible values: [valid|funding|delete|endorsed|all]"},
            {"type", RPCArg::Type::STR, /* default */ "all", "object type, possible values: [proposals|triggers|all]"},
        },
        RPCResults{},
        RPCExamples{""}
    }.Check(request);
}

static UniValue gobject_diff(const JSONRPCRequest& request)
{
    gobject_diff_help(request);

    std::string strCachedSignal = "valid";
    if (!request.params[0].isNull()) {
        strCachedSignal = request.params[0].get_str();
    }
    if (strCachedSignal != "valid" && strCachedSignal != "funding" && strCachedSignal != "delete" && strCachedSignal != "endorsed" && strCachedSignal != "all")
        return "Invalid signal, should be 'valid', 'funding', 'delete', 'endorsed' or 'all'";

    std::string strType = "all";
    if (!request.params[1].isNull()) {
        strType = request.params[1].get_str();
    }
    if (strType != "proposals" && strType != "triggers" && strType != "all")
        return "Invalid type, should be 'proposals', 'triggers' or 'all'";

    return ListObjects(strCachedSignal, strType, governance->GetLastDiffTime());
}

static void gobject_get_help(const JSONRPCRequest& request)
{
    RPCHelpMan{"gobject get",
        "Get governance object by hash\n",
        {
            {"governance-hash", RPCArg::Type::STR_HEX, RPCArg::Optional::NO, "object id"},
        },
        RPCResults{},
        RPCExamples{""}
    }.Check(request);
}

static UniValue gobject_get(const JSONRPCRequest& request)
{
    gobject_get_help(request);

    // COLLECT VARIABLES FROM OUR USER
    uint256 hash = ParseHashV(request.params[0], "GovObj hash");

    if (g_txindex) {
        g_txindex->BlockUntilSyncedToCurrentChain();
    }

    // FIND THE GOVERNANCE OBJECT THE USER IS LOOKING FOR
    LOCK2(cs_main, governance->cs);
    CGovernanceObject* pGovObj = governance->FindGovernanceObject(hash);

    if (pGovObj == nullptr) {
        throw JSONRPCError(RPC_INVALID_PARAMETER, "Unknown governance object");
    }

    // REPORT BASIC OBJECT STATS

    UniValue objResult(UniValue::VOBJ);
    objResult.pushKV("DataHex",  pGovObj->GetDataAsHexString());
    objResult.pushKV("DataString",  pGovObj->GetDataAsPlainString());
    objResult.pushKV("Hash",  pGovObj->GetHash().ToString());
    objResult.pushKV("CollateralHash",  pGovObj->GetCollateralHash().ToString());
    objResult.pushKV("ObjectType", pGovObj->GetObjectType());
    objResult.pushKV("CreationTime", pGovObj->GetCreationTime());
    const COutPoint& masternodeOutpoint = pGovObj->GetMasternodeOutpoint();
    if (masternodeOutpoint != COutPoint()) {
        objResult.pushKV("SigningMasternode", masternodeOutpoint.ToStringShort());
    }

    // SHOW (MUCH MORE) INFORMATION ABOUT VOTES FOR GOVERNANCE OBJECT (THAN LIST/DIFF ABOVE)
    // -- FUNDING VOTING RESULTS

    UniValue objFundingResult(UniValue::VOBJ);
    objFundingResult.pushKV("AbsoluteYesCount",  pGovObj->GetAbsoluteYesCount(VOTE_SIGNAL_FUNDING));
    objFundingResult.pushKV("YesCount",  pGovObj->GetYesCount(VOTE_SIGNAL_FUNDING));
    objFundingResult.pushKV("NoCount",  pGovObj->GetNoCount(VOTE_SIGNAL_FUNDING));
    objFundingResult.pushKV("AbstainCount",  pGovObj->GetAbstainCount(VOTE_SIGNAL_FUNDING));
    objResult.pushKV("FundingResult", objFundingResult);

    // -- VALIDITY VOTING RESULTS
    UniValue objValid(UniValue::VOBJ);
    objValid.pushKV("AbsoluteYesCount",  pGovObj->GetAbsoluteYesCount(VOTE_SIGNAL_VALID));
    objValid.pushKV("YesCount",  pGovObj->GetYesCount(VOTE_SIGNAL_VALID));
    objValid.pushKV("NoCount",  pGovObj->GetNoCount(VOTE_SIGNAL_VALID));
    objValid.pushKV("AbstainCount",  pGovObj->GetAbstainCount(VOTE_SIGNAL_VALID));
    objResult.pushKV("ValidResult", objValid);

    // -- DELETION CRITERION VOTING RESULTS
    UniValue objDelete(UniValue::VOBJ);
    objDelete.pushKV("AbsoluteYesCount",  pGovObj->GetAbsoluteYesCount(VOTE_SIGNAL_DELETE));
    objDelete.pushKV("YesCount",  pGovObj->GetYesCount(VOTE_SIGNAL_DELETE));
    objDelete.pushKV("NoCount",  pGovObj->GetNoCount(VOTE_SIGNAL_DELETE));
    objDelete.pushKV("AbstainCount",  pGovObj->GetAbstainCount(VOTE_SIGNAL_DELETE));
    objResult.pushKV("DeleteResult", objDelete);

    // -- ENDORSED VIA MASTERNODE-ELECTED BOARD
    UniValue objEndorsed(UniValue::VOBJ);
    objEndorsed.pushKV("AbsoluteYesCount",  pGovObj->GetAbsoluteYesCount(VOTE_SIGNAL_ENDORSED));
    objEndorsed.pushKV("YesCount",  pGovObj->GetYesCount(VOTE_SIGNAL_ENDORSED));
    objEndorsed.pushKV("NoCount",  pGovObj->GetNoCount(VOTE_SIGNAL_ENDORSED));
    objEndorsed.pushKV("AbstainCount",  pGovObj->GetAbstainCount(VOTE_SIGNAL_ENDORSED));
    objResult.pushKV("EndorsedResult", objEndorsed);

    // --
    std::string strError = "";
    objResult.pushKV("fLocalValidity",  pGovObj->IsValidLocally(strError, false));
    objResult.pushKV("IsValidReason",  strError.c_str());
    objResult.pushKV("fCachedValid",  pGovObj->IsSetCachedValid());
    objResult.pushKV("fCachedFunding",  pGovObj->IsSetCachedFunding());
    objResult.pushKV("fCachedDelete",  pGovObj->IsSetCachedDelete());
    objResult.pushKV("fCachedEndorsed",  pGovObj->IsSetCachedEndorsed());
    return objResult;
}

static void gobject_getcurrentvotes_help(const JSONRPCRequest& request)
{
    RPCHelpMan{"gobject getcurrentvotes",
        "Get only current (tallying) votes for a governance object hash (does not include old votes)\n",
        {
            {"governance-hash", RPCArg::Type::STR_HEX, RPCArg::Optional::NO, "object id"},
            {"txid", RPCArg::Type::STR_HEX, /* default */ "", "masternode collateral txid"},
            {"vout", RPCArg::Type::STR, /* default */ "", "masternode collateral output index, required if <txid> present"},
        },
        RPCResults{},
        RPCExamples{""}
    }.Check(request);
}

static UniValue gobject_getcurrentvotes(const JSONRPCRequest& request)
{
    gobject_getcurrentvotes_help(request);

    // COLLECT PARAMETERS FROM USER

    uint256 hash = ParseHashV(request.params[0], "Governance hash");

    COutPoint mnCollateralOutpoint;
    if (!request.params[1].isNull() && !request.params[2].isNull()) {
        uint256 txid = ParseHashV(request.params[1], "Masternode Collateral hash");
        std::string strVout = request.params[2].get_str();
        mnCollateralOutpoint = COutPoint(txid, (uint32_t)atoi(strVout));
    }

    // FIND OBJECT USER IS LOOKING FOR

    LOCK(governance->cs);

    CGovernanceObject* pGovObj = governance->FindGovernanceObject(hash);

    if (pGovObj == nullptr) {
        throw JSONRPCError(RPC_INVALID_PARAMETER, "Unknown governance-hash");
    }

    // REPORT RESULTS TO USER

    UniValue bResult(UniValue::VOBJ);

    // GET MATCHING VOTES BY HASH, THEN SHOW USERS VOTE INFORMATION

    std::vector<CGovernanceVote> vecVotes = governance->GetCurrentVotes(hash, mnCollateralOutpoint);
    for (const auto& vote : vecVotes) {
        bResult.pushKV(vote.GetHash().ToString(),  vote.ToString());
    }

    return bResult;
}

[[ noreturn ]] static void gobject_help()
{
    RPCHelpMan{"gobject",
        "Set of commands to manage governance objects.\n"
        "\nAvailable commands:\n"
        "  check              - Validate governance object data (proposal only)\n"
#ifdef ENABLE_WALLET
        "  prepare            - Prepare governance object by signing and creating tx\n"
        "  list-prepared      - Returns a list of governance objects prepared by this wallet with \"gobject prepare\"\n"
#endif // ENABLE_WALLET
        "  submit             - Submit governance object to network\n"
        "  deserialize        - Deserialize governance object from hex string to JSON\n"
        "  count              - Count governance objects and votes (additional param: 'json' or 'all', default: 'json')\n"
        "  get                - Get governance object by hash\n"
        "  getcurrentvotes    - Get only current (tallying) votes for a governance object hash (does not include old votes)\n"
        "  list               - List governance objects (can be filtered by signal and/or object type)\n"
        "  diff               - List differences since last diff\n"
#ifdef ENABLE_WALLET
        "  vote-alias         - Vote on a governance object by masternode proTxHash\n"
#endif // ENABLE_WALLET
<<<<<<< HEAD
            "  vote-conf          - Vote on a governance object by masternode configured in sparks.conf\n"
=======
        "  vote-conf          - Vote on a governance object by masternode configured in dash.conf\n"
>>>>>>> 1f3f0e00
#ifdef ENABLE_WALLET
        "  vote-many          - Vote on a governance object by all masternodes for which the voting key is in the wallet\n"
#endif // ENABLE_WALLET
        ,
        {},
        RPCResults{},
        RPCExamples{""}
    }.Throw();
}

static UniValue gobject(const JSONRPCRequest& request)
{
    const JSONRPCRequest new_request{request.strMethod == "gobject" ? request.squashed() : request};
    const std::string command{new_request.strMethod};

    if (command == "gobjectcount") {
        return gobject_count(new_request);
    } else if (command == "gobjectdeserialize") {
        // DEBUG : TEST DESERIALIZATION OF GOVERNANCE META DATA
        return gobject_deserialize(new_request);
    } else if (command == "gobjectcheck") {
        // VALIDATE A GOVERNANCE OBJECT PRIOR TO SUBMISSION
        return gobject_check(new_request);
#ifdef ENABLE_WALLET
    } else if (command == "gobjectprepare") {
        // PREPARE THE GOVERNANCE OBJECT BY CREATING A COLLATERAL TRANSACTION
        return gobject_prepare(new_request);
    } else if (command == "gobjectlist-prepared") {
        return gobject_list_prepared(new_request);
#endif // ENABLE_WALLET
    } else if (command == "gobjectsubmit") {
        // AFTER COLLATERAL TRANSACTION HAS MATURED USER CAN SUBMIT GOVERNANCE OBJECT TO PROPAGATE NETWORK
        /*
            ------ Example Governance Item ------

            gobject submit 6e622bb41bad1fb18e7f23ae96770aeb33129e18bd9efe790522488e580a0a03 0 1 1464292854 "beer-reimbursement" 5b5b22636f6e7472616374222c207b2270726f6a6563745f6e616d65223a20225c22626565722d7265696d62757273656d656e745c22222c20227061796d656e745f61646472657373223a20225c225879324c4b4a4a64655178657948726e34744744514238626a6876464564615576375c22222c2022656e645f64617465223a202231343936333030343030222c20226465736372697074696f6e5f75726c223a20225c227777772e646173687768616c652e6f72672f702f626565722d7265696d62757273656d656e745c22222c2022636f6e74726163745f75726c223a20225c22626565722d7265696d62757273656d656e742e636f6d2f3030312e7064665c22222c20227061796d656e745f616d6f756e74223a20223233342e323334323232222c2022676f7665726e616e63655f6f626a6563745f6964223a2037342c202273746172745f64617465223a202231343833323534303030227d5d5d1
        */
        return gobject_submit(new_request);
    } else if (command == "gobjectvote-conf") {
        return gobject_vote_conf(new_request);
#ifdef ENABLE_WALLET
    } else if (command == "gobjectvote-many") {
        return gobject_vote_many(new_request);
    } else if (command == "gobjectvote-alias") {
        return gobject_vote_alias(new_request);
#endif
    } else if (command == "gobjectlist") {
        // USERS CAN QUERY THE SYSTEM FOR A LIST OF VARIOUS GOVERNANCE ITEMS
        return gobject_list(new_request);
    } else if (command == "gobjectdiff") {
        return gobject_diff(new_request);
    } else if (command == "gobjectget") {
        // GET SPECIFIC GOVERNANCE ENTRY
        return gobject_get(new_request);
    } else if (command == "gobjectgetcurrentvotes") {
        // GET VOTES FOR SPECIFIC GOVERNANCE OBJECT
        return gobject_getcurrentvotes(new_request);
    } else {
        gobject_help();
    }
}

static UniValue voteraw(const JSONRPCRequest& request)
{
    RPCHelpMan{"voteraw",
        "Compile and relay a governance vote with provided external signature instead of signing vote internally\n",
        {
            {"mn-collateral-tx-hash", RPCArg::Type::STR_HEX, RPCArg::Optional::NO, ""},
            {"mn-collateral-tx-index", RPCArg::Type::NUM, RPCArg::Optional::NO, ""},
            {"governance-hash", RPCArg::Type::STR_HEX, RPCArg::Optional::NO, ""},
            {"vote-signal", RPCArg::Type::STR, RPCArg::Optional::NO, ""},
            {"vote-outcome", RPCArg::Type::STR, RPCArg::Optional::NO, "yes|no|abstain"},
            {"time", RPCArg::Type::NUM, RPCArg::Optional::NO, ""},
            {"vote-sig", RPCArg::Type::STR_HEX, RPCArg::Optional::NO, ""},
        },
        RPCResults{},
        RPCExamples{""}
    }.Check(request);

    uint256 hashMnCollateralTx = ParseHashV(request.params[0], "mn collateral tx hash");
    int nMnCollateralTxIndex = request.params[1].get_int();
    COutPoint outpoint = COutPoint(hashMnCollateralTx, nMnCollateralTxIndex);

    uint256 hashGovObj = ParseHashV(request.params[2], "Governance hash");
    std::string strVoteSignal = request.params[3].get_str();
    std::string strVoteOutcome = request.params[4].get_str();

    vote_signal_enum_t eVoteSignal = CGovernanceVoting::ConvertVoteSignal(strVoteSignal);
    if (eVoteSignal == VOTE_SIGNAL_NONE)  {
        throw JSONRPCError(RPC_INVALID_PARAMETER,
                           "Invalid vote signal. Please using one of the following: "
                           "(funding|valid|delete|endorsed)");
    }

    vote_outcome_enum_t eVoteOutcome = CGovernanceVoting::ConvertVoteOutcome(strVoteOutcome);
    if (eVoteOutcome == VOTE_OUTCOME_NONE) {
        throw JSONRPCError(RPC_INVALID_PARAMETER, "Invalid vote outcome. Please use one of the following: 'yes', 'no' or 'abstain'");
    }

    int govObjType;
    {
        LOCK(governance->cs);
        CGovernanceObject *pGovObj = governance->FindGovernanceObject(hashGovObj);
        if (!pGovObj) {
            throw JSONRPCError(RPC_INVALID_PARAMETER, "Governance object not found");
        }
        govObjType = pGovObj->GetObjectType();
    }

    int64_t nTime = request.params[5].get_int64();
    std::string strSig = request.params[6].get_str();
    bool fInvalid = false;
    std::vector<unsigned char> vchSig = DecodeBase64(strSig.c_str(), &fInvalid);

    if (fInvalid) {
        throw JSONRPCError(RPC_INVALID_ADDRESS_OR_KEY, "Malformed base64 encoding");
    }

    auto dmn = deterministicMNManager->GetListAtChainTip().GetValidMNByCollateral(outpoint);

    if (!dmn) {
        throw JSONRPCError(RPC_INTERNAL_ERROR, "Failure to find masternode in list : " + outpoint.ToStringShort());
    }

    CGovernanceVote vote(outpoint, hashGovObj, eVoteSignal, eVoteOutcome);
    vote.SetTime(nTime);
    vote.SetSignature(vchSig);

    bool onlyVotingKeyAllowed = govObjType == GOVERNANCE_OBJECT_PROPOSAL && vote.GetSignal() == VOTE_SIGNAL_FUNDING;

    if (!vote.IsValid(onlyVotingKeyAllowed)) {
        throw JSONRPCError(RPC_INTERNAL_ERROR, "Failure to verify vote.");
    }

    CGovernanceException exception;
    const NodeContext& node = EnsureNodeContext(request.context);
    if (governance->ProcessVoteAndRelay(vote, exception, *node.connman)) {
        return "Voted successfully";
    } else {
        throw JSONRPCError(RPC_INTERNAL_ERROR, "Error voting : " + exception.GetMessage());
    }
}

static UniValue getgovernanceinfo(const JSONRPCRequest& request)
{
    RPCHelpMan{"getgovernanceinfo",
        "Returns an object containing governance parameters.\n",
        {},
        RPCResult{
            RPCResult::Type::OBJ, "", "",
            {
                {RPCResult::Type::NUM, "governanceminquorum", "the absolute minimum number of votes needed to trigger a governance action"},
                {RPCResult::Type::NUM, "proposalfee", "the collateral transaction fee which must be paid to create a proposal in " + CURRENCY_UNIT + ""},
                {RPCResult::Type::NUM, "superblockcycle", "the number of blocks between superblocks"},
                {RPCResult::Type::NUM, "superblockmaturitywindow", "the superblock trigger creation window"},
                {RPCResult::Type::NUM, "lastsuperblock", "the block number of the last superblock"},
                {RPCResult::Type::NUM, "nextsuperblock", "the block number of the next superblock"},
            }},
        RPCExamples{
            HelpExampleCli("getgovernanceinfo", "")
    + HelpExampleRpc("getgovernanceinfo", "")
        },
    }.Check(request);


    int nLastSuperblock = 0, nNextSuperblock = 0;
    const auto* pindex = WITH_LOCK(cs_main, return ::ChainActive().Tip());
    int nBlockHeight = pindex->nHeight;

    CSuperblock::GetNearestSuperblocksHeights(nBlockHeight, nLastSuperblock, nNextSuperblock);

    UniValue obj(UniValue::VOBJ);
    obj.pushKV("governanceminquorum", Params().GetConsensus().nGovernanceMinQuorum);
    bool fork_active = VersionBitsState(pindex, Params().GetConsensus(), Consensus::DEPLOYMENT_DIP0024, versionbitscache) == ThresholdState::ACTIVE;
    obj.pushKV("proposalfee", ValueFromAmount(fork_active ? GOVERNANCE_PROPOSAL_FEE_TX : GOVERNANCE_PROPOSAL_FEE_TX_OLD));
    obj.pushKV("superblockcycle", Params().GetConsensus().nSuperblockCycle);
    obj.pushKV("superblockmaturitywindow", Params().GetConsensus().nSuperblockMaturityWindow);
    obj.pushKV("lastsuperblock", nLastSuperblock);
    obj.pushKV("nextsuperblock", nNextSuperblock);

    return obj;
}

static UniValue getsuperblockbudget(const JSONRPCRequest& request)
{
    RPCHelpMan{"getsuperblockbudget",
        "\nReturns the absolute maximum sum of superblock payments allowed.\n",
        {
            {"index", RPCArg::Type::NUM, RPCArg::Optional::NO, "The block index"},
        },
        RPCResult{
            RPCResult::Type::NUM, "n", "The absolute maximum sum of superblock payments allowed, in " + CURRENCY_UNIT
        },
        RPCExamples{
            HelpExampleCli("getsuperblockbudget", "1000")
    + HelpExampleRpc("getsuperblockbudget", "1000")
        },
    }.Check(request);

    int nBlockHeight = request.params[0].get_int();
    if (nBlockHeight < 0) {
        throw JSONRPCError(RPC_INVALID_PARAMETER, "Block height out of range");
    }

    return ValueFromAmount(CSuperblock::GetPaymentsLimit(nBlockHeight));
}
// clang-format off
static const CRPCCommand commands[] =
{ //  category              name                      actor (function)         argNames
  //  --------------------- ------------------------  -----------------------  ----------
    /* Sparks features */
    { "sparks",               "getgovernanceinfo",      &getgovernanceinfo,      {} },
    { "sparks",               "getsuperblockbudget",    &getsuperblockbudget,    {"index"} },
    { "sparks",               "gobject",                &gobject,                {} },
    { "sparks",               "voteraw",                &voteraw,                {"tx_hash","tx_index","gov_hash","signal","outcome","time","sig"} },

};
// clang-format on
void RegisterGovernanceRPCCommands(CRPCTable &t)
{
    for (const auto& command : commands) {
        t.appendCommand(command.name, &command);
    }
}<|MERGE_RESOLUTION|>--- conflicted
+++ resolved
@@ -412,18 +412,8 @@
 
 static void gobject_vote_conf_help(const JSONRPCRequest& request)
 {
-<<<<<<< HEAD
-    throw std::runtime_error(
-                "gobject vote-conf <governance-hash> <vote> <vote-outcome>\n"
-                "Vote on a governance object by masternode configured in sparks.conf\n"
-                "\nArguments:\n"
-                "1. governance-hash   (string, required) hash of the governance object\n"
-                "2. vote              (string, required) vote, possible values: [funding|valid|delete|endorsed]\n"
-                "3. vote-outcome      (string, required) vote outcome, possible values: [yes|no|abstain]\n"
-                );
-=======
     RPCHelpMan{"gobject vote-conf",
-        "Vote on a governance object by masternode configured in dash.conf\n",
+        "Vote on a governance object by masternode configured in sparks.conf\n",
         {
             {"governance-hash", RPCArg::Type::STR_HEX, RPCArg::Optional::NO, "hash of the governance object"},
             {"vote", RPCArg::Type::STR, RPCArg::Optional::NO, "vote, possible values: [funding|valid|delete|endorsed]"},
@@ -432,7 +422,6 @@
         RPCResults{},
         RPCExamples{""}
     }.Check(request);
->>>>>>> 1f3f0e00
 }
 
 static UniValue gobject_vote_conf(const JSONRPCRequest& request)
@@ -1008,11 +997,7 @@
 #ifdef ENABLE_WALLET
         "  vote-alias         - Vote on a governance object by masternode proTxHash\n"
 #endif // ENABLE_WALLET
-<<<<<<< HEAD
-            "  vote-conf          - Vote on a governance object by masternode configured in sparks.conf\n"
-=======
-        "  vote-conf          - Vote on a governance object by masternode configured in dash.conf\n"
->>>>>>> 1f3f0e00
+        "  vote-conf          - Vote on a governance object by masternode configured in sparks.conf\n"
 #ifdef ENABLE_WALLET
         "  vote-many          - Vote on a governance object by all masternodes for which the voting key is in the wallet\n"
 #endif // ENABLE_WALLET
