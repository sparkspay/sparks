--- conflicted
+++ resolved
@@ -391,118 +391,6 @@
     return govobj.GetHash().ToString();
 }
 
-<<<<<<< HEAD
-static void gobject_vote_conf_help(const JSONRPCRequest& request)
-{
-    RPCHelpMan{"gobject vote-conf",
-        "Vote on a governance object by masternode configured in sparks.conf\n",
-        {
-            {"governance-hash", RPCArg::Type::STR_HEX, RPCArg::Optional::NO, "hash of the governance object"},
-            {"vote", RPCArg::Type::STR, RPCArg::Optional::NO, "vote, possible values: [funding|valid|delete|endorsed]"},
-            {"vote-outcome", RPCArg::Type::STR, RPCArg::Optional::NO, "vote outcome, possible values: [yes|no|abstain]"},
-        },
-        RPCResults{},
-        RPCExamples{""}
-    }.Check(request);
-}
-
-static UniValue gobject_vote_conf(const JSONRPCRequest& request)
-{
-    gobject_vote_conf_help(request);
-
-    uint256 hash;
-
-    hash = ParseHashV(request.params[0], "Object hash");
-    std::string strVoteSignal = request.params[1].get_str();
-    std::string strVoteOutcome = request.params[2].get_str();
-
-    vote_signal_enum_t eVoteSignal = CGovernanceVoting::ConvertVoteSignal(strVoteSignal);
-    if (eVoteSignal == VOTE_SIGNAL_NONE) {
-        throw JSONRPCError(RPC_INVALID_PARAMETER,
-                           "Invalid vote signal. Please using one of the following: "
-                           "(funding|valid|delete|endorsed)");
-    }
-
-    vote_outcome_enum_t eVoteOutcome = CGovernanceVoting::ConvertVoteOutcome(strVoteOutcome);
-    if (eVoteOutcome == VOTE_OUTCOME_NONE) {
-        throw JSONRPCError(RPC_INVALID_PARAMETER, "Invalid vote outcome. Please use one of the following: 'yes', 'no' or 'abstain'");
-    }
-
-    int govObjType;
-    {
-        LOCK(governance->cs);
-        CGovernanceObject *pGovObj = governance->FindGovernanceObject(hash);
-        if (!pGovObj) {
-            throw JSONRPCError(RPC_INVALID_PARAMETER, "Governance object not found");
-        }
-        govObjType = pGovObj->GetObjectType();
-    }
-
-    int nSuccessful = 0;
-    int nFailed = 0;
-
-    UniValue resultsObj(UniValue::VOBJ);
-
-    UniValue statusObj(UniValue::VOBJ);
-    UniValue returnObj(UniValue::VOBJ);
-
-    auto dmn = WITH_LOCK(activeMasternodeInfoCs, return deterministicMNManager->GetListAtChainTip().GetValidMNByCollateral(activeMasternodeInfo.outpoint));
-
-    if (!dmn) {
-        nFailed++;
-        statusObj.pushKV("result", "failed");
-        statusObj.pushKV("errorMessage", "Can't find masternode by collateral output");
-        resultsObj.pushKV("sparks.conf", statusObj);
-        returnObj.pushKV("overall", strprintf("Voted successfully %d time(s) and failed %d time(s).", nSuccessful, nFailed));
-        returnObj.pushKV("detail", resultsObj);
-        return returnObj;
-    }
-
-    CGovernanceVote vote(dmn->collateralOutpoint, hash, eVoteSignal, eVoteOutcome);
-
-    bool signSuccess = false;
-    if (govObjType == GOVERNANCE_OBJECT_PROPOSAL && eVoteSignal == VOTE_SIGNAL_FUNDING) {
-        throw JSONRPCError(RPC_INVALID_PARAMETER, "Can't use vote-conf for proposals");
-    }
-
-    {
-        LOCK(activeMasternodeInfoCs);
-        if (activeMasternodeInfo.blsKeyOperator) {
-            signSuccess = vote.Sign(*activeMasternodeInfo.blsKeyOperator);
-        }
-    }
-
-    if (!signSuccess) {
-        nFailed++;
-        statusObj.pushKV("result", "failed");
-        statusObj.pushKV("errorMessage", "Failure to sign.");
-        resultsObj.pushKV("sparks.conf", statusObj);
-        returnObj.pushKV("overall", strprintf("Voted successfully %d time(s) and failed %d time(s).", nSuccessful, nFailed));
-        returnObj.pushKV("detail", resultsObj);
-        return returnObj;
-    }
-
-    CGovernanceException exception;
-    const NodeContext& node = EnsureNodeContext(request.context);
-    if (governance->ProcessVoteAndRelay(vote, exception, *node.connman)) {
-        nSuccessful++;
-        statusObj.pushKV("result", "success");
-    } else {
-        nFailed++;
-        statusObj.pushKV("result", "failed");
-        statusObj.pushKV("errorMessage", exception.GetMessage());
-    }
-
-    resultsObj.pushKV("sparks.conf", statusObj);
-
-    returnObj.pushKV("overall", strprintf("Voted successfully %d time(s) and failed %d time(s).", nSuccessful, nFailed));
-    returnObj.pushKV("detail", resultsObj);
-
-    return returnObj;
-}
-
-=======
->>>>>>> 3b7deea3
 static UniValue VoteWithMasternodes(const JSONRPCRequest& request, const std::map<uint256, CKey>& keys,
                              const uint256& hash, vote_signal_enum_t eVoteSignal,
                              vote_outcome_enum_t eVoteOutcome)
@@ -980,12 +868,6 @@
         "  diff               - List differences since last diff\n"
 #ifdef ENABLE_WALLET
         "  vote-alias         - Vote on a governance object by masternode proTxHash\n"
-<<<<<<< HEAD
-#endif // ENABLE_WALLET
-        "  vote-conf          - Vote on a governance object by masternode configured in sparks.conf\n"
-#ifdef ENABLE_WALLET
-=======
->>>>>>> 3b7deea3
         "  vote-many          - Vote on a governance object by all masternodes for which the voting key is in the wallet\n"
 #endif // ENABLE_WALLET
         ,
