--- conflicted
+++ resolved
@@ -1,12 +1,7 @@
 // Copyright (c) 2010 Satoshi Nakamoto
-<<<<<<< HEAD
-// Copyright (c) 2009-2015 The Bitcoin Core developers
-// Copyright (c) 2014-2022 The Dash Core developers
-// Copyright (c) 2016-2023 The Sparks Core developers
-=======
 // Copyright (c) 2009-2020 The Bitcoin Core developers
 // Copyright (c) 2014-2023 The Dash Core developers
->>>>>>> 3b7deea3
+// Copyright (c) 2016-2025 The Sparks Core developers
 // Distributed under the MIT software license, see the accompanying
 // file COPYING or http://www.opensource.org/licenses/mit-license.php.
 
@@ -267,13 +262,8 @@
         "\nMine blocks immediately to a specified address (before the RPC call returns)\n",
         {
             {"nblocks", RPCArg::Type::NUM, RPCArg::Optional::NO, "How many blocks are generated immediately."},
-<<<<<<< HEAD
             {"address", RPCArg::Type::STR, RPCArg::Optional::NO, "The address to send the newly generated Sparks to."},
-            {"maxtries", RPCArg::Type::NUM, /* default */ "1000000", "How many iterations to try."},
-=======
-            {"address", RPCArg::Type::STR, RPCArg::Optional::NO, "The address to send the newly generated coins to."},
             {"maxtries", RPCArg::Type::NUM, /* default */ ToString(DEFAULT_MAX_TRIES), "How many iterations to try."},
->>>>>>> 3b7deea3
         },
         RPCResult{
             RPCResult::Type::ARR, "", "hashes of blocks generated",
