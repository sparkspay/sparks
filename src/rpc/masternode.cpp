// Copyright (c) 2014-2023 The Dash Core developers
// Copyright (c) 2016-2023 The Sparks Core developers
// Distributed under the MIT/X11 software license, see the accompanying
// file COPYING or http://www.opensource.org/licenses/mit-license.php.

#include <chainparams.h>
#include <evo/deterministicmns.h>
#include <governance/classes.h>
#include <index/txindex.h>
#include <node/blockstorage.h>
#include <node/context.h>
#include <governance/governance.h>
#include <masternode/node.h>
#include <masternode/payments.h>
#include <net.h>
#include <netbase.h>
#include <rpc/blockchain.h>
#include <rpc/server.h>
#include <rpc/util.h>
#include <univalue.h>
#include <util/strencodings.h>
#include <spork.h>
#include <validation.h>
#include <wallet/coincontrol.h>
#include <wallet/rpcwallet.h>
#ifdef ENABLE_WALLET
#include <wallet/wallet.h>
#endif // ENABLE_WALLET

#include <fstream>
#include <iomanip>

static UniValue masternodelist(const JSONRPCRequest& request, ChainstateManager& chainman);

static void masternode_list_help(const JSONRPCRequest& request)
{
    RPCHelpMan{"masternodelist",
        "Get a list of masternodes in different modes. This call is identical to 'masternode list' call.\n"
        "Available modes:\n"
        "  addr           - Print ip address associated with a masternode (can be additionally filtered, partial match)\n"
        "  recent         - Print info in JSON format for active and recently banned masternodes (can be additionally filtered, partial match)\n"
<<<<<<< HEAD
        "  hpmn           - Print info in JSON format for HPMNs/Evonodes only\n"
        "  rgmn           - Print info in JSON format for Regular Masternodes only\n"
=======
        "  evo            - Print info in JSON format for EvoNodes only\n"
>>>>>>> 3b7deea3
        "  full           - Print info in format 'status payee lastpaidtime lastpaidblock IP'\n"
        "                   (can be additionally filtered, partial match)\n"
        "  info           - Print info in format 'status payee IP'\n"
        "                   (can be additionally filtered, partial match)\n"
        "  json           - Print info in JSON format (can be additionally filtered, partial match)\n"
        "  lastpaidblock  - Print the last block height a node was paid on the network\n"
        "  lastpaidtime   - Print the last time a node was paid on the network\n"
        "  owneraddress   - Print the masternode owner Sparks address\n"
        "  payee          - Print the masternode payout Sparks address (can be additionally filtered,\n"
        "                   partial match)\n"
        "  pubKeyOperator - Print the masternode operator public key\n"
        "  status         - Print masternode status: ENABLED / POSE_BANNED\n"
        "                   (can be additionally filtered, partial match)\n"
        "  votingaddress  - Print the masternode voting Sparks address\n",
        {
            {"mode", RPCArg::Type::STR, /* default */ "json", "The mode to run list in"},
            {"filter", RPCArg::Type::STR, /* default */ "", "Filter results. Partial match by outpoint by default in all modes, additional matches in some modes are also available"},
        },
        RPCResults{},
        RPCExamples{""},
    }.Check(request);
}

static void masternode_connect_help(const JSONRPCRequest& request)
{
    RPCHelpMan{"masternode connect",
        "Connect to given masternode\n",
        {
            {"address", RPCArg::Type::STR, RPCArg::Optional::NO, "The address of the masternode to connect"},
        },
        RPCResults{},
        RPCExamples{""}
    }.Check(request);
}

static UniValue masternode_connect(const JSONRPCRequest& request)
{
    masternode_connect_help(request);

    std::string strAddress = request.params[0].get_str();

    CService addr;
    if (!Lookup(strAddress, addr, 0, false))
        throw JSONRPCError(RPC_INTERNAL_ERROR, strprintf("Incorrect masternode address %s", strAddress));

    const NodeContext& node = EnsureAnyNodeContext(request.context);
    node.connman->OpenMasternodeConnection(CAddress(addr, NODE_NETWORK));
    if (!node.connman->IsConnected(CAddress(addr, NODE_NETWORK), CConnman::AllNodes))
        throw JSONRPCError(RPC_INTERNAL_ERROR, strprintf("Couldn't connect to masternode %s", strAddress));

    return "successfully connected";
}

static void masternode_count_help(const JSONRPCRequest& request)
{
    RPCHelpMan{"masternode count",
        "Get information about number of masternodes.\n",
        {},
        RPCResults{},
        RPCExamples{""}
    }.Check(request);
}

static UniValue masternode_count(const JSONRPCRequest& request)
{
    masternode_count_help(request);

    auto mnList = deterministicMNManager->GetListAtChainTip();
    int total = mnList.GetAllMNsCount();
    int enabled = mnList.GetValidMNsCount();
    int ipv4 = mnList.GetIPv4Count();
    int ipv6 = mnList.GetIPv6Count();

    UniValue obj(UniValue::VOBJ);
    obj.pushKV("total", total);
    obj.pushKV("enabled", enabled);
    obj.pushKV("ipv4", ipv4);
    obj.pushKV("ipv6", ipv6);

    int evo_total = mnList.GetAllEvoCount();
    int evo_enabled = mnList.GetValidEvoCount();

    UniValue evoObj(UniValue::VOBJ);
    evoObj.pushKV("total", evo_total);
    evoObj.pushKV("enabled", evo_enabled);

    UniValue regularObj(UniValue::VOBJ);
    regularObj.pushKV("total", total - evo_total);
    regularObj.pushKV("enabled", enabled - evo_enabled);

    UniValue detailedObj(UniValue::VOBJ);
    detailedObj.pushKV("regular", regularObj);
    detailedObj.pushKV("evo", evoObj);
    obj.pushKV("detailed", detailedObj);

    return obj;
}

static UniValue GetNextMasternodeForPayment(int heightShift)
{
    const CBlockIndex *tip = WITH_LOCK(::cs_main, return ::ChainActive().Tip());
    auto mnList = deterministicMNManager->GetListForBlock(tip);
    auto payees = mnList.GetProjectedMNPayees(tip, heightShift);
    if (payees.empty())
        return "unknown";
    auto payee = payees.back();
    CScript payeeScript = payee->pdmnState->scriptPayout;

    CTxDestination payeeDest;
    ExtractDestination(payeeScript, payeeDest);

    UniValue obj(UniValue::VOBJ);

    obj.pushKV("height",        mnList.GetHeight() + heightShift);
    obj.pushKV("IP:port",       payee->pdmnState->addr.ToString());
    obj.pushKV("proTxHash",     payee->proTxHash.ToString());
    obj.pushKV("outpoint",      payee->collateralOutpoint.ToStringShort());
    obj.pushKV("payee",         IsValidDestination(payeeDest) ? EncodeDestination(payeeDest) : "UNKNOWN");
    return obj;
}

static void masternode_winner_help(const JSONRPCRequest& request)
{
    if (!IsDeprecatedRPCEnabled("masternode_winner")) {
        throw std::runtime_error("DEPRECATED: set -deprecatedrpc=masternode_winner to enable it");
    }

    RPCHelpMan{"masternode winner",
        "Print info on next masternode winner to vote for\n",
        {},
        RPCResults{},
        RPCExamples{""}
    }.Check(request);
}

static UniValue masternode_winner(const JSONRPCRequest& request)
{
    masternode_winner_help(request);
    return GetNextMasternodeForPayment(10);
}

static void masternode_current_help(const JSONRPCRequest& request)
{
    if (!IsDeprecatedRPCEnabled("masternode_current")) {
        throw std::runtime_error("DEPRECATED: set -deprecatedrpc=masternode_current to enable it");
    }

    RPCHelpMan{"masternode current",
        "Print info on current masternode winner to be paid the next block (calculated locally)\n",
        {},
        RPCResults{},
        RPCExamples{""}
    }.Check(request);
}

static UniValue masternode_current(const JSONRPCRequest& request)
{
    masternode_current_help(request);
    return GetNextMasternodeForPayment(1);
}

#ifdef ENABLE_WALLET
static void masternode_outputs_help(const JSONRPCRequest& request)
{
    RPCHelpMan{"masternode outputs",
        "Print masternode compatible outputs\n",
        {},
        RPCResult {
            RPCResult::Type::ARR, "", "A list of outpoints that can be/are used as masternode collaterals",
            {
                {RPCResult::Type::STR, "", "A (potential) masternode collateral"},
            }},
        RPCExamples{""}
    }.Check(request);
}

static UniValue masternode_outputs(const JSONRPCRequest& request)
{
    masternode_outputs_help(request);

    std::shared_ptr<CWallet> const wallet = GetWalletForJSONRPCRequest(request);
    if (!wallet) return NullUniValue;

    // Find possible candidates
    std::vector<COutput> vPossibleCoins;
    CCoinControl coin_control;
    coin_control.nCoinType = CoinType::ONLY_MASTERNODE_COLLATERAL;
    {
        LOCK(wallet->cs_wallet);
        wallet->AvailableCoins(vPossibleCoins, true, &coin_control);
    }
    UniValue outputsArr(UniValue::VARR);
    for (const auto& out : vPossibleCoins) {
        outputsArr.push_back(out.GetInputCoin().outpoint.ToStringShort());
    }

    return outputsArr;
}

#endif // ENABLE_WALLET

static void masternode_status_help(const JSONRPCRequest& request)
{
    RPCHelpMan{"masternode status",
        "Print masternode status information\n",
        {},
        RPCResults{},
        RPCExamples{""}
    }.Check(request);
}

static UniValue masternode_status(const JSONRPCRequest& request)
{
    masternode_status_help(request);

    if (!fMasternodeMode)
        throw JSONRPCError(RPC_INTERNAL_ERROR, "This is not a masternode");

    UniValue mnObj(UniValue::VOBJ);

    CDeterministicMNCPtr dmn;
    {
        LOCK(activeMasternodeInfoCs);

        // keep compatibility with legacy status for now (might get deprecated/removed later)
        mnObj.pushKV("outpoint", activeMasternodeInfo.outpoint.ToStringShort());
        mnObj.pushKV("service", activeMasternodeInfo.service.ToString());
        dmn = deterministicMNManager->GetListAtChainTip().GetMN(activeMasternodeInfo.proTxHash);
    }
    if (dmn) {
        mnObj.pushKV("proTxHash", dmn->proTxHash.ToString());
        mnObj.pushKV("type", std::string(GetMnType(dmn->nType).description));
        mnObj.pushKV("collateralHash", dmn->collateralOutpoint.hash.ToString());
        mnObj.pushKV("collateralIndex", (int)dmn->collateralOutpoint.n);
        mnObj.pushKV("dmnState", dmn->pdmnState->ToJson(dmn->nType));
    }
    mnObj.pushKV("state", activeMasternodeManager->GetStateString());
    mnObj.pushKV("status", activeMasternodeManager->GetStatus());

    return mnObj;
}

static std::string GetRequiredPaymentsString(int nBlockHeight, const CDeterministicMNCPtr &payee)
{
    std::string strPayments = "Unknown";
    if (payee) {
        CTxDestination dest;
        if (!ExtractDestination(payee->pdmnState->scriptPayout, dest)) {
            CHECK_NONFATAL(false);
        }
        strPayments = EncodeDestination(dest);
        if (payee->nOperatorReward != 0 && payee->pdmnState->scriptOperatorPayout != CScript()) {
            if (!ExtractDestination(payee->pdmnState->scriptOperatorPayout, dest)) {
                CHECK_NONFATAL(false);
            }
            strPayments += ", " + EncodeDestination(dest);
        }
    }
    if (CSuperblockManager::IsSuperblockTriggered(*governance, nBlockHeight)) {
        std::vector<CTxOut> voutSuperblock;
        if (!CSuperblockManager::GetSuperblockPayments(*governance, nBlockHeight, voutSuperblock)) {
            return strPayments + ", error";
        }
        std::string strSBPayees = "Unknown";
        for (const auto& txout : voutSuperblock) {
            CTxDestination dest;
            ExtractDestination(txout.scriptPubKey, dest);
            if (strSBPayees != "Unknown") {
                strSBPayees += ", " + EncodeDestination(dest);
            } else {
                strSBPayees = EncodeDestination(dest);
            }
        }
        strPayments += ", " + strSBPayees;
    }
    return strPayments;
}

static void masternode_winners_help(const JSONRPCRequest& request)
{
    RPCHelpMan{"masternode winners",
        "Print list of masternode winners\n",
        {
            {"count", RPCArg::Type::NUM, /* default */ "", "number of last winners to return"},
            {"filter", RPCArg::Type::STR, /* default */ "", "filter for returned winners"},
        },
        RPCResults{},
        RPCExamples{""}
    }.Check(request);
}

static UniValue masternode_winners(const JSONRPCRequest& request, const ChainstateManager& chainman)
{
    masternode_winners_help(request);

    const CBlockIndex* pindexTip{nullptr};
    {
        LOCK(cs_main);
        pindexTip = chainman.ActiveChain().Tip();
        if (!pindexTip) return NullUniValue;
    }

    int nCount = 10;
    std::string strFilter = "";

    if (!request.params[0].isNull()) {
        nCount = LocaleIndependentAtoi<int>(request.params[0].get_str());
    }

    if (!request.params[1].isNull()) {
        strFilter = request.params[1].get_str();
    }

    UniValue obj(UniValue::VOBJ);

    int nChainTipHeight = pindexTip->nHeight;
    int nStartHeight = std::max(nChainTipHeight - nCount, 1);

    for (int h = nStartHeight; h <= nChainTipHeight; h++) {
        const CBlockIndex* pIndex = pindexTip->GetAncestor(h - 1);
        auto payee = deterministicMNManager->GetListForBlock(pIndex).GetMNPayee(pIndex);
        std::string strPayments = GetRequiredPaymentsString(h, payee);
        if (strFilter != "" && strPayments.find(strFilter) == std::string::npos) continue;
        obj.pushKV(strprintf("%d", h), strPayments);
    }

    auto projection = deterministicMNManager->GetListForBlock(pindexTip).GetProjectedMNPayees(pindexTip, 20);
    for (size_t i = 0; i < projection.size(); i++) {
        int h = nChainTipHeight + 1 + i;
        std::string strPayments = GetRequiredPaymentsString(h, projection[i]);
        if (strFilter != "" && strPayments.find(strFilter) == std::string::npos) continue;
        obj.pushKV(strprintf("%d", h), strPayments);
    }

    return obj;
}
static void masternode_payments_help(const JSONRPCRequest& request)
{
    RPCHelpMan{"masternode payments",
        "\nReturns an array of deterministic masternodes and their payments for the specified block\n",
        {
            {"blockhash", RPCArg::Type::STR_HEX, /* default */ "tip", "The hash of the starting block"},
            {"count", RPCArg::Type::NUM, /* default */ "1", "The number of blocks to return. Will return <count> previous blocks if <count> is negative. Both 1 and -1 correspond to the chain tip."},
        },
        RPCResult {
            RPCResult::Type::ARR, "", "Blocks",
            {
                {RPCResult::Type::OBJ, "", "",
                {
                    {RPCResult::Type::NUM, "height", "The height of the block"},
                    {RPCResult::Type::STR_HEX, "blockhash", "The hash of the block"},
                    {RPCResult::Type::NUM, "amount", "Amount received in this block by all masternodes"},
                    {RPCResult::Type::ARR, "masternodes", "Masternodes that received payments in this block",
                    {
                        {RPCResult::Type::STR_HEX, "proTxHash", "The hash of the corresponding ProRegTx"},
                        {RPCResult::Type::NUM, "amount", "Amount received by this masternode"},
                        {RPCResult::Type::ARR, "payees", "Payees who received a share of this payment",
                        {
                            {RPCResult::Type::STR, "address", "Payee address"},
                            {RPCResult::Type::STR_HEX, "script", "Payee scriptPubKey"},
                            {RPCResult::Type::NUM, "amount", "Amount received by this payee"},
                        }},
                    }},
                }},
            },
        },
        RPCExamples{""}
    }.Check(request);
}

static UniValue masternode_payments(const JSONRPCRequest& request, const ChainstateManager& chainman)
{
    masternode_payments_help(request);

    CBlockIndex* pindex{nullptr};

    if (g_txindex) {
        g_txindex->BlockUntilSyncedToCurrentChain();
    }

    if (request.params[0].isNull()) {
        LOCK(cs_main);
        pindex = chainman.ActiveChain().Tip();
    } else {
        LOCK(cs_main);
        uint256 blockHash(ParseHashV(request.params[0], "blockhash"));
        pindex = chainman.m_blockman.LookupBlockIndex(blockHash);
        if (pindex == nullptr) {
            throw JSONRPCError(RPC_INVALID_ADDRESS_OR_KEY, "Block not found");
        }
    }

    int64_t nCount = request.params.size() > 1 ? ParseInt64V(request.params[1], "count") : 1;

    // A temporary vector which is used to sort results properly (there is no "reverse" in/for UniValue)
    std::vector<UniValue> vecPayments;

    while (vecPayments.size() < uint64_t(std::abs(nCount)) && pindex != nullptr) {

        CBlock block;
        if (!ReadBlockFromDisk(block, pindex, Params().GetConsensus())) {
            throw JSONRPCError(RPC_INTERNAL_ERROR, "Can't read block from disk");
        }

        // Note: we have to actually calculate block reward from scratch instead of simply querying coinbase vout
        // because miners might collect less coins than they potentially could and this would break our calculations.
        CAmount nBlockFees{0};
        const CTxMemPool& mempool = EnsureAnyMemPool(request.context);
        for (const auto& tx : block.vtx) {
            if (tx->IsCoinBase()) {
                continue;
            }
            CAmount nValueIn{0};
            for (const auto& txin : tx->vin) {
                uint256 blockHashTmp;
                CTransactionRef txPrev = GetTransaction(/* block_index */ nullptr, &mempool, txin.prevout.hash, Params().GetConsensus(), blockHashTmp);
                nValueIn += txPrev->vout[txin.prevout.n].nValue;
            }
            nBlockFees += nValueIn - tx->GetValueOut();
        }

        std::vector<CTxOut> voutMasternodePayments, voutDummy;
        CMutableTransaction dummyTx;
        CAmount blockSubsidy = GetBlockSubsidy(pindex, Params().GetConsensus());
        MasternodePayments::FillBlockPayments(*sporkManager, *governance, dummyTx, pindex->pprev, blockSubsidy, nBlockFees, voutMasternodePayments, voutDummy);

        UniValue blockObj(UniValue::VOBJ);
        CAmount payedPerBlock{0};

        UniValue masternodeArr(UniValue::VARR);
        UniValue protxObj(UniValue::VOBJ);
        UniValue payeesArr(UniValue::VARR);
        CAmount payedPerMasternode{0};

        for (const auto& txout : voutMasternodePayments) {
            UniValue obj(UniValue::VOBJ);
            CTxDestination dest;
            ExtractDestination(txout.scriptPubKey, dest);
            obj.pushKV("address", EncodeDestination(dest));
            obj.pushKV("script", HexStr(txout.scriptPubKey));
            obj.pushKV("amount", txout.nValue);
            payedPerMasternode += txout.nValue;
            payeesArr.push_back(obj);
        }

        // NOTE: we use _previous_ block to find a payee for the current one
        const auto dmnPayee = deterministicMNManager->GetListForBlock(pindex->pprev).GetMNPayee(pindex->pprev);
        protxObj.pushKV("proTxHash", dmnPayee == nullptr ? "" : dmnPayee->proTxHash.ToString());
        protxObj.pushKV("amount", payedPerMasternode);
        protxObj.pushKV("payees", payeesArr);
        payedPerBlock += payedPerMasternode;
        masternodeArr.push_back(protxObj);

        blockObj.pushKV("height", pindex->nHeight);
        blockObj.pushKV("blockhash", pindex->GetBlockHash().ToString());
        blockObj.pushKV("amount", payedPerBlock);
        blockObj.pushKV("masternodes", masternodeArr);
        vecPayments.push_back(blockObj);

        if (nCount > 0) {
            LOCK(cs_main);
            pindex = chainman.ActiveChain().Next(pindex);
        } else {
            pindex = pindex->pprev;
        }
    }

    if (nCount < 0) {
        std::reverse(vecPayments.begin(), vecPayments.end());
    }

    UniValue paymentsArr(UniValue::VARR);
    for (const auto& payment : vecPayments) {
        paymentsArr.push_back(payment);
    }

    return paymentsArr;
}

[[ noreturn ]] static void masternode_help()
{
    RPCHelpMan{"masternode",
        "Set of commands to execute masternode related actions\n"
        "\nAvailable commands:\n"
        "  count        - Get information about number of masternodes\n"
        "  current      - DEPRECATED Print info on current masternode winner to be paid the next block (calculated locally)\n"
#ifdef ENABLE_WALLET
        "  outputs      - Print masternode compatible outputs\n"
#endif // ENABLE_WALLET
        "  status       - Print masternode status information\n"
        "  list         - Print list of all known masternodes (see masternodelist for more info)\n"
        "  payments     - Return information about masternode payments in a mined block\n"
        "  winner       - DEPRECATED Print info on next masternode winner to vote for\n"
        "  winners      - Print list of masternode winners\n",
        {
            {"command", RPCArg::Type::STR, RPCArg::Optional::NO, "The command to execute"},
        },
        RPCResults{},
        RPCExamples{""},
    }.Throw();
}

static UniValue masternode(const JSONRPCRequest& request)
{
    const JSONRPCRequest new_request{request.strMethod == "masternode" ? request.squashed() : request};
    const std::string command{new_request.strMethod};

    ChainstateManager& chainman = EnsureAnyChainman(request.context);

    if (command == "masternodeconnect") {
        return masternode_connect(new_request);
    } else if (command == "masternodecount") {
        return masternode_count(new_request);
    } else if (command == "masternodecurrent") {
        return masternode_current(new_request);
    } else if (command == "masternodewinner") {
        return masternode_winner(new_request);
#ifdef ENABLE_WALLET
    } else if (command == "masternodeoutputs") {
        return masternode_outputs(new_request);
#endif // ENABLE_WALLET
    } else if (command == "masternodestatus") {
        return masternode_status(new_request);
    } else if (command == "masternodepayments") {
        return masternode_payments(new_request, chainman);
    } else if (command == "masternodewinners") {
        return masternode_winners(new_request, chainman);
    } else if (command == "masternodelist") {
        return masternodelist(new_request, chainman);
    } else {
        masternode_help();
    }
}

static UniValue masternodelist(const JSONRPCRequest& request, ChainstateManager& chainman)
{
    std::string strMode = "json";
    std::string strFilter = "";

    if (!request.params[0].isNull()) strMode = request.params[0].get_str();
    if (!request.params[1].isNull()) strFilter = request.params[1].get_str();

    strMode = ToLower(strMode);

    if (request.fHelp || (
                strMode != "addr" && strMode != "full" && strMode != "info" && strMode != "json" &&
                strMode != "owneraddress" && strMode != "votingaddress" &&
                strMode != "lastpaidtime" && strMode != "lastpaidblock" &&
                strMode != "payee" && strMode != "pubkeyoperator" &&
<<<<<<< HEAD
                strMode != "status" && strMode != "recent" && strMode != "hpmn" && 
                strMode != "rgmn"))
=======
                strMode != "status" && strMode != "recent" && strMode != "evo"))
>>>>>>> 3b7deea3
    {
        masternode_list_help(request);
    }

    UniValue obj(UniValue::VOBJ);

    auto mnList = deterministicMNManager->GetListAtChainTip();
    auto dmnToStatus = [&](auto& dmn) {
        if (mnList.IsMNValid(dmn)) {
            return "ENABLED";
        }
        if (mnList.IsMNPoSeBanned(dmn)) {
            return "POSE_BANNED";
        }
        return "UNKNOWN";
    };
    auto dmnToLastPaidTime = [&](auto& dmn) {
        if (dmn.pdmnState->nLastPaidHeight == 0) {
            return (int)0;
        }

        LOCK(cs_main);
        const CBlockIndex* pindex = chainman.ActiveChain()[dmn.pdmnState->nLastPaidHeight];
        return (int)pindex->nTime;
    };

    bool showRecentMnsOnly = strMode == "recent";
<<<<<<< HEAD
    bool showHPMNsOnly = strMode == "hpmn";
    bool showRGMNsOnly = strMode == "rgmn"; //Show only regular masternodes
    int tipHeight = WITH_LOCK(cs_main, return ::ChainActive().Tip()->nHeight);
=======
    bool showEvoOnly = strMode == "evo";
    int tipHeight = WITH_LOCK(cs_main, return chainman.ActiveChain().Tip()->nHeight);
>>>>>>> 3b7deea3
    mnList.ForEachMN(false, [&](auto& dmn) {
        if (showRecentMnsOnly && mnList.IsMNPoSeBanned(dmn)) {
            if (tipHeight - dmn.pdmnState->GetBannedHeight() > Params().GetConsensus().nSuperblockCycle) {
                return;
            }
        }
        if (showEvoOnly && dmn.nType != MnType::Evo) {
            return;
        } else if (showRGMNsOnly && dmn.nType != MnType::Regular) {
            return;
        }

        std::string strOutpoint = dmn.collateralOutpoint.ToStringShort();
        Coin coin;
        std::string collateralAddressStr = "UNKNOWN";
        if (GetUTXOCoin(dmn.collateralOutpoint, coin)) {
            CTxDestination collateralDest;
            if (ExtractDestination(coin.out.scriptPubKey, collateralDest)) {
                collateralAddressStr = EncodeDestination(collateralDest);
            }
        }

        CScript payeeScript = dmn.pdmnState->scriptPayout;
        CTxDestination payeeDest;
        std::string payeeStr = "UNKNOWN";
        if (ExtractDestination(payeeScript, payeeDest)) {
            payeeStr = EncodeDestination(payeeDest);
        }

        if (strMode == "addr") {
            std::string strAddress = dmn.pdmnState->addr.ToString(false);
            if (strFilter !="" && strAddress.find(strFilter) == std::string::npos &&
                strOutpoint.find(strFilter) == std::string::npos) return;
            obj.pushKV(strOutpoint, strAddress);
        } else if (strMode == "full") {
            std::ostringstream streamFull;
            streamFull << std::setw(18) <<
                           dmnToStatus(dmn) << " " <<
                           dmn.pdmnState->nPoSePenalty << " " <<
                           payeeStr << " " << std::setw(10) <<
                           dmnToLastPaidTime(dmn) << " "  << std::setw(6) <<
                           dmn.pdmnState->nLastPaidHeight << " " <<
                           dmn.pdmnState->addr.ToString();
            std::string strFull = streamFull.str();
            if (strFilter !="" && strFull.find(strFilter) == std::string::npos &&
                strOutpoint.find(strFilter) == std::string::npos) return;
            obj.pushKV(strOutpoint, strFull);
        } else if (strMode == "info") {
            std::ostringstream streamInfo;
            streamInfo << std::setw(18) <<
                           dmnToStatus(dmn) << " " <<
                           dmn.pdmnState->nPoSePenalty << " " <<
                           payeeStr << " " <<
                           dmn.pdmnState->addr.ToString();
            std::string strInfo = streamInfo.str();
            if (strFilter !="" && strInfo.find(strFilter) == std::string::npos &&
                strOutpoint.find(strFilter) == std::string::npos) return;
            obj.pushKV(strOutpoint, strInfo);
<<<<<<< HEAD
        } else if (strMode == "json" || strMode == "recent" || strMode == "hpmn" || strMode == "rgmn") {
=======
        } else if (strMode == "json" || strMode == "recent" || strMode == "evo") {
>>>>>>> 3b7deea3
            std::ostringstream streamInfo;
            streamInfo <<  dmn.proTxHash.ToString() << " " <<
                           dmn.pdmnState->addr.ToString() << " " <<
                           payeeStr << " " <<
                           dmnToStatus(dmn) << " " <<
                           dmn.pdmnState->nPoSePenalty << " " <<
                           dmnToLastPaidTime(dmn) << " " <<
                           dmn.pdmnState->nLastPaidHeight << " " <<
                           EncodeDestination(PKHash(dmn.pdmnState->keyIDOwner)) << " " <<
                           EncodeDestination(PKHash(dmn.pdmnState->keyIDVoting)) << " " <<
                           collateralAddressStr << " " <<
                           dmn.pdmnState->pubKeyOperator.ToString();
            std::string strInfo = streamInfo.str();
            if (strFilter !="" && strInfo.find(strFilter) == std::string::npos &&
                strOutpoint.find(strFilter) == std::string::npos) return;
            UniValue objMN(UniValue::VOBJ);
            objMN.pushKV("proTxHash", dmn.proTxHash.ToString());
            objMN.pushKV("address", dmn.pdmnState->addr.ToString());
            objMN.pushKV("payee", payeeStr);
            objMN.pushKV("status", dmnToStatus(dmn));
            objMN.pushKV("type", std::string(GetMnType(dmn.nType).description));
            if (dmn.nType == MnType::Evo) {
                objMN.pushKV("platformNodeID", dmn.pdmnState->platformNodeID.ToString());
                objMN.pushKV("platformP2PPort", dmn.pdmnState->platformP2PPort);
                objMN.pushKV("platformHTTPPort", dmn.pdmnState->platformHTTPPort);
            }
            objMN.pushKV("pospenaltyscore", dmn.pdmnState->nPoSePenalty);
            objMN.pushKV("consecutivePayments", dmn.pdmnState->nConsecutivePayments);
            objMN.pushKV("lastpaidtime", dmnToLastPaidTime(dmn));
            objMN.pushKV("lastpaidblock", dmn.pdmnState->nLastPaidHeight);
            objMN.pushKV("owneraddress", EncodeDestination(PKHash(dmn.pdmnState->keyIDOwner)));
            objMN.pushKV("votingaddress", EncodeDestination(PKHash(dmn.pdmnState->keyIDVoting)));
            objMN.pushKV("collateraladdress", collateralAddressStr);
            objMN.pushKV("pubkeyoperator", dmn.pdmnState->pubKeyOperator.ToString());
            obj.pushKV(strOutpoint, objMN);
        } else if (strMode == "lastpaidblock") {
            if (strFilter !="" && strOutpoint.find(strFilter) == std::string::npos) return;
            obj.pushKV(strOutpoint, dmn.pdmnState->nLastPaidHeight);
        } else if (strMode == "lastpaidtime") {
            if (strFilter !="" && strOutpoint.find(strFilter) == std::string::npos) return;
            obj.pushKV(strOutpoint, dmnToLastPaidTime(dmn));
        } else if (strMode == "payee") {
            if (strFilter !="" && payeeStr.find(strFilter) == std::string::npos &&
                strOutpoint.find(strFilter) == std::string::npos) return;
            obj.pushKV(strOutpoint, payeeStr);
        } else if (strMode == "owneraddress") {
            if (strFilter !="" && strOutpoint.find(strFilter) == std::string::npos) return;
            obj.pushKV(strOutpoint, EncodeDestination(PKHash(dmn.pdmnState->keyIDOwner)));
        } else if (strMode == "pubkeyoperator") {
            if (strFilter !="" && strOutpoint.find(strFilter) == std::string::npos) return;
            obj.pushKV(strOutpoint, dmn.pdmnState->pubKeyOperator.ToString());
        } else if (strMode == "status") {
            std::string strStatus = dmnToStatus(dmn);
            if (strFilter !="" && strStatus.find(strFilter) == std::string::npos &&
                strOutpoint.find(strFilter) == std::string::npos) return;
            obj.pushKV(strOutpoint, strStatus);
        } else if (strMode == "votingaddress") {
            if (strFilter !="" && strOutpoint.find(strFilter) == std::string::npos) return;
            obj.pushKV(strOutpoint, EncodeDestination(PKHash(dmn.pdmnState->keyIDVoting)));
        }
    });

    return obj;
}

void RegisterMasternodeRPCCommands(CRPCTable &t)
{
// clang-format off
static const CRPCCommand commands[] =
{ //  category              name                      actor (function)         argNames
  //  --------------------- ------------------------  -----------------------  ----------
    { "sparks",               "masternode",             &masternode,             {} },
    { "sparks",               "masternodelist",         &masternode,             {} },
};
// clang-format on
    for (const auto& command : commands) {
        t.appendCommand(command.name, &command);
    }
}<|MERGE_RESOLUTION|>--- conflicted
+++ resolved
@@ -39,12 +39,8 @@
         "Available modes:\n"
         "  addr           - Print ip address associated with a masternode (can be additionally filtered, partial match)\n"
         "  recent         - Print info in JSON format for active and recently banned masternodes (can be additionally filtered, partial match)\n"
-<<<<<<< HEAD
-        "  hpmn           - Print info in JSON format for HPMNs/Evonodes only\n"
+        "  evo            - Print info in JSON format for EvoNodes only\n"
         "  rgmn           - Print info in JSON format for Regular Masternodes only\n"
-=======
-        "  evo            - Print info in JSON format for EvoNodes only\n"
->>>>>>> 3b7deea3
         "  full           - Print info in format 'status payee lastpaidtime lastpaidblock IP'\n"
         "                   (can be additionally filtered, partial match)\n"
         "  info           - Print info in format 'status payee IP'\n"
@@ -594,12 +590,8 @@
                 strMode != "owneraddress" && strMode != "votingaddress" &&
                 strMode != "lastpaidtime" && strMode != "lastpaidblock" &&
                 strMode != "payee" && strMode != "pubkeyoperator" &&
-<<<<<<< HEAD
-                strMode != "status" && strMode != "recent" && strMode != "hpmn" && 
+                strMode != "status" && strMode != "recent" && strMode != "evo" && 
                 strMode != "rgmn"))
-=======
-                strMode != "status" && strMode != "recent" && strMode != "evo"))
->>>>>>> 3b7deea3
     {
         masternode_list_help(request);
     }
@@ -627,14 +619,9 @@
     };
 
     bool showRecentMnsOnly = strMode == "recent";
-<<<<<<< HEAD
-    bool showHPMNsOnly = strMode == "hpmn";
+    bool showEvoOnly = strMode == "evo";
     bool showRGMNsOnly = strMode == "rgmn"; //Show only regular masternodes
-    int tipHeight = WITH_LOCK(cs_main, return ::ChainActive().Tip()->nHeight);
-=======
-    bool showEvoOnly = strMode == "evo";
     int tipHeight = WITH_LOCK(cs_main, return chainman.ActiveChain().Tip()->nHeight);
->>>>>>> 3b7deea3
     mnList.ForEachMN(false, [&](auto& dmn) {
         if (showRecentMnsOnly && mnList.IsMNPoSeBanned(dmn)) {
             if (tipHeight - dmn.pdmnState->GetBannedHeight() > Params().GetConsensus().nSuperblockCycle) {
@@ -693,11 +680,7 @@
             if (strFilter !="" && strInfo.find(strFilter) == std::string::npos &&
                 strOutpoint.find(strFilter) == std::string::npos) return;
             obj.pushKV(strOutpoint, strInfo);
-<<<<<<< HEAD
-        } else if (strMode == "json" || strMode == "recent" || strMode == "hpmn" || strMode == "rgmn") {
-=======
-        } else if (strMode == "json" || strMode == "recent" || strMode == "evo") {
->>>>>>> 3b7deea3
+        } else if (strMode == "json" || strMode == "recent" || strMode == "evo" || strMode == "rgmn") {
             std::ostringstream streamInfo;
             streamInfo <<  dmn.proTxHash.ToString() << " " <<
                            dmn.pdmnState->addr.ToString() << " " <<
