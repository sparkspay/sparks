--- conflicted
+++ resolved
@@ -229,11 +229,7 @@
     // Find possible candidates
     std::vector<COutput> vPossibleCoins;
     CCoinControl coin_control;
-<<<<<<< HEAD
-    coin_control.nCoinType = CoinType::ONLY_25000;
-=======
     coin_control.nCoinType = CoinType::ONLY_MASTERNODE_COLLATERAL;
->>>>>>> 43d2973a
     pwallet->AvailableCoins(vPossibleCoins, true, &coin_control);
 
     UniValue obj(UniValue::VOBJ);
@@ -527,17 +523,10 @@
 }
 
 static const CRPCCommand commands[] =
-<<<<<<< HEAD
-{ //  category              name                      actor (function)         okSafe argNames
-  //  --------------------- ------------------------  -----------------------  ------ ----------
-    { "sparks",               "masternode",             &masternode,             true,  {} },
-    { "sparks",               "masternodelist",         &masternodelist,         true,  {} },
-=======
 { //  category              name                      actor (function)         argNames
   //  --------------------- ------------------------  -----------------------  ----------
-    { "dash",               "masternode",             &masternode,             {} },
-    { "dash",               "masternodelist",         &masternodelist,         {} },
->>>>>>> 43d2973a
+    { "sparks",               "masternode",             &masternode,             {} },
+    { "sparks",               "masternodelist",         &masternodelist,         {} },
 };
 
 void RegisterMasternodeRPCCommands(CRPCTable &t)
