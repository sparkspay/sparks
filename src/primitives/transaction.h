--- conflicted
+++ resolved
@@ -22,14 +22,10 @@
     TRANSACTION_PROVIDER_UPDATE_REVOKE = 4,
     TRANSACTION_COINBASE = 5,
     TRANSACTION_QUORUM_COMMITMENT = 6,
-<<<<<<< HEAD
     TRANSACTION_MNHF_SIGNAL = 8,
     TRANSACTION_DATA = 7,
-=======
-    TRANSACTION_MNHF_SIGNAL = 7,
-    TRANSACTION_ASSET_LOCK = 8,
-    TRANSACTION_ASSET_UNLOCK = 9,
->>>>>>> 3b7deea3
+    TRANSACTION_ASSET_LOCK = 9,
+    TRANSACTION_ASSET_UNLOCK = 10,
 };
 
 /** An outpoint - a combination of a transaction hash and an index n into its vout */
