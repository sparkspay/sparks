--- conflicted
+++ resolved
@@ -111,11 +111,7 @@
     CMutableTransaction tx;
     tx.nVersion = 3;
     tx.nType = TRANSACTION_PROVIDER_REGISTER;
-<<<<<<< HEAD
-    FundTransaction(tx, utxos, scriptPayout, 25000 * COIN, coinbaseKey);
-=======
     FundTransaction(tx, utxos, scriptPayout, dmn_types::Regular.collat_amount, coinbaseKey);
->>>>>>> a884f0c5
     proTx.inputsHash = CalcTxInputsHash(CTransaction(tx));
     SetTxPayload(tx, proTx);
     SignTransaction(mempool, tx, coinbaseKey);
