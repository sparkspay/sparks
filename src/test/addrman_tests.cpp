--- conflicted
+++ resolved
@@ -1,13 +1,8 @@
 // Copyright (c) 2012-2015 The Bitcoin Core developers
 // Distributed under the MIT software license, see the accompanying
 // file COPYING or http://www.opensource.org/licenses/mit-license.php.
-<<<<<<< HEAD
-#include "addrman.h"
-#include "test/test_sparks.h"
-=======
 #include <addrman.h>
-#include <test/test_dash.h>
->>>>>>> 43d2973a
+#include <test/test_sparks.h>
 #include <string>
 #include <boost/test/unit_test.hpp>
 
