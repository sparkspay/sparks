--- conflicted
+++ resolved
@@ -5,14 +5,10 @@
 
 After configuring, they can be run with `make check`.
 
-<<<<<<< HEAD
-To run the sparksd tests manually, launch `src/test/test_sparks`.
-=======
-To run the dashd tests manually, launch `src/test/test_dash`. To recompile
+To run the sparksd tests manually, launch `src/test/test_sparks`. To recompile
 after a test file was modified, run `make` and then run the test again. If you
 modify a non-test file, use `make -C src/test` to recompile only what's needed
-to run the dashd tests.
->>>>>>> 43d2973a
+to run the sparksd tests.
 
 To add more sparksd tests, add `BOOST_AUTO_TEST_CASE` functions to the existing
 .cpp files in the `test/` directory or add new .cpp files that
