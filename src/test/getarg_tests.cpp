--- conflicted
+++ resolved
@@ -2,13 +2,8 @@
 // Distributed under the MIT software license, see the accompanying
 // file COPYING or http://www.opensource.org/licenses/mit-license.php.
 
-<<<<<<< HEAD
-#include "util.h"
-#include "test/test_sparks.h"
-=======
 #include <util.h>
-#include <test/test_dash.h>
->>>>>>> 43d2973a
+#include <test/test_sparks.h>
 
 #include <string>
 #include <vector>
