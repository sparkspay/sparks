// Copyright (c) 2012-2015 The Bitcoin Core developers
// Distributed under the MIT software license, see the accompanying
// file COPYING or http://www.opensource.org/licenses/mit-license.php.

<<<<<<< HEAD
#include "serialize.h"
#include "streams.h"
#include "hash.h"
#include "test/test_sparks.h"
=======
#include <serialize.h>
#include <streams.h>
#include <hash.h>
#include <test/test_dash.h>
>>>>>>> 43d2973a

#include <stdint.h>

#include <boost/test/unit_test.hpp>

BOOST_FIXTURE_TEST_SUITE(serialize_tests, BasicTestingSetup)

class CSerializeMethodsTestSingle
{
protected:
    int intval;
    bool boolval;
    std::string stringval;
    const char* charstrval;
    CTransactionRef txval;
public:
    CSerializeMethodsTestSingle() = default;
    CSerializeMethodsTestSingle(int intvalin, bool boolvalin, std::string stringvalin, const char* charstrvalin, CTransaction txvalin) : intval(intvalin), boolval(boolvalin), stringval(std::move(stringvalin)), charstrval(charstrvalin), txval(MakeTransactionRef(txvalin)){}
    ADD_SERIALIZE_METHODS;

    template <typename Stream, typename Operation>
    inline void SerializationOp(Stream& s, Operation ser_action) {
        READWRITE(intval);
        READWRITE(boolval);
        READWRITE(stringval);
        READWRITE(FLATDATA(charstrval));
        READWRITE(txval);
    }

    bool operator==(const CSerializeMethodsTestSingle& rhs)
    {
        return  intval == rhs.intval && \
                boolval == rhs.boolval && \
                stringval == rhs.stringval && \
                strcmp(charstrval, rhs.charstrval) == 0 && \
                *txval == *rhs.txval;
    }
};

class CSerializeMethodsTestMany : public CSerializeMethodsTestSingle
{
public:
    using CSerializeMethodsTestSingle::CSerializeMethodsTestSingle;
    ADD_SERIALIZE_METHODS;

    template <typename Stream, typename Operation>
    inline void SerializationOp(Stream& s, Operation ser_action) {
        READWRITEMANY(intval, boolval, stringval, FLATDATA(charstrval), txval);
    }
};

BOOST_AUTO_TEST_CASE(sizes)
{
    BOOST_CHECK_EQUAL(sizeof(char), GetSerializeSize(char(0), 0));
    BOOST_CHECK_EQUAL(sizeof(int8_t), GetSerializeSize(int8_t(0), 0));
    BOOST_CHECK_EQUAL(sizeof(uint8_t), GetSerializeSize(uint8_t(0), 0));
    BOOST_CHECK_EQUAL(sizeof(int16_t), GetSerializeSize(int16_t(0), 0));
    BOOST_CHECK_EQUAL(sizeof(uint16_t), GetSerializeSize(uint16_t(0), 0));
    BOOST_CHECK_EQUAL(sizeof(int32_t), GetSerializeSize(int32_t(0), 0));
    BOOST_CHECK_EQUAL(sizeof(uint32_t), GetSerializeSize(uint32_t(0), 0));
    BOOST_CHECK_EQUAL(sizeof(int64_t), GetSerializeSize(int64_t(0), 0));
    BOOST_CHECK_EQUAL(sizeof(uint64_t), GetSerializeSize(uint64_t(0), 0));
    BOOST_CHECK_EQUAL(sizeof(float), GetSerializeSize(float(0), 0));
    BOOST_CHECK_EQUAL(sizeof(double), GetSerializeSize(double(0), 0));
    // Bool is serialized as char
    BOOST_CHECK_EQUAL(sizeof(char), GetSerializeSize(bool(0), 0));

    // Sanity-check GetSerializeSize and c++ type matching
    BOOST_CHECK_EQUAL(GetSerializeSize(char(0), 0), 1);
    BOOST_CHECK_EQUAL(GetSerializeSize(int8_t(0), 0), 1);
    BOOST_CHECK_EQUAL(GetSerializeSize(uint8_t(0), 0), 1);
    BOOST_CHECK_EQUAL(GetSerializeSize(int16_t(0), 0), 2);
    BOOST_CHECK_EQUAL(GetSerializeSize(uint16_t(0), 0), 2);
    BOOST_CHECK_EQUAL(GetSerializeSize(int32_t(0), 0), 4);
    BOOST_CHECK_EQUAL(GetSerializeSize(uint32_t(0), 0), 4);
    BOOST_CHECK_EQUAL(GetSerializeSize(int64_t(0), 0), 8);
    BOOST_CHECK_EQUAL(GetSerializeSize(uint64_t(0), 0), 8);
    BOOST_CHECK_EQUAL(GetSerializeSize(float(0), 0), 4);
    BOOST_CHECK_EQUAL(GetSerializeSize(double(0), 0), 8);
    BOOST_CHECK_EQUAL(GetSerializeSize(bool(0), 0), 1);
}

BOOST_AUTO_TEST_CASE(floats_conversion)
{
    // Choose values that map unambiguously to binary floating point to avoid
    // rounding issues at the compiler side.
    BOOST_CHECK_EQUAL(ser_uint32_to_float(0x00000000), 0.0F);
    BOOST_CHECK_EQUAL(ser_uint32_to_float(0x3f000000), 0.5F);
    BOOST_CHECK_EQUAL(ser_uint32_to_float(0x3f800000), 1.0F);
    BOOST_CHECK_EQUAL(ser_uint32_to_float(0x40000000), 2.0F);
    BOOST_CHECK_EQUAL(ser_uint32_to_float(0x40800000), 4.0F);
    BOOST_CHECK_EQUAL(ser_uint32_to_float(0x44444444), 785.066650390625F);

    BOOST_CHECK_EQUAL(ser_float_to_uint32(0.0F), 0x00000000);
    BOOST_CHECK_EQUAL(ser_float_to_uint32(0.5F), 0x3f000000);
    BOOST_CHECK_EQUAL(ser_float_to_uint32(1.0F), 0x3f800000);
    BOOST_CHECK_EQUAL(ser_float_to_uint32(2.0F), 0x40000000);
    BOOST_CHECK_EQUAL(ser_float_to_uint32(4.0F), 0x40800000);
    BOOST_CHECK_EQUAL(ser_float_to_uint32(785.066650390625F), 0x44444444);
}

BOOST_AUTO_TEST_CASE(doubles_conversion)
{
    // Choose values that map unambiguously to binary floating point to avoid
    // rounding issues at the compiler side.
    BOOST_CHECK_EQUAL(ser_uint64_to_double(0x0000000000000000ULL), 0.0);
    BOOST_CHECK_EQUAL(ser_uint64_to_double(0x3fe0000000000000ULL), 0.5);
    BOOST_CHECK_EQUAL(ser_uint64_to_double(0x3ff0000000000000ULL), 1.0);
    BOOST_CHECK_EQUAL(ser_uint64_to_double(0x4000000000000000ULL), 2.0);
    BOOST_CHECK_EQUAL(ser_uint64_to_double(0x4010000000000000ULL), 4.0);
    BOOST_CHECK_EQUAL(ser_uint64_to_double(0x4088888880000000ULL), 785.066650390625);

    BOOST_CHECK_EQUAL(ser_double_to_uint64(0.0), 0x0000000000000000ULL);
    BOOST_CHECK_EQUAL(ser_double_to_uint64(0.5), 0x3fe0000000000000ULL);
    BOOST_CHECK_EQUAL(ser_double_to_uint64(1.0), 0x3ff0000000000000ULL);
    BOOST_CHECK_EQUAL(ser_double_to_uint64(2.0), 0x4000000000000000ULL);
    BOOST_CHECK_EQUAL(ser_double_to_uint64(4.0), 0x4010000000000000ULL);
    BOOST_CHECK_EQUAL(ser_double_to_uint64(785.066650390625), 0x4088888880000000ULL);
}
/*
Python code to generate the below hashes:

    def reversed_hex(x):
        return binascii.hexlify(''.join(reversed(x)))
    def dsha256(x):
        return hashlib.sha256(hashlib.sha256(x).digest()).digest()

    reversed_hex(dsha256(''.join(struct.pack('<f', x) for x in range(0,1000)))) == '8e8b4cf3e4df8b332057e3e23af42ebc663b61e0495d5e7e32d85099d7f3fe0c'
    reversed_hex(dsha256(''.join(struct.pack('<d', x) for x in range(0,1000)))) == '43d0c82591953c4eafe114590d392676a01585d25b25d433557f0d7878b23f96'
*/
BOOST_AUTO_TEST_CASE(floats)
{
    CDataStream ss(SER_DISK, 0);
    // encode
    for (int i = 0; i < 1000; i++) {
        ss << float(i);
    }
    BOOST_CHECK(Hash(ss.begin(), ss.end()) == uint256S("8e8b4cf3e4df8b332057e3e23af42ebc663b61e0495d5e7e32d85099d7f3fe0c"));

    // decode
    for (int i = 0; i < 1000; i++) {
        float j;
        ss >> j;
        BOOST_CHECK_MESSAGE(i == j, "decoded:" << j << " expected:" << i);
    }
}

BOOST_AUTO_TEST_CASE(doubles)
{
    CDataStream ss(SER_DISK, 0);
    // encode
    for (int i = 0; i < 1000; i++) {
        ss << double(i);
    }
    BOOST_CHECK(Hash(ss.begin(), ss.end()) == uint256S("43d0c82591953c4eafe114590d392676a01585d25b25d433557f0d7878b23f96"));

    // decode
    for (int i = 0; i < 1000; i++) {
        double j;
        ss >> j;
        BOOST_CHECK_MESSAGE(i == j, "decoded:" << j << " expected:" << i);
    }
}

BOOST_AUTO_TEST_CASE(varints)
{
    // encode

    CDataStream ss(SER_DISK, 0);
    CDataStream::size_type size = 0;
    for (int i = 0; i < 100000; i++) {
        ss << VARINT(i);
        size += ::GetSerializeSize(VARINT(i), 0, 0);
        BOOST_CHECK(size == ss.size());
    }

    for (uint64_t i = 0;  i < 100000000000ULL; i += 999999937) {
        ss << VARINT(i);
        size += ::GetSerializeSize(VARINT(i), 0, 0);
        BOOST_CHECK(size == ss.size());
    }

    // decode
    for (int i = 0; i < 100000; i++) {
        int j = -1;
        ss >> VARINT(j);
        BOOST_CHECK_MESSAGE(i == j, "decoded:" << j << " expected:" << i);
    }

    for (uint64_t i = 0;  i < 100000000000ULL; i += 999999937) {
        uint64_t j = -1;
        ss >> VARINT(j);
        BOOST_CHECK_MESSAGE(i == j, "decoded:" << j << " expected:" << i);
    }
}

BOOST_AUTO_TEST_CASE(varints_bitpatterns)
{
    CDataStream ss(SER_DISK, 0);
    ss << VARINT(0); BOOST_CHECK_EQUAL(HexStr(ss), "00"); ss.clear();
    ss << VARINT(0x7f); BOOST_CHECK_EQUAL(HexStr(ss), "7f"); ss.clear();
    ss << VARINT((int8_t)0x7f); BOOST_CHECK_EQUAL(HexStr(ss), "7f"); ss.clear();
    ss << VARINT(0x80); BOOST_CHECK_EQUAL(HexStr(ss), "8000"); ss.clear();
    ss << VARINT((uint8_t)0x80); BOOST_CHECK_EQUAL(HexStr(ss), "8000"); ss.clear();
    ss << VARINT(0x1234); BOOST_CHECK_EQUAL(HexStr(ss), "a334"); ss.clear();
    ss << VARINT((int16_t)0x1234); BOOST_CHECK_EQUAL(HexStr(ss), "a334"); ss.clear();
    ss << VARINT(0xffff); BOOST_CHECK_EQUAL(HexStr(ss), "82fe7f"); ss.clear();
    ss << VARINT((uint16_t)0xffff); BOOST_CHECK_EQUAL(HexStr(ss), "82fe7f"); ss.clear();
    ss << VARINT(0x123456); BOOST_CHECK_EQUAL(HexStr(ss), "c7e756"); ss.clear();
    ss << VARINT((int32_t)0x123456); BOOST_CHECK_EQUAL(HexStr(ss), "c7e756"); ss.clear();
    ss << VARINT(0x80123456U); BOOST_CHECK_EQUAL(HexStr(ss), "86ffc7e756"); ss.clear();
    ss << VARINT((uint32_t)0x80123456U); BOOST_CHECK_EQUAL(HexStr(ss), "86ffc7e756"); ss.clear();
    ss << VARINT(0xffffffff); BOOST_CHECK_EQUAL(HexStr(ss), "8efefefe7f"); ss.clear();
    ss << VARINT(0x7fffffffffffffffLL); BOOST_CHECK_EQUAL(HexStr(ss), "fefefefefefefefe7f"); ss.clear();
    ss << VARINT(0xffffffffffffffffULL); BOOST_CHECK_EQUAL(HexStr(ss), "80fefefefefefefefe7f"); ss.clear();
}

BOOST_AUTO_TEST_CASE(compactsize)
{
    CDataStream ss(SER_DISK, 0);
    std::vector<char>::size_type i, j;

    for (i = 1; i <= MAX_SIZE; i *= 2)
    {
        WriteCompactSize(ss, i-1);
        WriteCompactSize(ss, i);
    }
    for (i = 1; i <= MAX_SIZE; i *= 2)
    {
        j = ReadCompactSize(ss);
        BOOST_CHECK_MESSAGE((i-1) == j, "decoded:" << j << " expected:" << (i-1));
        j = ReadCompactSize(ss);
        BOOST_CHECK_MESSAGE(i == j, "decoded:" << j << " expected:" << i);
    }
}

static bool isCanonicalException(const std::ios_base::failure& ex)
{
    std::ios_base::failure expectedException("non-canonical ReadCompactSize()");

    // The string returned by what() can be different for different platforms.
    // Instead of directly comparing the ex.what() with an expected string,
    // create an instance of exception to see if ex.what() matches 
    // the expected explanatory string returned by the exception instance. 
    return strcmp(expectedException.what(), ex.what()) == 0;
}


BOOST_AUTO_TEST_CASE(noncanonical)
{
    // Write some non-canonical CompactSize encodings, and
    // make sure an exception is thrown when read back.
    CDataStream ss(SER_DISK, 0);
    std::vector<char>::size_type n;

    // zero encoded with three bytes:
    ss.write("\xfd\x00\x00", 3);
    BOOST_CHECK_EXCEPTION(ReadCompactSize(ss), std::ios_base::failure, isCanonicalException);

    // 0xfc encoded with three bytes:
    ss.write("\xfd\xfc\x00", 3);
    BOOST_CHECK_EXCEPTION(ReadCompactSize(ss), std::ios_base::failure, isCanonicalException);

    // 0xfd encoded with three bytes is OK:
    ss.write("\xfd\xfd\x00", 3);
    n = ReadCompactSize(ss);
    BOOST_CHECK(n == 0xfd);

    // zero encoded with five bytes:
    ss.write("\xfe\x00\x00\x00\x00", 5);
    BOOST_CHECK_EXCEPTION(ReadCompactSize(ss), std::ios_base::failure, isCanonicalException);

    // 0xffff encoded with five bytes:
    ss.write("\xfe\xff\xff\x00\x00", 5);
    BOOST_CHECK_EXCEPTION(ReadCompactSize(ss), std::ios_base::failure, isCanonicalException);

    // zero encoded with nine bytes:
    ss.write("\xff\x00\x00\x00\x00\x00\x00\x00\x00", 9);
    BOOST_CHECK_EXCEPTION(ReadCompactSize(ss), std::ios_base::failure, isCanonicalException);

    // 0x01ffffff encoded with nine bytes:
    ss.write("\xff\xff\xff\xff\x01\x00\x00\x00\x00", 9);
    BOOST_CHECK_EXCEPTION(ReadCompactSize(ss), std::ios_base::failure, isCanonicalException);
}

BOOST_AUTO_TEST_CASE(insert_delete)
{
    // Test inserting/deleting bytes.
    CDataStream ss(SER_DISK, 0);
    BOOST_CHECK_EQUAL(ss.size(), 0);

    ss.write("\x00\x01\x02\xff", 4);
    BOOST_CHECK_EQUAL(ss.size(), 4);

    char c = (char)11;

    // Inserting at beginning/end/middle:
    ss.insert(ss.begin(), c);
    BOOST_CHECK_EQUAL(ss.size(), 5);
    BOOST_CHECK_EQUAL(ss[0], c);
    BOOST_CHECK_EQUAL(ss[1], 0);

    ss.insert(ss.end(), c);
    BOOST_CHECK_EQUAL(ss.size(), 6);
    BOOST_CHECK_EQUAL(ss[4], (char)0xff);
    BOOST_CHECK_EQUAL(ss[5], c);

    ss.insert(ss.begin()+2, c);
    BOOST_CHECK_EQUAL(ss.size(), 7);
    BOOST_CHECK_EQUAL(ss[2], c);

    // Delete at beginning/end/middle
    ss.erase(ss.begin());
    BOOST_CHECK_EQUAL(ss.size(), 6);
    BOOST_CHECK_EQUAL(ss[0], 0);

    ss.erase(ss.begin()+ss.size()-1);
    BOOST_CHECK_EQUAL(ss.size(), 5);
    BOOST_CHECK_EQUAL(ss[4], (char)0xff);

    ss.erase(ss.begin()+1);
    BOOST_CHECK_EQUAL(ss.size(), 4);
    BOOST_CHECK_EQUAL(ss[0], 0);
    BOOST_CHECK_EQUAL(ss[1], 1);
    BOOST_CHECK_EQUAL(ss[2], 2);
    BOOST_CHECK_EQUAL(ss[3], (char)0xff);

    // Make sure GetAndClear does the right thing:
    CSerializeData d;
    ss.GetAndClear(d);
    BOOST_CHECK_EQUAL(ss.size(), 0);
}

// Change struct size and check if it can be deserialized
// from old version archive and vice versa
struct old_version
{
    int field1;

    ADD_SERIALIZE_METHODS;

    template <typename Stream, typename Operation>
    inline void SerializationOp(Stream& s, Operation ser_action) {
        READWRITE(field1);
    }
};\
struct new_version
{
    int field1;
    int field2;

    ADD_SERIALIZE_METHODS;

    template <typename Stream, typename Operation>
    inline void SerializationOp(Stream& s, Operation ser_action) {
        READWRITE(field1);
        if(ser_action.ForRead() && (s.size() == 0))
        {
            field2 = 0;
            return;
        }
        READWRITE(field2);
    }
};

BOOST_AUTO_TEST_CASE(check_backward_compatibility)
{
    CDataStream ss(SER_DISK, 0);
    old_version old_src({5});
    ss << old_src;
    new_version new_dest({6, 7});
    BOOST_REQUIRE_NO_THROW(ss >> new_dest);
    BOOST_REQUIRE(old_src.field1 == new_dest.field1);
    BOOST_REQUIRE(ss.size() == 0);

    new_version new_src({6, 7});
    ss << new_src;
    old_version old_dest({5});
    BOOST_REQUIRE_NO_THROW(ss >> old_dest);
    BOOST_REQUIRE(new_src.field1 == old_dest.field1);
}

BOOST_AUTO_TEST_CASE(class_methods)
{
    int intval(100);
    bool boolval(true);
    std::string stringval("testing");
    const char* charstrval("testing charstr");
    CMutableTransaction txval;
    CSerializeMethodsTestSingle methodtest1(intval, boolval, stringval, charstrval, txval);
    CSerializeMethodsTestMany methodtest2(intval, boolval, stringval, charstrval, txval);
    CSerializeMethodsTestSingle methodtest3;
    CSerializeMethodsTestMany methodtest4;
    CDataStream ss(SER_DISK, PROTOCOL_VERSION);
    BOOST_CHECK(methodtest1 == methodtest2);
    ss << methodtest1;
    ss >> methodtest4;
    ss << methodtest2;
    ss >> methodtest3;
    BOOST_CHECK(methodtest1 == methodtest2);
    BOOST_CHECK(methodtest2 == methodtest3);
    BOOST_CHECK(methodtest3 == methodtest4);

    CDataStream ss2(SER_DISK, PROTOCOL_VERSION, intval, boolval, stringval, FLATDATA(charstrval), txval);
    ss2 >> methodtest3;
    BOOST_CHECK(methodtest3 == methodtest4);
}

BOOST_AUTO_TEST_SUITE_END()<|MERGE_RESOLUTION|>--- conflicted
+++ resolved
@@ -2,17 +2,10 @@
 // Distributed under the MIT software license, see the accompanying
 // file COPYING or http://www.opensource.org/licenses/mit-license.php.
 
-<<<<<<< HEAD
-#include "serialize.h"
-#include "streams.h"
-#include "hash.h"
-#include "test/test_sparks.h"
-=======
 #include <serialize.h>
 #include <streams.h>
 #include <hash.h>
-#include <test/test_dash.h>
->>>>>>> 43d2973a
+#include <test/test_sparks.h>
 
 #include <stdint.h>
 
