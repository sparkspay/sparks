// Copyright (c) 2017 The Zcash developers
// Distributed under the MIT software license, see the accompanying
// file COPYING or http://www.opensource.org/licenses/mit-license.php.
//
<<<<<<< HEAD
#include <torcontrol.h>
#include <test/util/setup_common.h>
=======
>>>>>>> 19512988

#include <boost/test/unit_test.hpp>

#include <map>
#include <string>
#include <utility>


std::pair<std::string, std::string> SplitTorReplyLine(const std::string& s);
std::map<std::string, std::string> ParseTorReplyMapping(const std::string& s);


BOOST_AUTO_TEST_SUITE(torcontrol_tests)

static void CheckSplitTorReplyLine(std::string input, std::string command, std::string args)
{
    auto ret = SplitTorReplyLine(input);
    BOOST_CHECK_EQUAL(ret.first, command);
    BOOST_CHECK_EQUAL(ret.second, args);
}

BOOST_AUTO_TEST_CASE(util_SplitTorReplyLine)
{
    // Data we should receive during normal usage
    CheckSplitTorReplyLine(
        "PROTOCOLINFO PIVERSION",
        "PROTOCOLINFO", "PIVERSION");
    CheckSplitTorReplyLine(
        "AUTH METHODS=COOKIE,SAFECOOKIE COOKIEFILE=\"/home/x/.tor/control_auth_cookie\"",
        "AUTH", "METHODS=COOKIE,SAFECOOKIE COOKIEFILE=\"/home/x/.tor/control_auth_cookie\"");
    CheckSplitTorReplyLine(
        "AUTH METHODS=NULL",
        "AUTH", "METHODS=NULL");
    CheckSplitTorReplyLine(
        "AUTH METHODS=HASHEDPASSWORD",
        "AUTH", "METHODS=HASHEDPASSWORD");
    CheckSplitTorReplyLine(
        "VERSION Tor=\"0.2.9.8 (git-a0df013ea241b026)\"",
        "VERSION", "Tor=\"0.2.9.8 (git-a0df013ea241b026)\"");
    CheckSplitTorReplyLine(
        "AUTHCHALLENGE SERVERHASH=aaaa SERVERNONCE=bbbb",
        "AUTHCHALLENGE", "SERVERHASH=aaaa SERVERNONCE=bbbb");

    // Other valid inputs
    CheckSplitTorReplyLine("COMMAND", "COMMAND", "");
    CheckSplitTorReplyLine("COMMAND SOME  ARGS", "COMMAND", "SOME  ARGS");

    // These inputs are valid because PROTOCOLINFO accepts an OtherLine that is
    // just an OptArguments, which enables multiple spaces to be present
    // between the command and arguments.
    CheckSplitTorReplyLine("COMMAND  ARGS", "COMMAND", " ARGS");
    CheckSplitTorReplyLine("COMMAND   EVEN+more  ARGS", "COMMAND", "  EVEN+more  ARGS");
}

static void CheckParseTorReplyMapping(std::string input, std::map<std::string,std::string> expected)
{
    auto ret = ParseTorReplyMapping(input);
    BOOST_CHECK_EQUAL(ret.size(), expected.size());
    auto r_it = ret.begin();
    auto e_it = expected.begin();
    while (r_it != ret.end() && e_it != expected.end()) {
        BOOST_CHECK_EQUAL(r_it->first, e_it->first);
        BOOST_CHECK_EQUAL(r_it->second, e_it->second);
        r_it++;
        e_it++;
    }
}

BOOST_AUTO_TEST_CASE(util_ParseTorReplyMapping)
{
    // Data we should receive during normal usage
    CheckParseTorReplyMapping(
        "METHODS=COOKIE,SAFECOOKIE COOKIEFILE=\"/home/x/.tor/control_auth_cookie\"", {
            {"METHODS", "COOKIE,SAFECOOKIE"},
            {"COOKIEFILE", "/home/x/.tor/control_auth_cookie"},
        });
    CheckParseTorReplyMapping(
        "METHODS=NULL", {
            {"METHODS", "NULL"},
        });
    CheckParseTorReplyMapping(
        "METHODS=HASHEDPASSWORD", {
            {"METHODS", "HASHEDPASSWORD"},
        });
    CheckParseTorReplyMapping(
        "Tor=\"0.2.9.8 (git-a0df013ea241b026)\"", {
            {"Tor", "0.2.9.8 (git-a0df013ea241b026)"},
        });
    CheckParseTorReplyMapping(
        "SERVERHASH=aaaa SERVERNONCE=bbbb", {
            {"SERVERHASH", "aaaa"},
            {"SERVERNONCE", "bbbb"},
        });
    CheckParseTorReplyMapping(
        "ServiceID=exampleonion1234", {
            {"ServiceID", "exampleonion1234"},
        });
    CheckParseTorReplyMapping(
        "PrivateKey=RSA1024:BLOB", {
            {"PrivateKey", "RSA1024:BLOB"},
        });
    CheckParseTorReplyMapping(
        "ClientAuth=bob:BLOB", {
            {"ClientAuth", "bob:BLOB"},
        });

    // Other valid inputs
    CheckParseTorReplyMapping(
        "Foo=Bar=Baz Spam=Eggs", {
            {"Foo", "Bar=Baz"},
            {"Spam", "Eggs"},
        });
    CheckParseTorReplyMapping(
        "Foo=\"Bar=Baz\"", {
            {"Foo", "Bar=Baz"},
        });
    CheckParseTorReplyMapping(
        "Foo=\"Bar Baz\"", {
            {"Foo", "Bar Baz"},
        });

    // Escapes
    CheckParseTorReplyMapping(
        "Foo=\"Bar\\ Baz\"", {
            {"Foo", "Bar Baz"},
        });
    CheckParseTorReplyMapping(
        "Foo=\"Bar\\Baz\"", {
            {"Foo", "BarBaz"},
        });
    CheckParseTorReplyMapping(
        "Foo=\"Bar\\@Baz\"", {
            {"Foo", "Bar@Baz"},
        });
    CheckParseTorReplyMapping(
        "Foo=\"Bar\\\"Baz\" Spam=\"\\\"Eggs\\\"\"", {
            {"Foo", "Bar\"Baz"},
            {"Spam", "\"Eggs\""},
        });
    CheckParseTorReplyMapping(
        "Foo=\"Bar\\\\Baz\"", {
            {"Foo", "Bar\\Baz"},
        });

    // C escapes
    CheckParseTorReplyMapping(
        "Foo=\"Bar\\nBaz\\t\" Spam=\"\\rEggs\" Octals=\"\\1a\\11\\17\\18\\81\\377\\378\\400\\2222\" Final=Check", {
            {"Foo", "Bar\nBaz\t"},
            {"Spam", "\rEggs"},
            {"Octals", "\1a\11\17\1" "881\377\37" "8\40" "0\222" "2"},
            {"Final", "Check"},
        });
    CheckParseTorReplyMapping(
        "Valid=Mapping Escaped=\"Escape\\\\\"", {
            {"Valid", "Mapping"},
            {"Escaped", "Escape\\"},
        });
    CheckParseTorReplyMapping(
        "Valid=Mapping Bare=\"Escape\\\"", {});
    CheckParseTorReplyMapping(
        "OneOctal=\"OneEnd\\1\" TwoOctal=\"TwoEnd\\11\"", {
            {"OneOctal", "OneEnd\1"},
            {"TwoOctal", "TwoEnd\11"},
        });

    // Special handling for null case
    // (needed because string comparison reads the null as end-of-string)
    auto ret = ParseTorReplyMapping("Null=\"\\0\"");
    BOOST_CHECK_EQUAL(ret.size(), 1U);
    auto r_it = ret.begin();
    BOOST_CHECK_EQUAL(r_it->first, "Null");
    BOOST_CHECK_EQUAL(r_it->second.size(), 1U);
    BOOST_CHECK_EQUAL(r_it->second[0], '\0');

    // A more complex valid grammar. PROTOCOLINFO accepts a VersionLine that
    // takes a key=value pair followed by an OptArguments, making this valid.
    // Because an OptArguments contains no semantic data, there is no point in
    // parsing it.
    CheckParseTorReplyMapping(
        "SOME=args,here MORE optional=arguments  here", {
            {"SOME", "args,here"},
        });

    // Inputs that are effectively invalid under the target grammar.
    // PROTOCOLINFO accepts an OtherLine that is just an OptArguments, which
    // would make these inputs valid. However,
    // - This parser is never used in that situation, because the
    //   SplitTorReplyLine parser enables OtherLine to be skipped.
    // - Even if these were valid, an OptArguments contains no semantic data,
    //   so there is no point in parsing it.
    CheckParseTorReplyMapping("ARGS", {});
    CheckParseTorReplyMapping("MORE ARGS", {});
    CheckParseTorReplyMapping("MORE  ARGS", {});
    CheckParseTorReplyMapping("EVEN more=ARGS", {});
    CheckParseTorReplyMapping("EVEN+more ARGS", {});
}

BOOST_AUTO_TEST_SUITE_END()<|MERGE_RESOLUTION|>--- conflicted
+++ resolved
@@ -2,11 +2,6 @@
 // Distributed under the MIT software license, see the accompanying
 // file COPYING or http://www.opensource.org/licenses/mit-license.php.
 //
-<<<<<<< HEAD
-#include <torcontrol.h>
-#include <test/util/setup_common.h>
-=======
->>>>>>> 19512988
 
 #include <boost/test/unit_test.hpp>
 
