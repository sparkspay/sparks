#include <boost/test/unit_test.hpp>

#include <stdlib.h>

<<<<<<< HEAD
#include <rpc/blockchain.cpp>
#include <test/test_sparks.h>
=======
#include <rpc/blockchain.h>
#include <test/test_dash.h>
>>>>>>> eaca69b2

/* Equality between doubles is imprecise. Comparison should be done
 * with a small threshold of tolerance, rather than exact equality.
 */
bool DoubleEquals(double a, double b, double epsilon)
{
    return std::abs(a - b) < epsilon;
}

CBlockIndex* CreateBlockIndexWithNbits(uint32_t nbits)
{
    CBlockIndex* block_index = new CBlockIndex();
    block_index->nHeight = 46367;
    block_index->nTime = 1269211443;
    block_index->nBits = nbits;
    return block_index;
}

void RejectDifficultyMismatch(double difficulty, double expected_difficulty) {
     BOOST_CHECK_MESSAGE(
        DoubleEquals(difficulty, expected_difficulty, 0.00001),
        "Difficulty was " + std::to_string(difficulty)
            + " but was expected to be " + std::to_string(expected_difficulty));
}

/* Given a BlockIndex with the provided nbits,
 * verify that the expected difficulty results.
 */
void TestDifficulty(uint32_t nbits, double expected_difficulty)
{
    CBlockIndex* block_index = CreateBlockIndexWithNbits(nbits);
    double difficulty = GetDifficulty(block_index);
    delete block_index;

    RejectDifficultyMismatch(difficulty, expected_difficulty);
}

BOOST_FIXTURE_TEST_SUITE(blockchain_tests, BasicTestingSetup)

BOOST_AUTO_TEST_CASE(get_difficulty_for_very_low_target)
{
    TestDifficulty(0x1f111111, 0.000001);
}

BOOST_AUTO_TEST_CASE(get_difficulty_for_low_target)
{
    TestDifficulty(0x1ef88f6f, 0.000016);
}

BOOST_AUTO_TEST_CASE(get_difficulty_for_mid_target)
{
    TestDifficulty(0x1df88f6f, 0.004023);
}

BOOST_AUTO_TEST_CASE(get_difficulty_for_high_target)
{
    TestDifficulty(0x1cf88f6f, 1.029916);
}

BOOST_AUTO_TEST_CASE(get_difficulty_for_very_high_target)
{
    TestDifficulty(0x12345678, 5913134931067755359633408.0);
}

// Verify that difficulty is 1.0 for an empty chain.
BOOST_AUTO_TEST_CASE(get_difficulty_for_null_tip)
{
    double difficulty = GetDifficulty(nullptr);
    RejectDifficultyMismatch(difficulty, 1.0);
}

BOOST_AUTO_TEST_SUITE_END()<|MERGE_RESOLUTION|>--- conflicted
+++ resolved
@@ -2,13 +2,8 @@
 
 #include <stdlib.h>
 
-<<<<<<< HEAD
-#include <rpc/blockchain.cpp>
+#include <rpc/blockchain.h>
 #include <test/test_sparks.h>
-=======
-#include <rpc/blockchain.h>
-#include <test/test_dash.h>
->>>>>>> eaca69b2
 
 /* Equality between doubles is imprecise. Comparison should be done
  * with a small threshold of tolerance, rather than exact equality.
