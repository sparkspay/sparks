// Copyright (c) 2009-2010 Satoshi Nakamoto
// Copyright (c) 2009-2015 The Bitcoin Core developers
// Copyright (c) 2014-2021 The Dash Core developers
// Distributed under the MIT software license, see the accompanying
// file COPYING or http://www.opensource.org/licenses/mit-license.php.

#include <miner.h>

#include <amount.h>
#include <chain.h>
#include <chainparams.h>
#include <coins.h>
#include <consensus/consensus.h>
#include <consensus/tx_verify.h>
#include <consensus/merkle.h>
#include <consensus/validation.h>
#include <hash.h>
#include <net.h>
#include <policy/feerate.h>
#include <policy/policy.h>
#include <pow.h>
#include <primitives/transaction.h>
#include <script/standard.h>
#include <timedata.h>
#include <util.h>
#include <utilmoneystr.h>
#include <masternode/masternode-payments.h>
#include <masternode/masternode-sync.h>
#include <validationinterface.h>

#include <evo/specialtx.h>
#include <evo/cbtx.h>
#include <evo/simplifiedmns.h>
#include <evo/deterministicmns.h>

#include <llmq/quorums_blockprocessor.h>
#include <llmq/quorums_chainlocks.h>

#include <algorithm>
#include <queue>
#include <utility>

<<<<<<< HEAD
//////////////////////////////////////////////////////////////////////////////
//
// SparksMiner
//

//
=======
>>>>>>> eaca69b2
// Unconfirmed transactions in the memory pool often depend on other
// transactions in the memory pool. When we select transactions from the
// pool, we select by highest fee rate of a transaction combined with all
// its ancestors.

uint64_t nLastBlockTx = 0;
uint64_t nLastBlockSize = 0;

int64_t UpdateTime(CBlockHeader* pblock, const Consensus::Params& consensusParams, const CBlockIndex* pindexPrev)
{
    int64_t nOldTime = pblock->nTime;
    int64_t nNewTime = std::max(pindexPrev->GetMedianTimePast()+1, GetAdjustedTime());

    if (nOldTime < nNewTime)
        pblock->nTime = nNewTime;

    // Updating time can change work required on testnet:
    if (consensusParams.fPowAllowMinDifficultyBlocks)
        pblock->nBits = GetNextWorkRequired(pindexPrev, pblock, consensusParams);

    return nNewTime - nOldTime;
}

BlockAssembler::Options::Options() {
    blockMinFeeRate = CFeeRate(DEFAULT_BLOCK_MIN_TX_FEE);
    nBlockMaxSize = DEFAULT_BLOCK_MAX_SIZE;
}

BlockAssembler::BlockAssembler(const CChainParams& params, const Options& options) : chainparams(params)
{
    blockMinFeeRate = options.blockMinFeeRate;
    // Limit size to between 1K and MaxBlockSize()-1K for sanity:
    nBlockMaxSize = std::max((unsigned int)1000, std::min((unsigned int)(MaxBlockSize(fDIP0001ActiveAtTip) - 1000), (unsigned int)options.nBlockMaxSize));
}

static BlockAssembler::Options DefaultOptions(const CChainParams& params)
{
    // Block resource limits
    BlockAssembler::Options options;
    options.nBlockMaxSize = DEFAULT_BLOCK_MAX_SIZE;
    if (gArgs.IsArgSet("-blockmaxsize")) {
        options.nBlockMaxSize = gArgs.GetArg("-blockmaxsize", DEFAULT_BLOCK_MAX_SIZE);
    }
    CAmount n = 0;
    if (gArgs.IsArgSet("-blockmintxfee") && ParseMoney(gArgs.GetArg("-blockmintxfee", ""), n)) {
        options.blockMinFeeRate = CFeeRate(n);
    } else {
        options.blockMinFeeRate = CFeeRate(DEFAULT_BLOCK_MIN_TX_FEE);
    }
    return options;
}

BlockAssembler::BlockAssembler(const CChainParams& params) : BlockAssembler(params, DefaultOptions(params)) {}

void BlockAssembler::resetBlock()
{
    inBlock.clear();

    // Reserve space for coinbase tx
    nBlockSize = 1000;
    nBlockSigOps = 100;

    // These counters do not include coinbase tx
    nBlockTx = 0;
    nFees = 0;
}

std::unique_ptr<CBlockTemplate> BlockAssembler::CreateNewBlock(const CScript& scriptPubKeyIn)
{
    int64_t nTimeStart = GetTimeMicros();

    resetBlock();

    pblocktemplate.reset(new CBlockTemplate());

    if(!pblocktemplate.get())
        return nullptr;
    pblock = &pblocktemplate->block; // pointer for convenience

    // Add dummy coinbase tx as first transaction
    pblock->vtx.emplace_back();
    pblocktemplate->vTxFees.push_back(-1); // updated at end
    pblocktemplate->vTxSigOps.push_back(-1); // updated at end

    LOCK2(cs_main, mempool.cs);

    CBlockIndex* pindexPrev = chainActive.Tip();
    assert(pindexPrev != nullptr);
    nHeight = pindexPrev->nHeight + 1;

    bool fDIP0003Active_context = nHeight >= chainparams.GetConsensus().DIP0003Height;
<<<<<<< HEAD
    bool fDIP0008Active_context = VersionBitsState(chainActive.Tip(), chainparams.GetConsensus(), Consensus::DEPLOYMENT_DIP0008, versionbitscache) == THRESHOLD_ACTIVE;
=======
    bool fDIP0008Active_context = nHeight >= chainparams.GetConsensus().DIP0008Height;

>>>>>>> eaca69b2
    pblock->nVersion = ComputeBlockVersion(pindexPrev, chainparams.GetConsensus(), chainparams.BIP9CheckMasternodesUpgraded());
    // -regtest only: allow overriding block.nVersion with
    // -blockversion=N to test forking scenarios
    if (chainparams.MineBlocksOnDemand())
        pblock->nVersion = gArgs.GetArg("-blockversion", pblock->nVersion);

    pblock->nTime = GetAdjustedTime();
    const int64_t nMedianTimePast = pindexPrev->GetMedianTimePast();

    nLockTimeCutoff = (STANDARD_LOCKTIME_VERIFY_FLAGS & LOCKTIME_MEDIAN_TIME_PAST)
                       ? nMedianTimePast
                       : pblock->GetBlockTime();

    if (fDIP0003Active_context) {
<<<<<<< HEAD
        auto llmqs = fDIP0008Active_context ? chainparams.GetConsensus().llmqs : chainparams.GetConsensus().llmqs_old;
        for (auto& p : llmqs) {
=======
        for (const Consensus::LLMQType& type : llmq::CLLMQUtils::GetEnabledQuorumTypes(pindexPrev)) {
>>>>>>> eaca69b2
            CTransactionRef qcTx;
            if (llmq::quorumBlockProcessor->GetMinableCommitmentTx(type, nHeight, qcTx)) {
                pblock->vtx.emplace_back(qcTx);
                pblocktemplate->vTxFees.emplace_back(0);
                pblocktemplate->vTxSigOps.emplace_back(0);
                nBlockSize += qcTx->GetTotalSize();
                ++nBlockTx;
            }
        }
    }

    int nPackagesSelected = 0;
    int nDescendantsUpdated = 0;
    addPackageTxs(nPackagesSelected, nDescendantsUpdated);

    int64_t nTime1 = GetTimeMicros();

    nLastBlockTx = nBlockTx;
    nLastBlockSize = nBlockSize;
    LogPrintf("CreateNewBlock(): total size %u txs: %u fees: %ld sigops %d\n", nBlockSize, nBlockTx, nFees, nBlockSigOps);

    // Create coinbase transaction.
    CMutableTransaction coinbaseTx;
    coinbaseTx.vin.resize(1);
    coinbaseTx.vin[0].prevout.SetNull();
    coinbaseTx.vout.resize(1);
    coinbaseTx.vout[0].scriptPubKey = scriptPubKeyIn;

    // NOTE: unlike in bitcoin, we need to pass PREVIOUS block height here
    CAmount blockReward = nFees + GetBlockSubsidy(pindexPrev->nBits, pindexPrev->nHeight, Params().GetConsensus());

    // Compute regular coinbase transaction.
    coinbaseTx.vout[0].nValue = blockReward;

    if (!fDIP0003Active_context) {
        coinbaseTx.vin[0].scriptSig = CScript() << nHeight << OP_0;
    } else {
        coinbaseTx.vin[0].scriptSig = CScript() << OP_RETURN;

        coinbaseTx.nVersion = 3;
        coinbaseTx.nType = TRANSACTION_COINBASE;

        CCbTx cbTx;

        if (fDIP0008Active_context) {
            cbTx.nVersion = 2;
        } else {
            cbTx.nVersion = 1;
        }

        cbTx.nHeight = nHeight;

        CValidationState state;
        if (!CalcCbTxMerkleRootMNList(*pblock, pindexPrev, cbTx.merkleRootMNList, state, *pcoinsTip.get())) {
            throw std::runtime_error(strprintf("%s: CalcCbTxMerkleRootMNList failed: %s", __func__, FormatStateMessage(state)));
        }
        if (fDIP0008Active_context) {
            if (!CalcCbTxMerkleRootQuorums(*pblock, pindexPrev, cbTx.merkleRootQuorums, state)) {
                throw std::runtime_error(strprintf("%s: CalcCbTxMerkleRootQuorums failed: %s", __func__, FormatStateMessage(state)));
            }
        }

        SetTxPayload(coinbaseTx, cbTx);
    }

    // Update coinbase transaction with additional info about masternode and governance payments,
    // get some info back to pass to getblocktemplate
    FillBlockPayments(coinbaseTx, nHeight, blockReward, pblocktemplate->voutMasternodePayments, pblocktemplate->voutSuperblockPayments);

    pblock->vtx[0] = MakeTransactionRef(std::move(coinbaseTx));
    pblocktemplate->vTxFees[0] = -nFees;

    // Fill in header
    pblock->hashPrevBlock  = pindexPrev->GetBlockHash();
    UpdateTime(pblock, chainparams.GetConsensus(), pindexPrev);
    pblock->nBits          = GetNextWorkRequired(pindexPrev, pblock, chainparams.GetConsensus());
    pblock->nNonce         = 0;
    pblocktemplate->nPrevBits = pindexPrev->nBits;
    pblocktemplate->vTxSigOps[0] = GetLegacySigOpCount(*pblock->vtx[0]);

    CValidationState state;
    if (!TestBlockValidity(state, chainparams, *pblock, pindexPrev, false, false)) {
        throw std::runtime_error(strprintf("%s: TestBlockValidity failed: %s", __func__, FormatStateMessage(state)));
    }
    int64_t nTime2 = GetTimeMicros();

    LogPrint(BCLog::BENCHMARK, "CreateNewBlock() packages: %.2fms (%d packages, %d updated descendants), validity: %.2fms (total %.2fms)\n", 0.001 * (nTime1 - nTimeStart), nPackagesSelected, nDescendantsUpdated, 0.001 * (nTime2 - nTime1), 0.001 * (nTime2 - nTimeStart));

    return std::move(pblocktemplate);
}

void BlockAssembler::onlyUnconfirmed(CTxMemPool::setEntries& testSet)
{
    for (CTxMemPool::setEntries::iterator iit = testSet.begin(); iit != testSet.end(); ) {
        // Only test txs not already in the block
        if (inBlock.count(*iit)) {
            testSet.erase(iit++);
        }
        else {
            iit++;
        }
    }
}

bool BlockAssembler::TestPackage(uint64_t packageSize, unsigned int packageSigOps) const
{
    if (nBlockSize + packageSize >= nBlockMaxSize)
        return false;
    if (nBlockSigOps + packageSigOps >= MaxBlockSigOps(fDIP0001ActiveAtTip))
        return false;
    return true;
}

// Perform transaction-level checks before adding to block:
// - transaction finality (locktime)
// - safe TXs in regard to ChainLocks
bool BlockAssembler::TestPackageTransactions(const CTxMemPool::setEntries& package)
{
    for (CTxMemPool::txiter it : package) {
        if (!IsFinalTx(it->GetTx(), nHeight, nLockTimeCutoff))
            return false;
        if (!llmq::chainLocksHandler->IsTxSafeForMining(it->GetTx().GetHash())) {
            return false;
        }
    }
    return true;
}

void BlockAssembler::AddToBlock(CTxMemPool::txiter iter)
{
    pblock->vtx.emplace_back(iter->GetSharedTx());
    pblocktemplate->vTxFees.push_back(iter->GetFee());
    pblocktemplate->vTxSigOps.push_back(iter->GetSigOpCount());
    nBlockSize += iter->GetTxSize();
    ++nBlockTx;
    nBlockSigOps += iter->GetSigOpCount();
    nFees += iter->GetFee();
    inBlock.insert(iter);

    bool fPrintPriority = gArgs.GetBoolArg("-printpriority", DEFAULT_PRINTPRIORITY);
    if (fPrintPriority) {
        LogPrintf("fee %s txid %s\n",
                  CFeeRate(iter->GetModifiedFee(), iter->GetTxSize()).ToString(),
                  iter->GetTx().GetHash().ToString());
    }
}

int BlockAssembler::UpdatePackagesForAdded(const CTxMemPool::setEntries& alreadyAdded,
        indexed_modified_transaction_set &mapModifiedTx)
{
    int nDescendantsUpdated = 0;
    for (CTxMemPool::txiter it : alreadyAdded) {
        CTxMemPool::setEntries descendants;
        mempool.CalculateDescendants(it, descendants);
        // Insert all descendants (not yet in block) into the modified set
        for (CTxMemPool::txiter desc : descendants) {
            if (alreadyAdded.count(desc))
                continue;
            ++nDescendantsUpdated;
            modtxiter mit = mapModifiedTx.find(desc);
            if (mit == mapModifiedTx.end()) {
                CTxMemPoolModifiedEntry modEntry(desc);
                modEntry.nSizeWithAncestors -= it->GetTxSize();
                modEntry.nModFeesWithAncestors -= it->GetModifiedFee();
                modEntry.nSigOpCountWithAncestors -= it->GetSigOpCount();
                mapModifiedTx.insert(modEntry);
            } else {
                mapModifiedTx.modify(mit, update_for_parent_inclusion(it));
            }
        }
    }
    return nDescendantsUpdated;
}

// Skip entries in mapTx that are already in a block or are present
// in mapModifiedTx (which implies that the mapTx ancestor state is
// stale due to ancestor inclusion in the block)
// Also skip transactions that we've already failed to add. This can happen if
// we consider a transaction in mapModifiedTx and it fails: we can then
// potentially consider it again while walking mapTx.  It's currently
// guaranteed to fail again, but as a belt-and-suspenders check we put it in
// failedTx and avoid re-evaluation, since the re-evaluation would be using
// cached size/sigops/fee values that are not actually correct.
bool BlockAssembler::SkipMapTxEntry(CTxMemPool::txiter it, indexed_modified_transaction_set &mapModifiedTx, CTxMemPool::setEntries &failedTx)
{
    assert (it != mempool.mapTx.end());
    return mapModifiedTx.count(it) || inBlock.count(it) || failedTx.count(it);
}

void BlockAssembler::SortForBlock(const CTxMemPool::setEntries& package, std::vector<CTxMemPool::txiter>& sortedEntries)
{
    // Sort package by ancestor count
    // If a transaction A depends on transaction B, then A's ancestor count
    // must be greater than B's.  So this is sufficient to validly order the
    // transactions for block inclusion.
    sortedEntries.clear();
    sortedEntries.insert(sortedEntries.begin(), package.begin(), package.end());
    std::sort(sortedEntries.begin(), sortedEntries.end(), CompareTxIterByAncestorCount());
}

// This transaction selection algorithm orders the mempool based
// on feerate of a transaction including all unconfirmed ancestors.
// Since we don't remove transactions from the mempool as we select them
// for block inclusion, we need an alternate method of updating the feerate
// of a transaction with its not-yet-selected ancestors as we go.
// This is accomplished by walking the in-mempool descendants of selected
// transactions and storing a temporary modified state in mapModifiedTxs.
// Each time through the loop, we compare the best transaction in
// mapModifiedTxs with the next transaction in the mempool to decide what
// transaction package to work on next.
void BlockAssembler::addPackageTxs(int &nPackagesSelected, int &nDescendantsUpdated)
{
    // mapModifiedTx will store sorted packages after they are modified
    // because some of their txs are already in the block
    indexed_modified_transaction_set mapModifiedTx;
    // Keep track of entries that failed inclusion, to avoid duplicate work
    CTxMemPool::setEntries failedTx;

    // Start by adding all descendants of previously added txs to mapModifiedTx
    // and modifying them for their already included ancestors
    UpdatePackagesForAdded(inBlock, mapModifiedTx);

    CTxMemPool::indexed_transaction_set::index<ancestor_score>::type::iterator mi = mempool.mapTx.get<ancestor_score>().begin();
    CTxMemPool::txiter iter;

    // Limit the number of attempts to add transactions to the block when it is
    // close to full; this is just a simple heuristic to finish quickly if the
    // mempool has a lot of entries.
    const int64_t MAX_CONSECUTIVE_FAILURES = 1000;
    int64_t nConsecutiveFailed = 0;

    while (mi != mempool.mapTx.get<ancestor_score>().end() || !mapModifiedTx.empty())
    {
        // First try to find a new transaction in mapTx to evaluate.
        if (mi != mempool.mapTx.get<ancestor_score>().end() &&
                SkipMapTxEntry(mempool.mapTx.project<0>(mi), mapModifiedTx, failedTx)) {
            ++mi;
            continue;
        }

        // Now that mi is not stale, determine which transaction to evaluate:
        // the next entry from mapTx, or the best from mapModifiedTx?
        bool fUsingModified = false;

        modtxscoreiter modit = mapModifiedTx.get<ancestor_score>().begin();
        if (mi == mempool.mapTx.get<ancestor_score>().end()) {
            // We're out of entries in mapTx; use the entry from mapModifiedTx
            iter = modit->iter;
            fUsingModified = true;
        } else {
            // Try to compare the mapTx entry to the mapModifiedTx entry
            iter = mempool.mapTx.project<0>(mi);
            if (modit != mapModifiedTx.get<ancestor_score>().end() &&
                    CompareTxMemPoolEntryByAncestorFee()(*modit, CTxMemPoolModifiedEntry(iter))) {
                // The best entry in mapModifiedTx has higher score
                // than the one from mapTx.
                // Switch which transaction (package) to consider
                iter = modit->iter;
                fUsingModified = true;
            } else {
                // Either no entry in mapModifiedTx, or it's worse than mapTx.
                // Increment mi for the next loop iteration.
                ++mi;
            }
        }

        // We skip mapTx entries that are inBlock, and mapModifiedTx shouldn't
        // contain anything that is inBlock.
        assert(!inBlock.count(iter));

        uint64_t packageSize = iter->GetSizeWithAncestors();
        CAmount packageFees = iter->GetModFeesWithAncestors();
        unsigned int packageSigOps = iter->GetSigOpCountWithAncestors();
        if (fUsingModified) {
            packageSize = modit->nSizeWithAncestors;
            packageFees = modit->nModFeesWithAncestors;
            packageSigOps = modit->nSigOpCountWithAncestors;
        }

        if (packageFees < blockMinFeeRate.GetFee(packageSize)) {
            // Everything else we might consider has a lower fee rate
            return;
        }

        if (!TestPackage(packageSize, packageSigOps)) {
            if (fUsingModified) {
                // Since we always look at the best entry in mapModifiedTx,
                // we must erase failed entries so that we can consider the
                // next best entry on the next loop iteration
                mapModifiedTx.get<ancestor_score>().erase(modit);
                failedTx.insert(iter);
            }

            ++nConsecutiveFailed;

            if (nConsecutiveFailed > MAX_CONSECUTIVE_FAILURES && nBlockSize > nBlockMaxSize - 1000) {
                // Give up if we're close to full and haven't succeeded in a while
                break;
            }
            continue;
        }

        CTxMemPool::setEntries ancestors;
        uint64_t nNoLimit = std::numeric_limits<uint64_t>::max();
        std::string dummy;
        mempool.CalculateMemPoolAncestors(*iter, ancestors, nNoLimit, nNoLimit, nNoLimit, nNoLimit, dummy, false);

        onlyUnconfirmed(ancestors);
        ancestors.insert(iter);

        // Test if all tx's are Final and safe
        if (!TestPackageTransactions(ancestors)) {
            if (fUsingModified) {
                mapModifiedTx.get<ancestor_score>().erase(modit);
                failedTx.insert(iter);
            }
            continue;
        }

        // This transaction will make it in; reset the failed counter.
        nConsecutiveFailed = 0;

        // Package can be added. Sort the entries in a valid order.
        std::vector<CTxMemPool::txiter> sortedEntries;
        SortForBlock(ancestors, sortedEntries);

        for (size_t i=0; i<sortedEntries.size(); ++i) {
            AddToBlock(sortedEntries[i]);
            // Erase from the modified set, if present
            mapModifiedTx.erase(sortedEntries[i]);
        }

        ++nPackagesSelected;

        // Update transactions that depend on each of these
        nDescendantsUpdated += UpdatePackagesForAdded(ancestors, mapModifiedTx);
    }
}

void IncrementExtraNonce(CBlock* pblock, const CBlockIndex* pindexPrev, unsigned int& nExtraNonce)
{
    // Update nExtraNonce
    static uint256 hashPrevBlock;
    if (hashPrevBlock != pblock->hashPrevBlock)
    {
        nExtraNonce = 0;
        hashPrevBlock = pblock->hashPrevBlock;
    }
    ++nExtraNonce;
    unsigned int nHeight = pindexPrev->nHeight+1; // Height first in coinbase required for block.version=2
    CMutableTransaction txCoinbase(*pblock->vtx[0]);
    txCoinbase.vin[0].scriptSig = (CScript() << nHeight << CScriptNum(nExtraNonce)) + COINBASE_FLAGS;
    assert(txCoinbase.vin[0].scriptSig.size() <= 100);

    pblock->vtx[0] = MakeTransactionRef(std::move(txCoinbase));
    pblock->hashMerkleRoot = BlockMerkleRoot(*pblock);
}<|MERGE_RESOLUTION|>--- conflicted
+++ resolved
@@ -40,15 +40,6 @@
 #include <queue>
 #include <utility>
 
-<<<<<<< HEAD
-//////////////////////////////////////////////////////////////////////////////
-//
-// SparksMiner
-//
-
-//
-=======
->>>>>>> eaca69b2
 // Unconfirmed transactions in the memory pool often depend on other
 // transactions in the memory pool. When we select transactions from the
 // pool, we select by highest fee rate of a transaction combined with all
@@ -140,12 +131,8 @@
     nHeight = pindexPrev->nHeight + 1;
 
     bool fDIP0003Active_context = nHeight >= chainparams.GetConsensus().DIP0003Height;
-<<<<<<< HEAD
-    bool fDIP0008Active_context = VersionBitsState(chainActive.Tip(), chainparams.GetConsensus(), Consensus::DEPLOYMENT_DIP0008, versionbitscache) == THRESHOLD_ACTIVE;
-=======
     bool fDIP0008Active_context = nHeight >= chainparams.GetConsensus().DIP0008Height;
 
->>>>>>> eaca69b2
     pblock->nVersion = ComputeBlockVersion(pindexPrev, chainparams.GetConsensus(), chainparams.BIP9CheckMasternodesUpgraded());
     // -regtest only: allow overriding block.nVersion with
     // -blockversion=N to test forking scenarios
@@ -160,12 +147,7 @@
                        : pblock->GetBlockTime();
 
     if (fDIP0003Active_context) {
-<<<<<<< HEAD
-        auto llmqs = fDIP0008Active_context ? chainparams.GetConsensus().llmqs : chainparams.GetConsensus().llmqs_old;
-        for (auto& p : llmqs) {
-=======
         for (const Consensus::LLMQType& type : llmq::CLLMQUtils::GetEnabledQuorumTypes(pindexPrev)) {
->>>>>>> eaca69b2
             CTransactionRef qcTx;
             if (llmq::quorumBlockProcessor->GetMinableCommitmentTx(type, nHeight, qcTx)) {
                 pblock->vtx.emplace_back(qcTx);
