// Copyright (c) 2009-2010 Satoshi Nakamoto
// Copyright (c) 2009-2020 The Bitcoin Core developers
// Copyright (c) 2014-2024 The Dash Core developers
// Distributed under the MIT software license, see the accompanying
// file COPYING or http://www.opensource.org/licenses/mit-license.php.

#if defined(HAVE_CONFIG_H)
#include <config/bitcoin-config.h>
#endif

#include <net.h>
#include <netmessagemaker.h>

#include <addrdb.h>
#include <banman.h>
#include <clientversion.h>
#include <compat.h>
#include <consensus/consensus.h>
#include <crypto/sha256.h>
#include <i2p.h>
#include <net_permissions.h>
#include <netaddress.h>
#include <netbase.h>
#include <node/ui_interface.h>
#include <protocol.h>
#include <random.h>
#include <scheduler.h>
#include <util/sock.h>
#include <util/strencodings.h>
#include <util/system.h>
#include <util/thread.h>
#include <util/time.h>
#include <util/translation.h>
#include <util/wpipe.h>
#include <validation.h> // for fDIP0001ActiveAtTip

#include <masternode/meta.h>
#include <masternode/sync.h>
#include <coinjoin/coinjoin.h>
#include <evo/deterministicmns.h>

#include <statsd_client.h>

#ifdef WIN32
#include <string.h>
#else
#include <fcntl.h>
#endif

#if HAVE_DECL_GETIFADDRS && HAVE_DECL_FREEIFADDRS
#include <ifaddrs.h>
#endif

#ifdef USE_POLL
#include <poll.h>
#endif

#ifdef USE_EPOLL
#include <sys/epoll.h>
#endif

#ifdef USE_KQUEUE
#include <sys/event.h>
#endif

#include <algorithm>
#include <array>
#include <cstdint>
#include <functional>
#include <unordered_map>

#include <math.h>

/** Maximum number of block-relay-only anchor connections */
static constexpr size_t MAX_BLOCK_RELAY_ONLY_ANCHORS = 2;
static_assert (MAX_BLOCK_RELAY_ONLY_ANCHORS <= static_cast<size_t>(MAX_BLOCK_RELAY_ONLY_CONNECTIONS), "MAX_BLOCK_RELAY_ONLY_ANCHORS must not exceed MAX_BLOCK_RELAY_ONLY_CONNECTIONS.");
/** Anchor IP address database file name */
const char* const ANCHORS_DATABASE_FILENAME = "anchors.dat";

// How often to dump addresses to peers.dat
static constexpr std::chrono::minutes DUMP_PEERS_INTERVAL{15};

/** Number of DNS seeds to query when the number of connections is low. */
static constexpr int DNSSEEDS_TO_QUERY_AT_ONCE = 3;

/** How long to delay before querying DNS seeds
 *
 * If we have more than THRESHOLD entries in addrman, then it's likely
 * that we got those addresses from having previously connected to the P2P
 * network, and that we'll be able to successfully reconnect to the P2P
 * network via contacting one of them. So if that's the case, spend a
 * little longer trying to connect to known peers before querying the
 * DNS seeds.
 */
static constexpr std::chrono::seconds DNSSEEDS_DELAY_FEW_PEERS{11};
static constexpr std::chrono::minutes DNSSEEDS_DELAY_MANY_PEERS{5};
static constexpr int DNSSEEDS_DELAY_PEER_THRESHOLD = 1000; // "many" vs "few" peers

/** The default timeframe for -maxuploadtarget. 1 day. */
static constexpr std::chrono::seconds MAX_UPLOAD_TIMEFRAME{60 * 60 * 24};

// A random time period (0 to 1 seconds) is added to feeler connections to prevent synchronization.
static constexpr auto FEELER_SLEEP_WINDOW{1s};

/** Used to pass flags to the Bind() function */
enum BindFlags {
    BF_NONE         = 0,
    BF_REPORT_ERROR = (1U << 0),
    /**
     * Do not call AddLocal() for our special addresses, e.g., for incoming
     * Tor connections, to prevent gossiping them over the network.
     */
    BF_DONT_ADVERTISE = (1U << 1),
};

#ifndef USE_WAKEUP_PIPE
// The set of sockets cannot be modified while waiting
// The sleep time needs to be small to avoid new sockets stalling
static const uint64_t SELECT_TIMEOUT_MILLISECONDS = 50;
#else
// select() is woken up through the wakeup pipe whenever a new node is added, so we can wait much longer.
// We are however still somewhat limited in how long we can sleep as there is periodic work (cleanup) to be done in
// the socket handler thread
static const uint64_t SELECT_TIMEOUT_MILLISECONDS = 500;
#endif /* USE_WAKEUP_PIPE */

const std::string NET_MESSAGE_TYPE_OTHER = "*other*";

constexpr const CConnman::CFullyConnectedOnly CConnman::FullyConnectedOnly;
constexpr const CConnman::CAllNodes CConnman::AllNodes;

static const uint64_t RANDOMIZER_ID_NETGROUP = 0x6c0edd8036ef4036ULL; // SHA256("netgroup")[0:8]
static const uint64_t RANDOMIZER_ID_LOCALHOSTNONCE = 0xd93e69e2bbfa5735ULL; // SHA256("localhostnonce")[0:8]
static const uint64_t RANDOMIZER_ID_ADDRCACHE = 0x1cf2e4ddd306dda9ULL; // SHA256("addrcache")[0:8]
//
// Global state variables
//
bool fDiscover = true;
bool fListen = true;
Mutex g_maplocalhost_mutex;
std::map<CNetAddr, LocalServiceInfo> mapLocalHost GUARDED_BY(g_maplocalhost_mutex);
static bool vfLimited[NET_MAX] GUARDED_BY(g_maplocalhost_mutex) = {};
std::string strSubVersion;

void CConnman::AddAddrFetch(const std::string& strDest)
{
    LOCK(m_addr_fetches_mutex);
    m_addr_fetches.push_back(strDest);
}

uint16_t GetListenPort()
{
    // If -bind= is provided with ":port" part, use that (first one if multiple are provided).
    for (const std::string& bind_arg : gArgs.GetArgs("-bind")) {
        CService bind_addr;
        constexpr uint16_t dummy_port = 0;

        if (Lookup(bind_arg, bind_addr, dummy_port, /*fAllowLookup=*/false)) {
            if (bind_addr.GetPort() != dummy_port) {
                return bind_addr.GetPort();
            }
        }
    }

    // Otherwise, if -whitebind= without NetPermissionFlags::NoBan is provided, use that
    // (-whitebind= is required to have ":port").
    for (const std::string& whitebind_arg : gArgs.GetArgs("-whitebind")) {
        NetWhitebindPermissions whitebind;
        bilingual_str error;
        if (NetWhitebindPermissions::TryParse(whitebind_arg, whitebind, error)) {
            if (!NetPermissions::HasFlag(whitebind.m_flags, NetPermissionFlags::NoBan)) {
                return whitebind.m_service.GetPort();
            }
        }
    }

    // Otherwise, if -port= is provided, use that. Otherwise use the default port.
    return static_cast<uint16_t>(gArgs.GetArg("-port", Params().GetDefaultPort()));
}

// find 'best' local address for a particular peer
bool GetLocal(CService& addr, const CNetAddr *paddrPeer)
{
    if (!fListen)
        return false;

    int nBestScore = -1;
    int nBestReachability = -1;
    {
        LOCK(g_maplocalhost_mutex);
        for (const auto& entry : mapLocalHost)
        {
            int nScore = entry.second.nScore;
            int nReachability = entry.first.GetReachabilityFrom(paddrPeer);
            if (nReachability > nBestReachability || (nReachability == nBestReachability && nScore > nBestScore))
            {
                addr = CService(entry.first, entry.second.nPort);
                nBestReachability = nReachability;
                nBestScore = nScore;
            }
        }
    }
    return nBestScore >= 0;
}

//! Convert the serialized seeds into usable address objects.
static std::vector<CAddress> ConvertSeeds(const std::vector<uint8_t> &vSeedsIn)
{
    // It'll only connect to one or two seed nodes because once it connects,
    // it'll get a pile of addresses with newer timestamps.
    // Seed nodes are given a random 'last seen time' of between one and two
    // weeks ago.
    const int64_t nOneWeek = 7*24*60*60;
    std::vector<CAddress> vSeedsOut;
    FastRandomContext rng;
    CDataStream s(vSeedsIn, SER_NETWORK, PROTOCOL_VERSION | ADDRV2_FORMAT);
    while (!s.eof()) {
        CService endpoint;
        s >> endpoint;
        CAddress addr{endpoint, GetDesirableServiceFlags(NODE_NONE)};
        addr.nTime = GetTime() - rng.randrange(nOneWeek) - nOneWeek;
        LogPrint(BCLog::NET, "Added hardcoded seed: %s\n", addr.ToString());
        vSeedsOut.push_back(addr);
    }
    return vSeedsOut;
}

// get best local address for a particular peer as a CAddress
// Otherwise, return the unroutable 0.0.0.0 but filled in with
// the normal parameters, since the IP may be changed to a useful
// one by discovery.
CAddress GetLocalAddress(const CNetAddr *paddrPeer, ServiceFlags nLocalServices)
{
    CAddress ret(CService(CNetAddr(),GetListenPort()), nLocalServices);
    CService addr;
    if (GetLocal(addr, paddrPeer))
    {
        ret = CAddress(addr, nLocalServices);
    }
    ret.nTime = GetAdjustedTime();
    return ret;
}

static int GetnScore(const CService& addr)
{
    LOCK(g_maplocalhost_mutex);
    const auto it = mapLocalHost.find(addr);
    return (it != mapLocalHost.end()) ? it->second.nScore : 0;
}

// Is our peer's addrLocal potentially useful as an external IP source?
bool IsPeerAddrLocalGood(CNode *pnode)
{
    CService addrLocal = pnode->GetAddrLocal();
    return fDiscover && pnode->addr.IsRoutable() && addrLocal.IsRoutable() &&
           IsReachable(addrLocal.GetNetwork());
}

std::optional<CAddress> GetLocalAddrForPeer(CNode *pnode)
{
    CAddress addrLocal = GetLocalAddress(&pnode->addr, pnode->GetLocalServices());
    if (gArgs.GetBoolArg("-addrmantest", false)) {
        // use IPv4 loopback during addrmantest
        addrLocal = CAddress(CService(LookupNumeric("127.0.0.1", GetListenPort())), pnode->GetLocalServices());
    }
    // If discovery is enabled, sometimes give our peer the address it
    // tells us that it sees us as in case it has a better idea of our
    // address than we do.
    FastRandomContext rng;
    if (IsPeerAddrLocalGood(pnode) && (!addrLocal.IsRoutable() ||
         rng.randbits((GetnScore(addrLocal) > LOCAL_MANUAL) ? 3 : 1) == 0))
    {
        if (pnode->IsInboundConn()) {
            // For inbound connections, assume both the address and the port
            // as seen from the peer.
            addrLocal = CAddress{pnode->GetAddrLocal(), addrLocal.nServices};
        } else {
            // For outbound connections, assume just the address as seen from
            // the peer and leave the port in `addrLocal` as returned by
            // `GetLocalAddress()` above. The peer has no way to observe our
            // listening port when we have initiated the connection.
            addrLocal.SetIP(pnode->GetAddrLocal());
        }
    }
    if (addrLocal.IsRoutable() || gArgs.GetBoolArg("-addrmantest", false))
    {
        LogPrint(BCLog::NET, "Advertising address %s to peer=%d\n", addrLocal.ToString(), pnode->GetId());
        return addrLocal;
    }
    // Address is unroutable. Don't advertise.
    return std::nullopt;
}

/**
 * If an IPv6 address belongs to the address range used by the CJDNS network and
 * the CJDNS network is reachable (-cjdnsreachable config is set), then change
 * the type from NET_IPV6 to NET_CJDNS.
 * @param[in] service Address to potentially convert.
 * @return a copy of `service` either unmodified or changed to CJDNS.
 */
CService MaybeFlipIPv6toCJDNS(const CService& service)
{
    CService ret{service};
    if (ret.m_net == NET_IPV6 && ret.m_addr[0] == 0xfc && IsReachable(NET_CJDNS)) {
        ret.m_net = NET_CJDNS;
    }
    return ret;
}

// learn a new local address
bool AddLocal(const CService& addr_, int nScore)
{
    CService addr{MaybeFlipIPv6toCJDNS(addr_)};

    if (!addr.IsRoutable() && Params().RequireRoutableExternalIP())
        return false;

    if (!fDiscover && nScore < LOCAL_MANUAL)
        return false;

    if (!IsReachable(addr))
        return false;

    LogPrintf("AddLocal(%s,%i)\n", addr.ToString(), nScore);

    {
        LOCK(g_maplocalhost_mutex);
        const auto [it, is_newly_added] = mapLocalHost.emplace(addr, LocalServiceInfo());
        LocalServiceInfo &info = it->second;
        if (is_newly_added || nScore >= info.nScore) {
            info.nScore = nScore + (is_newly_added ? 0 : 1);
            info.nPort = addr.GetPort();
        }
    }

    return true;
}

bool AddLocal(const CNetAddr &addr, int nScore)
{
    return AddLocal(CService(addr, GetListenPort()), nScore);
}

void RemoveLocal(const CService& addr)
{
    LOCK(g_maplocalhost_mutex);
    LogPrintf("RemoveLocal(%s)\n", addr.ToString());
    mapLocalHost.erase(addr);
}

void SetReachable(enum Network net, bool reachable)
{
    if (net == NET_UNROUTABLE || net == NET_INTERNAL)
        return;
    LOCK(g_maplocalhost_mutex);
    vfLimited[net] = !reachable;
}

bool IsReachable(enum Network net)
{
    LOCK(g_maplocalhost_mutex);
    return !vfLimited[net];
}

bool IsReachable(const CNetAddr &addr)
{
    return IsReachable(addr.GetNetwork());
}

/** vote for a local address */
bool SeenLocal(const CService& addr)
{
    LOCK(g_maplocalhost_mutex);
    const auto it = mapLocalHost.find(addr);
    if (it == mapLocalHost.end()) return false;
    ++it->second.nScore;
    return true;
}


/** check whether a given address is potentially local */
bool IsLocal(const CService& addr)
{
    LOCK(g_maplocalhost_mutex);
    return mapLocalHost.count(addr) > 0;
}

CNode* CConnman::FindNode(const CNetAddr& ip, bool fExcludeDisconnecting)
{
    LOCK(m_nodes_mutex);
    for (CNode* pnode : m_nodes) {
        if (fExcludeDisconnecting && pnode->fDisconnect) {
            continue;
        }
        if (static_cast<CNetAddr>(pnode->addr) == ip) {
            return pnode;
        }
    }
    return nullptr;
}

CNode* CConnman::FindNode(const CSubNet& subNet, bool fExcludeDisconnecting)
{
    LOCK(m_nodes_mutex);
    for (CNode* pnode : m_nodes) {
        if (fExcludeDisconnecting && pnode->fDisconnect) {
            continue;
        }
        if (subNet.Match(static_cast<CNetAddr>(pnode->addr))) {
            return pnode;
        }
    }
    return nullptr;
}

CNode* CConnman::FindNode(const std::string& addrName, bool fExcludeDisconnecting)
{
    LOCK(m_nodes_mutex);
    for (CNode* pnode : m_nodes) {
        if (fExcludeDisconnecting && pnode->fDisconnect) {
            continue;
        }
        if (pnode->m_addr_name == addrName) {
            return pnode;
        }
    }
    return nullptr;
}

CNode* CConnman::FindNode(const CService& addr, bool fExcludeDisconnecting)
{
    LOCK(m_nodes_mutex);
    for (CNode* pnode : m_nodes) {
        if (fExcludeDisconnecting && pnode->fDisconnect) {
            continue;
        }
        if (static_cast<CService>(pnode->addr) == addr) {
            return pnode;
        }
    }
    return nullptr;
}

bool CConnman::AlreadyConnectedToAddress(const CAddress& addr)
{
    return FindNode(addr.ToStringIPPort());
}

bool CConnman::CheckIncomingNonce(uint64_t nonce)
{
    LOCK(m_nodes_mutex);
    for (const CNode* pnode : m_nodes) {
        if (!pnode->fSuccessfullyConnected && !pnode->IsInboundConn() && pnode->GetLocalNonce() == nonce)
            return false;
    }
    return true;
}

/** Get the bind address for a socket as CAddress */
static CAddress GetBindAddress(const Sock& sock)
{
    CAddress addr_bind;
    struct sockaddr_storage sockaddr_bind;
    socklen_t sockaddr_bind_len = sizeof(sockaddr_bind);
    if (sock.Get() != INVALID_SOCKET) {
        if (!sock.GetSockName((struct sockaddr*)&sockaddr_bind, &sockaddr_bind_len)) {
            addr_bind.SetSockAddr((const struct sockaddr*)&sockaddr_bind);
        } else {
            LogPrint(BCLog::NET, "Warning: getsockname failed\n");
        }
    }
    return addr_bind;
}

CNode* CConnman::ConnectNode(CAddress addrConnect, const char *pszDest, bool fCountFailure, ConnectionType conn_type)
{
    AssertLockNotHeld(m_unused_i2p_sessions_mutex);
    assert(conn_type != ConnectionType::INBOUND);

    if (pszDest == nullptr) {
        bool fAllowLocal = Params().AllowMultiplePorts() && addrConnect.GetPort() != GetListenPort();
        if (!fAllowLocal && IsLocal(addrConnect)) {
            return nullptr;
        }

        // Look for an existing connection
        CNode* pnode = FindNode(static_cast<CService>(addrConnect));
        if (pnode)
        {
            LogPrintf("Failed to open new connection, already connected\n");
            return nullptr;
        }
    }

    /// debug print
    if (fLogIPs) {
        LogPrint(BCLog::NET, "trying connection %s lastseen=%.1fhrs\n",
            pszDest ? pszDest : addrConnect.ToString(),
            pszDest ? 0.0 : (double)(GetAdjustedTime() - addrConnect.nTime)/3600.0);
    } else {
        LogPrint(BCLog::NET, "trying connection lastseen=%.1fhrs\n",
            pszDest ? 0.0 : (double)(GetAdjustedTime() - addrConnect.nTime)/3600.0);
    }

    // Resolve
    const uint16_t default_port{pszDest != nullptr ? Params().GetDefaultPort(pszDest) :
                                                     Params().GetDefaultPort()};
    if (pszDest) {
        std::vector<CService> resolved;
        if (Lookup(pszDest, resolved,  default_port, fNameLookup && !HaveNameProxy(), 256) && !resolved.empty()) {
            const CService rnd{resolved[GetRand(resolved.size())]};
            addrConnect = CAddress{MaybeFlipIPv6toCJDNS(rnd), NODE_NONE};
            if (!addrConnect.IsValid()) {
                LogPrint(BCLog::NET, "Resolver returned invalid address %s for %s\n", addrConnect.ToString(), pszDest);
                return nullptr;
            }
            // It is possible that we already have a connection to the IP/port pszDest resolved to.
            // In that case, drop the connection that was just created.
            LOCK(m_nodes_mutex);
            CNode* pnode = FindNode(static_cast<CService>(addrConnect));
            if (pnode) {
                LogPrintf("Failed to open new connection, already connected\n");
                return nullptr;
            }
        }
    }

    // Connect
    bool connected = false;
    std::unique_ptr<Sock> sock;
    Proxy proxy;
    CAddress addr_bind;
    assert(!addr_bind.IsValid());
    std::unique_ptr<i2p::sam::Session> i2p_transient_session;

    if (addrConnect.IsValid()) {
        const bool use_proxy{GetProxy(addrConnect.GetNetwork(), proxy)};
        bool proxyConnectionFailed = false;

        if (addrConnect.GetNetwork() == NET_I2P && use_proxy) {
            i2p::Connection conn;

            if (m_i2p_sam_session) {
                connected = m_i2p_sam_session->Connect(addrConnect, conn, proxyConnectionFailed);
            } else {
                {
                    LOCK(m_unused_i2p_sessions_mutex);
                    if (m_unused_i2p_sessions.empty()) {
                        i2p_transient_session =
                            std::make_unique<i2p::sam::Session>(proxy.proxy, &interruptNet);
                    } else {
                        i2p_transient_session.swap(m_unused_i2p_sessions.front());
                        m_unused_i2p_sessions.pop();
                    }
                }
                connected = i2p_transient_session->Connect(addrConnect, conn, proxyConnectionFailed);
                if (!connected) {
                    LOCK(m_unused_i2p_sessions_mutex);
                    if (m_unused_i2p_sessions.size() < MAX_UNUSED_I2P_SESSIONS_SIZE) {
                        m_unused_i2p_sessions.emplace(i2p_transient_session.release());
                    }
                }
            }

            if (connected) {
                sock = std::move(conn.sock);
                addr_bind = CAddress{conn.me, NODE_NONE};
            }
        } else if (use_proxy) {
            sock = CreateSock(proxy.proxy);
            if (!sock) {
                return nullptr;
            }
            connected = ConnectThroughProxy(proxy, addrConnect.ToStringIP(), addrConnect.GetPort(),
                                            *sock, nConnectTimeout, proxyConnectionFailed);
        } else {
            // no proxy needed (none set for target network)
            sock = CreateSock(addrConnect);
            if (!sock) {
                return nullptr;
            }
            connected = ConnectSocketDirectly(addrConnect, *sock, nConnectTimeout, conn_type == ConnectionType::MANUAL);
        }
        if (!proxyConnectionFailed) {
            // If a connection to the node was attempted, and failure (if any) is not caused by a problem connecting to
            // the proxy, mark this as an attempt.
            addrman.Attempt(addrConnect, fCountFailure);
        }
    } else if (pszDest && GetNameProxy(proxy)) {
        sock = CreateSock(proxy.proxy);
        if (!sock) {
            return nullptr;
        }
        std::string host;
        uint16_t port{default_port};
        SplitHostPort(std::string(pszDest), port, host);
        bool proxyConnectionFailed;
        connected = ConnectThroughProxy(proxy, host, port, *sock, nConnectTimeout,
                                        proxyConnectionFailed);
    }
    if (!connected) {
        return nullptr;
    }

    // Add node
    NodeId id = GetNewNodeId();
    uint64_t nonce = GetDeterministicRandomizer(RANDOMIZER_ID_LOCALHOSTNONCE).Write(id).Finalize();
    if (!addr_bind.IsValid()) {
        addr_bind = GetBindAddress(*sock);
    }
    CNode* pnode = new CNode(id,
                             nLocalServices,
                             std::move(sock),
                             addrConnect,
                             CalculateKeyedNetGroup(addrConnect),
                             nonce,
                             addr_bind,
                             pszDest ? pszDest : "",
                             conn_type,
                             /*inbound_onion=*/false,
                             std::move(i2p_transient_session));
    pnode->AddRef();
    statsClient.inc("peers.connect", 1.0f);

    // We're making a new connection, harvest entropy from the time (and our peer count)
    RandAddEvent((uint32_t)id);

    return pnode;
}

void CNode::CloseSocketDisconnect(CConnman* connman)
{
    AssertLockHeld(connman->m_nodes_mutex);

    fDisconnect = true;
    LOCK2(connman->cs_mapSocketToNode, m_sock_mutex);
    if (!m_sock) {
        return;
    }

    fHasRecvData = false;
    fCanSendData = false;

    connman->mapSocketToNode.erase(m_sock->Get());
    {
        LOCK(connman->cs_sendable_receivable_nodes);
        connman->mapReceivableNodes.erase(GetId());
        connman->mapSendableNodes.erase(GetId());
    }
    {
        LOCK(connman->cs_mapNodesWithDataToSend);
        if (connman->mapNodesWithDataToSend.erase(GetId()) != 0) {
            // See comment in PushMessage
            Release();
        }
    }

    if (connman->m_edge_trig_events && !connman->m_edge_trig_events->UnregisterEvents(m_sock->Get())) {
        LogPrint(BCLog::NET, "EdgeTriggeredEvents::UnregisterEvents() failed\n");
    }

    LogPrint(BCLog::NET, "disconnecting peer=%d\n", id);
    m_sock.reset();
    m_i2p_sam_session.reset();

    statsClient.inc("peers.disconnect", 1.0f);
}

void CConnman::AddWhitelistPermissionFlags(NetPermissionFlags& flags, const CNetAddr &addr) const {
    for (const auto& subnet : vWhitelistedRange) {
        if (subnet.m_subnet.Match(addr)) NetPermissions::AddFlag(flags, subnet.m_flags);
    }
}

bool CNode::IsBlockRelayOnly() const {
    bool ignores_incoming_txs{gArgs.GetBoolArg("-blocksonly", DEFAULT_BLOCKSONLY)};
    // Stop processing non-block data early if
    // 1) We are in blocks only mode and peer has no relay permission
    // 2) This peer is a block-relay-only peer
    return (ignores_incoming_txs && !HasPermission(NetPermissionFlags::Relay)) || IsBlockOnlyConn();
}

std::string ConnectionTypeAsString(ConnectionType conn_type)
{
    switch (conn_type) {
    case ConnectionType::INBOUND:
        return "inbound";
    case ConnectionType::MANUAL:
        return "manual";
    case ConnectionType::FEELER:
        return "feeler";
    case ConnectionType::OUTBOUND_FULL_RELAY:
        return "outbound-full-relay";
    case ConnectionType::BLOCK_RELAY:
        return "block-relay-only";
    case ConnectionType::ADDR_FETCH:
        return "addr-fetch";
    } // no default case, so the compiler can warn about missing cases

    assert(false);
}

CService CNode::GetAddrLocal() const
{
    AssertLockNotHeld(m_addr_local_mutex);
    LOCK(m_addr_local_mutex);
    return addrLocal;
}

void CNode::SetAddrLocal(const CService& addrLocalIn) {
    AssertLockNotHeld(m_addr_local_mutex);
    LOCK(m_addr_local_mutex);
    if (addrLocal.IsValid()) {
        error("Addr local already set for node: %i. Refusing to change from %s to %s", id, addrLocal.ToString(), addrLocalIn.ToString());
    } else {
        addrLocal = addrLocalIn;
    }
}

std::string CNode::GetLogString() const
{
    return fLogIPs ? addr.ToString() : strprintf("%d", id);
}

Network CNode::ConnectedThroughNetwork() const
{
    return m_inbound_onion ? NET_ONION : addr.GetNetClass();
}

#undef X
#define X(name) stats.name = name
void CNode::CopyStats(CNodeStats& stats)
{
    stats.nodeid = this->GetId();
    X(nServices);
    X(addr);
    X(addrBind);
    stats.m_network = ConnectedThroughNetwork();
    X(m_last_send);
    X(m_last_recv);
    X(m_last_tx_time);
    X(m_last_block_time);
    X(m_connected);
    X(nTimeOffset);
    X(m_addr_name);
    X(nVersion);
    {
        LOCK(m_subver_mutex);
        X(cleanSubVer);
    }
    stats.fInbound = IsInboundConn();
    stats.m_manual_connection = IsManualConn();
    X(m_bip152_highbandwidth_to);
    X(m_bip152_highbandwidth_from);
    {
        LOCK(cs_vSend);
        X(mapSendBytesPerMsgType);
        X(nSendBytes);
    }
    {
        LOCK(cs_vRecv);
        X(mapRecvBytesPerMsgType);
        X(nRecvBytes);
    }
    X(m_legacyWhitelisted);
    X(m_permissionFlags);

<<<<<<< HEAD
    // It is common for nodes with good ping times to suddenly become lagged,
    // due to a new block arriving or other large transfer.
    // Merely reporting pingtime might fool the caller into thinking the node was still responsive,
    // since pingtime does not update until the ping is complete, which might take a while.
    // So, if a ping is taking an unusually long time in flight,
    // the caller can immediately detect that this is happening.
    int64_t nPingUsecWait = 0;
    if ((0 != nPingNonceSent) && (0 != nPingUsecStart)) {
        nPingUsecWait = GetTimeMicros() - nPingUsecStart;
    }

    // Raw ping time is in microseconds, but show it to user as whole seconds (Sparks users should be well used to small numbers with many decimal places by now :)
    stats.m_ping_usec = nPingUsecTime;
    stats.m_min_ping_usec  = nMinPingUsecTime;
    stats.m_ping_wait_usec = nPingUsecWait;
=======
    X(m_last_ping_time);
    X(m_min_ping_time);
>>>>>>> 0fcc1561

    // Leave string empty if addrLocal invalid (not filled in yet)
    CService addrLocalUnlocked = GetAddrLocal();
    stats.addrLocal = addrLocalUnlocked.IsValid() ? addrLocalUnlocked.ToString() : "";

    {
        LOCK(cs_mnauth);
        X(verifiedProRegTxHash);
        X(verifiedPubKeyHash);
    }
    X(m_masternode_connection);
    X(m_conn_type);
}
#undef X

bool CNode::ReceiveMsgBytes(Span<const uint8_t> msg_bytes, bool& complete)
{
    complete = false;
    // TODO: use mocktime here after bitcoin#19499 is backported
    const auto time = std::chrono::microseconds(GetTimeMicros());
    LOCK(cs_vRecv);
    m_last_recv = std::chrono::duration_cast<std::chrono::seconds>(time);
    nRecvBytes += msg_bytes.size();
    while (msg_bytes.size() > 0) {
        // absorb network data
        int handled = m_deserializer->Read(msg_bytes);
        if (handled < 0) {
            // Serious header problem, disconnect from the peer.
            return false;
        }

        if (m_deserializer->Complete()) {
            // decompose a transport agnostic CNetMessage from the deserializer
            bool reject_message{false};
            CNetMessage msg = m_deserializer->GetMessage(time, reject_message);
            if (reject_message) {
                // Message deserialization failed. Drop the message but don't disconnect the peer.
                // store the size of the corrupt message
                mapRecvBytesPerMsgType.at(NET_MESSAGE_TYPE_OTHER) += msg.m_raw_message_size;
                continue;
            }

            // Store received bytes per message type.
            // To prevent a memory DOS, only allow known message types.
            auto i = mapRecvBytesPerMsgType.find(msg.m_type);
            if (i == mapRecvBytesPerMsgType.end()) {
                i = mapRecvBytesPerMsgType.find(NET_MESSAGE_TYPE_OTHER);
            }
            assert(i != mapRecvBytesPerMsgType.end());
            i->second += msg.m_raw_message_size;
            statsClient.count("bandwidth.message." + std::string(msg.m_type) + ".bytesReceived", msg.m_raw_message_size, 1.0f);

            // push the message to the process queue,
            vRecvMsg.push_back(std::move(msg));

            complete = true;
        }
    }

    return true;
}

int V1TransportDeserializer::readHeader(Span<const uint8_t> msg_bytes)
{
    // copy data to temporary parsing buffer
    unsigned int nRemaining = CMessageHeader::HEADER_SIZE - nHdrPos;
    unsigned int nCopy = std::min<unsigned int>(nRemaining, msg_bytes.size());

    memcpy(&hdrbuf[nHdrPos], msg_bytes.data(), nCopy);
    nHdrPos += nCopy;

    // if header incomplete, exit
    if (nHdrPos < CMessageHeader::HEADER_SIZE)
        return nCopy;

    // deserialize to CMessageHeader
    try {
        hdrbuf >> hdr;
    }
    catch (const std::exception&) {
        LogPrint(BCLog::NET, "Header error: Unable to deserialize, peer=%d\n", m_node_id);
        return -1;
    }

    // Check start string, network magic
    if (memcmp(hdr.pchMessageStart, m_chain_params.MessageStart(), CMessageHeader::MESSAGE_START_SIZE) != 0) {
        LogPrint(BCLog::NET, "Header error: Wrong MessageStart %s received, peer=%d\n", HexStr(hdr.pchMessageStart), m_node_id);
        return -1;
    }

    // reject messages larger than MAX_SIZE or MAX_PROTOCOL_MESSAGE_LENGTH
    if (hdr.nMessageSize > MAX_SIZE || hdr.nMessageSize > MAX_PROTOCOL_MESSAGE_LENGTH) {
        LogPrint(BCLog::NET, "Header error: Size too large (%s, %u bytes), peer=%d\n", SanitizeString(hdr.GetCommand()), hdr.nMessageSize, m_node_id);
        return -1;
    }

    // switch state to reading message data
    in_data = true;

    return nCopy;
}

int V1TransportDeserializer::readData(Span<const uint8_t> msg_bytes)
{
    unsigned int nRemaining = hdr.nMessageSize - nDataPos;
    unsigned int nCopy = std::min<unsigned int>(nRemaining, msg_bytes.size());

    if (vRecv.size() < nDataPos + nCopy) {
        // Allocate up to 256 KiB ahead, but never more than the total message size.
        vRecv.resize(std::min(hdr.nMessageSize, nDataPos + nCopy + 256 * 1024));
    }

    hasher.Write(msg_bytes.first(nCopy));
    memcpy(&vRecv[nDataPos], msg_bytes.data(), nCopy);
    nDataPos += nCopy;

    return nCopy;
}

const uint256& V1TransportDeserializer::GetMessageHash() const
{
    assert(Complete());
    if (data_hash.IsNull())
        hasher.Finalize(data_hash);
    return data_hash;
}

CNetMessage V1TransportDeserializer::GetMessage(const std::chrono::microseconds time, bool& reject_message)
{
    // Initialize out parameter
    reject_message = false;
    // decompose a single CNetMessage from the TransportDeserializer
    CNetMessage msg(std::move(vRecv));

    // store message type string, time, and sizes
    msg.m_type = hdr.GetCommand();
    msg.m_time = time;
    msg.m_message_size = hdr.nMessageSize;
    msg.m_raw_message_size = hdr.nMessageSize + CMessageHeader::HEADER_SIZE;

    uint256 hash = GetMessageHash();

    // We just received a message off the wire, harvest entropy from the time (and the message checksum)
    RandAddEvent(ReadLE32(hash.begin()));

    // Check checksum and header message type string
    if (memcmp(hash.begin(), hdr.pchChecksum, CMessageHeader::CHECKSUM_SIZE) != 0) {
        LogPrint(BCLog::NET, "Header error: Wrong checksum (%s, %u bytes), expected %s was %s, peer=%d\n",
                 SanitizeString(msg.m_type), msg.m_message_size,
                 HexStr(Span{hash}.first(CMessageHeader::CHECKSUM_SIZE)),
                 HexStr(hdr.pchChecksum),
                 m_node_id);
        reject_message = true;
    } else if (!hdr.IsCommandValid()) {
        LogPrint(BCLog::NET, "Header error: Invalid message type (%s, %u bytes), peer=%d\n",
                 SanitizeString(hdr.GetCommand()), msg.m_message_size, m_node_id);
        reject_message = true;
    }

    // Always reset the network deserializer (prepare for the next message)
    Reset();
    return msg;
}

void V1TransportSerializer::prepareForTransport(CSerializedNetMsg& msg, std::vector<unsigned char>& header) const
{
    // create dbl-sha256 checksum
    uint256 hash = Hash(msg.data);

    // create header
    CMessageHeader hdr(Params().MessageStart(), msg.m_type.c_str(), msg.data.size());
    memcpy(hdr.pchChecksum, hash.begin(), CMessageHeader::CHECKSUM_SIZE);

    // serialize header
    header.reserve(CMessageHeader::HEADER_SIZE);
    CVectorWriter{SER_NETWORK, INIT_PROTO_VERSION, header, 0, hdr};
}

size_t CConnman::SocketSendData(CNode& node)
{
    auto it = node.vSendMsg.begin();
    size_t nSentSize = 0;

    while (it != node.vSendMsg.end()) {
        const auto& data = *it;
        assert(data.size() > node.nSendOffset);
        int nBytes = 0;
        {
            LOCK(node.m_sock_mutex);
            if (!node.m_sock) {
                break;
            }
            nBytes = node.m_sock->Send(reinterpret_cast<const char*>(data.data()) + node.nSendOffset, data.size() - node.nSendOffset, MSG_NOSIGNAL | MSG_DONTWAIT);
        }
        if (nBytes > 0) {
            node.m_last_send = GetTime<std::chrono::seconds>();
            node.nSendBytes += nBytes;
            node.nSendOffset += nBytes;
            nSentSize += nBytes;
            if (node.nSendOffset == data.size()) {
                node.nSendOffset = 0;
                node.nSendSize -= data.size();
                node.fPauseSend = node.nSendSize > nSendBufferMaxSize;
                it++;
            } else {
                // could not send full message; stop sending more
                node.fCanSendData = false;
                break;
            }
        } else {
            if (nBytes < 0) {
                // error
                int nErr = WSAGetLastError();
                if (nErr != WSAEWOULDBLOCK && nErr != WSAEMSGSIZE && nErr != WSAEINTR && nErr != WSAEINPROGRESS) {
                    LogPrint(BCLog::NET, "socket send error for peer=%d: %s\n", node.GetId(), NetworkErrorString(nErr));
                    node.fDisconnect = true;
                }
            }
            // couldn't send anything at all
            node.fCanSendData = false;
            break;
        }
    }

    if (it == node.vSendMsg.end()) {
        assert(node.nSendOffset == 0);
        assert(node.nSendSize == 0);
    }
    node.vSendMsg.erase(node.vSendMsg.begin(), it);
    node.nSendMsgSize = node.vSendMsg.size();
    return nSentSize;
}

static bool ReverseCompareNodeMinPingTime(const NodeEvictionCandidate& a, const NodeEvictionCandidate& b)
{
    return a.m_min_ping_time > b.m_min_ping_time;
}

static bool ReverseCompareNodeTimeConnected(const NodeEvictionCandidate& a, const NodeEvictionCandidate& b)
{
    return a.m_connected > b.m_connected;
}

static bool CompareNetGroupKeyed(const NodeEvictionCandidate &a, const NodeEvictionCandidate &b) {
    return a.nKeyedNetGroup < b.nKeyedNetGroup;
}

static bool CompareNodeBlockTime(const NodeEvictionCandidate &a, const NodeEvictionCandidate &b)
{
    // There is a fall-through here because it is common for a node to have many peers which have not yet relayed a block.
    if (a.m_last_block_time != b.m_last_block_time) return a.m_last_block_time < b.m_last_block_time;
    if (a.fRelevantServices != b.fRelevantServices) return b.fRelevantServices;
    return a.m_connected > b.m_connected;
}

static bool CompareNodeTXTime(const NodeEvictionCandidate &a, const NodeEvictionCandidate &b)
{
    // There is a fall-through here because it is common for a node to have more than a few peers that have not yet relayed txn.
    if (a.m_last_tx_time != b.m_last_tx_time) return a.m_last_tx_time < b.m_last_tx_time;
    if (a.m_relay_txs != b.m_relay_txs) return b.m_relay_txs;
    if (a.fBloomFilter != b.fBloomFilter) return a.fBloomFilter;
    return a.m_connected > b.m_connected;
}

// Pick out the potential block-relay only peers, and sort them by last block time.
static bool CompareNodeBlockRelayOnlyTime(const NodeEvictionCandidate &a, const NodeEvictionCandidate &b)
{
    if (a.m_relay_txs != b.m_relay_txs) return a.m_relay_txs;
    if (a.m_last_block_time != b.m_last_block_time) return a.m_last_block_time < b.m_last_block_time;
    if (a.fRelevantServices != b.fRelevantServices) return b.fRelevantServices;
    return a.m_connected > b.m_connected;
}

/**
 * Sort eviction candidates by network/localhost and connection uptime.
 * Candidates near the beginning are more likely to be evicted, and those
 * near the end are more likely to be protected, e.g. less likely to be evicted.
 * - First, nodes that are not `is_local` and that do not belong to `network`,
 *   sorted by increasing uptime (from most recently connected to connected longer).
 * - Then, nodes that are `is_local` or belong to `network`, sorted by increasing uptime.
 */
struct CompareNodeNetworkTime {
    const bool m_is_local;
    const Network m_network;
    CompareNodeNetworkTime(bool is_local, Network network) : m_is_local(is_local), m_network(network) {}
    bool operator()(const NodeEvictionCandidate& a, const NodeEvictionCandidate& b) const
    {
        if (m_is_local && a.m_is_local != b.m_is_local) return b.m_is_local;
        if ((a.m_network == m_network) != (b.m_network == m_network)) return b.m_network == m_network;
        return a.m_connected > b.m_connected;
    };
};

//! Sort an array by the specified comparator, then erase the last K elements where predicate is true.
template <typename T, typename Comparator>
static void EraseLastKElements(
    std::vector<T>& elements, Comparator comparator, size_t k,
    std::function<bool(const NodeEvictionCandidate&)> predicate = [](const NodeEvictionCandidate& n) { return true; })
{
    std::sort(elements.begin(), elements.end(), comparator);
    size_t eraseSize = std::min(k, elements.size());
    elements.erase(std::remove_if(elements.end() - eraseSize, elements.end(), predicate), elements.end());
}

void ProtectEvictionCandidatesByRatio(std::vector<NodeEvictionCandidate>& eviction_candidates)
{
    // Protect the half of the remaining nodes which have been connected the longest.
    // This replicates the non-eviction implicit behavior, and precludes attacks that start later.
    // To favorise the diversity of our peer connections, reserve up to half of these protected
    // spots for Tor/onion, localhost, I2P, and CJDNS peers, even if they're not longest uptime
    // overall. This helps protect these higher-latency peers that tend to be otherwise
    // disadvantaged under our eviction criteria.
    const size_t initial_size = eviction_candidates.size();
    const size_t total_protect_size{initial_size / 2};

    // Disadvantaged networks to protect. In the case of equal counts, earlier array members
    // have the first opportunity to recover unused slots from the previous iteration.
    struct Net { bool is_local; Network id; size_t count; };
    std::array<Net, 4> networks{
        {{false, NET_CJDNS, 0}, {false, NET_I2P, 0}, {/*localhost=*/true, NET_MAX, 0}, {false, NET_ONION, 0}}};

    // Count and store the number of eviction candidates per network.
    for (Net& n : networks) {
        n.count = std::count_if(eviction_candidates.cbegin(), eviction_candidates.cend(),
                                [&n](const NodeEvictionCandidate& c) {
                                    return n.is_local ? c.m_is_local : c.m_network == n.id;
                                });
    }
    // Sort `networks` by ascending candidate count, to give networks having fewer candidates
    // the first opportunity to recover unused protected slots from the previous iteration.
    std::stable_sort(networks.begin(), networks.end(), [](Net a, Net b) { return a.count < b.count; });

    // Protect up to 25% of the eviction candidates by disadvantaged network.
    const size_t max_protect_by_network{total_protect_size / 2};
    size_t num_protected{0};

    while (num_protected < max_protect_by_network) {
        // Count the number of disadvantaged networks from which we have peers to protect.
        auto num_networks = std::count_if(networks.begin(), networks.end(), [](const Net& n) { return n.count; });
        if (num_networks == 0) {
            break;
        }
        const size_t disadvantaged_to_protect{max_protect_by_network - num_protected};
        const size_t protect_per_network{std::max(disadvantaged_to_protect / num_networks, static_cast<size_t>(1))};
        // Early exit flag if there are no remaining candidates by disadvantaged network.
        bool protected_at_least_one{false};

        for (Net& n : networks) {
            if (n.count == 0) continue;
            const size_t before = eviction_candidates.size();
            EraseLastKElements(eviction_candidates, CompareNodeNetworkTime(n.is_local, n.id),
                               protect_per_network, [&n](const NodeEvictionCandidate& c) {
                                   return n.is_local ? c.m_is_local : c.m_network == n.id;
                               });
            const size_t after = eviction_candidates.size();
            if (before > after) {
                protected_at_least_one = true;
                const size_t delta{before - after};
                num_protected += delta;
                if (num_protected >= max_protect_by_network) {
                    break;
                }
                n.count -= delta;
            }
        }
        if (!protected_at_least_one) {
            break;
        }
    }

    // Calculate how many we removed, and update our total number of peers that
    // we want to protect based on uptime accordingly.
    assert(num_protected == initial_size - eviction_candidates.size());
    const size_t remaining_to_protect{total_protect_size - num_protected};
    EraseLastKElements(eviction_candidates, ReverseCompareNodeTimeConnected, remaining_to_protect);
}

[[nodiscard]] std::optional<NodeId> SelectNodeToEvict(std::vector<NodeEvictionCandidate>&& vEvictionCandidates)
{
    // Protect connections with certain characteristics

    // Deterministically select 4 peers to protect by netgroup.
    // An attacker cannot predict which netgroups will be protected
    EraseLastKElements(vEvictionCandidates, CompareNetGroupKeyed, 4);
    // Protect the 8 nodes with the lowest minimum ping time.
    // An attacker cannot manipulate this metric without physically moving nodes closer to the target.
    EraseLastKElements(vEvictionCandidates, ReverseCompareNodeMinPingTime, 8);
    // Protect 4 nodes that most recently sent us novel transactions accepted into our mempool.
    // An attacker cannot manipulate this metric without performing useful work.
    EraseLastKElements(vEvictionCandidates, CompareNodeTXTime, 4);
    // Protect up to 8 non-tx-relay peers that have sent us novel blocks.
    EraseLastKElements(vEvictionCandidates, CompareNodeBlockRelayOnlyTime, 8,
                       [](const NodeEvictionCandidate& n) { return !n.m_relay_txs && n.fRelevantServices; });

    // Protect 4 nodes that most recently sent us novel blocks.
    // An attacker cannot manipulate this metric without performing useful work.
    EraseLastKElements(vEvictionCandidates, CompareNodeBlockTime, 4);

    // Protect some of the remaining eviction candidates by ratios of desirable
    // or disadvantaged characteristics.
    ProtectEvictionCandidatesByRatio(vEvictionCandidates);

    if (vEvictionCandidates.empty()) return std::nullopt;

    // If any remaining peers are preferred for eviction consider only them.
    // This happens after the other preferences since if a peer is really the best by other criteria (esp relaying blocks)
    //  then we probably don't want to evict it no matter what.
    if (std::any_of(vEvictionCandidates.begin(),vEvictionCandidates.end(),[](NodeEvictionCandidate const &n){return n.prefer_evict;})) {
        vEvictionCandidates.erase(std::remove_if(vEvictionCandidates.begin(),vEvictionCandidates.end(),
                                  [](NodeEvictionCandidate const &n){return !n.prefer_evict;}),vEvictionCandidates.end());
    }

    // Identify the network group with the most connections and youngest member.
    // (vEvictionCandidates is already sorted by reverse connect time)
    uint64_t naMostConnections;
    unsigned int nMostConnections = 0;
    std::chrono::seconds nMostConnectionsTime{0};
    std::map<uint64_t, std::vector<NodeEvictionCandidate> > mapNetGroupNodes;
    for (const NodeEvictionCandidate &node : vEvictionCandidates) {
        std::vector<NodeEvictionCandidate> &group = mapNetGroupNodes[node.nKeyedNetGroup];
        group.push_back(node);
        const auto grouptime{group[0].m_connected};

        if (group.size() > nMostConnections || (group.size() == nMostConnections && grouptime > nMostConnectionsTime)) {
            nMostConnections = group.size();
            nMostConnectionsTime = grouptime;
            naMostConnections = node.nKeyedNetGroup;
        }
    }

    // Reduce to the network group with the most connections
    vEvictionCandidates = std::move(mapNetGroupNodes[naMostConnections]);

    // Disconnect from the network group with the most connections
    return vEvictionCandidates.front().id;
}

/** Try to find a connection to evict when the node is full.
 *  Extreme care must be taken to avoid opening the node to attacker
 *   triggered network partitioning.
 *  The strategy used here is to protect a small number of peers
 *   for each of several distinct characteristics which are difficult
 *   to forge.  In order to partition a node the attacker must be
 *   simultaneously better at all of them than honest peers.
 */
bool CConnman::AttemptToEvictConnection()
{
    std::vector<NodeEvictionCandidate> vEvictionCandidates;
    {
        LOCK(m_nodes_mutex);

        for (const CNode* node : m_nodes) {
            if (node->HasPermission(NetPermissionFlags::NoBan))
                continue;
            if (!node->IsInboundConn())
                continue;
            if (node->fDisconnect)
                continue;

            if (fMasternodeMode) {
                // This handles eviction protected nodes. Nodes are always protected for a short time after the connection
                // was accepted. This short time is meant for the VERSION/VERACK exchange and the possible MNAUTH that might
                // follow when the incoming connection is from another masternode. When a message other than MNAUTH
                // is received after VERSION/VERACK, the protection is lifted immediately.
                bool isProtected = GetTime<std::chrono::seconds>() - node->m_connected < INBOUND_EVICTION_PROTECTION_TIME;
                if (node->nTimeFirstMessageReceived != 0 && !node->fFirstMessageIsMNAUTH) {
                    isProtected = false;
                }
                // if MNAUTH was valid, the node is always protected (and at the same time not accounted when
                // checking incoming connection limits)
                if (!node->GetVerifiedProRegTxHash().IsNull()) {
                    isProtected = true;
                }
                if (isProtected) {
                    continue;
                }
            }

            NodeEvictionCandidate candidate = {node->GetId(), node->m_connected, node->m_min_ping_time,
                                               node->m_last_block_time, node->m_last_tx_time,
                                               HasAllDesirableServiceFlags(node->nServices),
                                               node->m_relays_txs.load(), node->m_bloom_filter_loaded.load(),
                                               node->nKeyedNetGroup, node->m_prefer_evict, node->addr.IsLocal(),
                                               node->ConnectedThroughNetwork()};
            vEvictionCandidates.push_back(candidate);
        }
    }
    const std::optional<NodeId> node_id_to_evict = SelectNodeToEvict(std::move(vEvictionCandidates));
    if (!node_id_to_evict) {
        return false;
    }
    LOCK(m_nodes_mutex);
    for (CNode* pnode : m_nodes) {
        if (pnode->GetId() == *node_id_to_evict) {
            LogPrint(BCLog::NET_NETCONN, "selected %s connection for eviction peer=%d; disconnecting\n", pnode->ConnectionTypeAsString(), pnode->GetId());
            pnode->fDisconnect = true;
            return true;
        }
    }
    return false;
}

void CConnman::AcceptConnection(const ListenSocket& hListenSocket, CMasternodeSync& mn_sync) {
    struct sockaddr_storage sockaddr;
    socklen_t len = sizeof(sockaddr);
    auto sock = hListenSocket.sock->Accept((struct sockaddr*)&sockaddr, &len);
    CAddress addr;

    if (!sock) {
        const int nErr = WSAGetLastError();
        if (nErr != WSAEWOULDBLOCK) {
            LogPrintf("socket error accept failed: %s\n", NetworkErrorString(nErr));
        }
        return;
    }

    if (!addr.SetSockAddr((const struct sockaddr*)&sockaddr)) {
        LogPrintf("Warning: Unknown socket family\n");
    } else {
        addr = CAddress{MaybeFlipIPv6toCJDNS(addr), NODE_NONE};
    }

    const CAddress addr_bind{MaybeFlipIPv6toCJDNS(GetBindAddress(*sock)), NODE_NONE};

    NetPermissionFlags permissionFlags = NetPermissionFlags::None;
    hListenSocket.AddSocketPermissionFlags(permissionFlags);

    CreateNodeFromAcceptedSocket(std::move(sock), permissionFlags, addr_bind, addr, mn_sync);
}

void CConnman::CreateNodeFromAcceptedSocket(std::unique_ptr<Sock>&& sock,
                                            NetPermissionFlags permissionFlags,
                                            const CAddress& addr_bind,
                                            const CAddress& addr,
                                            CMasternodeSync& mn_sync)
{
    int nInbound = 0;
    int nVerifiedInboundMasternodes = 0;
    int nMaxInbound = nMaxConnections - m_max_outbound;

    AddWhitelistPermissionFlags(permissionFlags, addr);
    bool legacyWhitelisted = false;
    if (NetPermissions::HasFlag(permissionFlags, NetPermissionFlags::Implicit)) {
        NetPermissions::ClearFlag(permissionFlags, NetPermissionFlags::Implicit);
        if (gArgs.GetBoolArg("-whitelistforcerelay", DEFAULT_WHITELISTFORCERELAY)) NetPermissions::AddFlag(permissionFlags, NetPermissionFlags::ForceRelay);
        if (gArgs.GetBoolArg("-whitelistrelay", DEFAULT_WHITELISTRELAY)) NetPermissions::AddFlag(permissionFlags, NetPermissionFlags::Relay);
        NetPermissions::AddFlag(permissionFlags, NetPermissionFlags::Mempool);
        NetPermissions::AddFlag(permissionFlags, NetPermissionFlags::NoBan);
        legacyWhitelisted = true;
    }

    {
        LOCK(m_nodes_mutex);
        for (const CNode* pnode : m_nodes) {
            if (pnode->IsInboundConn()) {
                nInbound++;
                if (!pnode->GetVerifiedProRegTxHash().IsNull()) {
                    nVerifiedInboundMasternodes++;
                }
            }
        }

    }

    std::string strDropped;
    if (fLogIPs) {
        strDropped = strprintf("connection from %s dropped", addr.ToString());
    } else {
        strDropped = "connection dropped";
    }

    if (!fNetworkActive) {
        LogPrint(BCLog::NET_NETCONN, "%s: not accepting new connections\n", strDropped);
        return;
    }

    if (!IsSelectableSocket(sock->Get()))
    {
        LogPrintf("%s: non-selectable socket\n", strDropped);
        return;
    }

    // According to the internet TCP_NODELAY is not carried into accepted sockets
    // on all platforms.  Set it again here just to be sure.
    const int on{1};
    if (sock->SetSockOpt(IPPROTO_TCP, TCP_NODELAY, &on, sizeof(on)) == SOCKET_ERROR) {
        LogPrint(BCLog::NET, "connection from %s: unable to set TCP_NODELAY, continuing anyway\n",
                 addr.ToString());
    }

    // Don't accept connections from banned peers.
    bool banned = m_banman && m_banman->IsBanned(addr);
    if (!NetPermissions::HasFlag(permissionFlags, NetPermissionFlags::NoBan) && banned)
    {
        LogPrint(BCLog::NET, "%s (banned)\n", strDropped);
        return;
    }

    // Only accept connections from discouraged peers if our inbound slots aren't (almost) full.
    bool discouraged = m_banman && m_banman->IsDiscouraged(addr);
    if (!NetPermissions::HasFlag(permissionFlags, NetPermissionFlags::NoBan) && nInbound + 1 >= nMaxInbound && discouraged)
    {
        LogPrint(BCLog::NET, "connection from %s dropped (discouraged)\n", addr.ToString());
        return;
    }

    // Evict connections until we are below nMaxInbound. In case eviction protection resulted in nodes to not be evicted
    // before, they might get evicted in batches now (after the protection timeout).
    // We don't evict verified MN connections and also don't take them into account when checking limits. We can do this
    // because we know that such connections are naturally limited by the total number of MNs, so this is not usable
    // for attacks.
    while (nInbound - nVerifiedInboundMasternodes >= nMaxInbound)
    {
        if (!AttemptToEvictConnection()) {
            // No connection to evict, disconnect the new connection
            LogPrint(BCLog::NET, "failed to find an eviction candidate - connection dropped (full)\n");
            return;
        }
        nInbound--;
    }

    // don't accept incoming connections until blockchain is synced
    if (fMasternodeMode && !mn_sync.IsBlockchainSynced()) {
        LogPrint(BCLog::NET, "AcceptConnection -- blockchain is not synced yet, skipping inbound connection attempt\n");
        return;
    }

    NodeId id = GetNewNodeId();
    uint64_t nonce = GetDeterministicRandomizer(RANDOMIZER_ID_LOCALHOSTNONCE).Write(id).Finalize();

    ServiceFlags nodeServices = nLocalServices;
    if (NetPermissions::HasFlag(permissionFlags, NetPermissionFlags::BloomFilter)) {
        nodeServices = static_cast<ServiceFlags>(nodeServices | NODE_BLOOM);
    }

    const bool inbound_onion = std::find(m_onion_binds.begin(), m_onion_binds.end(), addr_bind) != m_onion_binds.end();
    CNode* pnode = new CNode(id,
                             nodeServices,
                             std::move(sock),
                             addr,
                             CalculateKeyedNetGroup(addr),
                             nonce,
                             addr_bind,
                             /*addrNameIn=*/"",
                             ConnectionType::INBOUND,
                             inbound_onion);
    pnode->AddRef();
    pnode->m_permissionFlags = permissionFlags;
    // If this flag is present, the user probably expect that RPC and QT report it as whitelisted (backward compatibility)
    pnode->m_legacyWhitelisted = legacyWhitelisted;
    pnode->m_prefer_evict = discouraged;
    m_msgproc->InitializeNode(pnode);

    {
        LOCK(pnode->m_sock_mutex);
        if (fLogIPs) {
            LogPrint(BCLog::NET_NETCONN, "connection from %s accepted, sock=%d, peer=%d\n", addr.ToString(), pnode->m_sock->Get(), pnode->GetId());
        } else {
            LogPrint(BCLog::NET_NETCONN, "connection accepted, sock=%d, peer=%d\n", pnode->m_sock->Get(), pnode->GetId());
        }
    }

    {
        LOCK(m_nodes_mutex);
        m_nodes.push_back(pnode);
    }
    {
        LOCK2(cs_mapSocketToNode, pnode->m_sock_mutex);
        mapSocketToNode.emplace(pnode->m_sock->Get(), pnode);
        if (m_edge_trig_events) {
            if (!m_edge_trig_events->RegisterEvents(pnode->m_sock->Get())) {
                LogPrint(BCLog::NET, "EdgeTriggeredEvents::RegisterEvents() failed\n");
            }
        }
        if (m_wakeup_pipe) {
            m_wakeup_pipe->Write();
        }
    }

    // We received a new connection, harvest entropy from the time (and our peer count)
    RandAddEvent((uint32_t)id);
}

bool CConnman::AddConnection(const std::string& address, ConnectionType conn_type)
{
    AssertLockNotHeld(m_unused_i2p_sessions_mutex);
    std::optional<int> max_connections;
    switch (conn_type) {
    case ConnectionType::INBOUND:
    case ConnectionType::MANUAL:
    case ConnectionType::FEELER:
        return false;
    case ConnectionType::OUTBOUND_FULL_RELAY:
        max_connections = m_max_outbound_full_relay;
        break;
    case ConnectionType::BLOCK_RELAY:
        max_connections = m_max_outbound_block_relay;
        break;
    // no limit for ADDR_FETCH because -seednode has no limit either
    case ConnectionType::ADDR_FETCH:
        break;
    } // no default case, so the compiler can warn about missing cases

    // Count existing connections
    int existing_connections = WITH_LOCK(m_nodes_mutex,
                                         return std::count_if(m_nodes.begin(), m_nodes.end(), [conn_type](CNode* node) { return node->m_conn_type == conn_type; }););

    // Max connections of specified type already exist
    if (max_connections != std::nullopt && existing_connections >= max_connections) return false;

    // Max total outbound connections already exist
    CSemaphoreGrant grant(*semOutbound, true);
    if (!grant) return false;

    OpenNetworkConnection(CAddress(), false, &grant, address.c_str(), conn_type);
    return true;
}

void CConnman::DisconnectNodes()
{
    {
        LOCK(m_nodes_mutex);

        if (!fNetworkActive) {
            // Disconnect any connected nodes
            for (CNode* pnode : m_nodes) {
                if (!pnode->fDisconnect) {
                    LogPrint(BCLog::NET, "Network not active, dropping peer=%d\n", pnode->GetId());
                    pnode->fDisconnect = true;
                }
            }
        }

        // Disconnect unused nodes
        for (auto it = m_nodes.begin(); it != m_nodes.end(); )
        {
            CNode* pnode = *it;
            if (pnode->fDisconnect)
            {
                // If we were the ones who initiated the disconnect, we must assume that the other side wants to see
                // pending messages. If the other side initiated the disconnect (or disconnected after we've shutdown
                // the socket), we can be pretty sure that they are not interested in any pending messages anymore and
                // thus can immediately close the socket.
                if (!pnode->fOtherSideDisconnected) {
                    if (pnode->nDisconnectLingerTime == 0) {
                        // let's not immediately close the socket but instead wait for at least 100ms so that there is a
                        // chance to flush all/some pending data. Otherwise the other side might not receive REJECT messages
                        // that were pushed right before setting fDisconnect=true
                        // Flushing must happen in two places to ensure data can be received by the other side:
                        //   1. vSendMsg must be empty and all messages sent via send(). This is ensured by SocketHandler()
                        //      being called before DisconnectNodes and also by the linger time
                        //   2. Internal socket send buffers must be flushed. This is ensured solely by the linger time
                        pnode->nDisconnectLingerTime = GetTimeMillis() + 100;
                    }
                    if (GetTimeMillis() < pnode->nDisconnectLingerTime) {
                        // everything flushed to the kernel?
                        if (!pnode->fSocketShutdown && pnode->nSendMsgSize == 0) {
                            LOCK(pnode->m_sock_mutex);
                            if (pnode->m_sock) {
                                // Give the other side a chance to detect the disconnect as early as possible (recv() will return 0)
                                ::shutdown(pnode->m_sock->Get(), SD_SEND);
                            }
                            pnode->fSocketShutdown = true;
                        }
                        ++it;
                        continue;
                    }
                }

                if (fLogIPs) {
                    LogPrintf("ThreadSocketHandler -- removing node: peer=%d addr=%s nRefCount=%d fInbound=%d m_masternode_connection=%d m_masternode_iqr_connection=%d\n",
                          pnode->GetId(), pnode->addr.ToString(), pnode->GetRefCount(), pnode->IsInboundConn(), pnode->m_masternode_connection, pnode->m_masternode_iqr_connection);
                } else {
                    LogPrintf("ThreadSocketHandler -- removing node: peer=%d nRefCount=%d fInbound=%d m_masternode_connection=%d m_masternode_iqr_connection=%d\n",
                          pnode->GetId(), pnode->GetRefCount(), pnode->IsInboundConn(), pnode->m_masternode_connection, pnode->m_masternode_iqr_connection);
                }

                // remove from m_nodes
                it = m_nodes.erase(it);

                // release outbound grant (if any)
                pnode->grantOutbound.Release();

                // close socket and cleanup
                pnode->CloseSocketDisconnect(this);

                // hold in disconnected pool until all refs are released
                pnode->Release();
                m_nodes_disconnected.push_back(pnode);
            } else {
                ++it;
            }
        }
    }
    {
        // Delete disconnected nodes
        std::list<CNode*> nodes_disconnected_copy = m_nodes_disconnected;
        for (auto it = m_nodes_disconnected.begin(); it != m_nodes_disconnected.end(); )
        {
            CNode* pnode = *it;
            // wait until threads are done using it
            bool fDelete = false;
            if (pnode->GetRefCount() <= 0) {
                {
                    TRY_LOCK(pnode->cs_vSend, lockSend);
                    if (lockSend) {
                        fDelete = true;
                    }
                }
                if (fDelete) {
                    it = m_nodes_disconnected.erase(it);
                    DeleteNode(pnode);
                }
            }
            if (!fDelete) {
                ++it;
            }
        }
    }
}

void CConnman::NotifyNumConnectionsChanged(CMasternodeSync& mn_sync)
{
    size_t nodes_size;
    {
        LOCK(m_nodes_mutex);
        nodes_size = m_nodes.size();
    }

    // If we had zero connections before and new connections now or if we just dropped
    // to zero connections reset the sync process if its outdated.
    if ((nodes_size > 0 && nPrevNodeCount == 0) || (nodes_size == 0 && nPrevNodeCount > 0)) {
        mn_sync.Reset();
    }

    if(nodes_size != nPrevNodeCount) {
        nPrevNodeCount = nodes_size;
        if(clientInterface)
            clientInterface->NotifyNumConnectionsChanged(nodes_size);

        CalculateNumConnectionsChangedStats();
    }
}

void CConnman::CalculateNumConnectionsChangedStats()
{
    if (!gArgs.GetBoolArg("-statsenabled", DEFAULT_STATSD_ENABLE)) {
        return;
    }

    // count various node attributes for statsD
    int fullNodes = 0;
    int spvNodes = 0;
    int inboundNodes = 0;
    int outboundNodes = 0;
    int ipv4Nodes = 0;
    int ipv6Nodes = 0;
    int torNodes = 0;
    mapMsgTypeSize mapRecvBytesMsgStats;
    mapMsgTypeSize mapSentBytesMsgStats;
    for (const std::string &msg : getAllNetMessageTypes()) {
        mapRecvBytesMsgStats[msg] = 0;
        mapSentBytesMsgStats[msg] = 0;
    }
    mapRecvBytesMsgStats[NET_MESSAGE_TYPE_OTHER] = 0;
    mapSentBytesMsgStats[NET_MESSAGE_TYPE_OTHER] = 0;
    const NodesSnapshot snap{*this, /* filter = */ CConnman::FullyConnectedOnly};
    for (auto pnode : snap.Nodes()) {
        {
            LOCK(pnode->cs_vRecv);
            for (const mapMsgTypeSize::value_type &i : pnode->mapRecvBytesPerMsgType)
                mapRecvBytesMsgStats[i.first] += i.second;
        }
        {
            LOCK(pnode->cs_vSend);
            for (const mapMsgTypeSize::value_type &i : pnode->mapSendBytesPerMsgType)
                mapSentBytesMsgStats[i.first] += i.second;
        }
        if(pnode->fClient)
            spvNodes++;
        else
            fullNodes++;
        if(pnode->IsInboundConn())
            inboundNodes++;
        else
            outboundNodes++;
        if(pnode->addr.IsIPv4())
            ipv4Nodes++;
        if(pnode->addr.IsIPv6())
            ipv6Nodes++;
        if(pnode->addr.IsTor())
            torNodes++;
        const auto last_ping_time = count_microseconds(pnode->m_last_ping_time);
        if (last_ping_time > 0)
            statsClient.timing("peers.ping_us", last_ping_time, 1.0f);
    }
    for (const std::string &msg : getAllNetMessageTypes()) {
        statsClient.gauge("bandwidth.message." + msg + ".totalBytesReceived", mapRecvBytesMsgStats[msg], 1.0f);
        statsClient.gauge("bandwidth.message." + msg + ".totalBytesSent", mapSentBytesMsgStats[msg], 1.0f);
    }
    statsClient.gauge("peers.totalConnections", nPrevNodeCount, 1.0f);
    statsClient.gauge("peers.spvNodeConnections", spvNodes, 1.0f);
    statsClient.gauge("peers.fullNodeConnections", fullNodes, 1.0f);
    statsClient.gauge("peers.inboundConnections", inboundNodes, 1.0f);
    statsClient.gauge("peers.outboundConnections", outboundNodes, 1.0f);
    statsClient.gauge("peers.ipv4Connections", ipv4Nodes, 1.0f);
    statsClient.gauge("peers.ipv6Connections", ipv6Nodes, 1.0f);
    statsClient.gauge("peers.torConnections", torNodes, 1.0f);
}

bool CConnman::ShouldRunInactivityChecks(const CNode& node, std::chrono::seconds now) const
{
    return node.m_connected + m_peer_connect_timeout < now;
}

bool CConnman::InactivityCheck(const CNode& node) const
{
    // Tests that see disconnects after using mocktime can start nodes with a
    // large timeout. For example, -peertimeout=999999999.
    const auto now{GetTime<std::chrono::seconds>()};
    const auto last_send{node.m_last_send.load()};
    const auto last_recv{node.m_last_recv.load()};

    if (!ShouldRunInactivityChecks(node, now)) return false;

    if (last_recv.count() == 0 || last_send.count() == 0) {
        LogPrint(BCLog::NET, "socket no message in first %i seconds, %d %d peer=%d\n", count_seconds(m_peer_connect_timeout), last_recv.count() != 0, last_send.count() != 0, node.GetId());
        return true;
    }

    if (now > last_send + TIMEOUT_INTERVAL) {
        LogPrint(BCLog::NET, "socket sending timeout: %is peer=%d\n", count_seconds(now - last_send), node.GetId());
        return true;
    }

    if (now > last_recv + TIMEOUT_INTERVAL) {
        LogPrint(BCLog::NET, "socket receive timeout: %is peer=%d\n", count_seconds(now - last_recv), node.GetId());
        return true;
    }

    if (!node.fSuccessfullyConnected) {
        LogPrint(BCLog::NET, "version handshake timeout peer=%d\n", node.GetId());
        return true;
    }

    return false;
}

bool CConnman::GenerateSelectSet(const std::vector<CNode*>& nodes,
                                 std::set<SOCKET>& recv_set,
                                 std::set<SOCKET>& send_set,
                                 std::set<SOCKET>& error_set)
{
    for (const ListenSocket& hListenSocket : vhListenSocket) {
        recv_set.insert(hListenSocket.sock->Get());
    }

    for (CNode* pnode : nodes)
    {
        bool select_recv = !pnode->fHasRecvData;
        bool select_send = !pnode->fCanSendData;

        LOCK(pnode->m_sock_mutex);
        if (!pnode->m_sock) {
            continue;
        }

        error_set.insert(pnode->m_sock->Get());
        if (select_send) {
            send_set.insert(pnode->m_sock->Get());
        }
        if (select_recv) {
            recv_set.insert(pnode->m_sock->Get());
        }
    }

    if (m_wakeup_pipe) {
        // We add a pipe to the read set so that the select() call can be woken up from the outside
        // This is done when data is added to send buffers (vSendMsg) or when new peers are added
        // This is currently only implemented for POSIX compliant systems. This means that Windows will fall back to
        // timing out after 50ms and then trying to send. This is ok as we assume that heavy-load daemons are usually
        // run on Linux and friends.
        recv_set.insert(m_wakeup_pipe->m_pipe[0]);
    }

    return !recv_set.empty() || !send_set.empty() || !error_set.empty();
}

#ifdef USE_KQUEUE
void CConnman::SocketEventsKqueue(std::set<SOCKET>& recv_set,
                                  std::set<SOCKET>& send_set,
                                  std::set<SOCKET>& error_set,
                                  bool only_poll)
{
    const size_t maxEvents = 64;
    struct kevent events[maxEvents];

    struct timespec timeout;
    timeout.tv_sec = only_poll ? 0 : SELECT_TIMEOUT_MILLISECONDS / 1000;
    timeout.tv_nsec = (only_poll ? 0 : SELECT_TIMEOUT_MILLISECONDS % 1000) * 1000 * 1000;

    int n{-1};
    ToggleWakeupPipe([&](){n = kevent(Assert(m_edge_trig_events)->GetFileDescriptor(), nullptr, 0, events, maxEvents, &timeout);});
    if (n == -1) {
        LogPrintf("kevent wait error\n");
    } else if (n > 0) {
        for (int i = 0; i < n; i++) {
            auto& event = events[i];
            if ((event.flags & EV_ERROR) || (event.flags & EV_EOF)) {
                error_set.insert((SOCKET)event.ident);
                continue;
            }

            if (event.filter == EVFILT_READ) {
                recv_set.insert((SOCKET)event.ident);
            }

            if (event.filter == EVFILT_WRITE) {
                send_set.insert((SOCKET)event.ident);
            }
        }
    }
}
#endif

#ifdef USE_EPOLL
void CConnman::SocketEventsEpoll(std::set<SOCKET>& recv_set,
                                 std::set<SOCKET>& send_set,
                                 std::set<SOCKET>& error_set,
                                 bool only_poll)
{
    const size_t maxEvents = 64;
    epoll_event events[maxEvents];

    int n{-1};
    ToggleWakeupPipe([&](){n = epoll_wait(Assert(m_edge_trig_events)->GetFileDescriptor(), events, maxEvents, only_poll ? 0 : SELECT_TIMEOUT_MILLISECONDS);});
    for (int i = 0; i < n; i++) {
        auto& e = events[i];
        if((e.events & EPOLLERR) || (e.events & EPOLLHUP)) {
            error_set.insert((SOCKET)e.data.fd);
            continue;
        }

        if (e.events & EPOLLIN) {
            recv_set.insert((SOCKET)e.data.fd);
        }

        if (e.events & EPOLLOUT) {
            send_set.insert((SOCKET)e.data.fd);
        }
    }
}
#endif

#ifdef USE_POLL
void CConnman::SocketEventsPoll(const std::vector<CNode*>& nodes,
                                std::set<SOCKET>& recv_set,
                                std::set<SOCKET>& send_set,
                                std::set<SOCKET>& error_set,
                                bool only_poll)
{
    std::set<SOCKET> recv_select_set, send_select_set, error_select_set;
    if (!GenerateSelectSet(nodes, recv_select_set, send_select_set, error_select_set)) {
        if (!only_poll) interruptNet.sleep_for(std::chrono::milliseconds(SELECT_TIMEOUT_MILLISECONDS));
        return;
    }

    std::unordered_map<SOCKET, struct pollfd> pollfds;
    for (SOCKET socket_id : recv_select_set) {
        pollfds[socket_id].fd = socket_id;
        pollfds[socket_id].events |= POLLIN;
    }

    for (SOCKET socket_id : send_select_set) {
        pollfds[socket_id].fd = socket_id;
        pollfds[socket_id].events |= POLLOUT;
    }

    for (SOCKET socket_id : error_select_set) {
        pollfds[socket_id].fd = socket_id;
        // These flags are ignored, but we set them for clarity
        pollfds[socket_id].events |= POLLERR|POLLHUP;
    }

    std::vector<struct pollfd> vpollfds;
    vpollfds.reserve(pollfds.size());
    for (auto it : pollfds) {
        vpollfds.push_back(std::move(it.second));
    }

    int r{-1};
    ToggleWakeupPipe([&](){r = poll(vpollfds.data(), vpollfds.size(), only_poll ? 0 : SELECT_TIMEOUT_MILLISECONDS);});
    if (r < 0) {
        return;
    }

    if (interruptNet) return;

    for (struct pollfd pollfd_entry : vpollfds) {
        if (pollfd_entry.revents & POLLIN)            recv_set.insert(pollfd_entry.fd);
        if (pollfd_entry.revents & POLLOUT)           send_set.insert(pollfd_entry.fd);
        if (pollfd_entry.revents & (POLLERR|POLLHUP)) error_set.insert(pollfd_entry.fd);
    }
}
#endif

void CConnman::SocketEventsSelect(const std::vector<CNode*>& nodes,
                                  std::set<SOCKET>& recv_set,
                                  std::set<SOCKET>& send_set,
                                  std::set<SOCKET>& error_set,
                                  bool only_poll)
{
    std::set<SOCKET> recv_select_set, send_select_set, error_select_set;
    if (!GenerateSelectSet(nodes, recv_select_set, send_select_set, error_select_set)) {
        interruptNet.sleep_for(std::chrono::milliseconds(SELECT_TIMEOUT_MILLISECONDS));
        return;
    }

    //
    // Find which sockets have data to receive
    //
    struct timeval timeout;
    timeout.tv_sec  = 0;
    timeout.tv_usec = only_poll ? 0 : SELECT_TIMEOUT_MILLISECONDS * 1000; // frequency to poll pnode->vSend

    fd_set fdsetRecv;
    fd_set fdsetSend;
    fd_set fdsetError;
    FD_ZERO(&fdsetRecv);
    FD_ZERO(&fdsetSend);
    FD_ZERO(&fdsetError);
    SOCKET hSocketMax = 0;

    for (SOCKET hSocket : recv_select_set) {
        FD_SET(hSocket, &fdsetRecv);
        hSocketMax = std::max(hSocketMax, hSocket);
    }

    for (SOCKET hSocket : send_select_set) {
        FD_SET(hSocket, &fdsetSend);
        hSocketMax = std::max(hSocketMax, hSocket);
    }

    for (SOCKET hSocket : error_select_set) {
        FD_SET(hSocket, &fdsetError);
        hSocketMax = std::max(hSocketMax, hSocket);
    }

    int nSelect{-1};
    ToggleWakeupPipe([&](){nSelect = select(hSocketMax + 1, &fdsetRecv, &fdsetSend, &fdsetError, &timeout);});
    if (interruptNet)
        return;

    if (nSelect == SOCKET_ERROR)
    {
        int nErr = WSAGetLastError();
        LogPrintf("socket select error %s\n", NetworkErrorString(nErr));
        for (unsigned int i = 0; i <= hSocketMax; i++)
            FD_SET(i, &fdsetRecv);
        FD_ZERO(&fdsetSend);
        FD_ZERO(&fdsetError);
        if (!interruptNet.sleep_for(std::chrono::milliseconds(SELECT_TIMEOUT_MILLISECONDS)))
            return;
    }

    for (SOCKET hSocket : recv_select_set) {
        if (FD_ISSET(hSocket, &fdsetRecv)) {
            recv_set.insert(hSocket);
        }
    }

    for (SOCKET hSocket : send_select_set) {
        if (FD_ISSET(hSocket, &fdsetSend)) {
            send_set.insert(hSocket);
        }
    }

    for (SOCKET hSocket : error_select_set) {
        if (FD_ISSET(hSocket, &fdsetError)) {
            error_set.insert(hSocket);
        }
    }
}

void CConnman::SocketEvents(const std::vector<CNode*>& nodes,
                            std::set<SOCKET>& recv_set,
                            std::set<SOCKET>& send_set,
                            std::set<SOCKET>& error_set,
                            bool only_poll)
{
    switch (socketEventsMode) {
#ifdef USE_KQUEUE
        case SocketEventsMode::KQueue:
            SocketEventsKqueue(recv_set, send_set, error_set, only_poll);
            break;
#endif
#ifdef USE_EPOLL
        case SocketEventsMode::EPoll:
            SocketEventsEpoll(recv_set, send_set, error_set, only_poll);
            break;
#endif
#ifdef USE_POLL
        case SocketEventsMode::Poll:
            SocketEventsPoll(nodes, recv_set, send_set, error_set, only_poll);
            break;
#endif
        case SocketEventsMode::Select:
            SocketEventsSelect(nodes, recv_set, send_set, error_set, only_poll);
            break;
        default:
            assert(false);
    }
}

void CConnman::SocketHandler(CMasternodeSync& mn_sync)
{
    AssertLockNotHeld(m_total_bytes_sent_mutex);

    std::set<SOCKET> recv_set;
    std::set<SOCKET> send_set;
    std::set<SOCKET> error_set;

    bool only_poll = [this]() {
        // Check if we have work to do and thus should avoid waiting for events
        LOCK2(m_nodes_mutex, cs_sendable_receivable_nodes);
        if (!mapReceivableNodes.empty()) {
            return true;
        } else if (!mapSendableNodes.empty()) {
            if (LOCK(cs_mapNodesWithDataToSend); !mapNodesWithDataToSend.empty()) {
                // We must check if at least one of the nodes with pending messages is also
                // sendable, as otherwise a single node would be able to make the network
                // thread busy with polling.
                for (auto& p : mapNodesWithDataToSend) {
                    if (mapSendableNodes.count(p.first)) {
                        return true;
                        break;
                    }
                }
            }
        }
        return false;
    }();

    {
        const NodesSnapshot snap{*this, /* filter = */ CConnman::AllNodes, /* shuffle = */ false};

        // Check for the readiness of the already connected sockets and the
        // listening sockets in one call ("readiness" as in poll(2) or
        // select(2)). If none are ready, wait for a short while and return
        // empty sets.
        SocketEvents(snap.Nodes(), recv_set, send_set, error_set, only_poll);

    // Drain the wakeup pipe
    if (m_wakeup_pipe && recv_set.count(m_wakeup_pipe->m_pipe[0])) {
        m_wakeup_pipe->Drain();
    }

        // Service (send/receive) each of the already connected nodes.
        SocketHandlerConnected(recv_set, send_set, error_set);
    }

    // Accept new connections from listening sockets.
    SocketHandlerListening(recv_set, mn_sync);
}

void CConnman::SocketHandlerConnected(const std::set<SOCKET>& recv_set,
                                      const std::set<SOCKET>& send_set,
                                      const std::set<SOCKET>& error_set)
{
    AssertLockNotHeld(m_total_bytes_sent_mutex);

    if (interruptNet) return;

    std::vector<CNode*> vErrorNodes;
    std::vector<CNode*> vReceivableNodes;
    std::vector<CNode*> vSendableNodes;
    {
        LOCK(cs_mapSocketToNode);
        for (auto hSocket : error_set) {
            auto it = mapSocketToNode.find(hSocket);
            if (it == mapSocketToNode.end()) {
                continue;
            }
            it->second->AddRef();
            vErrorNodes.emplace_back(it->second);
        }
        for (auto hSocket : recv_set) {
            if (error_set.count(hSocket)) {
                // no need to handle it twice
                continue;
            }

            auto it = mapSocketToNode.find(hSocket);
            if (it == mapSocketToNode.end()) {
                continue;
            }

            LOCK(cs_sendable_receivable_nodes);
            auto jt = mapReceivableNodes.emplace(it->second->GetId(), it->second);
            assert(jt.first->second == it->second);
            it->second->fHasRecvData = true;
        }
        for (auto hSocket : send_set) {
            auto it = mapSocketToNode.find(hSocket);
            if (it == mapSocketToNode.end()) {
                continue;
            }

            LOCK(cs_sendable_receivable_nodes);
            auto jt = mapSendableNodes.emplace(it->second->GetId(), it->second);
            assert(jt.first->second == it->second);
            it->second->fCanSendData = true;
        }

        // collect nodes that have a receivable socket
        // also clean up mapReceivableNodes from nodes that were receivable in the last iteration but aren't anymore
        {
            LOCK(cs_sendable_receivable_nodes);

            vReceivableNodes.reserve(mapReceivableNodes.size());
            for (auto it = mapReceivableNodes.begin(); it != mapReceivableNodes.end(); ) {
                if (!it->second->fHasRecvData) {
                    it = mapReceivableNodes.erase(it);
                } else {
                    // Implement the following logic:
                    // * If there is data to send, try sending data. As this only
                    //   happens when optimistic write failed, we choose to first drain the
                    //   write buffer in this case before receiving more. This avoids
                    //   needlessly queueing received data, if the remote peer is not themselves
                    //   receiving data. This means properly utilizing TCP flow control signalling.
                    // * Otherwise, if there is space left in the receive buffer (!fPauseRecv), try
                    //   receiving data (which should succeed as the socket signalled as receivable).
                    if (!it->second->fPauseRecv && it->second->nSendMsgSize == 0 && !it->second->fDisconnect) {
                        it->second->AddRef();
                        vReceivableNodes.emplace_back(it->second);
                    }
                    ++it;
                }
            }
        }

        // collect nodes that have data to send and have a socket with non-empty write buffers
        // also clean up mapNodesWithDataToSend from nodes that had messages to send in the last iteration
        // but don't have any in this iteration
        LOCK(cs_mapNodesWithDataToSend);
        vSendableNodes.reserve(mapNodesWithDataToSend.size());
        for (auto it = mapNodesWithDataToSend.begin(); it != mapNodesWithDataToSend.end(); ) {
            if (it->second->nSendMsgSize == 0) {
                // See comment in PushMessage
                it->second->Release();
                it = mapNodesWithDataToSend.erase(it);
            } else {
                if (it->second->fCanSendData) {
                    it->second->AddRef();
                    vSendableNodes.emplace_back(it->second);
                }
                ++it;
            }
        }
    }

    for (CNode* pnode : vErrorNodes)
    {
        if (interruptNet) {
            break;
        }
        // let recv() return errors and then handle it
        SocketRecvData(pnode);
    }

    for (CNode* pnode : vReceivableNodes)
    {
        if (interruptNet) {
            break;
        }
        if (pnode->fPauseRecv) {
            continue;
        }

        SocketRecvData(pnode);
    }

    for (CNode* pnode : vSendableNodes) {
        if (interruptNet) {
            break;
        }

        // Send data
        size_t bytes_sent = WITH_LOCK(pnode->cs_vSend, return SocketSendData(*pnode));
        if (bytes_sent) RecordBytesSent(bytes_sent);
    }

    for (auto& node : vErrorNodes) {
        node->Release();
    }
    for (auto& node : vReceivableNodes) {
        node->Release();
    }
    for (auto& node : vSendableNodes) {
        node->Release();
    }

    if (interruptNet) {
        return;
    }

    {
        LOCK(cs_sendable_receivable_nodes);
        // remove nodes from mapSendableNodes, so that the next iteration knows that there is no work to do
        // (even if there are pending messages to be sent)
        for (auto it = mapSendableNodes.begin(); it != mapSendableNodes.end(); ) {
            if (!it->second->fCanSendData) {
                LogPrint(BCLog::NET, "%s -- remove mapSendableNodes, peer=%d\n", __func__, it->second->GetId());
                it = mapSendableNodes.erase(it);
            } else {
                ++it;
            }
        }
    }
}

void CConnman::SocketHandlerListening(const std::set<SOCKET>& recv_set, CMasternodeSync& mn_sync)
{
    for (const ListenSocket& listen_socket : vhListenSocket) {
        if (interruptNet) {
            return;
        }
        if (recv_set.count(listen_socket.sock->Get()) > 0) {
            AcceptConnection(listen_socket, mn_sync);
        }
    }
}

size_t CConnman::SocketRecvData(CNode *pnode)
{
    // typical socket buffer is 8K-64K
    uint8_t pchBuf[0x10000];
    int nBytes = 0;
    {
        LOCK(pnode->m_sock_mutex);
        if (!pnode->m_sock)
            return 0;
        nBytes = recv(pnode->m_sock->Get(), (char*)pchBuf, sizeof(pchBuf), MSG_DONTWAIT);
        if (nBytes < (int)sizeof(pchBuf)) {
            pnode->fHasRecvData = false;
        }
    }
    if (nBytes > 0)
    {
        bool notify = false;
        if (!pnode->ReceiveMsgBytes(Span<const uint8_t>(pchBuf, nBytes), notify)) {
            LOCK(m_nodes_mutex);
            pnode->CloseSocketDisconnect(this);
        }
        RecordBytesRecv(nBytes);
        if (notify) {
            size_t nSizeAdded = 0;
            auto it(pnode->vRecvMsg.begin());
            for (; it != pnode->vRecvMsg.end(); ++it) {
                // vRecvMsg contains only completed CNetMessage
                // the single possible partially deserialized message are held by TransportDeserializer
                nSizeAdded += it->m_raw_message_size;
            }
            {
                LOCK(pnode->cs_vProcessMsg);
                pnode->vProcessMsg.splice(pnode->vProcessMsg.end(), pnode->vRecvMsg, pnode->vRecvMsg.begin(), it);
                pnode->nProcessQueueSize += nSizeAdded;
                pnode->fPauseRecv = pnode->nProcessQueueSize > nReceiveFloodSize;
            }
            WakeMessageHandler();
        }
    }
    else if (nBytes == 0)
    {
        // socket closed gracefully
        if (!pnode->fDisconnect) {
            LogPrint(BCLog::NET, "socket closed for peer=%d\n", pnode->GetId());
        }
        LOCK(m_nodes_mutex);
        pnode->fOtherSideDisconnected = true; // avoid lingering
        pnode->CloseSocketDisconnect(this);
    }
    else if (nBytes < 0)
    {
        // error
        int nErr = WSAGetLastError();
        if (nErr != WSAEWOULDBLOCK && nErr != WSAEMSGSIZE && nErr != WSAEINTR && nErr != WSAEINPROGRESS)
        {
            if (!pnode->fDisconnect){
                LogPrint(BCLog::NET, "socket recv error for peer=%d: %s\n", pnode->GetId(), NetworkErrorString(nErr));
            }
            LOCK(m_nodes_mutex);
            pnode->fOtherSideDisconnected = true; // avoid lingering
            pnode->CloseSocketDisconnect(this);
        }
    }
    if (nBytes < 0) {
        return 0;
    }
    return (size_t)nBytes;
}

void CConnman::ThreadSocketHandler(CMasternodeSync& mn_sync)
{
    AssertLockNotHeld(m_total_bytes_sent_mutex);

    int64_t nLastCleanupNodes = 0;

    while (!interruptNet)
    {
        // Handle sockets before we do the next round of disconnects. This allows us to flush send buffers one last time
        // before actually closing sockets. Receiving is however skipped in case a peer is pending to be disconnected
        SocketHandler(mn_sync);
        if (GetTimeMillis() - nLastCleanupNodes > 1000) {
            ForEachNode(AllNodes, [&](CNode* pnode) {
                if (InactivityCheck(*pnode)) pnode->fDisconnect = true;
            });
            nLastCleanupNodes = GetTimeMillis();
        }
        DisconnectNodes();
        NotifyNumConnectionsChanged(mn_sync);
    }
}

void CConnman::WakeMessageHandler()
{
    {
        LOCK(mutexMsgProc);
        fMsgProcWake = true;
    }
    condMsgProc.notify_one();
}

void CConnman::ThreadDNSAddressSeed()
{
    FastRandomContext rng;
    std::vector<std::string> seeds = Params().DNSSeeds();
    Shuffle(seeds.begin(), seeds.end(), rng);
    int seeds_right_now = 0; // Number of seeds left before testing if we have enough connections
    int found = 0;

    if (gArgs.GetBoolArg("-forcednsseed", DEFAULT_FORCEDNSSEED)) {
        // When -forcednsseed is provided, query all.
        seeds_right_now = seeds.size();
    } else if (addrman.size() == 0) {
        // If we have no known peers, query all.
        // This will occur on the first run, or if peers.dat has been
        // deleted.
        seeds_right_now = seeds.size();
    }

    // goal: only query DNS seed if address need is acute
    // * If we have a reasonable number of peers in addrman, spend
    //   some time trying them first. This improves user privacy by
    //   creating fewer identifying DNS requests, reduces trust by
    //   giving seeds less influence on the network topology, and
    //   reduces traffic to the seeds.
    // * When querying DNS seeds query a few at once, this ensures
    //   that we don't give DNS seeds the ability to eclipse nodes
    //   that query them.
    // * If we continue having problems, eventually query all the
    //   DNS seeds, and if that fails too, also try the fixed seeds.
    //   (done in ThreadOpenConnections)
    const std::chrono::seconds seeds_wait_time = (addrman.size() >= DNSSEEDS_DELAY_PEER_THRESHOLD ? DNSSEEDS_DELAY_MANY_PEERS : DNSSEEDS_DELAY_FEW_PEERS);

    for (const std::string& seed : seeds) {
        if (seeds_right_now == 0) {
            seeds_right_now += DNSSEEDS_TO_QUERY_AT_ONCE;

            if (addrman.size() > 0) {
                LogPrintf("Waiting %d seconds before querying DNS seeds.\n", seeds_wait_time.count());
                std::chrono::seconds to_wait = seeds_wait_time;
                while (to_wait.count() > 0) {
                    // if sleeping for the MANY_PEERS interval, wake up
                    // early to see if we have enough peers and can stop
                    // this thread entirely freeing up its resources
                    std::chrono::seconds w = std::min(DNSSEEDS_DELAY_FEW_PEERS, to_wait);
                    if (!interruptNet.sleep_for(w)) return;
                    to_wait -= w;

                    int nRelevant = 0;
                    {
                        LOCK(m_nodes_mutex);
                        for (const CNode* pnode : m_nodes) {
                            if (pnode->fSuccessfullyConnected && !pnode->IsFullOutboundConn() && !pnode->m_masternode_probe_connection) ++nRelevant;
                        }
                    }
                    if (nRelevant >= 2) {
                        if (found > 0) {
                            LogPrintf("%d addresses found from DNS seeds\n", found);
                            LogPrintf("P2P peers available. Finished DNS seeding.\n");
                        } else {
                            LogPrintf("P2P peers available. Skipped DNS seeding.\n");
                        }
                        return;
                    }
                }
            }
        }

        if (interruptNet) return;

        // hold off on querying seeds if P2P network deactivated
        if (!fNetworkActive) {
            LogPrintf("Waiting for network to be reactivated before querying DNS seeds.\n");
            do {
                if (!interruptNet.sleep_for(std::chrono::seconds{1})) return;
            } while (!fNetworkActive);
        }

        LogPrintf("Loading addresses from DNS seed %s\n", seed);
        if (HaveNameProxy()) {
            AddAddrFetch(seed);
        } else {
            std::vector<CNetAddr> vIPs;
            std::vector<CAddress> vAdd;
            ServiceFlags requiredServiceBits = GetDesirableServiceFlags(NODE_NONE);
            std::string host = strprintf("x%x.%s", requiredServiceBits, seed);
            CNetAddr resolveSource;
            if (!resolveSource.SetInternal(host)) {
                continue;
            }
            unsigned int nMaxIPs = 256; // Limits number of IPs learned from a DNS seed
            if (LookupHost(host, vIPs, nMaxIPs, true)) {
                for (const CNetAddr& ip : vIPs) {
                    int nOneDay = 24*3600;
                    CAddress addr = CAddress(CService(ip, Params().GetDefaultPort()), requiredServiceBits);
                    addr.nTime = GetTime() - 3*nOneDay - rng.randrange(4*nOneDay); // use a random age between 3 and 7 days old
                    vAdd.push_back(addr);
                    found++;
                }
                addrman.Add(vAdd, resolveSource);
            } else {
                // We now avoid directly using results from DNS Seeds which do not support service bit filtering,
                // instead using them as a addrfetch to get nodes with our desired service bits.
                AddAddrFetch(seed);
            }
        }
        --seeds_right_now;
    }
    LogPrintf("%d addresses found from DNS seeds\n", found);
}

void CConnman::DumpAddresses()
{
    int64_t nStart = GetTimeMillis();

    DumpPeerAddresses(::gArgs, addrman);

    LogPrint(BCLog::NET, "Flushed %d addresses to peers.dat  %dms\n",
           addrman.size(), GetTimeMillis() - nStart);
}

void CConnman::ProcessAddrFetch()
{
    AssertLockNotHeld(m_unused_i2p_sessions_mutex);
    std::string strDest;
    {
        LOCK(m_addr_fetches_mutex);
        if (m_addr_fetches.empty())
            return;
        strDest = m_addr_fetches.front();
        m_addr_fetches.pop_front();
    }
    CAddress addr;
    CSemaphoreGrant grant(*semOutbound, true);
    if (grant) {
        OpenNetworkConnection(addr, false, &grant, strDest.c_str(), ConnectionType::ADDR_FETCH);
    }
}

bool CConnman::GetTryNewOutboundPeer() const
{
    return m_try_another_outbound_peer;
}

void CConnman::SetTryNewOutboundPeer(bool flag)
{
    m_try_another_outbound_peer = flag;
    LogPrint(BCLog::NET, "net: setting try another outbound peer=%s\n", flag ? "true" : "false");
}

// Return the number of peers we have over our outbound connection limit
// Exclude peers that are marked for disconnect, or are going to be
// disconnected soon (eg ADDR_FETCH and FEELER)
// Also exclude peers that haven't finished initial connection handshake yet
// (so that we don't decide we're over our desired connection limit, and then
// evict some peer that has finished the handshake)
int CConnman::GetExtraFullOutboundCount() const
{
    int full_outbound_peers = 0;
    {
        LOCK(m_nodes_mutex);
        for (const CNode* pnode : m_nodes) {
            // don't count outbound masternodes
            if (pnode->m_masternode_connection) {
                continue;
            }
            if (pnode->fSuccessfullyConnected && !pnode->fDisconnect && pnode->IsFullOutboundConn() && !pnode->m_masternode_probe_connection) {
                ++full_outbound_peers;
            }
        }
    }
    return std::max(full_outbound_peers - m_max_outbound_full_relay, 0);
}

int CConnman::GetExtraBlockRelayCount() const
{
    int block_relay_peers = 0;
    {
        LOCK(m_nodes_mutex);
        for (const CNode* pnode : m_nodes) {
            if (pnode->fSuccessfullyConnected && !pnode->fDisconnect && pnode->IsBlockOnlyConn()) {
                ++block_relay_peers;
            }
        }
    }
    return std::max(block_relay_peers - m_max_outbound_block_relay, 0);
}

void CConnman::ThreadOpenConnections(const std::vector<std::string> connect, CDeterministicMNManager& dmnman)
{
    AssertLockNotHeld(m_unused_i2p_sessions_mutex);
    FastRandomContext rng;
    // Connect to specific addresses
    if (!connect.empty())
    {
        for (int64_t nLoop = 0;; nLoop++)
        {
            ProcessAddrFetch();
            for (const std::string& strAddr : connect)
            {
                CAddress addr(CService(), NODE_NONE);
                OpenNetworkConnection(addr, false, nullptr, strAddr.c_str(), ConnectionType::MANUAL);
                for (int i = 0; i < 10 && i < nLoop; i++)
                {
                    if (!interruptNet.sleep_for(std::chrono::milliseconds(500)))
                        return;
                }
            }
            if (!interruptNet.sleep_for(std::chrono::milliseconds(500)))
                return;
        }
    }

    // Initiate network connections
    auto start = GetTime<std::chrono::microseconds>();

    // Minimum time before next feeler connection (in microseconds).
    auto next_feeler = PoissonNextSend(start, FEELER_INTERVAL);
    auto next_extra_block_relay = PoissonNextSend(start, EXTRA_BLOCK_RELAY_ONLY_PEER_INTERVAL);
    const bool dnsseed = gArgs.GetBoolArg("-dnsseed", DEFAULT_DNSSEED);
    bool add_fixed_seeds = gArgs.GetBoolArg("-fixedseeds", DEFAULT_FIXEDSEEDS);

    if (!add_fixed_seeds) {
        LogPrintf("Fixed seeds are disabled\n");
    }

    while (!interruptNet)
    {
        ProcessAddrFetch();

        if (!interruptNet.sleep_for(std::chrono::milliseconds(500)))
            return;

        CSemaphoreGrant grant(*semOutbound);
        if (interruptNet)
            return;

        if (add_fixed_seeds && addrman.size() == 0) {
            // When the node starts with an empty peers.dat, there are a few other sources of peers before
            // we fallback on to fixed seeds: -dnsseed, -seednode, -addnode
            // If none of those are available, we fallback on to fixed seeds immediately, else we allow
            // 60 seconds for any of those sources to populate addrman.
            bool add_fixed_seeds_now = false;
            // It is cheapest to check if enough time has passed first.
            if (GetTime<std::chrono::seconds>() > start + std::chrono::minutes{1}) {
                add_fixed_seeds_now = true;
                LogPrintf("Adding fixed seeds as 60 seconds have passed and addrman is empty\n");
            }

            // Checking !dnsseed is cheaper before locking 2 mutexes.
            if (!add_fixed_seeds_now && !dnsseed) {
                LOCK2(m_addr_fetches_mutex, m_added_nodes_mutex);
                if (m_addr_fetches.empty() && m_added_nodes.empty()) {
                    add_fixed_seeds_now = true;
                    LogPrintf("Adding fixed seeds as -dnsseed=0, -addnode is not provided and all -seednode(s) attempted\n");
                }
            }

            if (add_fixed_seeds_now) {
                CNetAddr local;
                local.SetInternal("fixedseeds");
                addrman.Add(ConvertSeeds(Params().FixedSeeds()), local);
                add_fixed_seeds = false;
            }
        }

        //
        // Choose an address to connect to based on most recently seen
        //
        CAddress addrConnect;

        // Only connect out to one peer per network group (/16 for IPv4).
        // This is only done for mainnet and testnet
        int nOutboundFullRelay = 0;
        int nOutboundBlockRelay = 0;
        std::set<std::vector<unsigned char> > setConnected;
        if (!Params().AllowMultipleAddressesFromGroup()) {
            LOCK(m_nodes_mutex);
            for (const CNode* pnode : m_nodes) {
                if (pnode->IsFullOutboundConn() && !pnode->m_masternode_connection) nOutboundFullRelay++;
                if (pnode->IsBlockOnlyConn()) nOutboundBlockRelay++;

                // Netgroups for inbound and manual peers are not excluded because our goal here
                // is to not use multiple of our limited outbound slots on a single netgroup
                // but inbound and manual peers do not use our outbound slots. Inbound peers
                // also have the added issue that they could be attacker controlled and used
                // to prevent us from connecting to particular hosts if we used them here.
                switch (pnode->m_conn_type) {
                    case ConnectionType::INBOUND:
                    case ConnectionType::MANUAL:
                        break;
                    case ConnectionType::OUTBOUND_FULL_RELAY:
                    case ConnectionType::BLOCK_RELAY:
                    case ConnectionType::ADDR_FETCH:
                    case ConnectionType::FEELER:
                        setConnected.insert(pnode->addr.GetGroup(addrman.GetAsmap()));
                } // no default case, so the compiler can warn about missing cases
            }
        }

        std::set<uint256> setConnectedMasternodes;
        {
            LOCK(m_nodes_mutex);
            for (CNode* pnode : m_nodes) {
                auto verifiedProRegTxHash = pnode->GetVerifiedProRegTxHash();
                if (!verifiedProRegTxHash.IsNull()) {
                    setConnectedMasternodes.emplace(verifiedProRegTxHash);
                }
            }
        }

        ConnectionType conn_type = ConnectionType::OUTBOUND_FULL_RELAY;
        auto now = GetTime<std::chrono::microseconds>();
        bool anchor = false;
        bool fFeeler = false;

        // Determine what type of connection to open. Opening
        // BLOCK_RELAY connections to addresses from anchors.dat gets the highest
        // priority. Then we open OUTBOUND_FULL_RELAY priority until we
        // meet our full-relay capacity. Then we open BLOCK_RELAY connection
        // until we hit our block-relay-only peer limit.
        // GetTryNewOutboundPeer() gets set when a stale tip is detected, so we
        // try opening an additional OUTBOUND_FULL_RELAY connection. If none of
        // these conditions are met, check to see if it's time to try an extra
        // block-relay-only peer (to confirm our tip is current, see below) or the next_feeler
        // timer to decide if we should open a FEELER.

        if (!m_anchors.empty() && (nOutboundBlockRelay < m_max_outbound_block_relay)) {
            conn_type = ConnectionType::BLOCK_RELAY;
            anchor = true;
        } else if (nOutboundFullRelay < m_max_outbound_full_relay) {
            // OUTBOUND_FULL_RELAY
        } else if (nOutboundBlockRelay < m_max_outbound_block_relay) {
            conn_type = ConnectionType::BLOCK_RELAY;
        } else if (GetTryNewOutboundPeer()) {
            // OUTBOUND_FULL_RELAY
        } else if (now > next_extra_block_relay && m_start_extra_block_relay_peers) {
            // Periodically connect to a peer (using regular outbound selection
            // methodology from addrman) and stay connected long enough to sync
            // headers, but not much else.
            //
            // Then disconnect the peer, if we haven't learned anything new.
            //
            // The idea is to make eclipse attacks very difficult to pull off,
            // because every few minutes we're finding a new peer to learn headers
            // from.
            //
            // This is similar to the logic for trying extra outbound (full-relay)
            // peers, except:
            // - we do this all the time on a poisson timer, rather than just when
            //   our tip is stale
            // - we potentially disconnect our next-youngest block-relay-only peer, if our
            //   newest block-relay-only peer delivers a block more recently.
            //   See the eviction logic in net_processing.cpp.
            //
            // Because we can promote these connections to block-relay-only
            // connections, they do not get their own ConnectionType enum
            // (similar to how we deal with extra outbound peers).
            next_extra_block_relay = PoissonNextSend(now, EXTRA_BLOCK_RELAY_ONLY_PEER_INTERVAL);
            conn_type = ConnectionType::BLOCK_RELAY;
        } else if (now > next_feeler) {
            next_feeler = PoissonNextSend(now, FEELER_INTERVAL);
            conn_type = ConnectionType::FEELER;
            fFeeler = true;
        } else {
            // skip to next iteration of while loop
            continue;
        }

        addrman.ResolveCollisions();

        auto mnList = dmnman.GetListAtChainTip();

        int64_t nANow = GetAdjustedTime();
        int nTries = 0;
        while (!interruptNet)
        {
            if (anchor && !m_anchors.empty()) {
                const CAddress addr = m_anchors.back();
                m_anchors.pop_back();
                if (!addr.IsValid() || IsLocal(addr) || !IsReachable(addr) ||
                    !HasAllDesirableServiceFlags(addr.nServices) ||
                    setConnected.count(addr.GetGroup(addrman.GetAsmap()))) continue;
                addrConnect = addr;
                LogPrint(BCLog::NET, "Trying to make an anchor connection to %s\n", addrConnect.ToString());
                break;
            }

            // If we didn't find an appropriate destination after trying 100 addresses fetched from addrman,
            // stop this loop, and let the outer loop run again (which sleeps, adds seed nodes, recalculates
            // already-connected network ranges, ...) before trying new addrman addresses.
            nTries++;
            if (nTries > 100)
                break;

            CAddress addr;
            int64_t addr_last_try{0};

            if (fFeeler) {
                // First, try to get a tried table collision address. This returns
                // an empty (invalid) address if there are no collisions to try.
                std::tie(addr, addr_last_try) = addrman.SelectTriedCollision();

                if (!addr.IsValid()) {
                    // No tried table collisions. Select a new table address
                    // for our feeler.
                    std::tie(addr, addr_last_try) = addrman.Select(true);
                } else if (AlreadyConnectedToAddress(addr)) {
                    // If test-before-evict logic would have us connect to a
                    // peer that we're already connected to, just mark that
                    // address as Good(). We won't be able to initiate the
                    // connection anyway, so this avoids inadvertently evicting
                    // a currently-connected peer.
                    addrman.Good(addr);
                    // Select a new table address for our feeler instead.
                    std::tie(addr, addr_last_try) = addrman.Select(true);
                }
            } else {
                // Not a feeler
                std::tie(addr, addr_last_try) = addrman.Select();
            }

            auto dmn = mnList.GetMNByService(addr);
            bool isMasternode = dmn != nullptr;

            // Require outbound connections, other than feelers, to be to distinct network groups
            if (!fFeeler && setConnected.count(addr.GetGroup(addrman.GetAsmap()))) {
                break;
            }

            // if we selected an invalid address, restart
            if (!addr.IsValid() || setConnected.count(addr.GetGroup(addrman.GetAsmap())))
                break;

            // don't try to connect to masternodes that we already have a connection to (most likely inbound)
            if (isMasternode && setConnectedMasternodes.count(dmn->proTxHash))
                break;

            // if we selected a local address, restart (local addresses are allowed in regtest and devnet)
            bool fAllowLocal = Params().AllowMultiplePorts() && addrConnect.GetPort() != GetListenPort();
            if (!fAllowLocal && IsLocal(addrConnect)) {
                break;
            }

            if (!IsReachable(addr))
                continue;

            // only consider very recently tried nodes after 30 failed attempts
            if (nANow - addr_last_try < 600 && nTries < 30)
                continue;

            // for non-feelers, require all the services we'll want,
            // for feelers, only require they be a full node (only because most
            // SPV clients don't have a good address DB available)
            if (!isMasternode && !fFeeler && !HasAllDesirableServiceFlags(addr.nServices)) {
                continue;
            } else if (!isMasternode && fFeeler && !MayHaveUsefulAddressDB(addr.nServices)) {
                continue;
            }

            // Do not allow non-default ports, unless after 50 invalid
            // addresses selected already. This is to prevent malicious peers
            // from advertising themselves as a service on another host and
            // port, causing a DoS attack as nodes around the network attempt
            // to connect to it fruitlessly.
            if ((!isMasternode || !Params().AllowMultiplePorts()) && addr.GetPort() != Params().GetDefaultPort(addr.GetNetwork()) && addr.GetPort() != GetListenPort() && nTries < 50) {
                continue;
            }

            addrConnect = addr;
            break;
        }

        if (addrConnect.IsValid()) {
            if (fFeeler) {
                // Add small amount of random noise before connection to avoid synchronization.
                if (!interruptNet.sleep_for(rng.rand_uniform_duration<CThreadInterrupt::Clock>(FEELER_SLEEP_WINDOW))) {
                    return;
                }
                if (fLogIPs) {
                    LogPrint(BCLog::NET, "Making feeler connection to %s\n", addrConnect.ToString());
                } else {
                    LogPrint(BCLog::NET, "Making feeler connection\n");
                }
            }

            OpenNetworkConnection(addrConnect, (int)setConnected.size() >= std::min(nMaxConnections - 1, 2), &grant, nullptr, conn_type);
        }
    }
}

std::vector<CAddress> CConnman::GetCurrentBlockRelayOnlyConns() const
{
    std::vector<CAddress> ret;
    LOCK(m_nodes_mutex);
    for (const CNode* pnode : m_nodes) {
        if (pnode->IsBlockRelayOnly()) {
            ret.push_back(pnode->addr);
        }
    }

    return ret;
}

std::vector<AddedNodeInfo> CConnman::GetAddedNodeInfo() const
{
    std::vector<AddedNodeInfo> ret;

    std::list<std::string> lAddresses(0);
    {
        LOCK(m_added_nodes_mutex);
        ret.reserve(m_added_nodes.size());
        std::copy(m_added_nodes.cbegin(), m_added_nodes.cend(), std::back_inserter(lAddresses));
    }


    // Build a map of all already connected addresses (by IP:port and by name) to inbound/outbound and resolved CService
    std::map<CService, bool> mapConnected;
    std::map<std::string, std::pair<bool, CService>> mapConnectedByName;
    {
        LOCK(m_nodes_mutex);
        for (const CNode* pnode : m_nodes) {
            if (pnode->addr.IsValid()) {
                mapConnected[pnode->addr] = pnode->IsInboundConn();
            }
            std::string addrName{pnode->m_addr_name};
            if (!addrName.empty()) {
                mapConnectedByName[std::move(addrName)] = std::make_pair(pnode->IsInboundConn(), static_cast<const CService&>(pnode->addr));
            }
        }
    }

    for (const std::string& strAddNode : lAddresses) {
        CService service(LookupNumeric(strAddNode, Params().GetDefaultPort(strAddNode)));
        AddedNodeInfo addedNode{strAddNode, CService(), false, false};
        if (service.IsValid()) {
            // strAddNode is an IP:port
            auto it = mapConnected.find(service);
            if (it != mapConnected.end()) {
                addedNode.resolvedAddress = service;
                addedNode.fConnected = true;
                addedNode.fInbound = it->second;
            }
        } else {
            // strAddNode is a name
            auto it = mapConnectedByName.find(strAddNode);
            if (it != mapConnectedByName.end()) {
                addedNode.resolvedAddress = it->second.second;
                addedNode.fConnected = true;
                addedNode.fInbound = it->second.first;
            }
        }
        ret.emplace_back(std::move(addedNode));
    }

    return ret;
}

void CConnman::ThreadOpenAddedConnections()
{
    AssertLockNotHeld(m_unused_i2p_sessions_mutex);
    while (true)
    {
        CSemaphoreGrant grant(*semAddnode);
        std::vector<AddedNodeInfo> vInfo = GetAddedNodeInfo();
        bool tried = false;
        for (const AddedNodeInfo& info : vInfo) {
            if (!info.fConnected) {
                if (!grant.TryAcquire()) {
                    // If we've used up our semaphore and need a new one, let's not wait here since while we are waiting
                    // the addednodeinfo state might change.
                    break;
                }
                tried = true;
                CAddress addr(CService(), NODE_NONE);
                OpenNetworkConnection(addr, false, &grant, info.strAddedNode.c_str(), ConnectionType::MANUAL);
                if (!interruptNet.sleep_for(std::chrono::milliseconds(500)))
                    return;
            }
        }
        // Retry every 60 seconds if a connection was attempted, otherwise two seconds
        if (!interruptNet.sleep_for(std::chrono::seconds(tried ? 60 : 2)))
            return;
    }
}

void CConnman::ThreadOpenMasternodeConnections(CDeterministicMNManager& dmnman, CMasternodeMetaMan& mn_metaman,
                                               CMasternodeSync& mn_sync)
{
    // Connecting to specific addresses, no masternode connections available
    if (gArgs.IsArgSet("-connect") && gArgs.GetArgs("-connect").size() > 0)
        return;

    auto& chainParams = Params();

    bool didConnect = false;
    while (!interruptNet)
    {
        auto sleepTime = std::chrono::milliseconds(1000);
        if (didConnect) {
            sleepTime = std::chrono::milliseconds(100);
        }
        if (!interruptNet.sleep_for(sleepTime))
            return;

        didConnect = false;

        if (!fNetworkActive || !mn_sync.IsBlockchainSynced())
            continue;

        std::set<CService> connectedNodes;
        std::map<uint256 /*proTxHash*/, bool /*fInbound*/> connectedProRegTxHashes;
        ForEachNode([&](const CNode* pnode) {
            auto verifiedProRegTxHash = pnode->GetVerifiedProRegTxHash();
            connectedNodes.emplace(pnode->addr);
            if (!verifiedProRegTxHash.IsNull()) {
                connectedProRegTxHashes.emplace(verifiedProRegTxHash, pnode->IsInboundConn());
            }
        });

        auto mnList = dmnman.GetListAtChainTip();

        if (interruptNet)
            return;

        int64_t nANow = GetTime<std::chrono::seconds>().count();
        constexpr const auto &_func_ = __func__;

        // NOTE: Process only one pending masternode at a time

        MasternodeProbeConn isProbe = MasternodeProbeConn::IsNotConnection;

        const auto getPendingQuorumNodes = [&]() {
            LockAssertion lock(cs_vPendingMasternodes);
            std::vector<CDeterministicMNCPtr> ret;
            for (const auto& group : masternodeQuorumNodes) {
                for (const auto& proRegTxHash : group.second) {
                    auto dmn = mnList.GetMN(proRegTxHash);
                    if (!dmn) {
                        continue;
                    }
                    const auto& addr2 = dmn->pdmnState->addr;
                    if (connectedNodes.count(addr2) && !connectedProRegTxHashes.count(proRegTxHash)) {
                        // we probably connected to it before it became a masternode
                        // or maybe we are still waiting for mnauth
                        (void)ForNode(addr2, [&](CNode* pnode) {
                            if (pnode->nTimeFirstMessageReceived != 0 && GetTimeSeconds() - pnode->nTimeFirstMessageReceived > 5) {
                                // clearly not expecting mnauth to take that long even if it wasn't the first message
                                // we received (as it should normally), disconnect
                                LogPrint(BCLog::NET_NETCONN, "CConnman::%s -- dropping non-mnauth connection to %s, service=%s\n", _func_, proRegTxHash.ToString(), addr2.ToString());
                                pnode->fDisconnect = true;
                                return true;
                            }
                            return false;
                        });
                        // either way - it's not ready, skip it for now
                        continue;
                    }
                    if (!connectedNodes.count(addr2) && !IsMasternodeOrDisconnectRequested(addr2) && !connectedProRegTxHashes.count(proRegTxHash)) {
                        int64_t lastAttempt = mn_metaman.GetMetaInfo(dmn->proTxHash)->GetLastOutboundAttempt();
                        // back off trying connecting to an address if we already tried recently
                        if (nANow - lastAttempt < chainParams.LLMQConnectionRetryTimeout()) {
                            continue;
                        }
                        ret.emplace_back(dmn);
                    }
                }
            }
            return ret;
        };

        const auto getPendingProbes = [&]() {
            LockAssertion lock(cs_vPendingMasternodes);
            std::vector<CDeterministicMNCPtr> ret;
            for (auto it = masternodePendingProbes.begin(); it != masternodePendingProbes.end(); ) {
                auto dmn = mnList.GetMN(*it);
                if (!dmn) {
                    it = masternodePendingProbes.erase(it);
                    continue;
                }
                bool connectedAndOutbound = connectedProRegTxHashes.count(dmn->proTxHash) && !connectedProRegTxHashes[dmn->proTxHash];
                if (connectedAndOutbound) {
                    // we already have an outbound connection to this MN so there is no theed to probe it again
                    mn_metaman.GetMetaInfo(dmn->proTxHash)->SetLastOutboundSuccess(nANow);
                    it = masternodePendingProbes.erase(it);
                    continue;
                }

                ++it;

                int64_t lastAttempt = mn_metaman.GetMetaInfo(dmn->proTxHash)->GetLastOutboundAttempt();
                // back off trying connecting to an address if we already tried recently
                if (nANow - lastAttempt < chainParams.LLMQConnectionRetryTimeout()) {
                    continue;
                }
                ret.emplace_back(dmn);
            }
            return ret;
        };

        auto getConnectToDmn = [&]() -> CDeterministicMNCPtr {
            // don't hold lock while calling OpenMasternodeConnection as cs_main is locked deep inside
            LOCK2(m_nodes_mutex, cs_vPendingMasternodes);

            if (!vPendingMasternodes.empty()) {
                auto dmn = mnList.GetValidMN(vPendingMasternodes.front());
                vPendingMasternodes.erase(vPendingMasternodes.begin());
                if (dmn && !connectedNodes.count(dmn->pdmnState->addr) && !IsMasternodeOrDisconnectRequested(dmn->pdmnState->addr)) {
                    LogPrint(BCLog::NET_NETCONN, "CConnman::%s -- opening pending masternode connection to %s, service=%s\n", _func_, dmn->proTxHash.ToString(), dmn->pdmnState->addr.ToString());
                    return dmn;
                }
            }

            if (const auto pending = getPendingQuorumNodes(); !pending.empty()) {
                // not-null
                auto dmn = pending[GetRand(pending.size())];
                LogPrint(BCLog::NET_NETCONN, "CConnman::%s -- opening quorum connection to %s, service=%s\n",
                         _func_, dmn->proTxHash.ToString(), dmn->pdmnState->addr.ToString());
                return dmn;
            }

            if (const auto pending = getPendingProbes(); !pending.empty()) {
                // not-null
                auto dmn = pending[GetRand(pending.size())];
                masternodePendingProbes.erase(dmn->proTxHash);
                isProbe = MasternodeProbeConn::IsConnection;

                LogPrint(BCLog::NET_NETCONN, "CConnman::%s -- probing masternode %s, service=%s\n", _func_, dmn->proTxHash.ToString(), dmn->pdmnState->addr.ToString());
                return dmn;
            }
            return nullptr;
        };

        CDeterministicMNCPtr connectToDmn = getConnectToDmn();

        if (connectToDmn == nullptr) {
            continue;
        }

        didConnect = true;

        mn_metaman.GetMetaInfo(connectToDmn->proTxHash)->SetLastOutboundAttempt(nANow);

        OpenMasternodeConnection(CAddress(connectToDmn->pdmnState->addr, NODE_NETWORK), isProbe);
        // should be in the list now if connection was opened
        bool connected = ForNode(connectToDmn->pdmnState->addr, CConnman::AllNodes, [&](CNode* pnode) {
            if (pnode->fDisconnect) {
                return false;
            }
            return true;
        });
        if (!connected) {
            LogPrint(BCLog::NET_NETCONN, "CConnman::%s -- connection failed for masternode  %s, service=%s\n", __func__, connectToDmn->proTxHash.ToString(), connectToDmn->pdmnState->addr.ToString());
            // Will take a few consequent failed attempts to PoSe-punish a MN.
            if (mn_metaman.GetMetaInfo(connectToDmn->proTxHash)->OutboundFailedTooManyTimes()) {
                LogPrint(BCLog::NET_NETCONN, "CConnman::%s -- failed to connect to masternode %s too many times\n", __func__, connectToDmn->proTxHash.ToString());
            }
        }
    }
}

// if successful, this moves the passed grant to the constructed node
void CConnman::OpenNetworkConnection(const CAddress& addrConnect, bool fCountFailure, CSemaphoreGrant *grantOutbound, const char *pszDest, ConnectionType conn_type, MasternodeConn masternode_connection, MasternodeProbeConn masternode_probe_connection)
{
    AssertLockNotHeld(m_unused_i2p_sessions_mutex);
    assert(conn_type != ConnectionType::INBOUND);

    //
    // Initiate outbound network connection
    //
    if (interruptNet) {
        return;
    }
    if (!fNetworkActive) {
        return;
    }

    auto getIpStr = [&]() {
        if (fLogIPs) {
            return addrConnect.ToString();
        } else {
            return std::string("new peer");
        }
    };

    if (!pszDest) {
        // banned, discouraged or exact match?
        if ((m_banman && (m_banman->IsDiscouraged(addrConnect) || m_banman->IsBanned(addrConnect))) || AlreadyConnectedToAddress(addrConnect))
            return;
        // local and not a connection to itself?
        bool fAllowLocal = Params().AllowMultiplePorts() && addrConnect.GetPort() != GetListenPort();
        if (!fAllowLocal && IsLocal(addrConnect))
            return;
        // Search for IP:PORT match:
        //  - if multiple ports for the same IP are allowed,
        //  - for probe connections
        // Search for IP-only match otherwise
        bool searchIPPort = Params().AllowMultiplePorts() || masternode_probe_connection == MasternodeProbeConn::IsConnection;
        bool skip = searchIPPort ?
                FindNode(static_cast<CService>(addrConnect)) :
                FindNode(static_cast<CNetAddr>(addrConnect));
        if (skip) {
            LogPrintf("CConnman::%s -- Failed to open new connection to %s, already connected\n", __func__, getIpStr());
            return;
        }
    } else if (FindNode(std::string(pszDest)))
        return;

    LogPrint(BCLog::NET_NETCONN, "CConnman::%s -- connecting to %s\n", __func__, getIpStr());
    CNode* pnode = ConnectNode(addrConnect, pszDest, fCountFailure, conn_type);

    if (!pnode) {
        LogPrint(BCLog::NET_NETCONN, "CConnman::%s -- ConnectNode failed for %s\n", __func__, getIpStr());
        return;
    }

    {
        LOCK(pnode->m_sock_mutex);
        LogPrint(BCLog::NET_NETCONN, "CConnman::%s -- successfully connected to %s, sock=%d, peer=%d\n", __func__, getIpStr(), pnode->m_sock->Get(), pnode->GetId());
    }

    if (grantOutbound)
        grantOutbound->MoveTo(pnode->grantOutbound);

    if (masternode_connection == MasternodeConn::IsConnection)
        pnode->m_masternode_connection = true;
    if (masternode_probe_connection == MasternodeProbeConn::IsConnection)
        pnode->m_masternode_probe_connection = true;

    {
        LOCK2(cs_mapSocketToNode, pnode->m_sock_mutex);
        mapSocketToNode.emplace(pnode->m_sock->Get(), pnode);
    }

    m_msgproc->InitializeNode(pnode);
    {
        LOCK(m_nodes_mutex);
        m_nodes.push_back(pnode);
    }
    {
        if (m_edge_trig_events) {
            LOCK(pnode->m_sock_mutex);
            if (!m_edge_trig_events->RegisterEvents(pnode->m_sock->Get())) {
                LogPrint(BCLog::NET, "EdgeTriggeredEvents::RegisterEvents() failed\n");
            }
        }
        if (m_wakeup_pipe) {
            m_wakeup_pipe->Write();
        }
    }
}

void CConnman::OpenMasternodeConnection(const CAddress &addrConnect, MasternodeProbeConn probe) {
    OpenNetworkConnection(addrConnect, false, nullptr, nullptr, ConnectionType::OUTBOUND_FULL_RELAY, MasternodeConn::IsConnection, probe);
}

void CConnman::ThreadMessageHandler()
{
    int64_t nLastSendMessagesTimeMasternodes = 0;

    FastRandomContext rng;
    while (!flagInterruptMsgProc)
    {
        bool fMoreWork = false;

        bool fSkipSendMessagesForMasternodes = true;
        if (GetTimeMillis() - nLastSendMessagesTimeMasternodes >= 100) {
            fSkipSendMessagesForMasternodes = false;
            nLastSendMessagesTimeMasternodes = GetTimeMillis();
        }

        // Randomize the order in which we process messages from/to our peers.
        // This prevents attacks in which an attacker exploits having multiple
        // consecutive connections in the m_nodes list.
        const NodesSnapshot snap{*this, /* filter = */ CConnman::AllNodes, /* shuffle = */ true};

        for (CNode* pnode : snap.Nodes()) {
            if (pnode->fDisconnect)
                continue;

            // Receive messages
            bool fMoreNodeWork = m_msgproc->ProcessMessages(pnode, flagInterruptMsgProc);
            fMoreWork |= (fMoreNodeWork && !pnode->fPauseSend);
            if (flagInterruptMsgProc)
                return;
            // Send messages
            if (!fSkipSendMessagesForMasternodes || !pnode->m_masternode_connection) {
                LOCK(pnode->cs_sendProcessing);
                m_msgproc->SendMessages(pnode);
            }

            if (flagInterruptMsgProc)
                return;
        }

        WAIT_LOCK(mutexMsgProc, lock);
        if (!fMoreWork) {
            condMsgProc.wait_until(lock, std::chrono::steady_clock::now() + std::chrono::milliseconds(100), [this]() EXCLUSIVE_LOCKS_REQUIRED(mutexMsgProc) { return fMsgProcWake; });
        }
        fMsgProcWake = false;
    }
}

void CConnman::ThreadI2PAcceptIncoming(CMasternodeSync& mn_sync)
{
    static constexpr auto err_wait_begin = 1s;
    static constexpr auto err_wait_cap = 5min;
    auto err_wait = err_wait_begin;

    bool advertising_listen_addr = false;
    i2p::Connection conn;

    while (!interruptNet) {

        if (!m_i2p_sam_session->Listen(conn)) {
            if (advertising_listen_addr && conn.me.IsValid()) {
                RemoveLocal(conn.me);
                advertising_listen_addr = false;
            }

            interruptNet.sleep_for(err_wait);
            if (err_wait < err_wait_cap) {
                err_wait *= 2;
            }

            continue;
        }

        if (!advertising_listen_addr) {
            AddLocal(conn.me, LOCAL_MANUAL);
            advertising_listen_addr = true;
        }

        if (!m_i2p_sam_session->Accept(conn)) {
            continue;
        }

        CreateNodeFromAcceptedSocket(std::move(conn.sock), NetPermissionFlags::None,
                                     CAddress{conn.me, NODE_NONE}, CAddress{conn.peer, NODE_NONE}, mn_sync);
    }
}

bool CConnman::BindListenPort(const CService& addrBind, bilingual_str& strError, NetPermissionFlags permissions)
{
    int nOne = 1;

    // Create socket for listening for incoming connections
    struct sockaddr_storage sockaddr;
    socklen_t len = sizeof(sockaddr);
    if (!addrBind.GetSockAddr((struct sockaddr*)&sockaddr, &len))
    {
        strError = strprintf(Untranslated("Error: Bind address family for %s not supported"), addrBind.ToString());
        LogPrintf("%s\n", strError.original);
        return false;
    }

    std::unique_ptr<Sock> sock = CreateSock(addrBind);
    if (!sock) {
        strError = strprintf(Untranslated("Error: Couldn't open socket for incoming connections (socket returned error %s)"), NetworkErrorString(WSAGetLastError()));
        LogPrintf("%s\n", strError.original);
        return false;
    }

    // Allow binding if the port is still in TIME_WAIT state after
    // the program was closed and restarted.
    if (sock->SetSockOpt(SOL_SOCKET, SO_REUSEADDR, (sockopt_arg_type)&nOne, sizeof(int)) == SOCKET_ERROR) {
        strError = strprintf(Untranslated("Error setting SO_REUSEADDR on socket: %s, continuing anyway"), NetworkErrorString(WSAGetLastError()));
        LogPrintf("%s\n", strError.original);
    }

    // some systems don't have IPV6_V6ONLY but are always v6only; others do have the option
    // and enable it by default or not. Try to enable it, if possible.
    if (addrBind.IsIPv6()) {
#ifdef IPV6_V6ONLY
        if (sock->SetSockOpt(IPPROTO_IPV6, IPV6_V6ONLY, (sockopt_arg_type)&nOne, sizeof(int)) == SOCKET_ERROR) {
            strError = strprintf(Untranslated("Error setting IPV6_V6ONLY on socket: %s, continuing anyway"), NetworkErrorString(WSAGetLastError()));
            LogPrintf("%s\n", strError.original);
        }
#endif
#ifdef WIN32
        int nProtLevel = PROTECTION_LEVEL_UNRESTRICTED;
        if (sock->SetSockOpt(IPPROTO_IPV6, IPV6_PROTECTION_LEVEL, (const char*)&nProtLevel, sizeof(int)) == SOCKET_ERROR) {
            strError = strprintf(Untranslated("Error setting IPV6_PROTECTION_LEVEL on socket: %s, continuing anyway"), NetworkErrorString(WSAGetLastError()));
            LogPrintf("%s\n", strError.original);
        }
#endif
    }

    if (sock->Bind(reinterpret_cast<struct sockaddr*>(&sockaddr), len) == SOCKET_ERROR) {
        int nErr = WSAGetLastError();
        if (nErr == WSAEADDRINUSE)
            strError = strprintf(_("Unable to bind to %s on this computer. %s is probably already running."), addrBind.ToString(), PACKAGE_NAME);
        else
            strError = strprintf(_("Unable to bind to %s on this computer (bind returned error %s)"), addrBind.ToString(), NetworkErrorString(nErr));
        LogPrintf("%s\n", strError.original);
        return false;
    }
    LogPrintf("Bound to %s\n", addrBind.ToString());

    // Listen for incoming connections
    if (sock->Listen(SOMAXCONN) == SOCKET_ERROR)
    {
        strError = strprintf(_("Error: Listening for incoming connections failed (listen returned error %s)"), NetworkErrorString(WSAGetLastError()));
        LogPrintf("%s\n", strError.original);
        return false;
    }

    if (m_edge_trig_events && !m_edge_trig_events->AddSocket(sock->Get())) {
        LogPrintf("Error: EdgeTriggeredEvents::AddSocket() failed\n");
        return false;
    }

    vhListenSocket.emplace_back(std::move(sock), permissions);

    return true;
}

void Discover()
{
    if (!fDiscover)
        return;

#ifdef WIN32
    // Get local host IP
    char pszHostName[256] = "";
    if (gethostname(pszHostName, sizeof(pszHostName)) != SOCKET_ERROR)
    {
        std::vector<CNetAddr> vaddr;
        if (LookupHost(pszHostName, vaddr, 0, true))
        {
            for (const CNetAddr &addr : vaddr)
            {
                if (AddLocal(addr, LOCAL_IF))
                    LogPrintf("%s: %s - %s\n", __func__, pszHostName, addr.ToString());
            }
        }
    }
#elif (HAVE_DECL_GETIFADDRS && HAVE_DECL_FREEIFADDRS)
    // Get local host ip
    struct ifaddrs* myaddrs;
    if (getifaddrs(&myaddrs) == 0)
    {
        for (struct ifaddrs* ifa = myaddrs; ifa != nullptr; ifa = ifa->ifa_next)
        {
            if (ifa->ifa_addr == nullptr) continue;
            if ((ifa->ifa_flags & IFF_UP) == 0) continue;
            if (strcmp(ifa->ifa_name, "lo") == 0) continue;
            if (strcmp(ifa->ifa_name, "lo0") == 0) continue;
            if (ifa->ifa_addr->sa_family == AF_INET)
            {
                struct sockaddr_in* s4 = (struct sockaddr_in*)(ifa->ifa_addr);
                CNetAddr addr(s4->sin_addr);
                if (AddLocal(addr, LOCAL_IF))
                    LogPrintf("%s: IPv4 %s: %s\n", __func__, ifa->ifa_name, addr.ToString());
            }
            else if (ifa->ifa_addr->sa_family == AF_INET6)
            {
                struct sockaddr_in6* s6 = (struct sockaddr_in6*)(ifa->ifa_addr);
                CNetAddr addr(s6->sin6_addr);
                if (AddLocal(addr, LOCAL_IF))
                    LogPrintf("%s: IPv6 %s: %s\n", __func__, ifa->ifa_name, addr.ToString());
            }
        }
        freeifaddrs(myaddrs);
    }
#endif
}

void CConnman::SetNetworkActive(bool active, CMasternodeSync* const mn_sync)
{
    LogPrintf("%s: %s\n", __func__, active);

    if (fNetworkActive == active) {
        return;
    }

    fNetworkActive = active;

    // mn_sync is nullptr during app initialization with `-networkactive=`
    if (mn_sync) {
        // Always call the Reset() if the network gets enabled/disabled to make sure the sync process
        // gets a reset if its outdated..
        mn_sync->Reset();
    }

    uiInterface.NotifyNetworkActiveChanged(fNetworkActive);
}

CConnman::CConnman(uint64_t nSeed0In, uint64_t nSeed1In, AddrMan& addrman_in, bool network_active) :
        addrman(addrman_in), nSeed0(nSeed0In), nSeed1(nSeed1In)
{
    SetTryNewOutboundPeer(false);

    Options connOptions;
    Init(connOptions);
    SetNetworkActive(network_active, /* mn_sync = */ nullptr);
}

NodeId CConnman::GetNewNodeId()
{
    return nLastNodeId.fetch_add(1, std::memory_order_relaxed);
}


bool CConnman::Bind(const CService& addr_, unsigned int flags, NetPermissionFlags permissions)
{
    const CService addr{MaybeFlipIPv6toCJDNS(addr_)};

    bilingual_str strError;
    if (!BindListenPort(addr, strError, permissions)) {
        if ((flags & BF_REPORT_ERROR) && clientInterface) {
            clientInterface->ThreadSafeMessageBox(strError, "", CClientUIInterface::MSG_ERROR);
        }
        return false;
    }

    if (addr.IsRoutable() && fDiscover && !(flags & BF_DONT_ADVERTISE) && !NetPermissions::HasFlag(permissions, NetPermissionFlags::NoBan)) {
        AddLocal(addr, LOCAL_BIND);
    }

    return true;
}

bool CConnman::InitBinds(const Options& options)
{
    bool fBound = false;
    for (const auto& addrBind : options.vBinds) {
        fBound |= Bind(addrBind, BF_REPORT_ERROR, NetPermissionFlags::None);
    }
    for (const auto& addrBind : options.vWhiteBinds) {
        fBound |= Bind(addrBind.m_service, BF_REPORT_ERROR, addrBind.m_flags);
    }
    for (const auto& addr_bind : options.onion_binds) {
        fBound |= Bind(addr_bind, BF_DONT_ADVERTISE, NetPermissionFlags::None);
    }
    if (options.bind_on_any) {
        struct in_addr inaddr_any;
        inaddr_any.s_addr = htonl(INADDR_ANY);
        struct in6_addr inaddr6_any = IN6ADDR_ANY_INIT;
        fBound |= Bind(CService(inaddr6_any, GetListenPort()), BF_NONE, NetPermissionFlags::None);
        fBound |= Bind(CService(inaddr_any, GetListenPort()), !fBound ? BF_REPORT_ERROR : BF_NONE, NetPermissionFlags::None);
    }
    return fBound;
}

bool CConnman::Start(CDeterministicMNManager& dmnman, CMasternodeMetaMan& mn_metaman, CMasternodeSync& mn_sync,
                     CScheduler& scheduler, const Options& connOptions)
{
    AssertLockNotHeld(m_total_bytes_sent_mutex);
    Init(connOptions);

    if (socketEventsMode == SocketEventsMode::EPoll || socketEventsMode == SocketEventsMode::KQueue) {
        m_edge_trig_events = std::make_unique<EdgeTriggeredEvents>(socketEventsMode);
        if (!m_edge_trig_events->IsValid()) {
            LogPrintf("Unable to initialize EdgeTriggeredEvents instance\n");
            m_edge_trig_events.reset();
            return false;
        }
    }

    if (fListen && !InitBinds(connOptions)) {
        if (clientInterface) {
            clientInterface->ThreadSafeMessageBox(
                _("Failed to listen on any port. Use -listen=0 if you want this."),
                "", CClientUIInterface::MSG_ERROR);
        }
        return false;
    }

    Proxy i2p_sam;
    if (GetProxy(NET_I2P, i2p_sam) && connOptions.m_i2p_accept_incoming) {
        m_i2p_sam_session = std::make_unique<i2p::sam::Session>(GetDataDir() / "i2p_private_key",
                                                                i2p_sam.proxy, &interruptNet);
    }

    for (const auto& strDest : connOptions.vSeedNodes) {
        AddAddrFetch(strDest);
    }

    if (m_use_addrman_outgoing) {
        // Load addresses from anchors.dat
        m_anchors = ReadAnchors(GetDataDir() / ANCHORS_DATABASE_FILENAME);
        if (m_anchors.size() > MAX_BLOCK_RELAY_ONLY_ANCHORS) {
            m_anchors.resize(MAX_BLOCK_RELAY_ONLY_ANCHORS);
        }
        LogPrintf("%i block-relay-only anchors will be tried for connections.\n", m_anchors.size());
    }

    uiInterface.InitMessage(_("Starting network threads…").translated);

    fAddressesInitialized = true;

    if (semOutbound == nullptr) {
        // initialize semaphore
        semOutbound = std::make_unique<CSemaphore>(std::min(m_max_outbound, nMaxConnections));
    }
    if (semAddnode == nullptr) {
        // initialize semaphore
        semAddnode = std::make_unique<CSemaphore>(nMaxAddnode);
    }

    //
    // Start threads
    //
    assert(m_msgproc);
    InterruptSocks5(false);
    interruptNet.reset();
    flagInterruptMsgProc = false;

    {
        LOCK(mutexMsgProc);
        fMsgProcWake = false;
    }

#ifdef USE_WAKEUP_PIPE
    m_wakeup_pipe = std::make_unique<WakeupPipe>(m_edge_trig_events.get());
    if (!m_wakeup_pipe->IsValid()) {
        /* We log the error but do not halt initialization */
        LogPrintf("Unable to initialize WakeupPipe instance\n");
        m_wakeup_pipe.reset();
    }
#endif /* USE_WAKEUP_PIPE */

    // Send and receive from sockets, accept connections
    threadSocketHandler = std::thread(&util::TraceThread, "net", [this, &mn_sync] { ThreadSocketHandler(mn_sync); });

    if (!gArgs.GetBoolArg("-dnsseed", DEFAULT_DNSSEED))
        LogPrintf("DNS seeding disabled\n");
    else
        threadDNSAddressSeed = std::thread(&util::TraceThread, "dnsseed", [this] { ThreadDNSAddressSeed(); });

    // Initiate manual connections
    threadOpenAddedConnections = std::thread(&util::TraceThread, "addcon", [this] { ThreadOpenAddedConnections(); });

    if (connOptions.m_use_addrman_outgoing && !connOptions.m_specified_outgoing.empty()) {
        if (clientInterface) {
            clientInterface->ThreadSafeMessageBox(
                _("Cannot provide specific connections and have addrman find outgoing connections at the same."),
                "", CClientUIInterface::MSG_ERROR);
        }
        return false;
    }
    if (connOptions.m_use_addrman_outgoing || !connOptions.m_specified_outgoing.empty()) {
        threadOpenConnections = std::thread(
            &util::TraceThread, "opencon",
            [this, connect = connOptions.m_specified_outgoing, &dmnman] { ThreadOpenConnections(connect, dmnman); });
    }

    // Initiate masternode connections
    threadOpenMasternodeConnections = std::thread(&util::TraceThread, "mncon", [this, &dmnman, &mn_metaman, &mn_sync] {
        ThreadOpenMasternodeConnections(dmnman, mn_metaman, mn_sync);
    });

    // Process messages
    threadMessageHandler = std::thread(&util::TraceThread, "msghand", [this] { ThreadMessageHandler(); });

    if (m_i2p_sam_session) {
        threadI2PAcceptIncoming =
            std::thread(&util::TraceThread, "i2paccept", [this, &mn_sync] { ThreadI2PAcceptIncoming(mn_sync); });
    }

    // Dump network addresses
    scheduler.scheduleEvery([this] { DumpAddresses(); }, DUMP_PEERS_INTERVAL);

    return true;
}

class CNetCleanup
{
public:
    CNetCleanup() {}

    ~CNetCleanup()
    {
#ifdef WIN32
        // Shutdown Windows Sockets
        WSACleanup();
#endif
    }
};
static CNetCleanup instance_of_cnetcleanup;

void CExplicitNetCleanup::callCleanup()
{
    // Explicit call to destructor of CNetCleanup because it's not implicitly called
    // when the wallet is restarted from within the wallet itself.
    CNetCleanup tmp;
}

void CConnman::Interrupt()
{
    {
        LOCK(mutexMsgProc);
        flagInterruptMsgProc = true;
    }
    condMsgProc.notify_all();

    interruptNet();
    InterruptSocks5(true);

    if (semOutbound) {
        for (int i=0; i<m_max_outbound; i++) {
            semOutbound->post();
        }
    }

    if (semAddnode) {
        for (int i=0; i<nMaxAddnode; i++) {
            semAddnode->post();
        }
    }
}

void CConnman::StopThreads()
{
    if (threadI2PAcceptIncoming.joinable()) {
        threadI2PAcceptIncoming.join();
    }
    if (threadMessageHandler.joinable())
        threadMessageHandler.join();
    if (threadOpenMasternodeConnections.joinable())
        threadOpenMasternodeConnections.join();
    if (threadOpenConnections.joinable())
        threadOpenConnections.join();
    if (threadOpenAddedConnections.joinable())
        threadOpenAddedConnections.join();
    if (threadDNSAddressSeed.joinable())
        threadDNSAddressSeed.join();
    if (threadSocketHandler.joinable())
        threadSocketHandler.join();
}

void CConnman::StopNodes()
{
    if (fAddressesInitialized) {
        DumpAddresses();
        fAddressesInitialized = false;

        if (m_use_addrman_outgoing) {
            // Anchor connections are only dumped during clean shutdown.
            std::vector<CAddress> anchors_to_dump = GetCurrentBlockRelayOnlyConns();
            if (anchors_to_dump.size() > MAX_BLOCK_RELAY_ONLY_ANCHORS) {
                anchors_to_dump.resize(MAX_BLOCK_RELAY_ONLY_ANCHORS);
            }
            DumpAnchors(GetDataDir() / ANCHORS_DATABASE_FILENAME, anchors_to_dump);
        }
    }

    {
        LOCK(m_nodes_mutex);

        // Close sockets
        for (CNode *pnode : m_nodes)
            pnode->CloseSocketDisconnect(this);
    }
    for (ListenSocket& hListenSocket : vhListenSocket) {
        if (hListenSocket.sock) {
            if (m_edge_trig_events && !m_edge_trig_events->RemoveSocket(hListenSocket.sock->Get())) {
                LogPrintf("EdgeTriggeredEvents::RemoveSocket() failed\n");
            }
        }
    }

    // clean up some globals (to help leak detection)
    std::vector<CNode*> nodes;
    WITH_LOCK(m_nodes_mutex, nodes.swap(m_nodes));
    for (CNode* pnode : nodes) {
        DeleteNode(pnode);
    }
    for (CNode* pnode : m_nodes_disconnected) {
        DeleteNode(pnode);
    }
    WITH_LOCK(cs_mapSocketToNode, mapSocketToNode.clear());
    {
        LOCK(cs_sendable_receivable_nodes);
        mapReceivableNodes.clear();
    }
    {
        LOCK(cs_mapNodesWithDataToSend);
        mapNodesWithDataToSend.clear();
    }
    m_nodes_disconnected.clear();
    vhListenSocket.clear();
    semOutbound.reset();
    semAddnode.reset();
    /**
     * m_wakeup_pipe must be reset *before* m_edge_trig_events as it may
     * attempt to call EdgeTriggeredEvents::UnregisterPipe() in its destructor
     */
    m_wakeup_pipe.reset();
    m_edge_trig_events.reset();
}

void CConnman::DeleteNode(CNode* pnode)
{
    assert(pnode);
    m_msgproc->FinalizeNode(*pnode);
    delete pnode;
}

CConnman::~CConnman()
{
    Interrupt();
    Stop();
}

std::vector<CAddress> CConnman::GetAddresses(size_t max_addresses, size_t max_pct, std::optional<Network> network) const
{
    std::vector<CAddress> addresses = addrman.GetAddr(max_addresses, max_pct, network);
    if (m_banman) {
        addresses.erase(std::remove_if(addresses.begin(), addresses.end(),
                        [this](const CAddress& addr){return m_banman->IsDiscouraged(addr) || m_banman->IsBanned(addr);}),
                        addresses.end());
    }
    return addresses;
}

std::vector<CAddress> CConnman::GetAddresses(CNode& requestor, size_t max_addresses, size_t max_pct)
{
    auto local_socket_bytes = requestor.addrBind.GetAddrBytes();
    uint64_t cache_id = GetDeterministicRandomizer(RANDOMIZER_ID_ADDRCACHE)
        .Write(requestor.ConnectedThroughNetwork())
        .Write(local_socket_bytes.data(), local_socket_bytes.size())
        // For outbound connections, the port of the bound address is randomly
        // assigned by the OS and would therefore not be useful for seeding.
        .Write(requestor.IsInboundConn() ? requestor.addrBind.GetPort() : 0)
        .Finalize();
    const auto current_time = GetTime<std::chrono::microseconds>();
    auto r = m_addr_response_caches.emplace(cache_id, CachedAddrResponse{});
    CachedAddrResponse& cache_entry = r.first->second;
    if (cache_entry.m_cache_entry_expiration < current_time) { // If emplace() added new one it has expiration 0.
        cache_entry.m_addrs_response_cache = GetAddresses(max_addresses, max_pct, /* network */ std::nullopt);
        // Choosing a proper cache lifetime is a trade-off between the privacy leak minimization
        // and the usefulness of ADDR responses to honest users.
        //
        // Longer cache lifetime makes it more difficult for an attacker to scrape
        // enough AddrMan data to maliciously infer something useful.
        // By the time an attacker scraped enough AddrMan records, most of
        // the records should be old enough to not leak topology info by
        // e.g. analyzing real-time changes in timestamps.
        //
        // It takes only several hundred requests to scrape everything from an AddrMan containing 100,000 nodes,
        // so ~24 hours of cache lifetime indeed makes the data less inferable by the time
        // most of it could be scraped (considering that timestamps are updated via
        // ADDR self-announcements and when nodes communicate).
        // We also should be robust to those attacks which may not require scraping *full* victim's AddrMan
        // (because even several timestamps of the same handful of nodes may leak privacy).
        //
        // On the other hand, longer cache lifetime makes ADDR responses
        // outdated and less useful for an honest requestor, e.g. if most nodes
        // in the ADDR response are no longer active.
        //
        // However, the churn in the network is known to be rather low. Since we consider
        // nodes to be "terrible" (see IsTerrible()) if the timestamps are older than 30 days,
        // max. 24 hours of "penalty" due to cache shouldn't make any meaningful difference
        // in terms of the freshness of the response.
        cache_entry.m_cache_entry_expiration = current_time + std::chrono::hours(21) + GetRandMillis(std::chrono::hours(6));
    }
    return cache_entry.m_addrs_response_cache;
}

bool CConnman::AddNode(const std::string& strNode)
{
    LOCK(m_added_nodes_mutex);
    for (const std::string& it : m_added_nodes) {
        if (strNode == it) return false;
    }

    m_added_nodes.push_back(strNode);
    return true;
}

bool CConnman::RemoveAddedNode(const std::string& strNode)
{
    LOCK(m_added_nodes_mutex);
    for(std::vector<std::string>::iterator it = m_added_nodes.begin(); it != m_added_nodes.end(); ++it) {
        if (strNode == *it) {
            m_added_nodes.erase(it);
            return true;
        }
    }
    return false;
}

bool CConnman::AddPendingMasternode(const uint256& proTxHash)
{
    LOCK(cs_vPendingMasternodes);
    if (std::find(vPendingMasternodes.begin(), vPendingMasternodes.end(), proTxHash) != vPendingMasternodes.end()) {
        return false;
    }

    vPendingMasternodes.push_back(proTxHash);
    return true;
}

void CConnman::SetMasternodeQuorumNodes(Consensus::LLMQType llmqType, const uint256& quorumHash, const std::set<uint256>& proTxHashes)
{
    LOCK(cs_vPendingMasternodes);
    auto it = masternodeQuorumNodes.emplace(std::make_pair(llmqType, quorumHash), proTxHashes);
    if (!it.second) {
        it.first->second = proTxHashes;
    }
}

void CConnman::SetMasternodeQuorumRelayMembers(Consensus::LLMQType llmqType, const uint256& quorumHash, const std::set<uint256>& proTxHashes)
{
    {
        LOCK(cs_vPendingMasternodes);
        auto it = masternodeQuorumRelayMembers.emplace(std::make_pair(llmqType, quorumHash), proTxHashes);
        if (!it.second) {
            it.first->second = proTxHashes;
        }
    }

    // Update existing connections
    ForEachNode([&](CNode* pnode) {
        auto verifiedProRegTxHash = pnode->GetVerifiedProRegTxHash();
        if (!verifiedProRegTxHash.IsNull() && !pnode->m_masternode_iqr_connection && IsMasternodeQuorumRelayMember(verifiedProRegTxHash)) {
            // Tell our peer that we're interested in plain LLMQ recovered signatures.
            // Otherwise the peer would only announce/send messages resulting from QRECSIG,
            // e.g. InstantSend locks or ChainLocks. SPV and regular full nodes should not send
            // this message as they are usually only interested in the higher level messages.
            const CNetMsgMaker msgMaker(pnode->GetCommonVersion());
            PushMessage(pnode, msgMaker.Make(NetMsgType::QSENDRECSIGS, true));
            pnode->m_masternode_iqr_connection = true;
        }
    });
}

bool CConnman::HasMasternodeQuorumNodes(Consensus::LLMQType llmqType, const uint256& quorumHash)
{
    LOCK(cs_vPendingMasternodes);
    return masternodeQuorumNodes.count(std::make_pair(llmqType, quorumHash));
}

std::set<uint256> CConnman::GetMasternodeQuorums(Consensus::LLMQType llmqType)
{
    LOCK(cs_vPendingMasternodes);
    std::set<uint256> result;
    for (const auto& p : masternodeQuorumNodes) {
        if (p.first.first != llmqType) {
            continue;
        }
        result.emplace(p.first.second);
    }
    return result;
}

std::set<NodeId> CConnman::GetMasternodeQuorumNodes(Consensus::LLMQType llmqType, const uint256& quorumHash) const
{
    LOCK2(m_nodes_mutex, cs_vPendingMasternodes);
    auto it = masternodeQuorumNodes.find(std::make_pair(llmqType, quorumHash));
    if (it == masternodeQuorumNodes.end()) {
        return {};
    }
    const auto& proRegTxHashes = it->second;

    std::set<NodeId> nodes;
    for (const auto pnode : m_nodes) {
        if (pnode->fDisconnect) {
            continue;
        }
        auto verifiedProRegTxHash = pnode->GetVerifiedProRegTxHash();
        if (!pnode->qwatch && (verifiedProRegTxHash.IsNull() || !proRegTxHashes.count(verifiedProRegTxHash))) {
            continue;
        }
        nodes.emplace(pnode->GetId());
    }
    return nodes;
}

void CConnman::RemoveMasternodeQuorumNodes(Consensus::LLMQType llmqType, const uint256& quorumHash)
{
    LOCK(cs_vPendingMasternodes);
    masternodeQuorumNodes.erase(std::make_pair(llmqType, quorumHash));
    masternodeQuorumRelayMembers.erase(std::make_pair(llmqType, quorumHash));
}

bool CConnman::IsMasternodeQuorumNode(const CNode* pnode, const CDeterministicMNList& tip_mn_list)
{
    // Let's see if this is an outgoing connection to an address that is known to be a masternode
    // We however only need to know this if the node did not authenticate itself as a MN yet
    uint256 assumedProTxHash;
    if (pnode->GetVerifiedProRegTxHash().IsNull() && !pnode->IsInboundConn()) {
        auto dmn = tip_mn_list.GetMNByService(pnode->addr);
        if (dmn == nullptr) {
            // This is definitely not a masternode
            return false;
        }
        assumedProTxHash = dmn->proTxHash;
    }

    LOCK(cs_vPendingMasternodes);
    for (const auto& p : masternodeQuorumNodes) {
        if (!pnode->GetVerifiedProRegTxHash().IsNull()) {
            if (p.second.count(pnode->GetVerifiedProRegTxHash())) {
                return true;
            }
        } else if (!assumedProTxHash.IsNull()) {
            if (p.second.count(assumedProTxHash)) {
                return true;
            }
        }
    }
    return false;
}

bool CConnman::IsMasternodeQuorumRelayMember(const uint256& protxHash)
{
    if (protxHash.IsNull()) {
        return false;
    }
    LOCK(cs_vPendingMasternodes);
    for (const auto& p : masternodeQuorumRelayMembers) {
        if (p.second.count(protxHash)) {
            return true;
        }
    }
    return false;
}

void CConnman::AddPendingProbeConnections(const std::set<uint256> &proTxHashes)
{
    LOCK(cs_vPendingMasternodes);
    masternodePendingProbes.insert(proTxHashes.begin(), proTxHashes.end());
}

size_t CConnman::GetNodeCount(ConnectionDirection flags) const
{
    LOCK(m_nodes_mutex);

    int nNum = 0;
    for (const auto& pnode : m_nodes) {
        if (pnode->fDisconnect) {
            continue;
        }
        if ((flags & ConnectionDirection::Verified) && pnode->GetVerifiedProRegTxHash().IsNull()) {
            continue;
        }
        if (flags & (pnode->IsInboundConn() ? ConnectionDirection::In : ConnectionDirection::Out)) {
            nNum++;
        } else if (flags == ConnectionDirection::Verified) {
            nNum++;
        }
    }

    return nNum;
}

size_t CConnman::GetMaxOutboundNodeCount()
{
    return m_max_outbound;
}

void CConnman::GetNodeStats(std::vector<CNodeStats>& vstats) const
{
    vstats.clear();
    LOCK(m_nodes_mutex);
    vstats.reserve(m_nodes.size());
    for (CNode* pnode : m_nodes) {
        if (pnode->fDisconnect) {
            continue;
        }
        vstats.emplace_back();
        pnode->CopyStats(vstats.back());
        vstats.back().m_mapped_as = pnode->addr.GetMappedAS(addrman.GetAsmap());
    }
}

bool CConnman::DisconnectNode(const std::string& strNode)
{
    LOCK(m_nodes_mutex);
    if (CNode* pnode = FindNode(strNode)) {
        LogPrint(BCLog::NET_NETCONN, "disconnect by address%s matched peer=%d; disconnecting\n", (fLogIPs ? strprintf("=%s", strNode) : ""), pnode->GetId());
        pnode->fDisconnect = true;
        return true;
    }
    return false;
}

bool CConnman::DisconnectNode(const CSubNet& subnet)
{
    bool disconnected = false;
    LOCK(m_nodes_mutex);
    for (CNode* pnode : m_nodes) {
        if (subnet.Match(pnode->addr)) {
            LogPrint(BCLog::NET_NETCONN, "disconnect by subnet%s matched peer=%d; disconnecting\n", (fLogIPs ? strprintf("=%s", subnet.ToString()) : ""), pnode->GetId());
            pnode->fDisconnect = true;
            disconnected = true;
        }
    }
    return disconnected;
}

bool CConnman::DisconnectNode(const CNetAddr& addr)
{
    return DisconnectNode(CSubNet(addr));
}

bool CConnman::DisconnectNode(NodeId id)
{
    LOCK(m_nodes_mutex);
    for(CNode* pnode : m_nodes) {
        if (id == pnode->GetId()) {
            LogPrint(BCLog::NET_NETCONN, "disconnect by id peer=%d; disconnecting\n", pnode->GetId());
            pnode->fDisconnect = true;
            return true;
        }
    }
    return false;
}

void CConnman::RecordBytesRecv(uint64_t bytes)
{
    nTotalBytesRecv += bytes;
    statsClient.count("bandwidth.bytesReceived", bytes, 0.1f);
    statsClient.gauge("bandwidth.totalBytesReceived", nTotalBytesRecv, 0.01f);
}

void CConnman::RecordBytesSent(uint64_t bytes)
{
    AssertLockNotHeld(m_total_bytes_sent_mutex);
    LOCK(m_total_bytes_sent_mutex);

    nTotalBytesSent += bytes;
    statsClient.count("bandwidth.bytesSent", bytes, 0.01f);
    statsClient.gauge("bandwidth.totalBytesSent", nTotalBytesSent, 0.01f);

    const auto now = GetTime<std::chrono::seconds>();
    if (nMaxOutboundCycleStartTime + MAX_UPLOAD_TIMEFRAME < now)
    {
        // timeframe expired, reset cycle
        nMaxOutboundCycleStartTime = now;
        nMaxOutboundTotalBytesSentInCycle = 0;
    }

    nMaxOutboundTotalBytesSentInCycle += bytes;
}

uint64_t CConnman::GetMaxOutboundTarget() const
{
    AssertLockNotHeld(m_total_bytes_sent_mutex);
    LOCK(m_total_bytes_sent_mutex);
    return nMaxOutboundLimit;
}

std::chrono::seconds CConnman::GetMaxOutboundTimeframe() const
{
    return MAX_UPLOAD_TIMEFRAME;
}

std::chrono::seconds CConnman::GetMaxOutboundTimeLeftInCycle() const
{
    AssertLockNotHeld(m_total_bytes_sent_mutex);
    LOCK(m_total_bytes_sent_mutex);
    return GetMaxOutboundTimeLeftInCycle_();
}

std::chrono::seconds CConnman::GetMaxOutboundTimeLeftInCycle_() const
{
    AssertLockHeld(m_total_bytes_sent_mutex);

    if (nMaxOutboundLimit == 0)
        return 0s;

    if (nMaxOutboundCycleStartTime.count() == 0)
        return MAX_UPLOAD_TIMEFRAME;

    const std::chrono::seconds cycleEndTime = nMaxOutboundCycleStartTime + MAX_UPLOAD_TIMEFRAME;
    const auto now = GetTime<std::chrono::seconds>();
    return (cycleEndTime < now) ? 0s : cycleEndTime - now;
}

bool CConnman::OutboundTargetReached(bool historicalBlockServingLimit) const
{
    AssertLockNotHeld(m_total_bytes_sent_mutex);
    LOCK(m_total_bytes_sent_mutex);
    if (nMaxOutboundLimit == 0)
        return false;

    if (historicalBlockServingLimit)
    {
        // keep a large enough buffer to at least relay each block once
        const std::chrono::seconds timeLeftInCycle = GetMaxOutboundTimeLeftInCycle_();
        const uint64_t buffer = timeLeftInCycle / std::chrono::minutes{10} * MaxBlockSize(fDIP0001ActiveAtTip);
        if (buffer >= nMaxOutboundLimit || nMaxOutboundTotalBytesSentInCycle >= nMaxOutboundLimit - buffer)
            return true;
    }
    else if (nMaxOutboundTotalBytesSentInCycle >= nMaxOutboundLimit)
        return true;

    return false;
}

uint64_t CConnman::GetOutboundTargetBytesLeft() const
{
    AssertLockNotHeld(m_total_bytes_sent_mutex);
    LOCK(m_total_bytes_sent_mutex);
    if (nMaxOutboundLimit == 0)
        return 0;

    return (nMaxOutboundTotalBytesSentInCycle >= nMaxOutboundLimit) ? 0 : nMaxOutboundLimit - nMaxOutboundTotalBytesSentInCycle;
}

uint64_t CConnman::GetTotalBytesRecv() const
{
    return nTotalBytesRecv;
}

uint64_t CConnman::GetTotalBytesSent() const
{
    AssertLockNotHeld(m_total_bytes_sent_mutex);
    LOCK(m_total_bytes_sent_mutex);
    return nTotalBytesSent;
}

ServiceFlags CConnman::GetLocalServices() const
{
    return nLocalServices;
}

unsigned int CConnman::GetReceiveFloodSize() const { return nReceiveFloodSize; }

CNode::CNode(NodeId idIn,
             ServiceFlags nLocalServicesIn,
             std::shared_ptr<Sock> sock,
             const CAddress& addrIn,
             uint64_t nKeyedNetGroupIn,
             uint64_t nLocalHostNonceIn,
             const CAddress& addrBindIn,
             const std::string& addrNameIn,
             ConnectionType conn_type_in,
             bool inbound_onion,
             std::unique_ptr<i2p::sam::Session>&& i2p_sam_session)
    : m_deserializer{std::make_unique<V1TransportDeserializer>(V1TransportDeserializer(Params(), idIn, SER_NETWORK, INIT_PROTO_VERSION))},
      m_serializer{std::make_unique<V1TransportSerializer>(V1TransportSerializer())},
      m_sock{sock},
      m_connected{GetTime<std::chrono::seconds>()},
      addr{addrIn},
      addrBind{addrBindIn},
      m_addr_name{addrNameIn.empty() ? addr.ToStringIPPort() : addrNameIn},
      m_inbound_onion{inbound_onion},
      nKeyedNetGroup{nKeyedNetGroupIn},
      id{idIn},
      nLocalHostNonce{nLocalHostNonceIn},
      m_conn_type{conn_type_in},
      nLocalServices{nLocalServicesIn},
      m_i2p_sam_session{std::move(i2p_sam_session)}
{
    if (inbound_onion) assert(conn_type_in == ConnectionType::INBOUND);

    for (const std::string &msg : getAllNetMessageTypes())
        mapRecvBytesPerMsgType[msg] = 0;
    mapRecvBytesPerMsgType[NET_MESSAGE_TYPE_OTHER] = 0;

    if (fLogIPs) {
        LogPrint(BCLog::NET, "Added connection to %s peer=%d\n", m_addr_name, id);
    } else {
        LogPrint(BCLog::NET, "Added connection peer=%d\n", id);
    }
}

bool CConnman::NodeFullyConnected(const CNode* pnode)
{
    return pnode && pnode->fSuccessfullyConnected && !pnode->fDisconnect;
}

void CConnman::PushMessage(CNode* pnode, CSerializedNetMsg&& msg)
{
    AssertLockNotHeld(m_total_bytes_sent_mutex);
    size_t nMessageSize = msg.data.size();
    LogPrint(BCLog::NET, "sending %s (%d bytes) peer=%d\n", SanitizeString(msg.m_type), nMessageSize, pnode->GetId());
    if (gArgs.GetBoolArg("-capturemessages", false)) {
        CaptureMessage(pnode->addr, msg.m_type, msg.data, /* incoming */ false);
    }

    // make sure we use the appropriate network transport format
    std::vector<unsigned char> serializedHeader;
    pnode->m_serializer->prepareForTransport(msg, serializedHeader);

    size_t nTotalSize = nMessageSize + serializedHeader.size();
    statsClient.count("bandwidth.message." + SanitizeString(msg.m_type.c_str()) + ".bytesSent", nTotalSize, 1.0f);
    statsClient.inc("message.sent." + SanitizeString(msg.m_type.c_str()), 1.0f);

    {
        LOCK(pnode->cs_vSend);
        bool hasPendingData = !pnode->vSendMsg.empty();

        //log total amount of bytes per message type
        pnode->mapSendBytesPerMsgType[msg.m_type] += nTotalSize;
        pnode->nSendSize += nTotalSize;

        if (pnode->nSendSize > nSendBufferMaxSize) pnode->fPauseSend = true;
        pnode->vSendMsg.push_back(std::move(serializedHeader));
        if (nMessageSize) pnode->vSendMsg.push_back(std::move(msg.data));
        pnode->nSendMsgSize = pnode->vSendMsg.size();

        {
            LOCK(cs_mapNodesWithDataToSend);
            // we're not holding m_nodes_mutex here, so there is a chance of this node being disconnected shortly before
            // we get here. Whoever called PushMessage still has a ref to CNode*, but will later Release() it, so we
            // might end up having an entry in mapNodesWithDataToSend that is not in m_nodes anymore. We need to
            // Add/Release refs when adding/erasing mapNodesWithDataToSend.
            if (mapNodesWithDataToSend.emplace(pnode->GetId(), pnode).second) {
                pnode->AddRef();
            }
        }

        // wake up select() call in case there was no pending data before (so it was not selecting this socket for sending)
        if (!hasPendingData && (m_wakeup_pipe && m_wakeup_pipe->m_need_wakeup.load()))
            m_wakeup_pipe->Write();
    }
}

bool CConnman::ForNode(const CService& addr, std::function<bool(const CNode* pnode)> cond, std::function<bool(CNode* pnode)> func)
{
    CNode* found = nullptr;
    LOCK(m_nodes_mutex);
    for (auto&& pnode : m_nodes) {
        if((CService)pnode->addr == addr) {
            found = pnode;
            break;
        }
    }
    return found != nullptr && cond(found) && func(found);
}

bool CConnman::ForNode(NodeId id, std::function<bool(const CNode* pnode)> cond, std::function<bool(CNode* pnode)> func)
{
    CNode* found = nullptr;
    LOCK(m_nodes_mutex);
    for (auto&& pnode : m_nodes) {
        if(pnode->GetId() == id) {
            found = pnode;
            break;
        }
    }
    return found != nullptr && cond(found) && func(found);
}

bool CConnman::IsMasternodeOrDisconnectRequested(const CService& addr) {
    return ForNode(addr, AllNodes, [](CNode* pnode){
        return pnode->m_masternode_connection || pnode->fDisconnect;
    });
}

std::chrono::microseconds CConnman::PoissonNextSendInbound(std::chrono::microseconds now, std::chrono::seconds average_interval)
{
    if (m_next_send_inv_to_incoming.load() < now) {
        // If this function were called from multiple threads simultaneously
        // it would possible that both update the next send variable, and return a different result to their caller.
        // This is not possible in practice as only the net processing thread invokes this function.
        m_next_send_inv_to_incoming = PoissonNextSend(now, average_interval);
    }
    return m_next_send_inv_to_incoming;
}

std::chrono::microseconds PoissonNextSend(std::chrono::microseconds now, std::chrono::seconds average_interval)
{
    double unscaled = -log1p(GetRand(1ULL << 48) * -0.0000000000000035527136788 /* -1/2^48 */);
    return now + std::chrono::duration_cast<std::chrono::microseconds>(unscaled * average_interval + 0.5us);
}

CConnman::NodesSnapshot::NodesSnapshot(const CConnman& connman, std::function<bool(const CNode* pnode)> filter,
                                       bool shuffle)
{
    LOCK(connman.m_nodes_mutex);
    m_nodes_copy.reserve(connman.m_nodes.size());

    for (auto& node : connman.m_nodes) {
        if (!filter(node))
            continue;
        node->AddRef();
        m_nodes_copy.push_back(node);
    }

    if (shuffle) {
        Shuffle(m_nodes_copy.begin(), m_nodes_copy.end(), FastRandomContext{});
    }
}

CConnman::NodesSnapshot::~NodesSnapshot()
{
    for (auto& node : m_nodes_copy) {
        node->Release();
    }
}

CSipHasher CConnman::GetDeterministicRandomizer(uint64_t id) const
{
    return CSipHasher(nSeed0, nSeed1).Write(id);
}

uint64_t CConnman::CalculateKeyedNetGroup(const CAddress& ad) const
{
    std::vector<unsigned char> vchNetGroup(ad.GetGroup(addrman.GetAsmap()));

    return GetDeterministicRandomizer(RANDOMIZER_ID_NETGROUP).Write(vchNetGroup.data(), vchNetGroup.size()).Finalize();
}

void CaptureMessageToFile(const CAddress& addr,
                          const std::string& msg_type,
                          Span<const unsigned char> data,
                          bool is_incoming)
{
    // Note: This function captures the message at the time of processing,
    // not at socket receive/send time.
    // This ensures that the messages are always in order from an application
    // layer (processing) perspective.
    auto now = GetTime<std::chrono::microseconds>();

    // Windows folder names can not include a colon
    std::string clean_addr = addr.ToString();
    std::replace(clean_addr.begin(), clean_addr.end(), ':', '_');

    fs::path base_path = GetDataDir() / "message_capture" / clean_addr;
    fs::create_directories(base_path);

    fs::path path = base_path / (is_incoming ? "msgs_recv.dat" : "msgs_sent.dat");
    CAutoFile f(fsbridge::fopen(path, "ab"), SER_DISK, CLIENT_VERSION);

    ser_writedata64(f, now.count());
    f.write(MakeByteSpan(msg_type));
    for (auto i = msg_type.length(); i < CMessageHeader::COMMAND_SIZE; ++i) {
        f << uint8_t{'\0'};
    }
    uint32_t size = data.size();
    ser_writedata32(f, size);
    f.write(AsBytes(data));
}

std::function<void(const CAddress& addr,
                   const std::string& msg_type,
                   Span<const unsigned char> data,
                   bool is_incoming)>
    CaptureMessage = CaptureMessageToFile;<|MERGE_RESOLUTION|>--- conflicted
+++ resolved
@@ -765,26 +765,8 @@
     X(m_legacyWhitelisted);
     X(m_permissionFlags);
 
-<<<<<<< HEAD
-    // It is common for nodes with good ping times to suddenly become lagged,
-    // due to a new block arriving or other large transfer.
-    // Merely reporting pingtime might fool the caller into thinking the node was still responsive,
-    // since pingtime does not update until the ping is complete, which might take a while.
-    // So, if a ping is taking an unusually long time in flight,
-    // the caller can immediately detect that this is happening.
-    int64_t nPingUsecWait = 0;
-    if ((0 != nPingNonceSent) && (0 != nPingUsecStart)) {
-        nPingUsecWait = GetTimeMicros() - nPingUsecStart;
-    }
-
-    // Raw ping time is in microseconds, but show it to user as whole seconds (Sparks users should be well used to small numbers with many decimal places by now :)
-    stats.m_ping_usec = nPingUsecTime;
-    stats.m_min_ping_usec  = nMinPingUsecTime;
-    stats.m_ping_wait_usec = nPingUsecWait;
-=======
     X(m_last_ping_time);
     X(m_min_ping_time);
->>>>>>> 0fcc1561
 
     // Leave string empty if addrLocal invalid (not filled in yet)
     CService addrLocalUnlocked = GetAddrLocal();
