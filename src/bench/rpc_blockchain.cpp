--- conflicted
+++ resolved
@@ -32,11 +32,7 @@
 
         stream >> block;
 
-<<<<<<< HEAD
-        blockHash = block.GetHash(GetBlockAlgo(Params().GetConsensus()));
-=======
         blockHash = block.GetHash(Params().GetConsensus());
->>>>>>> 9da01eea
         blockindex.phashBlock = &blockHash;
         blockindex.nBits = 403014710;
     }
