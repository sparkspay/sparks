// Copyright (c) 2010 Satoshi Nakamoto
// Copyright (c) 2009-2020 The Bitcoin Core developers
// Copyright (c) 2014-2024 The Dash Core developers
// Copyright (c) 2016-2025 The Sparks Core developers
// Distributed under the MIT software license, see the accompanying
// file COPYING or http://www.opensource.org/licenses/mit-license.php.

#include <chainparams.h>

#include <chainparamsseeds.h>
#include <consensus/merkle.h>
#include <deploymentinfo.h>
#include <llmq/params.h>
#include <util/ranges.h>
#include <util/system.h>
#include <util/underlying.h>
#include <versionbits.h>

#include <arith_uint256.h>

#include <assert.h>

static CBlock CreateGenesisBlock(const char* pszTimestamp, const CScript& genesisOutputScript, uint32_t nTime, uint32_t nNonce, uint32_t nBits, int32_t nVersion, const CAmount& genesisReward)
{
    CMutableTransaction txNew;
    txNew.nVersion = 1;
    txNew.vin.resize(1);
    txNew.vout.resize(1);
    txNew.vin[0].scriptSig = CScript() << 486604799 << CScriptNum(4) << std::vector<unsigned char>((const unsigned char*)pszTimestamp, (const unsigned char*)pszTimestamp + strlen(pszTimestamp));
    txNew.vout[0].nValue = genesisReward;
    txNew.vout[0].scriptPubKey = genesisOutputScript;

    CBlock genesis;
    genesis.nTime    = nTime;
    genesis.nBits    = nBits;
    genesis.nNonce   = nNonce;
    genesis.nVersion = nVersion;
    genesis.vtx.push_back(MakeTransactionRef(std::move(txNew)));
    genesis.hashPrevBlock.SetNull();
    genesis.hashMerkleRoot = BlockMerkleRoot(genesis);
    return genesis;
}

static CBlock CreateDevNetGenesisBlock(const uint256 &prevBlockHash, const std::string& devNetName, uint32_t nTime, uint32_t nNonce, uint32_t nBits, const CAmount& genesisReward)
{
    assert(!devNetName.empty());

    CMutableTransaction txNew;
    txNew.nVersion = 1;
    txNew.vin.resize(1);
    txNew.vout.resize(1);
    // put height (BIP34) and devnet name into coinbase
    txNew.vin[0].scriptSig = CScript() << 1 << std::vector<unsigned char>(devNetName.begin(), devNetName.end());
    txNew.vout[0].nValue = genesisReward;
    txNew.vout[0].scriptPubKey = CScript() << OP_RETURN;

    CBlock genesis;
    genesis.nTime    = nTime;
    genesis.nBits    = nBits;
    genesis.nNonce   = nNonce;
    genesis.nVersion = 4;
    genesis.vtx.push_back(MakeTransactionRef(std::move(txNew)));
    genesis.hashPrevBlock = prevBlockHash;
    genesis.hashMerkleRoot = BlockMerkleRoot(genesis);
    return genesis;
}

/**
 * Build the genesis block. Note that the output of its generation
 * transaction cannot be spent since it did not originally exist in the
 * database.
 *
 * CBlock(hash=00000ffd590b14, ver=1, hashPrevBlock=00000000000000, hashMerkleRoot=e0028e, nTime=1390095618, nBits=1e0ffff0, nNonce=28917698, vtx=1)
 *   CTransaction(hash=e0028e, ver=1, vin.size=1, vout.size=1, nLockTime=0)
 *     CTxIn(COutPoint(000000, -1), coinbase 04ffff001d01044c5957697265642030392f4a616e2f3230313420546865204772616e64204578706572696d656e7420476f6573204c6976653a204f76657273746f636b2e636f6d204973204e6f7720416363657074696e6720426974636f696e73)
 *     CTxOut(nValue=50.00000000, scriptPubKey=0xA9037BAC7050C479B121CF)
 *   vMerkleTree: e0028e
 */
static CBlock CreateGenesisBlock(uint32_t nTime, uint32_t nNonce, uint32_t nBits, int32_t nVersion, const CAmount& genesisReward)
{
    const char* pszTimestamp = "The Sparks Genesis 22.12.2017: Ok, lets go to the moon!";
    const CScript genesisOutputScript = CScript() << ParseHex("048ec1d4d14133344c77703e4c5c722d6b1cb0b840f9531f6b73e93943cddbd2e01e07bd40057a66e0fe19790ffc6d7427cd9088cf6e44c41c4a82b2b92c3b3909") << OP_CHECKSIG;
    return CreateGenesisBlock(pszTimestamp, genesisOutputScript, nTime, nNonce, nBits, nVersion, genesisReward);
}

static CBlock FindDevNetGenesisBlock(const CBlock &prevBlock, const CAmount& reward)
{
    std::string devNetName = gArgs.GetDevNetName();
    assert(!devNetName.empty());

    CBlock block = CreateDevNetGenesisBlock(prevBlock.GetHash(), devNetName, prevBlock.nTime + 1, 0, prevBlock.nBits, reward);

    arith_uint256 bnTarget;
    bnTarget.SetCompact(block.nBits);

    for (uint32_t nNonce = 0; nNonce < UINT32_MAX; nNonce++) {
        block.nNonce = nNonce;

        uint256 hash = block.GetHash();
        if (UintToArith256(hash) <= bnTarget)
            return block;
    }

    // This is very unlikely to happen as we start the devnet with a very low difficulty. In many cases even the first
    // iteration of the above loop will give a result already
    error("FindDevNetGenesisBlock: could not find devnet genesis block for %s", devNetName);
    assert(false);
}

bool CChainParams::IsValidMNActivation(int nBit, int64_t timePast) const
{
    assert(nBit < VERSIONBITS_NUM_BITS);

    for (int index = 0; index < Consensus::MAX_VERSION_BITS_DEPLOYMENTS; ++index) {
        if (consensus.vDeployments[index].bit == nBit) {
            auto& deployment = consensus.vDeployments[index];
            if (timePast > deployment.nTimeout || timePast < deployment.nStartTime) {
                LogPrintf("%s: activation by bit=%d deployment='%s' is out of time range start=%lld timeout=%lld\n", __func__, nBit, VersionBitsDeploymentInfo[Consensus::DeploymentPos(index)].name, deployment.nStartTime, deployment.nTimeout);
                continue;
            }
            if (!deployment.useEHF) {
                LogPrintf("%s: trying to set MnEHF for non-masternode activation fork bit=%d\n", __func__, nBit);
                return false;
            }
            LogPrintf("%s: set MnEHF for bit=%d is valid\n", __func__, nBit);
            return true;
        }
    }
    LogPrintf("%s: WARNING: unknown MnEHF fork bit=%d\n", __func__, nBit);
    return true;
}

void CChainParams::AddLLMQ(Consensus::LLMQType llmqType)
{
    assert(!GetLLMQ(llmqType).has_value());
    for (const auto& llmq_param : Consensus::available_llmqs) {
        if (llmq_param.type == llmqType) {
            consensus.llmqs.push_back(llmq_param);
            return;
        }
    }
    error("CChainParams::%s: unknown LLMQ type %d", __func__, static_cast<uint8_t>(llmqType));
    assert(false);
}

std::optional<Consensus::LLMQParams> CChainParams::GetLLMQ(Consensus::LLMQType llmqType) const
{
    for (const auto& llmq_param : consensus.llmqs) {
        if (llmq_param.type == llmqType) {
            return std::make_optional(llmq_param);
        }
    }
    return std::nullopt;
}

/**
 * Main network on which people trade goods and services.
 */
class CMainParams : public CChainParams {
public:
    CMainParams() {
        strNetworkID = CBaseChainParams::MAIN;
        consensus.nSubsidyHalvingInterval = 262800; // Note: actual number of blocks per calendar year with DGW v3 is ~200700 (for example 449750 - 249050)
        consensus.BIP16Height = 0;
        consensus.nMasternodePaymentsStartBlock = 1152; // not true, but it's ok as long as it's less then nMasternodePaymentsIncreaseBlock
        consensus.nMasternodePaymentsIncreaseBlock = 158000; // actual historical value
        consensus.nMasternodePaymentsIncreasePeriod = 576*30; // 17280 - actual historical value
        consensus.nInstantSendConfirmationsRequired = 6;
        consensus.nInstantSendKeepLock = 24;
        consensus.nSuperblockStartBlock = 354924; // The block at which 12.1 goes live (end of final 12.0 budget cycle)
        consensus.nSuperblockStartHash = uint256S("0x000000000ecf57475bf9ff1887bd4daaa5edeb64f54fef44d8f54c386c6010d3");
        consensus.nSuperblockCycle = 16616; // ~(60*24*30)/2.6, actual number of blocks per month is 200700 / 12 = 16725
        consensus.nSuperblockMaturityWindow = 1662; // ~(60*24*3)/2.6, ~3 days before actual Superblock is emitted
        consensus.nGovernanceMinQuorum = 10;
        consensus.nGovernanceFilterElements = 20000;
        consensus.nMasternodeMinimumConfirmations = 15;
        consensus.BIP34Height = 1;
        consensus.BIP34Hash = uint256S("0x00000892299773ac1f4f8bd1408949d81d5b893b7d4d03067d519de13ef377ef");
        consensus.BIP65Height = 1;
        consensus.BIP66Height = 1;
        consensus.BIP147Height = 282240; // 00000000019aadef0dddf0592bb1d4ac7a295810a7d6d1fe84af4dbf4261b4b8
        consensus.CSVHeight = 6048; // 00000000008f682e174b841466c169be22120683d96dc10b4e87424bcf49578b
        consensus.DIP0001Height = 119000;
        consensus.GuardianHeight = 316000; // we need to keep the GuardianHeight for block Subsidy halving changes after this height, otherwise blockchain will not sync
        consensus.DIP0003Height = 919000;
        consensus.DIP0003EnforcementHeight = 919512;
        consensus.DIP0003EnforcementHash = uint256S("00000002e0b0ab0b9026a213554fc4dfd34fb3f46acba6d3d4417a8a09792d81");
        consensus.DIP0008Height = 977700; // 0000000162c9550ef012374fda0e1f6067023fbbc7ec2ad183c88390b3860e0f
        consensus.powLimit = uint256S("00000fffff000000000000000000000000000000000000000000000000000000");
        consensus.BRRHeight = 1010900; // 0000000175c6825da230b41a6e684e0ff2aed05e08fbe4e4b1c9f44bacca3c4a
        consensus.DIP0020Height = 1017200; // 0000000200c28479331abf1edad32b0c42d20d94f0a55957db42e610819fbc6f
        consensus.IPV6MNHeight = 1021900; // 000000039e4b9414e6758385844b78c50a0f7ebba63a3150901fcc90f6f6d09d
        consensus.DATATXHeight = 1337600; // 0000000425ef35325cd88be91b7cb35b6a215c41edf1d883c6aa00f43aaac1d1
        consensus.DIP0024Height = 1386100; // 0000000633967f4b173e84427426c898a3817ebc177de2b7c22ba0fa2b09b1c8
        consensus.V19Height = 1547800; // 0000003db5bd9c33d765d714fbc7ac207d3a65d00b5081e676c61c3139050348
        consensus.MinBIP9WarningHeight = 1547800 + 2016; // V19 activation height + miner confirmation window
        consensus.nPowTargetTimespan = 60 * 60; // Sparks: 1 hour, 24 blocks
        consensus.nPowTargetSpacing = 2 * 60; // Sparks: 120 seconds
        consensus.fPowAllowMinDifficultyBlocks = false;
        consensus.fPowNoRetargeting = false;
<<<<<<< HEAD
        consensus.nPowKGWHeight = 15200; // KGW > DGW, no KGW
        consensus.nPowDGWHeight = 700;
        consensus.nRuleChangeActivationThreshold = 1916; // 95% of 2016
=======
        consensus.nPowKGWHeight = 15200;
        consensus.nPowDGWHeight = 34140;
        consensus.nRuleChangeActivationThreshold = 1815; // 90% of 2016
>>>>>>> 0fcc1561
        consensus.nMinerConfirmationWindow = 2016; // nPowTargetTimespan / nPowTargetSpacing
        consensus.vDeployments[Consensus::DEPLOYMENT_TESTDUMMY].bit = 28;
        consensus.vDeployments[Consensus::DEPLOYMENT_TESTDUMMY].nStartTime = Consensus::BIP9Deployment::NEVER_ACTIVE;
        consensus.vDeployments[Consensus::DEPLOYMENT_TESTDUMMY].nTimeout = Consensus::BIP9Deployment::NO_TIMEOUT;
        consensus.vDeployments[Consensus::DEPLOYMENT_TESTDUMMY].min_activation_height = 0; // No activation delay

        consensus.vDeployments[Consensus::DEPLOYMENT_V20].bit = 12;
        consensus.vDeployments[Consensus::DEPLOYMENT_V20].nStartTime = 1747612800;     // Monday May 19, 2025
        consensus.vDeployments[Consensus::DEPLOYMENT_V20].nTimeout = 1779148800;        // Tuesday May 19, 2026
        consensus.vDeployments[Consensus::DEPLOYMENT_V20].nWindowSize = 100;
        consensus.vDeployments[Consensus::DEPLOYMENT_V20].nThresholdStart = 60;       // 60% of 100

        consensus.vDeployments[Consensus::DEPLOYMENT_MN_RR].bit = 13;
        consensus.vDeployments[Consensus::DEPLOYMENT_MN_RR].nStartTime = 0; //Never activate
        consensus.vDeployments[Consensus::DEPLOYMENT_MN_RR].nTimeout = 0;
        // NOTE: nWindowSize for MN_RR __MUST__ be greater than or equal to nSuperblockMaturityWindow for CSuperblock::GetPaymentsLimit() to work correctly
        consensus.vDeployments[Consensus::DEPLOYMENT_MN_RR].nWindowSize = 0;
        consensus.vDeployments[Consensus::DEPLOYMENT_MN_RR].nThresholdStart = 0;     // 60% of 100

        // The best chain should have at least this much work.
<<<<<<< HEAD
        consensus.nMinimumChainWork = uint256S("0x00000000000000000000000000000000000000000000000000fdd4d4f9cf3649");//1548000

        // By default assume that the signatures in ancestors of this block are valid.
        consensus.defaultAssumeValid = uint256S("0x0000000aacc1b9455ddec76205b30a9446fb91455dab23faeed5ab1aa7d8e9e8"); //1548000

        //Sparks stuff
        consensus.nSPKHeight = 100000;
        consensus.nSPKPremine = 650000;
        consensus.nSPKPostmine = 300000;
        consensus.nSPKSubsidyLegacy = 18;
        consensus.nSPKSubidyReborn = 20;
        consensus.nSPKBlocksPerMonth = 21600;
        consensus.fSPKRatioMN = 0.7;
        consensus.fReallocRatioMN = 0.8;
        consensus.vBannedAddresses.push_back("GRFBCEuMcfi9PhFVfcVutL7bGwj4KdPyWX");
        consensus.vBannedAddresses.push_back("GPawkMiQm4qmYcz6mnM8ad3BxgsdgHjh52");
        consensus.vBannedAddresses.push_back("GSR6AY8GCW8KUf7N5FGz4xxdZpZ3sWkfrR");
=======
        consensus.nMinimumChainWork = uint256S("0x00000000000000000000000000000000000000000000988117deadb0db9cd5b8"); // 2109672

        // By default assume that the signatures in ancestors of this block are valid.
        consensus.defaultAssumeValid = uint256S("0x000000000000001889bd33ef019065e250d32bd46911f4003d3fdd8128b5358d"); // 2109672
>>>>>>> 0fcc1561

        /**
         * The message start string is designed to be unlikely to occur in normal data.
         * The characters are rarely used upper ASCII, not valid as UTF-8, and produce
         * a large 32-bit integer with any alignment.
         */
        pchMessageStart[0] = 0x1a;
        pchMessageStart[1] = 0xb2;
        pchMessageStart[2] = 0xc3;
        pchMessageStart[3] = 0xd4;
        nDefaultPort = 8890;

        nDefaultPlatformP2PPort = 26700;
        nDefaultPlatformHTTPPort = 443;
        nPruneAfterHeight = 100000;
        m_assumed_blockchain_size = 45;
        m_assumed_chain_state_size = 1;

        genesis = CreateGenesisBlock(1513902562, 682979, 0x1e0ffff0, 1, 50 * COIN);
        consensus.hashGenesisBlock = genesis.GetHash();
        assert(consensus.hashGenesisBlock == uint256S("0x00000a5c6ddfaac5097218560d5b92d416931cfeba1abf10c81d1d6a232fc8ea"));
        assert(genesis.hashMerkleRoot == uint256S("0x1b3952bab9df804c6f02372bb62df20fa2927030a4e80389ec14c1d86fc921e4"));

        // Note that of those which support the service bits prefix, most only support a subset of
        // possible options.
        // This is fine at runtime as we'll fall back to using them as an addrfetch if they don't support the
        // service bits we want, but we should get them updated to support all service bits wanted by any
        // release ASAP to avoid it where possible.
        vSeeds.emplace_back("seed1.sparkspay.io");
        vSeeds.emplace_back("seed2.sparkspay.io");
        vSeeds.emplace_back("seed3.sparkspay.io");
        vSeeds.emplace_back("seed4.sparkspay.io");
        vSeeds.emplace_back("seed5.sparkspay.io");
        vSeeds.emplace_back("seed6.sparkspay.io");
        vSeeds.emplace_back("seed7.sparkspay.io");
        vSeeds.emplace_back("seed8.sparkspay.io");
        vSeeds.emplace_back("seed9.sparkspay.io");

        // Sparks addresses start with 'G'
        base58Prefixes[PUBKEY_ADDRESS] = std::vector<unsigned char>(1,38);
        // Sparks script addresses start with '5'
        base58Prefixes[SCRIPT_ADDRESS] = std::vector<unsigned char>(1,10);
        // Sparks private keys start with '5' or 'G' (?)
        base58Prefixes[SECRET_KEY] =     std::vector<unsigned char>(1,198);
        // Sparks BIP32 pubkeys start with 'xpub' (Bitcoin defaults)
        base58Prefixes[EXT_PUBLIC_KEY] = {0x04, 0x88, 0xB2, 0x1E};
        // Sparks BIP32 prvkeys start with 'xprv' (Bitcoin defaults)
        base58Prefixes[EXT_SECRET_KEY] = {0x04, 0x88, 0xAD, 0xE4};
        // Sparks BIP44 coin type is '5'
        nExtCoinType = 5;

        vFixedSeeds = std::vector<uint8_t>(std::begin(chainparams_seed_main), std::end(chainparams_seed_main));

        // long living quorum params
        AddLLMQ(Consensus::LLMQType::LLMQ_50_60);
        AddLLMQ(Consensus::LLMQType::LLMQ_20_75);
        AddLLMQ(Consensus::LLMQType::LLMQ_400_60);
        AddLLMQ(Consensus::LLMQType::LLMQ_400_85);
        AddLLMQ(Consensus::LLMQType::LLMQ_15_60);
        AddLLMQ(Consensus::LLMQType::LLMQ_25_60);
        AddLLMQ(Consensus::LLMQType::LLMQ_25_80);
        AddLLMQ(Consensus::LLMQType::LLMQ_20_70);
        consensus.llmqTypeChainLocks = Consensus::LLMQType::LLMQ_25_60;
        consensus.llmqTypeDIP0024InstantSend = Consensus::LLMQType::LLMQ_20_75;
        consensus.llmqTypePlatform = Consensus::LLMQType::LLMQ_20_70;
        consensus.llmqTypeMnhf = Consensus::LLMQType::LLMQ_25_80;

        fDefaultConsistencyChecks = false;
        fRequireStandard = true;
        fRequireRoutableExternalIP = true;
        m_is_test_chain = false;
        fAllowMultipleAddressesFromGroup = false;
        fAllowMultiplePorts = false;
        nLLMQConnectionRetryTimeout = 60;
        m_is_mockable_chain = false;

        nPoolMinParticipants = 3;
        nPoolMaxParticipants = 20;
        nFulfilledRequestExpireTime = 60*60; // fulfilled requests expire in 1 hour

        vSporkAddresses = {"GM2oPRsX7nPeSuXGqtB7shojo1F5zWbPfS"};
        nMinSporkKeys = 1;

        checkpointData = {
            {
<<<<<<< HEAD
                {0, uint256S("0x00000a5c6ddfaac5097218560d5b92d416931cfeba1abf10c81d1d6a232fc8ea")},
	            {50000, uint256S("0x0000000010f1cfdac6446f431337e3874e6b91ada402e4fe9361778f1a684572")},
                {100000, uint256S("0x0000000006fbc78ab84d3ddf4246d128b36c5240060cfc5ce9bb989a775bf970")},
                {150000, uint256S("0x0000000005f483c970c60293a8d0508cfe6a4500359d26f84abdf302328f413d")},
                {200000, uint256S("0x00000000124558e8e546ebc3a45f05952cb8476c29193c0b2d130d97450f92e4")},
                {250000, uint256S("0x000000000c449edcdcd3fe2ea4a7f2910a13089065acc10a4bf7d15f00c5960e")},
                {317500, uint256S("0x00000000074a05411efe26c57b14780103b638918927a86ee4cf683dfd23a068")},
                {350000, uint256S("0x000000001d364a30921e1c208f5b2a3537c6f848cc16858976bed0dbed848244")},
                {400000, uint256S("0x000000007010d10480818fabe4b47c99e4f2973b78b6ccab3e369204df679eff")},
                {450000, uint256S("0x00000000cf88e545fbefa839ccbce18b24137835f02ac2b6818f8134fe1f9ca2")},
                {500000, uint256S("0x00000000abd8dec8cfb87b00d78344d432b8121f21b2af8a46dd84a20b0c0b51")},
                {550000, uint256S("0x00000000336504dbd915c8b17c3085ee08cc5eaef67e4ec34f1f7863f472149b")},
                {600000, uint256S("0x000000005496a2ba94506effcab8a2490fd126abca3e35916191b41e48b9f24c")},
                {650000, uint256S("0x0000000017e7e5a121dda111924daac4b753da4a7868198d62ca28f66e1a1dd0")},
                {700000, uint256S("0x000000010165bb7e367d0e9567ca851cbb689356529974d51f16f2f7f8b6de64")},
                {750000, uint256S("0x00000001d0d407b1668cfb22af894a0aff67994dacd7e44fd9513a3715d6f6e5")},
                {800000, uint256S("0x000000031757893847ae644d488fa49c9e1d68e062246e28f3e1a9233971647e")},
                {850000, uint256S("0x000000027ad324d353e377330590752a3dec1f0ee2cc679bf7feead6402c5c0c")},
                {900000, uint256S("0x0000000611f05c34587c6ed56364336460b6d7a6ee2cd62133e5b5a574e01dfe")},
                {920000, uint256S("0x000000010cc252a6bad5717ab07e171c4d7eb833877467b54c71d94790330291")},
                {950000, uint256S("0x00000001ff5971fb183ee2237eebf20c109d1992597438949beb8badc99a46b2")},
                {1000000, uint256S("0x00000008ea513eba0aa0d7dda4d2d0179564bea13075584ef024bd9b440bb533")},
                {1012000, uint256S("0x0000000351f0eb82a74f338dc0bbc50b72ebfe3297ddb98098555d04650c93d0")},
                {1050000, uint256S("0x00000000a821ff297d21633435aff4a7c59220bbc046aecc1e17b09f304b600c")},
                {1100000, uint256S("0x00000001d05c75e914f6129eca732f22738d0a2941c147a212e3255e9834def2")},
                {1150000, uint256S("0x000000009dc227d56da2fd523335f7685fcf1c74310df1e087f363cc147c183a")},
                {1200000, uint256S("0x00000014793f72ce0df5646d23dc802b079e582b98880ee299ae2b9549f6bb52")},
                {1250000, uint256S("0x000000016c784af1b951000499c64969110ebb608c12c948f7d02245e1cc0f5c")},
                {1300000, uint256S("0x00000002164b731087a09122e0e1cc82cbbd25a6f18c64dd189f70c6a3b92cad")},
                {1350000, uint256S("0x00000000c3201a1df55a622d690abc63c0f7f7cf1d31267f251e879393bb43e0")},
                {1380000, uint256S("0x0000000178f4cb3f7553ea30639a115dda34740392b995cf6f82e07c8d40df48")},
                {1500000, uint256S("0x0000000e63ff8de7019208e19a6d915c9b2841fcb06f181d8004a6838008ac07")},
                {1590000, uint256S("0x00000001f9fa78b6b0b8fe46194b8a5b3e24f7d41a60e533fbe8d0a005a891c0")},
           }
        };

        // getchaintxstats 21600 0000000aacc1b9455ddec76205b30a9446fb91455dab23faeed5ab1aa7d8e9e8
        chainTxData = ChainTxData{
                1738889073, // * UNIX timestamp of last known number of transactions (Block 1548000)
                2281417,   // * total number of transactions between genesis and that timestamp
                            //   (the tx=... number in the ChainStateFlushed debug.log lines)
                0.01257477943113587,      // * estimated number of transactions per second after that timestamp
=======
                {1500, uint256S("0x000000aaf0300f59f49bc3e970bad15c11f961fe2347accffff19d96ec9778e3")},
                {4991, uint256S("0x000000003b01809551952460744d5dbb8fcbd6cbae3c220267bf7fa43f837367")},
                {9918, uint256S("0x00000000213e229f332c0ffbe34defdaa9e74de87f2d8d1f01af8d121c3c170b")},
                {16912, uint256S("0x00000000075c0d10371d55a60634da70f197548dbbfa4123e12abfcbc5738af9")},
                {23912, uint256S("0x0000000000335eac6703f3b1732ec8b2f89c3ba3a7889e5767b090556bb9a276")},
                {35457, uint256S("0x0000000000b0ae211be59b048df14820475ad0dd53b9ff83b010f71a77342d9f")},
                {45479, uint256S("0x000000000063d411655d590590e16960f15ceea4257122ac430c6fbe39fbf02d")},
                {55895, uint256S("0x0000000000ae4c53a43639a4ca027282f69da9c67ba951768a20415b6439a2d7")},
                {68899, uint256S("0x0000000000194ab4d3d9eeb1f2f792f21bb39ff767cb547fe977640f969d77b7")},
                {74619, uint256S("0x000000000011d28f38f05d01650a502cc3f4d0e793fbc26e2a2ca71f07dc3842")},
                {75095, uint256S("0x0000000000193d12f6ad352a9996ee58ef8bdc4946818a5fec5ce99c11b87f0d")},
                {88805, uint256S("0x00000000001392f1652e9bf45cd8bc79dc60fe935277cd11538565b4a94fa85f")},
                {107996, uint256S("0x00000000000a23840ac16115407488267aa3da2b9bc843e301185b7d17e4dc40")},
                {137993, uint256S("0x00000000000cf69ce152b1bffdeddc59188d7a80879210d6e5c9503011929c3c")},
                {167996, uint256S("0x000000000009486020a80f7f2cc065342b0c2fb59af5e090cd813dba68ab0fed")},
                {207992, uint256S("0x00000000000d85c22be098f74576ef00b7aa00c05777e966aff68a270f1e01a5")},
                {312645, uint256S("0x0000000000059dcb71ad35a9e40526c44e7aae6c99169a9e7017b7d84b1c2daf")},
                {407452, uint256S("0x000000000003c6a87e73623b9d70af7cd908ae22fee466063e4ffc20be1d2dbc")},
                {523412, uint256S("0x000000000000e54f036576a10597e0e42cc22a5159ce572f999c33975e121d4d")},
                {523930, uint256S("0x0000000000000bccdb11c2b1cfb0ecab452abf267d89b7f46eaf2d54ce6e652c")},
                {750000, uint256S("0x00000000000000b4181bbbdddbae464ce11fede5d0292fb63fdede1e7c8ab21c")},
                {888900, uint256S("0x0000000000000026c29d576073ab51ebd1d3c938de02e9a44c7ee9e16f82db28")},
                {967800, uint256S("0x0000000000000024e26c7df7e46d673724d223cf4ca2b2adc21297cc095600f4")},
                {1067570, uint256S("0x000000000000001e09926bcf5fa4513d23e870a34f74e38200db99eb3f5b7a70")},
                {1167570, uint256S("0x000000000000000fb7b1e9b81700283dff0f7d87cf458e5edfdae00c669de661")},
                {1364585, uint256S("0x00000000000000022f355c52417fca9b73306958f7c0832b3a7bce006ca369ef")},
                {1450000, uint256S("0x00000000000000105cfae44a995332d8ec256850ea33a1f7b700474e3dad82bc")},
                {1796500, uint256S("0x000000000000001d531f36005159f19351bd49ca676398a561e55dcccb84eacd")},
                {1850400, uint256S("0x00000000000000261bdbe99c01fcba992e577efa6cc41aae564b8ca9f112b2a3")},
                {1889000, uint256S("0x00000000000000075300e852d5bf5380f905b2768241f8b442498442084807a7")},
                {1969000, uint256S("0x000000000000000c8b7a3bdcd8b9f516462122314529c8342244c685a4c899bf")},
                {2029000, uint256S("0x0000000000000020d5e38b6aef5bc8e430029444d7977b46f710c7d281ef1281")},
                {2109672, uint256S("0x000000000000001889bd33ef019065e250d32bd46911f4003d3fdd8128b5358d")},
            }
        };

        m_assumeutxo_data = MapAssumeutxo{
         // TODO to be specified in a future patch.
        };

        // getchaintxstats 17280 000000000000001889bd33ef019065e250d32bd46911f4003d3fdd8128b5358d
        chainTxData = ChainTxData{
                1721769714, // * UNIX timestamp of last known number of transactions (Block 1969000)
                53767892,   // * total number of transactions between genesis and that timestamp
                            //   (the tx=... number in the ChainStateFlushed debug.log lines)
                0.1580795981751139,      // * estimated number of transactions per second after that timestamp
>>>>>>> 0fcc1561
        };
    }
};

/**
 * Testnet (v3): public test network which is reset from time to time.
 */
class CTestNetParams : public CChainParams {
public:
    CTestNetParams() {
        strNetworkID = CBaseChainParams::TESTNET;
        consensus.nSubsidyHalvingInterval = 262800;
        consensus.BIP16Height = 0;
        consensus.nMasternodePaymentsStartBlock = 50; // not true, but it's ok as long as it's less then nMasternodePaymentsIncreaseBlock
        consensus.nMasternodePaymentsIncreaseBlock = 1500;
        consensus.nMasternodePaymentsIncreasePeriod = 10;
        consensus.nInstantSendConfirmationsRequired = 2;
        consensus.nInstantSendKeepLock = 6;
        consensus.nSuperblockStartBlock = 2100000000; // NOTE: Should satisfy nSuperblockStartBlock > nBudgetPeymentsStartBlock
        consensus.nBudgetPaymentsStartBlock = 4100;
        consensus.nBudgetPaymentsCycleBlocks = 50;
        consensus.nBudgetPaymentsWindowBlocks = 10;
        consensus.nSuperblockStartHash = uint256(); // do not check this on testnet
        consensus.nSuperblockCycle = 24; // Superblocks can be issued hourly on testnet
        consensus.nSuperblockMaturityWindow = 8;
        consensus.nGovernanceMinQuorum = 1;
        consensus.nGovernanceFilterElements = 500;
        consensus.nMasternodeMinimumConfirmations = 1;
        consensus.BIP34Height = 100; // FIX
        consensus.BIP34Hash = uint256S("0x0000000023b3a96d3484e5abb3755c413e7d41500f8e2a5c3f0dd01299cd8ef8"); // FIX
        consensus.BIP65Height = 100; // 0000039cf01242c7f921dcb4806a5994bc003b48c1973ae0c89b67809c2bb2ab
        consensus.BIP66Height = 100; // 0000002acdd29a14583540cb72e1c5cc83783560e38fa7081495d474fe1671f7
        consensus.BIP147Height = 300; // 00000e4b6db95b922d69a3d7a4a5ea0f904906e1d1154b1e293a6488a848590c
        consensus.CSVHeight = 2016; // 000005ee6a5f7cb776333a9afd27c47cad4ad5bb474273c02153b720dc5f3cf8
        consensus.DIP0001Height = 100;
        consensus.GuardianHeight = 100;
        consensus.DIP0003Height = 30; // DIP0003 activated at block 30
        consensus.DIP0003EnforcementHeight = 31;
        consensus.DIP0003EnforcementHash = uint256();
        consensus.DIP0008Height = 30; // 000007bb435426f8e0b2b8bbec7d81f880233192ace7ad18e5bb5f32c467df4f
        consensus.BRRHeight = 140; // 0000001537dbfd09dea69f61c1f8b2afa27c8dc91c934e144797761c9f10367b
        consensus.DIP0020Height = 140; // 00000ccdb0f5e0cb489dd14698e09489c79d0dcd8412ae263d3b9da59f2fbcfc
        consensus.IPV6MNHeight = 30; // 000007bb435426f8e0b2b8bbec7d81f880233192ace7ad18e5bb5f32c467df4f
        consensus.DATATXHeight = 140; // 00000ccdb0f5e0cb489dd14698e09489c79d0dcd8412ae263d3b9da59f2fbcfc
        consensus.DIP0024Height = 2430; // 0000030485d7c29b8315cae01793d5ef5c314f7db633dca3fa7e94791c910fe8
        consensus.V19Height = 12560; // 00000ff3c6008732e8d62f38276c4ebfab0b096972385c6e5c5b213752cd333c
        consensus.MinBIP9WarningHeight = 12560 + 2016;  // v19 activation height + miner confirmation window
        consensus.powLimit = uint256S("00000fffffffffffffffffffffffffffffffffffffffffffffffffffffffffff"); // ~uint256(0) >> 20
        consensus.nPowTargetTimespan = 5 * 60; // Sparks: 5 minutes, 50 blocks
        consensus.nPowTargetSpacing = 0.1 * 60; // Sparks: 30 seconds
        consensus.fPowAllowMinDifficultyBlocks = true;
        consensus.fPowNoRetargeting = false;
        consensus.nPowKGWHeight = 100; // nPowKGWHeight >= nPowDGWHeight means "no KGW"
        consensus.nPowDGWHeight = 101;
        consensus.nRuleChangeActivationThreshold = 1512; // 75% for testchains
        consensus.nMinerConfirmationWindow = 2016; // nPowTargetTimespan / nPowTargetSpacing
        consensus.vDeployments[Consensus::DEPLOYMENT_TESTDUMMY].bit = 28;
        consensus.vDeployments[Consensus::DEPLOYMENT_TESTDUMMY].nStartTime = Consensus::BIP9Deployment::NEVER_ACTIVE;
        consensus.vDeployments[Consensus::DEPLOYMENT_TESTDUMMY].nTimeout = Consensus::BIP9Deployment::NO_TIMEOUT;
        consensus.vDeployments[Consensus::DEPLOYMENT_TESTDUMMY].min_activation_height = 0; // No activation delay

        consensus.vDeployments[Consensus::DEPLOYMENT_V20].bit = 12;
        consensus.vDeployments[Consensus::DEPLOYMENT_V20].nStartTime = 1741003200;     // Monday, March 03, 2025 12:00:00
        consensus.vDeployments[Consensus::DEPLOYMENT_V20].nTimeout = Consensus::BIP9Deployment::NO_TIMEOUT;
        consensus.vDeployments[Consensus::DEPLOYMENT_V20].nWindowSize = 10;
        consensus.vDeployments[Consensus::DEPLOYMENT_V20].nThresholdStart = 8;         // 80% of 10
        consensus.vDeployments[Consensus::DEPLOYMENT_V20].nThresholdMin = 6;           // 60% of 10
        consensus.vDeployments[Consensus::DEPLOYMENT_V20].nFalloffCoeff = 5;            // this corresponds to 10 periods

        consensus.vDeployments[Consensus::DEPLOYMENT_MN_RR].bit = 13;
        consensus.vDeployments[Consensus::DEPLOYMENT_MN_RR].nStartTime = 0; //Never activate
        consensus.vDeployments[Consensus::DEPLOYMENT_MN_RR].nTimeout = 0;
        consensus.vDeployments[Consensus::DEPLOYMENT_MN_RR].nWindowSize = 0;
        consensus.vDeployments[Consensus::DEPLOYMENT_MN_RR].nThresholdStart = 0;       // 80% of 10
        consensus.vDeployments[Consensus::DEPLOYMENT_MN_RR].nThresholdMin = 0;         // 60% of 10
        consensus.vDeployments[Consensus::DEPLOYMENT_MN_RR].nFalloffCoeff = 0;          // this corresponds to 10 periods

        // The best chain should have at least this much work.
<<<<<<< HEAD
        consensus.nMinimumChainWork = uint256S("000000000000000000000000000000000000000000000000000000084d1084ef"); //34000

        // By default assume that the signatures in ancestors of this block are valid.
        consensus.defaultAssumeValid = uint256S("0x00000615aae61e30e5fc677250ae233af7986ace3bca5c3b27c149932f4743d3"); //34000

        //Sparks stuff
        consensus.nSPKHeight = 100;
        consensus.nSPKPremine = 650000;
        consensus.nSPKPostmine = 300000;
        consensus.nSPKSubsidyLegacy = 18;
        consensus.nSPKSubidyReborn = 20;
        consensus.nSPKBlocksPerMonth = 1;
        consensus.fSPKRatioMN = 0.7;
        consensus.fReallocRatioMN = 0.8;
        consensus.vBannedAddresses.push_back("nKhbKA1L4mSn6Xovy4wTtSor1wwRx1GGNL");
        consensus.vBannedAddresses.push_back("nTMbCAsxCEYMEF7fhPiJ6gSPYxnSUbRNHa");

        pchMessageStart[0] = 0xd1;
        pchMessageStart[1] = 0x2b;
        pchMessageStart[2] = 0xb3;
        pchMessageStart[3] = 0x7a;
        nDefaultPort = 8891;

=======
        consensus.nMinimumChainWork = uint256S("0x000000000000000000000000000000000000000000000000031779704a0f54b4"); // 1069875

        // By default assume that the signatures in ancestors of this block are valid.
        consensus.defaultAssumeValid = uint256S("0x00000034bfeb926662ba547c0b8dd4ba8cbb6e0c581f4e7d1bddce8f9ca3a608"); // 1069875

        pchMessageStart[0] = 0xce;
        pchMessageStart[1] = 0xe2;
        pchMessageStart[2] = 0xca;
        pchMessageStart[3] = 0xff;
        nDefaultPort = 19999;
        nDefaultPlatformP2PPort = 22000;
        nDefaultPlatformHTTPPort = 22001;
>>>>>>> 0fcc1561
        nPruneAfterHeight = 1000;
        m_assumed_blockchain_size = 4;
        m_assumed_chain_state_size = 1;

        genesis = CreateGenesisBlock(1513902563, 109775, 0x1e0ffff0, 1, 50 * COIN);
        consensus.hashGenesisBlock = genesis.GetHash();
        assert(consensus.hashGenesisBlock == uint256S("0x000005f15ec2b9e4495efb539fb5b113338df946291cccd8dfd192bb68cd6dcf"));
        assert(genesis.hashMerkleRoot == uint256S("0x1b3952bab9df804c6f02372bb62df20fa2927030a4e80389ec14c1d86fc921e4"));

        vFixedSeeds.clear();
        vFixedSeeds = std::vector<uint8_t>(std::begin(chainparams_seed_test), std::end(chainparams_seed_test));

        vSeeds.clear();
        // nodes with support for servicebits filtering should be at the top
        vSeeds.emplace_back("test0.sparkspay.io"); // Just a static list of stable node(s), only supports x9
        vSeeds.emplace_back("test1.sparkspay.io");
        vSeeds.emplace_back("test2.sparkspay.io");
        vSeeds.emplace_back("test3.sparkspay.io");
        vSeeds.emplace_back("test4.sparkspay.io");

        // Testnet Sparks addresses start with 'n'
        base58Prefixes[PUBKEY_ADDRESS] = std::vector<unsigned char>(1,112);
        // Testnet Sparks script addresses start with '9'
        base58Prefixes[SCRIPT_ADDRESS] = std::vector<unsigned char>(1,20);
        // Testnet private keys start with '9' or 'c' (Bitcoin defaults) (?)
        base58Prefixes[SECRET_KEY] =     std::vector<unsigned char>(1,240);
        // Testnet Sparks BIP32 pubkeys start with 'tpub' (Bitcoin defaults)
        base58Prefixes[EXT_PUBLIC_KEY] = {0x04, 0x35, 0x87, 0xCF};
        // Testnet Sparks BIP32 prvkeys start with 'tprv' (Bitcoin defaults)
        base58Prefixes[EXT_SECRET_KEY] = {0x04, 0x35, 0x83, 0x94};

        // Testnet Sparks BIP44 coin type is '1' (All coin's testnet default)
        nExtCoinType = 1;

        // long living quorum params
        AddLLMQ(Consensus::LLMQType::LLMQ_50_60);
        AddLLMQ(Consensus::LLMQType::LLMQ_20_75);
        AddLLMQ(Consensus::LLMQType::LLMQ_400_60);
        AddLLMQ(Consensus::LLMQType::LLMQ_400_85);
        AddLLMQ(Consensus::LLMQType::LLMQ_TEST);
        AddLLMQ(Consensus::LLMQType::LLMQ_25_60);
        AddLLMQ(Consensus::LLMQType::LLMQ_25_80);
        AddLLMQ(Consensus::LLMQType::LLMQ_20_70);
        AddLLMQ(Consensus::LLMQType::LLMQ_25_67);       
        consensus.llmqTypeChainLocks = Consensus::LLMQType::LLMQ_TEST;
        consensus.llmqTypeDIP0024InstantSend = Consensus::LLMQType::LLMQ_20_75;
        consensus.llmqTypePlatform = Consensus::LLMQType::LLMQ_20_70;
        consensus.llmqTypeMnhf = Consensus::LLMQType::LLMQ_TEST;
        
        fDefaultConsistencyChecks = false;
        fRequireStandard = false;
        fRequireRoutableExternalIP = true;
        m_is_test_chain = true;
        fAllowMultipleAddressesFromGroup = false;
        fAllowMultiplePorts = true;
        nLLMQConnectionRetryTimeout = 60;
        m_is_mockable_chain = false;

        nPoolMinParticipants = 2;
        nPoolMaxParticipants = 20;
        nFulfilledRequestExpireTime = 5*60; // fulfilled requests expire in 5 minutes

        vSporkAddresses = {"nFnDXRQFZWscibREq3EAh5GiPuKc92D2Ac"};
        nMinSporkKeys = 1;

        checkpointData = {
            {
<<<<<<< HEAD
                {0, uint256S("0x000005f15ec2b9e4495efb539fb5b113338df946291cccd8dfd192bb68cd6dcf")},
                {34000, uint256S("0x00000615aae61e30e5fc677250ae233af7986ace3bca5c3b27c149932f4743d3")},
=======
                {255, uint256S("0x0000080b600e06f4c07880673f027210f9314575f5f875fafe51971e268b886a")},
                {261, uint256S("0x00000c26026d0815a7e2ce4fa270775f61403c040647ff2c3091f99e894a4618")},
                {1999, uint256S("0x00000052e538d27fa53693efe6fb6892a0c1d26c0235f599171c48a3cce553b1")},
                {2999, uint256S("0x0000024bc3f4f4cb30d29827c13d921ad77d2c6072e586c7f60d83c2722cdcc5")},
                {96090, uint256S("0x00000000033df4b94d17ab43e999caaf6c4735095cc77703685da81254d09bba")},
                {200000, uint256S("0x000000001015eb5ef86a8fe2b3074d947bc972c5befe32b28dd5ce915dc0d029")},
                {395750, uint256S("0x000008b78b6aef3fd05ab78db8b76c02163e885305545144420cb08704dce538")},
                {470000, uint256S("0x0000009303aeadf8cf3812f5c869691dbd4cb118ad20e9bf553be434bafe6a52")},
                {794950, uint256S("0x000001860e4c7248a9c5cc3bc7106041750560dc5cd9b3a2641b49494bcff5f2")},
                {808000, uint256S("0x00000104cb60a2b5e00a8a4259582756e5bf0dca201c0993c63f0e54971ea91a")},
                {840000, uint256S("0x000000cd7c3084499912ae893125c13e8c3c656abb6e511dcec6619c3d65a510")},
                {851000, uint256S("0x0000014d3b875540ff75517b7fbb1714e25d50ce92f65d7086cfce357928bb02")},
                {905100, uint256S("0x0000020c5e0f86f385cbf8e90210de9a9fd63633f01433bf47a6b3227a2851fd")},
                {960000, uint256S("0x0000000386cf5061ea16404c66deb83eb67892fa4f79b9e58e5eaab097ec2bd6")},
                {1069875, uint256S("0x00000034bfeb926662ba547c0b8dd4ba8cbb6e0c581f4e7d1bddce8f9ca3a608")},
>>>>>>> 0fcc1561
            }
        };

        m_assumeutxo_data = MapAssumeutxo{
            // TODO to be specified in a future patch.
        };

<<<<<<< HEAD
        // getchaintxstats 33000 00000615aae61e30e5fc677250ae233af7986ace3bca5c3b27c149932f4743d3
        chainTxData = ChainTxData{
                1738812481, // * UNIX timestamp of last known number of transactions (Block 34000)
                89716,    // * total number of transactions between genesis and that timestamp
                            //   (the tx=... number in the ChainStateFlushed debug.log lines)
                0.003194377871691786,       // * estimated number of transactions per second after that timestamp
=======
        // getchaintxstats 17280 00000034bfeb926662ba547c0b8dd4ba8cbb6e0c581f4e7d1bddce8f9ca3a608
        chainTxData = ChainTxData{
                1721770009, // * UNIX timestamp of last known number of transactions (Block 905100)
                6548039,    // * total number of transactions between genesis and that timestamp
                            //   (the tx=... number in the ChainStateFlushed debug.log lines)
                0.0152605485140752,       // * estimated number of transactions per second after that timestamp
>>>>>>> 0fcc1561
        };
    }
};

/**
 * Devnet: The Development network intended for developers use.
 */
class CDevNetParams : public CChainParams {
public:
    explicit CDevNetParams(const ArgsManager& args) {
        strNetworkID = CBaseChainParams::DEVNET;
        consensus.nSubsidyHalvingInterval = 210240;
        consensus.BIP16Height = 0;
        consensus.nMasternodePaymentsStartBlock = 4010; // not true, but it's ok as long as it's less then nMasternodePaymentsIncreaseBlock
        consensus.nMasternodePaymentsIncreaseBlock = 4030;
        consensus.nMasternodePaymentsIncreasePeriod = 10;
        consensus.nInstantSendConfirmationsRequired = 2;
        consensus.nInstantSendKeepLock = 6;
        consensus.nBudgetPaymentsStartBlock = 4100;
        consensus.nBudgetPaymentsCycleBlocks = 50;
        consensus.nBudgetPaymentsWindowBlocks = 10;
        consensus.nSuperblockStartBlock = 4200; // NOTE: Should satisfy nSuperblockStartBlock > nBudgetPeymentsStartBlock
        consensus.nSuperblockStartHash = uint256(); // do not check this on devnet
        consensus.nSuperblockCycle = 24; // Superblocks can be issued hourly on devnet
        consensus.nSuperblockMaturityWindow = 8;
        consensus.nGovernanceMinQuorum = 1;
        consensus.nGovernanceFilterElements = 500;
        consensus.nMasternodeMinimumConfirmations = 1;
        consensus.BIP34Height = 1; // BIP34 activated immediately on devnet
        consensus.BIP65Height = 1; // BIP65 activated immediately on devnet
        consensus.BIP66Height = 1; // BIP66 activated immediately on devnet
        consensus.BIP147Height = 1; // BIP147 activated immediately on devnet
        consensus.CSVHeight = 1; // BIP68 activated immediately on devnet
        consensus.DIP0001Height = 2; // DIP0001 activated immediately on devnet
        consensus.DIP0003Height = 2; // DIP0003 activated immediately on devnet
        consensus.DIP0003EnforcementHeight = 2; // DIP0003 activated immediately on devnet
        consensus.DIP0003EnforcementHash = uint256();
        consensus.DIP0008Height = 2; // DIP0008 activated immediately on devnet
        consensus.BRRHeight = 300;
        consensus.DIP0020Height = 300;
        consensus.IPV6MNHeight = 300;
        consensus.DATATXHeight = 300;
        consensus.DIP0024Height = 300;
        consensus.DIP0024QuorumsHeight = 300;
        consensus.V19Height = 300;
        consensus.MinBIP9WarningHeight = 300 + 2016; // v19 activation height + miner confirmation window
        consensus.powLimit = uint256S("7fffffffffffffffffffffffffffffffffffffffffffffffffffffffffffffff"); // ~uint256(0) >> 1
        consensus.nPowTargetTimespan = 24 * 60 * 60; // Sparks: 1 day
        consensus.nPowTargetSpacing = 2.5 * 60; // Sparks: 2.5 minutes
        consensus.fPowAllowMinDifficultyBlocks = true;
        consensus.fPowNoRetargeting = false;
        consensus.nPowKGWHeight = 4001; // nPowKGWHeight >= nPowDGWHeight means "no KGW"
        consensus.nPowDGWHeight = 4001;
        consensus.nRuleChangeActivationThreshold = 1512; // 75% for testchains
        consensus.nMinerConfirmationWindow = 2016; // nPowTargetTimespan / nPowTargetSpacing
        consensus.vDeployments[Consensus::DEPLOYMENT_TESTDUMMY].bit = 28;
        consensus.vDeployments[Consensus::DEPLOYMENT_TESTDUMMY].nStartTime = Consensus::BIP9Deployment::NEVER_ACTIVE;
        consensus.vDeployments[Consensus::DEPLOYMENT_TESTDUMMY].nTimeout = Consensus::BIP9Deployment::NO_TIMEOUT;
        consensus.vDeployments[Consensus::DEPLOYMENT_TESTDUMMY].min_activation_height = 0; // No activation delay

        consensus.vDeployments[Consensus::DEPLOYMENT_V20].bit = 9;
        consensus.vDeployments[Consensus::DEPLOYMENT_V20].nStartTime = 1661990400; // Sep 1st, 2022
        consensus.vDeployments[Consensus::DEPLOYMENT_V20].nTimeout = Consensus::BIP9Deployment::NO_TIMEOUT;
        consensus.vDeployments[Consensus::DEPLOYMENT_V20].nWindowSize = 120;
        consensus.vDeployments[Consensus::DEPLOYMENT_V20].nThresholdStart = 80; // 80% of 100
        consensus.vDeployments[Consensus::DEPLOYMENT_V20].nThresholdMin = 60;   // 60% of 100
        consensus.vDeployments[Consensus::DEPLOYMENT_V20].nFalloffCoeff = 5;     // this corresponds to 10 periods

        consensus.vDeployments[Consensus::DEPLOYMENT_MN_RR].bit = 10;
        consensus.vDeployments[Consensus::DEPLOYMENT_MN_RR].nStartTime = 0; //Never activate
        consensus.vDeployments[Consensus::DEPLOYMENT_MN_RR].nTimeout = 0;
        consensus.vDeployments[Consensus::DEPLOYMENT_MN_RR].nWindowSize = 0;
        consensus.vDeployments[Consensus::DEPLOYMENT_MN_RR].nThresholdStart = 0; // 80% of 100
        consensus.vDeployments[Consensus::DEPLOYMENT_MN_RR].nThresholdMin = 0;   // 60% of 100
        consensus.vDeployments[Consensus::DEPLOYMENT_MN_RR].nFalloffCoeff = 0;     // this corresponds to 10 periods

        // The best chain should have at least this much work.
        consensus.nMinimumChainWork = uint256S("0x000000000000000000000000000000000000000000000000000000000000000");

        // By default assume that the signatures in ancestors of this block are valid.
        consensus.defaultAssumeValid = uint256S("0x000000000000000000000000000000000000000000000000000000000000000");

        pchMessageStart[0] = 0xe2;
        pchMessageStart[1] = 0xca;
        pchMessageStart[2] = 0xff;
        pchMessageStart[3] = 0xce;
        nDefaultPort = 19799;
        nDefaultPlatformP2PPort = 22100;
        nDefaultPlatformHTTPPort = 22101;
        nPruneAfterHeight = 1000;
        m_assumed_blockchain_size = 0;
        m_assumed_chain_state_size = 0;

        UpdateDevnetSubsidyAndDiffParametersFromArgs(args);
        genesis = CreateGenesisBlock(1417713337, 1096447, 0x207fffff, 1, 50 * COIN);
        consensus.hashGenesisBlock = genesis.GetHash();
        // assert(consensus.hashGenesisBlock == uint256S("0x000008ca1832a4baf228eb1553c03d3a2c8e02399550dd6ea8d65cec3ef23d2e"));
        // assert(genesis.hashMerkleRoot == uint256S("0xe0028eb9648db56b1ac77cf090b99048a8007e2bb64b68f092c03c7f56a662c7"));

        devnetGenesis = FindDevNetGenesisBlock(genesis, 50 * COIN);
        consensus.hashDevnetGenesisBlock = devnetGenesis.GetHash();

        vFixedSeeds.clear();
        vSeeds.clear();

        // Testnet Sparks addresses start with 'y'
        base58Prefixes[PUBKEY_ADDRESS] = std::vector<unsigned char>(1,140);
        // Testnet Sparks script addresses start with '8' or '9'
        base58Prefixes[SCRIPT_ADDRESS] = std::vector<unsigned char>(1,19);
        // Testnet private keys start with '9' or 'c' (Bitcoin defaults)
        base58Prefixes[SECRET_KEY] =     std::vector<unsigned char>(1,239);
        // Testnet Sparks BIP32 pubkeys start with 'tpub' (Bitcoin defaults)
        base58Prefixes[EXT_PUBLIC_KEY] = {0x04, 0x35, 0x87, 0xCF};
        // Testnet Sparks BIP32 prvkeys start with 'tprv' (Bitcoin defaults)
        base58Prefixes[EXT_SECRET_KEY] = {0x04, 0x35, 0x83, 0x94};

        // Testnet Sparks BIP44 coin type is '1' (All coin's testnet default)
        nExtCoinType = 1;

        // long living quorum params
        AddLLMQ(Consensus::LLMQType::LLMQ_50_60);
        AddLLMQ(Consensus::LLMQType::LLMQ_20_75);
        AddLLMQ(Consensus::LLMQType::LLMQ_400_60);
        AddLLMQ(Consensus::LLMQType::LLMQ_400_85);
        AddLLMQ(Consensus::LLMQType::LLMQ_15_60);
        AddLLMQ(Consensus::LLMQType::LLMQ_25_60);
        AddLLMQ(Consensus::LLMQType::LLMQ_25_80);
        AddLLMQ(Consensus::LLMQType::LLMQ_20_70);
        AddLLMQ(Consensus::LLMQType::LLMQ_DEVNET);
        AddLLMQ(Consensus::LLMQType::LLMQ_DEVNET_DIP0024);
        AddLLMQ(Consensus::LLMQType::LLMQ_DEVNET_PLATFORM);
        consensus.llmqTypeChainLocks = Consensus::LLMQType::LLMQ_DEVNET;
        consensus.llmqTypeDIP0024InstantSend = Consensus::LLMQType::LLMQ_DEVNET_DIP0024;
        consensus.llmqTypePlatform = Consensus::LLMQType::LLMQ_DEVNET_PLATFORM;
        consensus.llmqTypeMnhf = Consensus::LLMQType::LLMQ_DEVNET;

        UpdateDevnetLLMQChainLocksFromArgs(args);
        UpdateDevnetLLMQInstantSendDIP0024FromArgs(args);
        UpdateDevnetLLMQPlatformFromArgs(args);
        UpdateDevnetLLMQMnhfFromArgs(args);
        UpdateLLMQDevnetParametersFromArgs(args);
        UpdateDevnetPowTargetSpacingFromArgs(args);

        fDefaultConsistencyChecks = false;
        fRequireStandard = false;
        fRequireRoutableExternalIP = true;
        m_is_test_chain = true;
        fAllowMultipleAddressesFromGroup = true;
        fAllowMultiplePorts = true;
        nLLMQConnectionRetryTimeout = 60;
        m_is_mockable_chain = false;

        nPoolMinParticipants = 2;
        nPoolMaxParticipants = 20;
        nFulfilledRequestExpireTime = 5*60; // fulfilled requests expire in 5 minutes

        vSporkAddresses = {"yjPtiKh2uwk3bDutTEA2q9mCtXyiZRWn55"};
        nMinSporkKeys = 1;

        checkpointData = (CCheckpointData) {
            {
                { 0, uint256S("0x000008ca1832a4baf228eb1553c03d3a2c8e02399550dd6ea8d65cec3ef23d2e")},
                { 1, devnetGenesis.GetHash() },
            }
        };

        chainTxData = ChainTxData{
            devnetGenesis.GetBlockTime(), // * UNIX timestamp of devnet genesis block
            2,                            // * we only have 2 coinbase transactions when a devnet is started up
            0.01                          // * estimated number of transactions per second
        };
    }

    /**
     * Allows modifying the subsidy and difficulty devnet parameters.
     */
    void UpdateDevnetSubsidyAndDiffParameters(int nMinimumDifficultyBlocks, int nHighSubsidyBlocks, int nHighSubsidyFactor)
    {
        consensus.nMinimumDifficultyBlocks = nMinimumDifficultyBlocks;
        consensus.nHighSubsidyBlocks = nHighSubsidyBlocks;
        consensus.nHighSubsidyFactor = nHighSubsidyFactor;
    }
    void UpdateDevnetSubsidyAndDiffParametersFromArgs(const ArgsManager& args);

    /**
     * Allows modifying the LLMQ type for ChainLocks.
     */
    void UpdateDevnetLLMQChainLocks(Consensus::LLMQType llmqType)
    {
        consensus.llmqTypeChainLocks = llmqType;
    }
    void UpdateDevnetLLMQChainLocksFromArgs(const ArgsManager& args);

    /**
     * Allows modifying the LLMQ type for InstantSend (DIP0024).
     */
    void UpdateDevnetLLMQDIP0024InstantSend(Consensus::LLMQType llmqType)
    {
        consensus.llmqTypeDIP0024InstantSend = llmqType;
    }

    /**
     * Allows modifying the LLMQ type for Platform.
     */
    void UpdateDevnetLLMQPlatform(Consensus::LLMQType llmqType)
    {
        consensus.llmqTypePlatform = llmqType;
    }

    /**
     * Allows modifying the LLMQ type for Mnhf.
     */
    void UpdateDevnetLLMQMnhf(Consensus::LLMQType llmqType)
    {
        consensus.llmqTypeMnhf = llmqType;
    }

    /**
     * Allows modifying PowTargetSpacing
     */
    void UpdateDevnetPowTargetSpacing(int64_t nPowTargetSpacing)
    {
        consensus.nPowTargetSpacing = nPowTargetSpacing;
    }

    /**
     * Allows modifying parameters of the devnet LLMQ
     */
    void UpdateLLMQDevnetParameters(int size, int threshold)
    {
        auto params = ranges::find_if(consensus.llmqs, [](const auto& llmq){ return llmq.type == Consensus::LLMQType::LLMQ_DEVNET;});
        assert(params != consensus.llmqs.end());
        params->size = size;
        params->minSize = threshold;
        params->threshold = threshold;
        params->dkgBadVotesThreshold = threshold;
    }
    void UpdateLLMQDevnetParametersFromArgs(const ArgsManager& args);
    void UpdateDevnetLLMQInstantSendFromArgs(const ArgsManager& args);
    void UpdateDevnetLLMQInstantSendDIP0024FromArgs(const ArgsManager& args);
    void UpdateDevnetLLMQPlatformFromArgs(const ArgsManager& args);
    void UpdateDevnetLLMQMnhfFromArgs(const ArgsManager& args);
    void UpdateDevnetPowTargetSpacingFromArgs(const ArgsManager& args);
};

/**
 * Regression test: intended for private networks only. Has minimal difficulty to ensure that
 * blocks can be found instantly.
 */
class CRegTestParams : public CChainParams {
public:
    explicit CRegTestParams(const ArgsManager& args) {
        strNetworkID =  CBaseChainParams::REGTEST;
        consensus.nSubsidyHalvingInterval = 150;
        consensus.BIP16Height = 0; // always enforce P2SH BIP16 on regtest
        consensus.nMasternodePaymentsStartBlock = 240;
        consensus.nMasternodePaymentsIncreaseBlock = 350;
        consensus.nMasternodePaymentsIncreasePeriod = 10;
        consensus.nInstantSendConfirmationsRequired = 2;
        consensus.nInstantSendKeepLock = 6;
        consensus.nBudgetPaymentsStartBlock = 1000;
        consensus.nBudgetPaymentsCycleBlocks = 50;
        consensus.nBudgetPaymentsWindowBlocks = 10;
        consensus.nSuperblockStartBlock = 1500;
        consensus.nSuperblockStartHash = uint256(); // do not check this on regtest
        consensus.nSuperblockCycle = 20;
        consensus.nSuperblockMaturityWindow = 10;
        consensus.nGovernanceMinQuorum = 1;
        consensus.nGovernanceFilterElements = 100;
        consensus.nMasternodeMinimumConfirmations = 1;
        consensus.BIP34Height = 500; // BIP34 activated on regtest (Used in functional tests)
        consensus.BIP34Hash = uint256();
        consensus.BIP65Height = 1351; // BIP65 activated on regtest (Used in functional tests)
        consensus.BIP66Height = 1251; // BIP66 activated on regtest (Used in functional tests)
        consensus.BIP147Height = 432; // BIP147 activated on regtest (Used in functional tests)
        consensus.CSVHeight = 432; // CSV activated on regtest (Used in rpc activation tests)
        consensus.DIP0001Height = 2000;
        consensus.powLimit = uint256S("7fffffffffffffffffffffffffffffffffffffffffffffffffffffffffffffff");
        consensus.nPowTargetTimespan = 60 * 60; // Sparks: 1 hour, 24 blocks
        consensus.nPowTargetSpacing = 2 * 60; // Sparks: 150 seconds
        consensus.DIP0003Height = 100;
        consensus.DIP0003EnforcementHeight = 101;
        consensus.DIP0003EnforcementHash = uint256();
<<<<<<< HEAD
        consensus.DIP0008Height = 100;
        consensus.BRRHeight = 0; // see block_reward_reallocation_tests
=======
        consensus.DIP0008Height = 432;
        consensus.BRRHeight = 1000; // see block_reward_reallocation_tests
>>>>>>> 0fcc1561
        consensus.DIP0020Height = 300;
        consensus.IPV6MNHeight = 300;
        consensus.DATATXHeight = 300;
        consensus.DIP0024Height = 900;
        consensus.DIP0024QuorumsHeight = 900;
        consensus.V19Height = 900;
        consensus.MinBIP9WarningHeight = 0;
        consensus.fPowAllowMinDifficultyBlocks = true;
        consensus.fPowNoRetargeting = true;
        consensus.nPowKGWHeight = 15200; // same as mainnet
        consensus.nPowDGWHeight = 700; // same as mainnet
        consensus.nRuleChangeActivationThreshold = 108; // 75% for testchains
        consensus.nMinerConfirmationWindow = 144; // Faster than normal for regtest (144 instead of 2016)

        consensus.vDeployments[Consensus::DEPLOYMENT_TESTDUMMY].bit = 28;
        consensus.vDeployments[Consensus::DEPLOYMENT_TESTDUMMY].nStartTime = 0;
        consensus.vDeployments[Consensus::DEPLOYMENT_TESTDUMMY].nTimeout = Consensus::BIP9Deployment::NO_TIMEOUT;
        consensus.vDeployments[Consensus::DEPLOYMENT_TESTDUMMY].min_activation_height = 0; // No activation delay

        consensus.vDeployments[Consensus::DEPLOYMENT_V20].bit = 9;
        consensus.vDeployments[Consensus::DEPLOYMENT_V20].nStartTime = 0;
        consensus.vDeployments[Consensus::DEPLOYMENT_V20].nTimeout = Consensus::BIP9Deployment::NO_TIMEOUT;
        consensus.vDeployments[Consensus::DEPLOYMENT_V20].nWindowSize = 400;
        consensus.vDeployments[Consensus::DEPLOYMENT_V20].nThresholdStart = 384; // 80% of 480
        consensus.vDeployments[Consensus::DEPLOYMENT_V20].nThresholdMin = 288;   // 60% of 480
        consensus.vDeployments[Consensus::DEPLOYMENT_V20].nFalloffCoeff = 5;     // this corresponds to 10 periods

        consensus.vDeployments[Consensus::DEPLOYMENT_MN_RR].bit = 10;
        consensus.vDeployments[Consensus::DEPLOYMENT_MN_RR].nStartTime = 0; //Never activate
        consensus.vDeployments[Consensus::DEPLOYMENT_MN_RR].nTimeout = 0;
        consensus.vDeployments[Consensus::DEPLOYMENT_MN_RR].nWindowSize = 0;
        consensus.vDeployments[Consensus::DEPLOYMENT_MN_RR].nThresholdStart = 0; // 80% of 12
        consensus.vDeployments[Consensus::DEPLOYMENT_MN_RR].nThresholdMin = 0;   // 60% of 7
        consensus.vDeployments[Consensus::DEPLOYMENT_MN_RR].nFalloffCoeff = 0;     // this corresponds to 10 periods

        // The best chain should have at least this much work.
        consensus.nMinimumChainWork = uint256S("0x00");

        // By default assume that the signatures in ancestors of this block are valid.
        consensus.defaultAssumeValid = uint256S("0x00");

        //Sparks stuff
        consensus.nSPKHeight = 100;
        consensus.nSPKPremine = 650000;
        consensus.nSPKPostmine = 300000;
        consensus.nSPKSubsidyLegacy = 18;
        consensus.nSPKSubidyReborn = 20;
        consensus.nSPKBlocksPerMonth = 1;

        pchMessageStart[0] = 0xa1;
        pchMessageStart[1] = 0xb3;
        pchMessageStart[2] = 0xd5;
        pchMessageStart[3] = 0x7b;
        nDefaultPort = 18891;

        nDefaultPlatformP2PPort = 22200;
        nDefaultPlatformHTTPPort = 22201;
        nPruneAfterHeight = args.GetBoolArg("-fastprune", false) ? 100 : 1000;
        m_assumed_blockchain_size = 0;
        m_assumed_chain_state_size = 0;

        UpdateActivationParametersFromArgs(args);
        UpdateDIP3ParametersFromArgs(args);
        UpdateDIP8ParametersFromArgs(args);
        UpdateBIP147ParametersFromArgs(args);
        UpdateBudgetParametersFromArgs(args);

        genesis = CreateGenesisBlock(1513902564, 3483397, 0x1e0ffff0, 1, 50 * COIN);
        consensus.hashGenesisBlock = genesis.GetHash();
        assert(consensus.hashGenesisBlock == uint256S("0x00000a584fb9211f6dc67cebc024138caa9e387274bf91400cbb2aa49c53ceca"));
        assert(genesis.hashMerkleRoot == uint256S("0x1b3952bab9df804c6f02372bb62df20fa2927030a4e80389ec14c1d86fc921e4"));

        vFixedSeeds.clear(); //!< Regtest mode doesn't have any fixed seeds.
        vSeeds.clear();      //!< Regtest mode doesn't have any DNS seeds.

        fDefaultConsistencyChecks = true;
        fRequireStandard = true;
        fRequireRoutableExternalIP = false;
        m_is_test_chain = true;
        fAllowMultipleAddressesFromGroup = true;
        fAllowMultiplePorts = true;
        nLLMQConnectionRetryTimeout = 1; // must be lower then the LLMQ signing session timeout so that tests have control over failing behavior
        m_is_mockable_chain = true;

        nFulfilledRequestExpireTime = 5*60; // fulfilled requests expire in 5 minutes
        nPoolMinParticipants = 2;
        nPoolMaxParticipants = 20;

        // privKey: cP4EKFyJsHT39LDqgdcB43Y3YXjNyjb5Fuas1GQSeAtjnZWmZEQK
        vSporkAddresses = {"nCYRgPB26SYEf37EmUPnZSqT6Uy4UjqWNm"};
        nMinSporkKeys = 1;

        checkpointData = {
            {
                {0, uint256S("0x00000a584fb9211f6dc67cebc024138caa9e387274bf91400cbb2aa49c53ceca")},
            }
        };

        m_assumeutxo_data = MapAssumeutxo{
            {
                110,
                {AssumeutxoHash{uint256S("0x9b2a277a3e3b979f1a539d57e949495d7f8247312dbc32bce6619128c192b44b")}, 110},
            },
            {
                210,
                {AssumeutxoHash{uint256S("0xd4c97d32882583b057efc3dce673e44204851435e6ffcef20346e69cddc7c91e")}, 210},
            },
        };

        chainTxData = ChainTxData{
            0,
            0,
            0
        };
        // Regtest Sparks addresses start with 'n'
        base58Prefixes[PUBKEY_ADDRESS] = std::vector<unsigned char>(1,112);
        // Regtest Sparks script addresses start with '9'
        base58Prefixes[SCRIPT_ADDRESS] = std::vector<unsigned char>(1,20);
        // Regtest private keys start with '9' or 'c' (Bitcoin defaults) (?)
        base58Prefixes[SECRET_KEY] =     std::vector<unsigned char>(1,240);
        // Regtest Sparks BIP32 pubkeys start with 'tpub' (Bitcoin defaults)
        base58Prefixes[EXT_PUBLIC_KEY] = {0x04, 0x35, 0x87, 0xCF};
        // Regtest Sparks BIP32 prvkeys start with 'tprv' (Bitcoin defaults)
        base58Prefixes[EXT_SECRET_KEY] = {0x04, 0x35, 0x83, 0x94};

        // Regtest Sparks BIP44 coin type is '1' (All coin's testnet default)
        nExtCoinType = 1;

        // long living quorum params
        AddLLMQ(Consensus::LLMQType::LLMQ_TEST);
        AddLLMQ(Consensus::LLMQType::LLMQ_TEST_INSTANTSEND);
        AddLLMQ(Consensus::LLMQType::LLMQ_TEST_V17);
        AddLLMQ(Consensus::LLMQType::LLMQ_TEST_DIP0024);
        AddLLMQ(Consensus::LLMQType::LLMQ_TEST_PLATFORM);
        consensus.llmqTypeChainLocks = Consensus::LLMQType::LLMQ_TEST;
        consensus.llmqTypeDIP0024InstantSend = Consensus::LLMQType::LLMQ_TEST_DIP0024;
        consensus.llmqTypePlatform = Consensus::LLMQType::LLMQ_TEST_PLATFORM;
        consensus.llmqTypeMnhf = Consensus::LLMQType::LLMQ_TEST;

        UpdateLLMQTestParametersFromArgs(args, Consensus::LLMQType::LLMQ_TEST);
        UpdateLLMQTestParametersFromArgs(args, Consensus::LLMQType::LLMQ_TEST_INSTANTSEND);
        UpdateLLMQInstantSendDIP0024FromArgs(args);
    }

    /**
     * Allows modifying the Version Bits regtest parameters.
     */
    void UpdateVersionBitsParameters(Consensus::DeploymentPos d, int64_t nStartTime, int64_t nTimeout, int min_activation_height, int64_t nWindowSize, int64_t nThresholdStart, int64_t nThresholdMin, int64_t nFalloffCoeff, int64_t nUseEHF)
    {
        consensus.vDeployments[d].nStartTime = nStartTime;
        consensus.vDeployments[d].nTimeout = nTimeout;
        consensus.vDeployments[d].min_activation_height = min_activation_height;
        if (nWindowSize != -1) {
            consensus.vDeployments[d].nWindowSize = nWindowSize;
        }
        if (nThresholdStart != -1) {
            consensus.vDeployments[d].nThresholdStart = nThresholdStart;
        }
        if (nThresholdMin != -1) {
            consensus.vDeployments[d].nThresholdMin = nThresholdMin;
        }
        if (nFalloffCoeff != -1) {
            consensus.vDeployments[d].nFalloffCoeff = nFalloffCoeff;
        }
        if (nUseEHF != -1) {
            consensus.vDeployments[d].useEHF = nUseEHF > 0;
        }
    }
    void UpdateActivationParametersFromArgs(const ArgsManager& args);

    /**
     * Allows modifying the DIP3 activation and enforcement height
     */
    void UpdateDIP3Parameters(int nActivationHeight, int nEnforcementHeight)
    {
        consensus.DIP0003Height = nActivationHeight;
        consensus.DIP0003EnforcementHeight = nEnforcementHeight;
    }
    void UpdateDIP3ParametersFromArgs(const ArgsManager& args);

    /**
     * Allows modifying the DIP8 activation height
     */
    void UpdateDIP8Parameters(int nActivationHeight)
    {
        consensus.DIP0008Height = nActivationHeight;
    }
    void UpdateDIP8ParametersFromArgs(const ArgsManager& args);

    void UpdateBIP147Parameters(int nActivationHeight)
    {
        consensus.BIP147Height = nActivationHeight;
    }
    void UpdateBIP147ParametersFromArgs(const ArgsManager& args);

    /**
     * Allows modifying the budget regtest parameters.
     */
    void UpdateBudgetParameters(int nMasternodePaymentsStartBlock, int nBudgetPaymentsStartBlock, int nSuperblockStartBlock)
    {
        consensus.nMasternodePaymentsStartBlock = nMasternodePaymentsStartBlock;
        consensus.nBudgetPaymentsStartBlock = nBudgetPaymentsStartBlock;
        consensus.nSuperblockStartBlock = nSuperblockStartBlock;
    }
    void UpdateBudgetParametersFromArgs(const ArgsManager& args);

    /**
     * Allows modifying parameters of the test LLMQ
     */
    void UpdateLLMQTestParameters(int size, int threshold, const Consensus::LLMQType llmqType)
    {
        auto params = ranges::find_if(consensus.llmqs, [llmqType](const auto& llmq){ return llmq.type == llmqType;});
        assert(params != consensus.llmqs.end());
        params->size = size;
        params->minSize = threshold;
        params->threshold = threshold;
        params->dkgBadVotesThreshold = threshold;
    }

    /**
     * Allows modifying the LLMQ type for InstantSend (DIP0024).
     */
    void UpdateLLMQDIP0024InstantSend(Consensus::LLMQType llmqType)
    {
        consensus.llmqTypeDIP0024InstantSend = llmqType;
    }

    void UpdateLLMQTestParametersFromArgs(const ArgsManager& args, const Consensus::LLMQType llmqType);
    void UpdateLLMQInstantSendDIP0024FromArgs(const ArgsManager& args);
};

void CRegTestParams::UpdateActivationParametersFromArgs(const ArgsManager& args)
{
    if (!args.IsArgSet("-vbparams")) return;

    for (const std::string& strDeployment : args.GetArgs("-vbparams")) {
        std::vector<std::string> vDeploymentParams = SplitString(strDeployment, ':');
        if (vDeploymentParams.size() != 3 && vDeploymentParams.size() != 4 && vDeploymentParams.size() != 6 && vDeploymentParams.size() != 9) {
            throw std::runtime_error("Version bits parameters malformed, expecting "
                    "<deployment>:<start>:<end> or "
                    "<deployment>:<start>:<end>:<min_activation_height> or "
                    "<deployment>:<start>:<end>:<min_activation_height>:<window>:<threshold> or "
                    "<deployment>:<start>:<end>:<min_activation_height>:<window>:<thresholdstart>:<thresholdmin>:<falloffcoeff>:<useehf>");
        }
        int64_t nStartTime, nTimeout, nWindowSize = -1, nThresholdStart = -1, nThresholdMin = -1, nFalloffCoeff = -1, nUseEHF = -1;
        int min_activation_height = 0;
        if (!ParseInt64(vDeploymentParams[1], &nStartTime)) {
            throw std::runtime_error(strprintf("Invalid nStartTime (%s)", vDeploymentParams[1]));
        }
        if (!ParseInt64(vDeploymentParams[2], &nTimeout)) {
            throw std::runtime_error(strprintf("Invalid nTimeout (%s)", vDeploymentParams[2]));
        }
        if (vDeploymentParams.size() >= 4 && !ParseInt32(vDeploymentParams[3], &min_activation_height)) {
            throw std::runtime_error(strprintf("Invalid min_activation_height (%s)", vDeploymentParams[3]));
        }
        if (vDeploymentParams.size() >= 6) {
            if (!ParseInt64(vDeploymentParams[4], &nWindowSize)) {
                throw std::runtime_error(strprintf("Invalid nWindowSize (%s)", vDeploymentParams[4]));
            }
            if (!ParseInt64(vDeploymentParams[5], &nThresholdStart)) {
                throw std::runtime_error(strprintf("Invalid nThresholdStart (%s)", vDeploymentParams[5]));
            }
        }
        if (vDeploymentParams.size() == 9) {
            if (!ParseInt64(vDeploymentParams[6], &nThresholdMin)) {
                throw std::runtime_error(strprintf("Invalid nThresholdMin (%s)", vDeploymentParams[6]));
            }
            if (!ParseInt64(vDeploymentParams[7], &nFalloffCoeff)) {
                throw std::runtime_error(strprintf("Invalid nFalloffCoeff (%s)", vDeploymentParams[7]));
            }
            if (!ParseInt64(vDeploymentParams[8], &nUseEHF)) {
                throw std::runtime_error(strprintf("Invalid nUseEHF (%s)", vDeploymentParams[8]));
            }
        }
        bool found = false;
        for (int j=0; j < (int)Consensus::MAX_VERSION_BITS_DEPLOYMENTS; ++j) {
            if (vDeploymentParams[0] == VersionBitsDeploymentInfo[j].name) {
                UpdateVersionBitsParameters(Consensus::DeploymentPos(j), nStartTime, nTimeout, min_activation_height, nWindowSize, nThresholdStart, nThresholdMin, nFalloffCoeff, nUseEHF);
                found = true;
                LogPrintf("Setting version bits activation parameters for %s to start=%ld, timeout=%ld, min_activation_height=%ld, window=%ld, thresholdstart=%ld, thresholdmin=%ld, falloffcoeff=%ld, useehf=%ld\n",
                          vDeploymentParams[0], nStartTime, nTimeout, min_activation_height, nWindowSize, nThresholdStart, nThresholdMin, nFalloffCoeff, nUseEHF);
                break;
            }
        }
        if (!found) {
            throw std::runtime_error(strprintf("Invalid deployment (%s)", vDeploymentParams[0]));
        }
    }
}

void CRegTestParams::UpdateDIP3ParametersFromArgs(const ArgsManager& args)
{
    if (!args.IsArgSet("-dip3params")) return;

    std::string strParams = args.GetArg("-dip3params", "");
    std::vector<std::string> vParams = SplitString(strParams, ':');
    if (vParams.size() != 2) {
        throw std::runtime_error("DIP3 parameters malformed, expecting <activation>:<enforcement>");
    }
    int nDIP3ActivationHeight, nDIP3EnforcementHeight;
    if (!ParseInt32(vParams[0], &nDIP3ActivationHeight)) {
        throw std::runtime_error(strprintf("Invalid activation height (%s)", vParams[0]));
    }
    if (!ParseInt32(vParams[1], &nDIP3EnforcementHeight)) {
        throw std::runtime_error(strprintf("Invalid enforcement height (%s)", vParams[1]));
    }
    LogPrintf("Setting DIP3 parameters to activation=%ld, enforcement=%ld\n", nDIP3ActivationHeight, nDIP3EnforcementHeight);
    UpdateDIP3Parameters(nDIP3ActivationHeight, nDIP3EnforcementHeight);
}

void CRegTestParams::UpdateDIP8ParametersFromArgs(const ArgsManager& args)
{
    if (!args.IsArgSet("-dip8params")) return;

    std::string strParams = args.GetArg("-dip8params", "");
    std::vector<std::string> vParams = SplitString(strParams, ':');
    if (vParams.size() != 1) {
        throw std::runtime_error("DIP8 parameters malformed, expecting <activation>");
    }
    int nDIP8ActivationHeight;
    if (!ParseInt32(vParams[0], &nDIP8ActivationHeight)) {
        throw std::runtime_error(strprintf("Invalid activation height (%s)", vParams[0]));
    }
    LogPrintf("Setting DIP8 parameters to activation=%ld\n", nDIP8ActivationHeight);
    UpdateDIP8Parameters(nDIP8ActivationHeight);
}

void CRegTestParams::UpdateBIP147ParametersFromArgs(const ArgsManager& args)
{
    if (!args.IsArgSet("-bip147height")) return;
    int nBIP147Height;
    const std::string strParams = args.GetArg("-bip147height", "");
    if (!ParseInt32(strParams, &nBIP147Height)) {
        throw std::runtime_error(strprintf("Invalid activation height (%s)", strParams));
    }
    LogPrintf("Setting BIP147 parameters to activation=%lld\n", nBIP147Height);
    UpdateBIP147Parameters(nBIP147Height);
}

void CRegTestParams::UpdateBudgetParametersFromArgs(const ArgsManager& args)
{
    if (!args.IsArgSet("-budgetparams")) return;

    std::string strParams = args.GetArg("-budgetparams", "");
    std::vector<std::string> vParams = SplitString(strParams, ':');
    if (vParams.size() != 3) {
        throw std::runtime_error("Budget parameters malformed, expecting <masternode>:<budget>:<superblock>");
    }
    int nMasternodePaymentsStartBlock, nBudgetPaymentsStartBlock, nSuperblockStartBlock;
    if (!ParseInt32(vParams[0], &nMasternodePaymentsStartBlock)) {
        throw std::runtime_error(strprintf("Invalid masternode start height (%s)", vParams[0]));
    }
    if (!ParseInt32(vParams[1], &nBudgetPaymentsStartBlock)) {
        throw std::runtime_error(strprintf("Invalid budget start block (%s)", vParams[1]));
    }
    if (!ParseInt32(vParams[2], &nSuperblockStartBlock)) {
        throw std::runtime_error(strprintf("Invalid superblock start height (%s)", vParams[2]));
    }
    LogPrintf("Setting budget parameters to masternode=%ld, budget=%ld, superblock=%ld\n", nMasternodePaymentsStartBlock, nBudgetPaymentsStartBlock, nSuperblockStartBlock);
    UpdateBudgetParameters(nMasternodePaymentsStartBlock, nBudgetPaymentsStartBlock, nSuperblockStartBlock);
}

void CRegTestParams::UpdateLLMQTestParametersFromArgs(const ArgsManager& args, const Consensus::LLMQType llmqType)
{
    assert(llmqType == Consensus::LLMQType::LLMQ_TEST || llmqType == Consensus::LLMQType::LLMQ_TEST_INSTANTSEND);

    std::string cmd_param{"-llmqtestparams"}, llmq_name{"LLMQ_TEST"};
    if (llmqType == Consensus::LLMQType::LLMQ_TEST_INSTANTSEND) {
        cmd_param = "-llmqtestinstantsendparams";
        llmq_name = "LLMQ_TEST_INSTANTSEND";
    }

    if (!args.IsArgSet(cmd_param)) return;

    std::string strParams = args.GetArg(cmd_param, "");
    std::vector<std::string> vParams = SplitString(strParams, ':');
    if (vParams.size() != 2) {
        throw std::runtime_error(strprintf("%s parameters malformed, expecting <size>:<threshold>", llmq_name));
    }
    int size, threshold;
    if (!ParseInt32(vParams[0], &size)) {
        throw std::runtime_error(strprintf("Invalid %s size (%s)", llmq_name, vParams[0]));
    }
    if (!ParseInt32(vParams[1], &threshold)) {
        throw std::runtime_error(strprintf("Invalid %s threshold (%s)", llmq_name, vParams[1]));
    }
    LogPrintf("Setting %s parameters to size=%ld, threshold=%ld\n", llmq_name, size, threshold);
    UpdateLLMQTestParameters(size, threshold, llmqType);
}

void CRegTestParams::UpdateLLMQInstantSendDIP0024FromArgs(const ArgsManager& args)
{
    if (!args.IsArgSet("-llmqtestinstantsenddip0024")) return;

    const auto& llmq_params_opt = GetLLMQ(consensus.llmqTypeDIP0024InstantSend);
    assert(llmq_params_opt.has_value());

    std::string strLLMQType = gArgs.GetArg("-llmqtestinstantsenddip0024", std::string(llmq_params_opt->name));

    Consensus::LLMQType llmqType = Consensus::LLMQType::LLMQ_NONE;
    for (const auto& params : consensus.llmqs) {
        if (params.name == strLLMQType) {
            llmqType = params.type;
        }
    }
    if (llmqType == Consensus::LLMQType::LLMQ_NONE) {
        throw std::runtime_error("Invalid LLMQ type specified for -llmqtestinstantsenddip0024.");
    }
    LogPrintf("Setting llmqtestinstantsenddip0024 to %ld\n", ToUnderlying(llmqType));
    UpdateLLMQDIP0024InstantSend(llmqType);
}

void CDevNetParams::UpdateDevnetSubsidyAndDiffParametersFromArgs(const ArgsManager& args)
{
    if (!args.IsArgSet("-minimumdifficultyblocks") && !args.IsArgSet("-highsubsidyblocks") && !args.IsArgSet("-highsubsidyfactor")) return;

    int nMinimumDifficultyBlocks = gArgs.GetArg("-minimumdifficultyblocks", consensus.nMinimumDifficultyBlocks);
    int nHighSubsidyBlocks = gArgs.GetArg("-highsubsidyblocks", consensus.nHighSubsidyBlocks);
    int nHighSubsidyFactor = gArgs.GetArg("-highsubsidyfactor", consensus.nHighSubsidyFactor);
    LogPrintf("Setting minimumdifficultyblocks=%ld, highsubsidyblocks=%ld, highsubsidyfactor=%ld\n", nMinimumDifficultyBlocks, nHighSubsidyBlocks, nHighSubsidyFactor);
    UpdateDevnetSubsidyAndDiffParameters(nMinimumDifficultyBlocks, nHighSubsidyBlocks, nHighSubsidyFactor);
}

void CDevNetParams::UpdateDevnetLLMQChainLocksFromArgs(const ArgsManager& args)
{
    if (!args.IsArgSet("-llmqchainlocks")) return;

    const auto& llmq_params_opt = GetLLMQ(consensus.llmqTypeChainLocks);
    assert(llmq_params_opt.has_value());

    std::string strLLMQType = gArgs.GetArg("-llmqchainlocks", std::string(llmq_params_opt->name));

    Consensus::LLMQType llmqType = Consensus::LLMQType::LLMQ_NONE;
    for (const auto& params : consensus.llmqs) {
        if (params.name == strLLMQType) {
            if (params.useRotation) {
                throw std::runtime_error("LLMQ type specified for -llmqchainlocks must NOT use rotation");
            }
            llmqType = params.type;
        }
    }
    if (llmqType == Consensus::LLMQType::LLMQ_NONE) {
        throw std::runtime_error("Invalid LLMQ type specified for -llmqchainlocks.");
    }
    LogPrintf("Setting llmqchainlocks to size=%ld\n", static_cast<uint8_t>(llmqType));
    UpdateDevnetLLMQChainLocks(llmqType);
}

void CDevNetParams::UpdateDevnetLLMQInstantSendDIP0024FromArgs(const ArgsManager& args)
{
    if (!args.IsArgSet("-llmqinstantsenddip0024")) return;

    const auto& llmq_params_opt = GetLLMQ(consensus.llmqTypeDIP0024InstantSend);
    assert(llmq_params_opt.has_value());

    std::string strLLMQType = gArgs.GetArg("-llmqinstantsenddip0024", std::string(llmq_params_opt->name));

    Consensus::LLMQType llmqType = Consensus::LLMQType::LLMQ_NONE;
    for (const auto& params : consensus.llmqs) {
        if (params.name == strLLMQType) {
            if (!params.useRotation) {
                throw std::runtime_error("LLMQ type specified for -llmqinstantsenddip0024 must use rotation");
            }
            llmqType = params.type;
        }
    }
    if (llmqType == Consensus::LLMQType::LLMQ_NONE) {
        throw std::runtime_error("Invalid LLMQ type specified for -llmqinstantsenddip0024.");
    }
    LogPrintf("Setting llmqinstantsenddip0024 to size=%ld\n", static_cast<uint8_t>(llmqType));
    UpdateDevnetLLMQDIP0024InstantSend(llmqType);
}

void CDevNetParams::UpdateDevnetLLMQPlatformFromArgs(const ArgsManager& args)
{
    if (!args.IsArgSet("-llmqplatform")) return;

    const auto& llmq_params_opt = GetLLMQ(consensus.llmqTypePlatform);
    assert(llmq_params_opt.has_value());

    std::string strLLMQType = gArgs.GetArg("-llmqplatform", std::string(llmq_params_opt->name));

    Consensus::LLMQType llmqType = Consensus::LLMQType::LLMQ_NONE;
    for (const auto& params : consensus.llmqs) {
        if (params.name == strLLMQType) {
            llmqType = params.type;
        }
    }
    if (llmqType == Consensus::LLMQType::LLMQ_NONE) {
        throw std::runtime_error("Invalid LLMQ type specified for -llmqplatform.");
    }
    LogPrintf("Setting llmqplatform to size=%ld\n", static_cast<uint8_t>(llmqType));
    UpdateDevnetLLMQPlatform(llmqType);
}

void CDevNetParams::UpdateDevnetLLMQMnhfFromArgs(const ArgsManager& args)
{
    if (!args.IsArgSet("-llmqmnhf")) return;

    const auto& llmq_params_opt = GetLLMQ(consensus.llmqTypeMnhf);
    assert(llmq_params_opt.has_value());

    std::string strLLMQType = gArgs.GetArg("-llmqmnhf", std::string(llmq_params_opt->name));

    Consensus::LLMQType llmqType = Consensus::LLMQType::LLMQ_NONE;
    for (const auto& params : consensus.llmqs) {
        if (params.name == strLLMQType) {
            llmqType = params.type;
        }
    }
    if (llmqType == Consensus::LLMQType::LLMQ_NONE) {
        throw std::runtime_error("Invalid LLMQ type specified for -llmqmnhf.");
    }
    LogPrintf("Setting llmqmnhf to size=%ld\n", static_cast<uint8_t>(llmqType));
    UpdateDevnetLLMQMnhf(llmqType);
}

void CDevNetParams::UpdateDevnetPowTargetSpacingFromArgs(const ArgsManager& args)
{
    if (!args.IsArgSet("-powtargetspacing")) return;

    std::string strPowTargetSpacing = gArgs.GetArg("-powtargetspacing", "");

    int64_t powTargetSpacing;
    if (!ParseInt64(strPowTargetSpacing, &powTargetSpacing)) {
        throw std::runtime_error(strprintf("Invalid parsing of powTargetSpacing (%s)", strPowTargetSpacing));
    }

    if (powTargetSpacing < 1) {
        throw std::runtime_error(strprintf("Invalid value of powTargetSpacing (%s)", strPowTargetSpacing));
    }

    LogPrintf("Setting powTargetSpacing to %ld\n", powTargetSpacing);
    UpdateDevnetPowTargetSpacing(powTargetSpacing);
}

void CDevNetParams::UpdateLLMQDevnetParametersFromArgs(const ArgsManager& args)
{
    if (!args.IsArgSet("-llmqdevnetparams")) return;

    std::string strParams = args.GetArg("-llmqdevnetparams", "");
    std::vector<std::string> vParams = SplitString(strParams, ':');
    if (vParams.size() != 2) {
        throw std::runtime_error("LLMQ_DEVNET parameters malformed, expecting <size>:<threshold>");
    }
    int size, threshold;
    if (!ParseInt32(vParams[0], &size)) {
        throw std::runtime_error(strprintf("Invalid LLMQ_DEVNET size (%s)", vParams[0]));
    }
    if (!ParseInt32(vParams[1], &threshold)) {
        throw std::runtime_error(strprintf("Invalid LLMQ_DEVNET threshold (%s)", vParams[1]));
    }
    LogPrintf("Setting LLMQ_DEVNET parameters to size=%ld, threshold=%ld\n", size, threshold);
    UpdateLLMQDevnetParameters(size, threshold);
}

static std::unique_ptr<const CChainParams> globalChainParams;

const CChainParams &Params() {
    assert(globalChainParams);
    return *globalChainParams;
}

std::unique_ptr<const CChainParams> CreateChainParams(const ArgsManager& args, const std::string& chain)
{
    if (chain == CBaseChainParams::MAIN) {
        return std::unique_ptr<CChainParams>(new CMainParams());
    } else if (chain == CBaseChainParams::TESTNET) {
        return std::unique_ptr<CChainParams>(new CTestNetParams());
    } else if (chain == CBaseChainParams::DEVNET) {
        return std::unique_ptr<CChainParams>(new CDevNetParams(args));
    } else if (chain == CBaseChainParams::REGTEST) {
        return std::unique_ptr<CChainParams>(new CRegTestParams(args));
    }
    throw std::runtime_error(strprintf("%s: Unknown chain %s.", __func__, chain));
}

void SelectParams(const std::string& network)
{
    SelectBaseParams(network);
    globalChainParams = CreateChainParams(gArgs, network);
}<|MERGE_RESOLUTION|>--- conflicted
+++ resolved
@@ -198,15 +198,9 @@
         consensus.nPowTargetSpacing = 2 * 60; // Sparks: 120 seconds
         consensus.fPowAllowMinDifficultyBlocks = false;
         consensus.fPowNoRetargeting = false;
-<<<<<<< HEAD
         consensus.nPowKGWHeight = 15200; // KGW > DGW, no KGW
         consensus.nPowDGWHeight = 700;
-        consensus.nRuleChangeActivationThreshold = 1916; // 95% of 2016
-=======
-        consensus.nPowKGWHeight = 15200;
-        consensus.nPowDGWHeight = 34140;
         consensus.nRuleChangeActivationThreshold = 1815; // 90% of 2016
->>>>>>> 0fcc1561
         consensus.nMinerConfirmationWindow = 2016; // nPowTargetTimespan / nPowTargetSpacing
         consensus.vDeployments[Consensus::DEPLOYMENT_TESTDUMMY].bit = 28;
         consensus.vDeployments[Consensus::DEPLOYMENT_TESTDUMMY].nStartTime = Consensus::BIP9Deployment::NEVER_ACTIVE;
@@ -227,7 +221,6 @@
         consensus.vDeployments[Consensus::DEPLOYMENT_MN_RR].nThresholdStart = 0;     // 60% of 100
 
         // The best chain should have at least this much work.
-<<<<<<< HEAD
         consensus.nMinimumChainWork = uint256S("0x00000000000000000000000000000000000000000000000000fdd4d4f9cf3649");//1548000
 
         // By default assume that the signatures in ancestors of this block are valid.
@@ -245,12 +238,6 @@
         consensus.vBannedAddresses.push_back("GRFBCEuMcfi9PhFVfcVutL7bGwj4KdPyWX");
         consensus.vBannedAddresses.push_back("GPawkMiQm4qmYcz6mnM8ad3BxgsdgHjh52");
         consensus.vBannedAddresses.push_back("GSR6AY8GCW8KUf7N5FGz4xxdZpZ3sWkfrR");
-=======
-        consensus.nMinimumChainWork = uint256S("0x00000000000000000000000000000000000000000000988117deadb0db9cd5b8"); // 2109672
-
-        // By default assume that the signatures in ancestors of this block are valid.
-        consensus.defaultAssumeValid = uint256S("0x000000000000001889bd33ef019065e250d32bd46911f4003d3fdd8128b5358d"); // 2109672
->>>>>>> 0fcc1561
 
         /**
          * The message start string is designed to be unlikely to occur in normal data.
@@ -336,7 +323,6 @@
 
         checkpointData = {
             {
-<<<<<<< HEAD
                 {0, uint256S("0x00000a5c6ddfaac5097218560d5b92d416931cfeba1abf10c81d1d6a232fc8ea")},
 	            {50000, uint256S("0x0000000010f1cfdac6446f431337e3874e6b91ada402e4fe9361778f1a684572")},
                 {100000, uint256S("0x0000000006fbc78ab84d3ddf4246d128b36c5240060cfc5ce9bb989a775bf970")},
@@ -379,54 +365,6 @@
                 2281417,   // * total number of transactions between genesis and that timestamp
                             //   (the tx=... number in the ChainStateFlushed debug.log lines)
                 0.01257477943113587,      // * estimated number of transactions per second after that timestamp
-=======
-                {1500, uint256S("0x000000aaf0300f59f49bc3e970bad15c11f961fe2347accffff19d96ec9778e3")},
-                {4991, uint256S("0x000000003b01809551952460744d5dbb8fcbd6cbae3c220267bf7fa43f837367")},
-                {9918, uint256S("0x00000000213e229f332c0ffbe34defdaa9e74de87f2d8d1f01af8d121c3c170b")},
-                {16912, uint256S("0x00000000075c0d10371d55a60634da70f197548dbbfa4123e12abfcbc5738af9")},
-                {23912, uint256S("0x0000000000335eac6703f3b1732ec8b2f89c3ba3a7889e5767b090556bb9a276")},
-                {35457, uint256S("0x0000000000b0ae211be59b048df14820475ad0dd53b9ff83b010f71a77342d9f")},
-                {45479, uint256S("0x000000000063d411655d590590e16960f15ceea4257122ac430c6fbe39fbf02d")},
-                {55895, uint256S("0x0000000000ae4c53a43639a4ca027282f69da9c67ba951768a20415b6439a2d7")},
-                {68899, uint256S("0x0000000000194ab4d3d9eeb1f2f792f21bb39ff767cb547fe977640f969d77b7")},
-                {74619, uint256S("0x000000000011d28f38f05d01650a502cc3f4d0e793fbc26e2a2ca71f07dc3842")},
-                {75095, uint256S("0x0000000000193d12f6ad352a9996ee58ef8bdc4946818a5fec5ce99c11b87f0d")},
-                {88805, uint256S("0x00000000001392f1652e9bf45cd8bc79dc60fe935277cd11538565b4a94fa85f")},
-                {107996, uint256S("0x00000000000a23840ac16115407488267aa3da2b9bc843e301185b7d17e4dc40")},
-                {137993, uint256S("0x00000000000cf69ce152b1bffdeddc59188d7a80879210d6e5c9503011929c3c")},
-                {167996, uint256S("0x000000000009486020a80f7f2cc065342b0c2fb59af5e090cd813dba68ab0fed")},
-                {207992, uint256S("0x00000000000d85c22be098f74576ef00b7aa00c05777e966aff68a270f1e01a5")},
-                {312645, uint256S("0x0000000000059dcb71ad35a9e40526c44e7aae6c99169a9e7017b7d84b1c2daf")},
-                {407452, uint256S("0x000000000003c6a87e73623b9d70af7cd908ae22fee466063e4ffc20be1d2dbc")},
-                {523412, uint256S("0x000000000000e54f036576a10597e0e42cc22a5159ce572f999c33975e121d4d")},
-                {523930, uint256S("0x0000000000000bccdb11c2b1cfb0ecab452abf267d89b7f46eaf2d54ce6e652c")},
-                {750000, uint256S("0x00000000000000b4181bbbdddbae464ce11fede5d0292fb63fdede1e7c8ab21c")},
-                {888900, uint256S("0x0000000000000026c29d576073ab51ebd1d3c938de02e9a44c7ee9e16f82db28")},
-                {967800, uint256S("0x0000000000000024e26c7df7e46d673724d223cf4ca2b2adc21297cc095600f4")},
-                {1067570, uint256S("0x000000000000001e09926bcf5fa4513d23e870a34f74e38200db99eb3f5b7a70")},
-                {1167570, uint256S("0x000000000000000fb7b1e9b81700283dff0f7d87cf458e5edfdae00c669de661")},
-                {1364585, uint256S("0x00000000000000022f355c52417fca9b73306958f7c0832b3a7bce006ca369ef")},
-                {1450000, uint256S("0x00000000000000105cfae44a995332d8ec256850ea33a1f7b700474e3dad82bc")},
-                {1796500, uint256S("0x000000000000001d531f36005159f19351bd49ca676398a561e55dcccb84eacd")},
-                {1850400, uint256S("0x00000000000000261bdbe99c01fcba992e577efa6cc41aae564b8ca9f112b2a3")},
-                {1889000, uint256S("0x00000000000000075300e852d5bf5380f905b2768241f8b442498442084807a7")},
-                {1969000, uint256S("0x000000000000000c8b7a3bdcd8b9f516462122314529c8342244c685a4c899bf")},
-                {2029000, uint256S("0x0000000000000020d5e38b6aef5bc8e430029444d7977b46f710c7d281ef1281")},
-                {2109672, uint256S("0x000000000000001889bd33ef019065e250d32bd46911f4003d3fdd8128b5358d")},
-            }
-        };
-
-        m_assumeutxo_data = MapAssumeutxo{
-         // TODO to be specified in a future patch.
-        };
-
-        // getchaintxstats 17280 000000000000001889bd33ef019065e250d32bd46911f4003d3fdd8128b5358d
-        chainTxData = ChainTxData{
-                1721769714, // * UNIX timestamp of last known number of transactions (Block 1969000)
-                53767892,   // * total number of transactions between genesis and that timestamp
-                            //   (the tx=... number in the ChainStateFlushed debug.log lines)
-                0.1580795981751139,      // * estimated number of transactions per second after that timestamp
->>>>>>> 0fcc1561
         };
     }
 };
@@ -505,7 +443,6 @@
         consensus.vDeployments[Consensus::DEPLOYMENT_MN_RR].nFalloffCoeff = 0;          // this corresponds to 10 periods
 
         // The best chain should have at least this much work.
-<<<<<<< HEAD
         consensus.nMinimumChainWork = uint256S("000000000000000000000000000000000000000000000000000000084d1084ef"); //34000
 
         // By default assume that the signatures in ancestors of this block are valid.
@@ -529,20 +466,6 @@
         pchMessageStart[3] = 0x7a;
         nDefaultPort = 8891;
 
-=======
-        consensus.nMinimumChainWork = uint256S("0x000000000000000000000000000000000000000000000000031779704a0f54b4"); // 1069875
-
-        // By default assume that the signatures in ancestors of this block are valid.
-        consensus.defaultAssumeValid = uint256S("0x00000034bfeb926662ba547c0b8dd4ba8cbb6e0c581f4e7d1bddce8f9ca3a608"); // 1069875
-
-        pchMessageStart[0] = 0xce;
-        pchMessageStart[1] = 0xe2;
-        pchMessageStart[2] = 0xca;
-        pchMessageStart[3] = 0xff;
-        nDefaultPort = 19999;
-        nDefaultPlatformP2PPort = 22000;
-        nDefaultPlatformHTTPPort = 22001;
->>>>>>> 0fcc1561
         nPruneAfterHeight = 1000;
         m_assumed_blockchain_size = 4;
         m_assumed_chain_state_size = 1;
@@ -610,26 +533,8 @@
 
         checkpointData = {
             {
-<<<<<<< HEAD
                 {0, uint256S("0x000005f15ec2b9e4495efb539fb5b113338df946291cccd8dfd192bb68cd6dcf")},
                 {34000, uint256S("0x00000615aae61e30e5fc677250ae233af7986ace3bca5c3b27c149932f4743d3")},
-=======
-                {255, uint256S("0x0000080b600e06f4c07880673f027210f9314575f5f875fafe51971e268b886a")},
-                {261, uint256S("0x00000c26026d0815a7e2ce4fa270775f61403c040647ff2c3091f99e894a4618")},
-                {1999, uint256S("0x00000052e538d27fa53693efe6fb6892a0c1d26c0235f599171c48a3cce553b1")},
-                {2999, uint256S("0x0000024bc3f4f4cb30d29827c13d921ad77d2c6072e586c7f60d83c2722cdcc5")},
-                {96090, uint256S("0x00000000033df4b94d17ab43e999caaf6c4735095cc77703685da81254d09bba")},
-                {200000, uint256S("0x000000001015eb5ef86a8fe2b3074d947bc972c5befe32b28dd5ce915dc0d029")},
-                {395750, uint256S("0x000008b78b6aef3fd05ab78db8b76c02163e885305545144420cb08704dce538")},
-                {470000, uint256S("0x0000009303aeadf8cf3812f5c869691dbd4cb118ad20e9bf553be434bafe6a52")},
-                {794950, uint256S("0x000001860e4c7248a9c5cc3bc7106041750560dc5cd9b3a2641b49494bcff5f2")},
-                {808000, uint256S("0x00000104cb60a2b5e00a8a4259582756e5bf0dca201c0993c63f0e54971ea91a")},
-                {840000, uint256S("0x000000cd7c3084499912ae893125c13e8c3c656abb6e511dcec6619c3d65a510")},
-                {851000, uint256S("0x0000014d3b875540ff75517b7fbb1714e25d50ce92f65d7086cfce357928bb02")},
-                {905100, uint256S("0x0000020c5e0f86f385cbf8e90210de9a9fd63633f01433bf47a6b3227a2851fd")},
-                {960000, uint256S("0x0000000386cf5061ea16404c66deb83eb67892fa4f79b9e58e5eaab097ec2bd6")},
-                {1069875, uint256S("0x00000034bfeb926662ba547c0b8dd4ba8cbb6e0c581f4e7d1bddce8f9ca3a608")},
->>>>>>> 0fcc1561
             }
         };
 
@@ -637,21 +542,12 @@
             // TODO to be specified in a future patch.
         };
 
-<<<<<<< HEAD
         // getchaintxstats 33000 00000615aae61e30e5fc677250ae233af7986ace3bca5c3b27c149932f4743d3
         chainTxData = ChainTxData{
                 1738812481, // * UNIX timestamp of last known number of transactions (Block 34000)
                 89716,    // * total number of transactions between genesis and that timestamp
                             //   (the tx=... number in the ChainStateFlushed debug.log lines)
                 0.003194377871691786,       // * estimated number of transactions per second after that timestamp
-=======
-        // getchaintxstats 17280 00000034bfeb926662ba547c0b8dd4ba8cbb6e0c581f4e7d1bddce8f9ca3a608
-        chainTxData = ChainTxData{
-                1721770009, // * UNIX timestamp of last known number of transactions (Block 905100)
-                6548039,    // * total number of transactions between genesis and that timestamp
-                            //   (the tx=... number in the ChainStateFlushed debug.log lines)
-                0.0152605485140752,       // * estimated number of transactions per second after that timestamp
->>>>>>> 0fcc1561
         };
     }
 };
@@ -935,13 +831,8 @@
         consensus.DIP0003Height = 100;
         consensus.DIP0003EnforcementHeight = 101;
         consensus.DIP0003EnforcementHash = uint256();
-<<<<<<< HEAD
         consensus.DIP0008Height = 100;
         consensus.BRRHeight = 0; // see block_reward_reallocation_tests
-=======
-        consensus.DIP0008Height = 432;
-        consensus.BRRHeight = 1000; // see block_reward_reallocation_tests
->>>>>>> 0fcc1561
         consensus.DIP0020Height = 300;
         consensus.IPV6MNHeight = 300;
         consensus.DATATXHeight = 300;
