--- conflicted
+++ resolved
@@ -170,20 +170,20 @@
 static Consensus::LLMQParams llmq_test = {
         .type = Consensus::LLMQ_TEST,
         .name = "llmq_test",
-        .size = 3,
-        .minSize = 2,
-        .threshold = 2,
+        .size = 5,
+        .minSize = 3,
+        .threshold = 3,
 
         .dkgInterval = 24, // one DKG per hour
         .dkgPhaseBlocks = 2,
         .dkgMiningWindowStart = 10, // dkgPhaseBlocks * 5 = after finalization
         .dkgMiningWindowEnd = 18,
-        .dkgBadVotesThreshold = 2,
+        .dkgBadVotesThreshold = 8,
 
         .signingActiveQuorumCount = 2, // just a few ones to allow easier testing
 
         .keepOldConnections = 3,
-        .recoveryMembers = 3,
+        .recoveryMembers = 5,
 };
 
 // this one is for devnets only
@@ -378,17 +378,10 @@
 
         // Deployment of DIP0001
         consensus.vDeployments[Consensus::DEPLOYMENT_DIP0001].bit = 1;
-<<<<<<< HEAD
         consensus.vDeployments[Consensus::DEPLOYMENT_DIP0001].nStartTime = 1528502400; // June 9th, 2018
         consensus.vDeployments[Consensus::DEPLOYMENT_DIP0001].nTimeout = 1560556800; // June 15th, 2019
         consensus.vDeployments[Consensus::DEPLOYMENT_DIP0001].nWindowSize = 1000;
-        consensus.vDeployments[Consensus::DEPLOYMENT_DIP0001].nThreshold = 600;
-=======
-        consensus.vDeployments[Consensus::DEPLOYMENT_DIP0001].nStartTime = 1508025600; // Oct 15th, 2017
-        consensus.vDeployments[Consensus::DEPLOYMENT_DIP0001].nTimeout = 1539561600; // Oct 15th, 2018
-        consensus.vDeployments[Consensus::DEPLOYMENT_DIP0001].nWindowSize = 4032;
-        consensus.vDeployments[Consensus::DEPLOYMENT_DIP0001].nThresholdStart = 3226; // 80% of 4032
->>>>>>> 43d2973a
+        consensus.vDeployments[Consensus::DEPLOYMENT_DIP0001].nThresholdStart = 600;
 
         // Deployment of BIP147
         consensus.vDeployments[Consensus::DEPLOYMENT_BIP147].bit = 2;
@@ -399,19 +392,27 @@
 
 
         // Deployment of DIP0003
-<<<<<<< HEAD
         consensus.vDeployments[Consensus::DEPLOYMENT_DIP0003].bit = 4;
         consensus.vDeployments[Consensus::DEPLOYMENT_DIP0003].nStartTime = 1655856000; // Jun 22nd, 2022
         consensus.vDeployments[Consensus::DEPLOYMENT_DIP0003].nTimeout = 1687392000; // Jun 22nd, 2023
         consensus.vDeployments[Consensus::DEPLOYMENT_DIP0003].nWindowSize = 1000;
-        consensus.vDeployments[Consensus::DEPLOYMENT_DIP0003].nThreshold = 700; // 70% of 1000
+        consensus.vDeployments[Consensus::DEPLOYMENT_DIP0003].nThresholdStart = 700; // 70% of 1000
 
         // Deployment of DIP0008
         consensus.vDeployments[Consensus::DEPLOYMENT_DIP0008].bit = 5;
         consensus.vDeployments[Consensus::DEPLOYMENT_DIP0008].nStartTime = 1663891200; // Sep 23rd, 2022
         consensus.vDeployments[Consensus::DEPLOYMENT_DIP0008].nTimeout = 1695427200; // Sep 23rd, 2023
         consensus.vDeployments[Consensus::DEPLOYMENT_DIP0008].nWindowSize = 100;
-        consensus.vDeployments[Consensus::DEPLOYMENT_DIP0008].nThreshold = 60; // 60% of 100
+        consensus.vDeployments[Consensus::DEPLOYMENT_DIP0008].nThresholdStart = 60; // 60% of 100
+
+        // Deployment of Block Reward Reallocation
+        consensus.vDeployments[Consensus::DEPLOYMENT_REALLOC].bit = 6;
+        consensus.vDeployments[Consensus::DEPLOYMENT_REALLOC].nStartTime = 1667260800; // Nov 1st, 2022
+        consensus.vDeployments[Consensus::DEPLOYMENT_REALLOC].nTimeout = 1698796800; // Nov 1st, 2023
+        consensus.vDeployments[Consensus::DEPLOYMENT_REALLOC].nWindowSize = 100;
+        consensus.vDeployments[Consensus::DEPLOYMENT_REALLOC].nThresholdStart = 80; // 80% of 4032
+        consensus.vDeployments[Consensus::DEPLOYMENT_REALLOC].nThresholdMin = 60; // 60% of 4032
+        consensus.vDeployments[Consensus::DEPLOYMENT_REALLOC].nFalloffCoeff = 5; // this corresponds to 10 periods
 
         // The best chain should have at least this much work.
         consensus.nMinimumChainWork = uint256S("0x00000000000000000000000000000000000000000000000000eee93cb0b1f4be");//269664
@@ -430,35 +431,6 @@
         consensus.vBannedAddresses.push_back("GRFBCEuMcfi9PhFVfcVutL7bGwj4KdPyWX");
         consensus.vBannedAddresses.push_back("GPawkMiQm4qmYcz6mnM8ad3BxgsdgHjh52");
         consensus.vBannedAddresses.push_back("GSR6AY8GCW8KUf7N5FGz4xxdZpZ3sWkfrR");
-=======
-        consensus.vDeployments[Consensus::DEPLOYMENT_DIP0003].bit = 3;
-        consensus.vDeployments[Consensus::DEPLOYMENT_DIP0003].nStartTime = 1546300800; // Jan 1st, 2019
-        consensus.vDeployments[Consensus::DEPLOYMENT_DIP0003].nTimeout = 1577836800; // Jan 1st, 2020
-        consensus.vDeployments[Consensus::DEPLOYMENT_DIP0003].nWindowSize = 4032;
-        consensus.vDeployments[Consensus::DEPLOYMENT_DIP0003].nThresholdStart = 3226; // 80% of 4032
-
-        // Deployment of DIP0008
-        consensus.vDeployments[Consensus::DEPLOYMENT_DIP0008].bit = 4;
-        consensus.vDeployments[Consensus::DEPLOYMENT_DIP0008].nStartTime = 1557878400; // May 15th, 2019
-        consensus.vDeployments[Consensus::DEPLOYMENT_DIP0008].nTimeout = 1589500800; // May 15th, 2020
-        consensus.vDeployments[Consensus::DEPLOYMENT_DIP0008].nWindowSize = 4032;
-        consensus.vDeployments[Consensus::DEPLOYMENT_DIP0008].nThresholdStart = 3226; // 80% of 4032
-
-        // Deployment of Block Reward Reallocation
-        consensus.vDeployments[Consensus::DEPLOYMENT_REALLOC].bit = 5;
-        consensus.vDeployments[Consensus::DEPLOYMENT_REALLOC].nStartTime = 1601510400; // Oct 1st, 2020
-        consensus.vDeployments[Consensus::DEPLOYMENT_REALLOC].nTimeout = 1633046400; // Oct 1st, 2021
-        consensus.vDeployments[Consensus::DEPLOYMENT_REALLOC].nWindowSize = 4032;
-        consensus.vDeployments[Consensus::DEPLOYMENT_REALLOC].nThresholdStart = 3226; // 80% of 4032
-        consensus.vDeployments[Consensus::DEPLOYMENT_REALLOC].nThresholdMin = 2420; // 60% of 4032
-        consensus.vDeployments[Consensus::DEPLOYMENT_REALLOC].nFalloffCoeff = 5; // this corresponds to 10 periods
-
-        // The best chain should have at least this much work.
-        consensus.nMinimumChainWork = uint256S("0x0000000000000000000000000000000000000000000044f363f417890207722e"); // 1364585
-
-        // By default assume that the signatures in ancestors of this block are valid.
-        consensus.defaultAssumeValid = uint256S("0x00000000000000022f355c52417fca9b73306958f7c0832b3a7bce006ca369ef"); // 1364585
->>>>>>> 43d2973a
 
         /**
          * The message start string is designed to be unlikely to occur in normal data.
@@ -475,14 +447,18 @@
 
         genesis = CreateGenesisBlock(1513902562, 682979, 0x1e0ffff0, 1, 50 * COIN);
         consensus.hashGenesisBlock = genesis.GetHash();
-<<<<<<< HEAD
         assert(consensus.hashGenesisBlock == uint256S("0x00000a5c6ddfaac5097218560d5b92d416931cfeba1abf10c81d1d6a232fc8ea"));
         assert(genesis.hashMerkleRoot == uint256S("0x1b3952bab9df804c6f02372bb62df20fa2927030a4e80389ec14c1d86fc921e4"));
 
-        vSeeds.push_back(CDNSSeedData("seed1.sparkspay.io", "seed1.sparkspay.io"));
-	    vSeeds.push_back(CDNSSeedData("seed2.sparkspay.io", "seed2.sparkspay.io"));
-	    vSeeds.push_back(CDNSSeedData("seed3.sparkspay.io", "seed3.sparkspay.io"));
-	    vSeeds.push_back(CDNSSeedData("seed4.sparkspay.io", "seed4.sparkspay.io"));
+        // Note that of those which support the service bits prefix, most only support a subset of
+        // possible options.
+        // This is fine at runtime as we'll fall back to using them as a oneshot if they dont support the
+        // service bits we want, but we should get them updated to support all service bits wanted by any
+        // release ASAP to avoid it where possible.
+        vSeeds.emplace_back("seed1.sparkspay.io");
+        vSeeds.emplace_back("seed2.sparkspay.io");
+        vSeeds.emplace_back("seed3.sparkspay.io");
+        vSeeds.emplace_back("seed4.sparkspay.io");
 
         // Sparks addresses start with 'G'
         base58Prefixes[PUBKEY_ADDRESS] = std::vector<unsigned char>(1,38);
@@ -491,26 +467,6 @@
         // Sparks private keys start with '5' or 'G' (?)
         base58Prefixes[SECRET_KEY] =     std::vector<unsigned char>(1,198);
         // Sparks BIP32 pubkeys start with 'xpub' (Bitcoin defaults)
-=======
-        assert(consensus.hashGenesisBlock == uint256S("0x00000ffd590b1485b3caadc19b22e6379c733355108f107a430458cdf3407ab6"));
-        assert(genesis.hashMerkleRoot == uint256S("0xe0028eb9648db56b1ac77cf090b99048a8007e2bb64b68f092c03c7f56a662c7"));
-
-        // Note that of those which support the service bits prefix, most only support a subset of
-        // possible options.
-        // This is fine at runtime as we'll fall back to using them as a oneshot if they dont support the
-        // service bits we want, but we should get them updated to support all service bits wanted by any
-        // release ASAP to avoid it where possible.
-        vSeeds.emplace_back("dnsseed.dash.org");
-        vSeeds.emplace_back("dnsseed.dashdot.io");
-
-        // Dash addresses start with 'X'
-        base58Prefixes[PUBKEY_ADDRESS] = std::vector<unsigned char>(1,76);
-        // Dash script addresses start with '7'
-        base58Prefixes[SCRIPT_ADDRESS] = std::vector<unsigned char>(1,16);
-        // Dash private keys start with '7' or 'X'
-        base58Prefixes[SECRET_KEY] =     std::vector<unsigned char>(1,204);
-        // Dash BIP32 pubkeys start with 'xpub' (Bitcoin defaults)
->>>>>>> 43d2973a
         base58Prefixes[EXT_PUBLIC_KEY] = {0x04, 0x88, 0xB2, 0x1E};
         // Sparks BIP32 prvkeys start with 'xprv' (Bitcoin defaults)
         base58Prefixes[EXT_SECRET_KEY] = {0x04, 0x88, 0xAD, 0xE4};
@@ -549,7 +505,6 @@
 
         checkpointData = {
             {
-<<<<<<< HEAD
                 {0, uint256S("0x00000a5c6ddfaac5097218560d5b92d416931cfeba1abf10c81d1d6a232fc8ea")},
 	        {50000, uint256S("0x0000000010f1cfdac6446f431337e3874e6b91ada402e4fe9361778f1a684572")},
                 {100000, uint256S("0x0000000006fbc78ab84d3ddf4246d128b36c5240060cfc5ce9bb989a775bf970")},
@@ -579,42 +534,6 @@
             354527,    // * total number of transactions between genesis and that timestamp
                         //   (the tx=... number in the SetBestChain debug.log lines)
             0.1         // * estimated number of transactions per second after that timestamp
-=======
-                {1500, uint256S("0x000000aaf0300f59f49bc3e970bad15c11f961fe2347accffff19d96ec9778e3")},
-                {4991, uint256S("0x000000003b01809551952460744d5dbb8fcbd6cbae3c220267bf7fa43f837367")},
-                {9918, uint256S("0x00000000213e229f332c0ffbe34defdaa9e74de87f2d8d1f01af8d121c3c170b")},
-                {16912, uint256S("0x00000000075c0d10371d55a60634da70f197548dbbfa4123e12abfcbc5738af9")},
-                {23912, uint256S("0x0000000000335eac6703f3b1732ec8b2f89c3ba3a7889e5767b090556bb9a276")},
-                {35457, uint256S("0x0000000000b0ae211be59b048df14820475ad0dd53b9ff83b010f71a77342d9f")},
-                {45479, uint256S("0x000000000063d411655d590590e16960f15ceea4257122ac430c6fbe39fbf02d")},
-                {55895, uint256S("0x0000000000ae4c53a43639a4ca027282f69da9c67ba951768a20415b6439a2d7")},
-                {68899, uint256S("0x0000000000194ab4d3d9eeb1f2f792f21bb39ff767cb547fe977640f969d77b7")},
-                {74619, uint256S("0x000000000011d28f38f05d01650a502cc3f4d0e793fbc26e2a2ca71f07dc3842")},
-                {75095, uint256S("0x0000000000193d12f6ad352a9996ee58ef8bdc4946818a5fec5ce99c11b87f0d")},
-                {88805, uint256S("0x00000000001392f1652e9bf45cd8bc79dc60fe935277cd11538565b4a94fa85f")},
-                {107996, uint256S("0x00000000000a23840ac16115407488267aa3da2b9bc843e301185b7d17e4dc40")},
-                {137993, uint256S("0x00000000000cf69ce152b1bffdeddc59188d7a80879210d6e5c9503011929c3c")},
-                {167996, uint256S("0x000000000009486020a80f7f2cc065342b0c2fb59af5e090cd813dba68ab0fed")},
-                {207992, uint256S("0x00000000000d85c22be098f74576ef00b7aa00c05777e966aff68a270f1e01a5")},
-                {312645, uint256S("0x0000000000059dcb71ad35a9e40526c44e7aae6c99169a9e7017b7d84b1c2daf")},
-                {407452, uint256S("0x000000000003c6a87e73623b9d70af7cd908ae22fee466063e4ffc20be1d2dbc")},
-                {523412, uint256S("0x000000000000e54f036576a10597e0e42cc22a5159ce572f999c33975e121d4d")},
-                {523930, uint256S("0x0000000000000bccdb11c2b1cfb0ecab452abf267d89b7f46eaf2d54ce6e652c")},
-                {750000, uint256S("0x00000000000000b4181bbbdddbae464ce11fede5d0292fb63fdede1e7c8ab21c")},
-                {888900, uint256S("0x0000000000000026c29d576073ab51ebd1d3c938de02e9a44c7ee9e16f82db28")},
-                {967800, uint256S("0x0000000000000024e26c7df7e46d673724d223cf4ca2b2adc21297cc095600f4")},
-                {1067570, uint256S("0x000000000000001e09926bcf5fa4513d23e870a34f74e38200db99eb3f5b7a70")},
-                {1167570, uint256S("0x000000000000000fb7b1e9b81700283dff0f7d87cf458e5edfdae00c669de661")},
-                {1364585, uint256S("0x00000000000000022f355c52417fca9b73306958f7c0832b3a7bce006ca369ef")},
-            }
-        };
-
-        chainTxData = ChainTxData{
-            1601017518, // * UNIX timestamp of last known number of transactions (Block 1344000)
-            28914483,   // * total number of transactions between genesis and that timestamp
-                        //   (the tx=... number in the SetBestChain debug.log lines)
-            0.3         // * estimated number of transactions per second after that timestamp
->>>>>>> 43d2973a
         };
     }
 };
@@ -655,13 +574,8 @@
         consensus.nPowTargetSpacing = 0.1 * 60; // Sparks: 30 seconds
         consensus.fPowAllowMinDifficultyBlocks = true;
         consensus.fPowNoRetargeting = false;
-<<<<<<< HEAD
         consensus.nPowKGWHeight = 100; // nPowKGWHeight >= nPowDGWHeight means "no KGW"
         consensus.nPowDGWHeight = 101;
-=======
-        consensus.nPowKGWHeight = 4002; // nPowKGWHeight >= nPowDGWHeight means "no KGW"
-        consensus.nPowDGWHeight = 4002; // TODO: make sure to drop all spork6 related code on next testnet reset
->>>>>>> 43d2973a
         consensus.nRuleChangeActivationThreshold = 1512; // 75% for testchains
         consensus.nMinerConfirmationWindow = 2016; // nPowTargetTimespan / nPowTargetSpacing
         consensus.vDeployments[Consensus::DEPLOYMENT_TESTDUMMY].bit = 28;
@@ -675,17 +589,10 @@
 
         // Deployment of DIP0001
         consensus.vDeployments[Consensus::DEPLOYMENT_DIP0001].bit = 1;
-<<<<<<< HEAD
         consensus.vDeployments[Consensus::DEPLOYMENT_DIP0001].nStartTime = 1528502400; // June 9th, 2018
         consensus.vDeployments[Consensus::DEPLOYMENT_DIP0001].nTimeout = 1560556800; // June 15th, 2019
         consensus.vDeployments[Consensus::DEPLOYMENT_DIP0001].nWindowSize = 9;
-        consensus.vDeployments[Consensus::DEPLOYMENT_DIP0001].nThreshold = 7; // 7/9 MNs
-=======
-        consensus.vDeployments[Consensus::DEPLOYMENT_DIP0001].nStartTime = 1544655600; // Dec 13th, 2018
-        consensus.vDeployments[Consensus::DEPLOYMENT_DIP0001].nTimeout = 1576191600; // Dec 13th, 2019
-        consensus.vDeployments[Consensus::DEPLOYMENT_DIP0001].nWindowSize = 100;
-        consensus.vDeployments[Consensus::DEPLOYMENT_DIP0001].nThresholdStart = 50; // 50% of 100
->>>>>>> 43d2973a
+        consensus.vDeployments[Consensus::DEPLOYMENT_DIP0001].nThresholdStart = 7; // 7/9 MNs
 
         // Deployment of BIP147
         consensus.vDeployments[Consensus::DEPLOYMENT_BIP147].bit = 2;
@@ -696,19 +603,27 @@
 
 
         // Deployment of DIP0003
-<<<<<<< HEAD
         consensus.vDeployments[Consensus::DEPLOYMENT_DIP0003].bit = 4;
         consensus.vDeployments[Consensus::DEPLOYMENT_DIP0003].nStartTime = 1638786047; // Dec 6th, 2021
         consensus.vDeployments[Consensus::DEPLOYMENT_DIP0003].nTimeout = 1670302247; // Dec 6th, 2022
         consensus.vDeployments[Consensus::DEPLOYMENT_DIP0003].nWindowSize = 10;
-        consensus.vDeployments[Consensus::DEPLOYMENT_DIP0003].nThreshold = 5; // 50% of 10
+        consensus.vDeployments[Consensus::DEPLOYMENT_DIP0003].nThresholdStart = 5; // 50% of 10
 
         // Deployment of DIP0008
         consensus.vDeployments[Consensus::DEPLOYMENT_DIP0008].bit = 5;
         consensus.vDeployments[Consensus::DEPLOYMENT_DIP0008].nStartTime = 1658793600; // Jul 26th, 2022
         consensus.vDeployments[Consensus::DEPLOYMENT_DIP0008].nTimeout = 1690329600; // Jul 26th, 2023
         consensus.vDeployments[Consensus::DEPLOYMENT_DIP0008].nWindowSize = 10;
-        consensus.vDeployments[Consensus::DEPLOYMENT_DIP0008].nThreshold = 5; // 5% of 10
+        consensus.vDeployments[Consensus::DEPLOYMENT_DIP0008].nThresholdStart = 5; // 5% of 10
+
+        // Deployment of Block Reward Reallocation
+        consensus.vDeployments[Consensus::DEPLOYMENT_REALLOC].bit = 6;
+        consensus.vDeployments[Consensus::DEPLOYMENT_REALLOC].nStartTime = 1666310400; // Oct 21st, 2022
+        consensus.vDeployments[Consensus::DEPLOYMENT_REALLOC].nTimeout = 1697846400; // Oct 21st, 2023
+        consensus.vDeployments[Consensus::DEPLOYMENT_REALLOC].nWindowSize = 10;
+        consensus.vDeployments[Consensus::DEPLOYMENT_REALLOC].nThresholdStart = 8; // 80% of 10
+        consensus.vDeployments[Consensus::DEPLOYMENT_REALLOC].nThresholdMin = 6; // 60% of 10
+        consensus.vDeployments[Consensus::DEPLOYMENT_REALLOC].nFalloffCoeff = 5; // this corresponds to 10 periods
 
         // The best chain should have at least this much work.
         consensus.nMinimumChainWork = uint256S("0000000000000000000000000000000000000000000000000000000000100010");
@@ -732,35 +647,6 @@
         pchMessageStart[2] = 0xb3;
         pchMessageStart[3] = 0x7a;
         nDefaultPort = 8891;
-=======
-        consensus.vDeployments[Consensus::DEPLOYMENT_DIP0003].bit = 3;
-        consensus.vDeployments[Consensus::DEPLOYMENT_DIP0003].nStartTime = 1544655600; // Dec 13th, 2018
-        consensus.vDeployments[Consensus::DEPLOYMENT_DIP0003].nTimeout = 1576191600; // Dec 13th, 2019
-        consensus.vDeployments[Consensus::DEPLOYMENT_DIP0003].nWindowSize = 100;
-        consensus.vDeployments[Consensus::DEPLOYMENT_DIP0003].nThresholdStart = 50; // 50% of 100
-
-        // Deployment of DIP0008
-        consensus.vDeployments[Consensus::DEPLOYMENT_DIP0008].bit = 4;
-        consensus.vDeployments[Consensus::DEPLOYMENT_DIP0008].nStartTime = 1553126400; // Mar 21st, 2019
-        consensus.vDeployments[Consensus::DEPLOYMENT_DIP0008].nTimeout = 1584748800; // Mar 21st, 2020
-        consensus.vDeployments[Consensus::DEPLOYMENT_DIP0008].nWindowSize = 100;
-        consensus.vDeployments[Consensus::DEPLOYMENT_DIP0008].nThresholdStart = 50; // 50% of 100
-
-        // Deployment of Block Reward Reallocation
-        consensus.vDeployments[Consensus::DEPLOYMENT_REALLOC].bit = 5;
-        consensus.vDeployments[Consensus::DEPLOYMENT_REALLOC].nStartTime = 1598918400; // Sep 1st, 2020
-        consensus.vDeployments[Consensus::DEPLOYMENT_REALLOC].nTimeout = 1630454400; // Sep 1st, 2021
-        consensus.vDeployments[Consensus::DEPLOYMENT_REALLOC].nWindowSize = 100;
-        consensus.vDeployments[Consensus::DEPLOYMENT_REALLOC].nThresholdStart = 80; // 80% of 100
-        consensus.vDeployments[Consensus::DEPLOYMENT_REALLOC].nThresholdMin = 60; // 60% of 100
-        consensus.vDeployments[Consensus::DEPLOYMENT_REALLOC].nFalloffCoeff = 5; // this corresponds to 10 periods
-
-        // The best chain should have at least this much work.
-        consensus.nMinimumChainWork = uint256S("0x000000000000000000000000000000000000000000000000022f13324cfe06a3"); // 395750
-
-        // By default assume that the signatures in ancestors of this block are valid.
-        consensus.defaultAssumeValid = uint256S("0x000008b78b6aef3fd05ab78db8b76c02163e885305545144420cb08704dce538"); // 395750
->>>>>>> 43d2973a
 
         nPruneAfterHeight = 1000;
 
@@ -774,12 +660,11 @@
 
         vSeeds.clear();
         // nodes with support for servicebits filtering should be at the top
-<<<<<<< HEAD
-        vSeeds.push_back(CDNSSeedData("test0.sparkspay.io",  "test0.sparkspay.io"));
-        vSeeds.push_back(CDNSSeedData("test1.sparkspay.io",  "test1.sparkspay.io"));
-        vSeeds.push_back(CDNSSeedData("test2.sparkspay.io",  "test2.sparkspay.io"));
-        vSeeds.push_back(CDNSSeedData("test3.sparkspay.io",  "test3.sparkspay.io"));
-        vSeeds.push_back(CDNSSeedData("test4.sparkspay.io",  "test4.sparkspay.io"));
+        vSeeds.emplace_back("test0.sparkspay.io"); // Just a static list of stable node(s), only supports x9
+        vSeeds.emplace_back("test1.sparkspay.io");
+        vSeeds.emplace_back("test2.sparkspay.io");
+        vSeeds.emplace_back("test3.sparkspay.io");
+        vSeeds.emplace_back("test4.sparkspay.io");
 
         // Testnet Sparks addresses start with 'n'
         base58Prefixes[PUBKEY_ADDRESS] = std::vector<unsigned char>(1,112);
@@ -788,17 +673,6 @@
         // Testnet private keys start with '9' or 'c' (Bitcoin defaults) (?)
         base58Prefixes[SECRET_KEY] =     std::vector<unsigned char>(1,240);
         // Testnet Sparks BIP32 pubkeys start with 'tpub' (Bitcoin defaults)
-=======
-        vSeeds.emplace_back("testnet-seed.dashdot.io"); // Just a static list of stable node(s), only supports x9
-
-        // Testnet Dash addresses start with 'y'
-        base58Prefixes[PUBKEY_ADDRESS] = std::vector<unsigned char>(1,140);
-        // Testnet Dash script addresses start with '8' or '9'
-        base58Prefixes[SCRIPT_ADDRESS] = std::vector<unsigned char>(1,19);
-        // Testnet private keys start with '9' or 'c' (Bitcoin defaults)
-        base58Prefixes[SECRET_KEY] =     std::vector<unsigned char>(1,239);
-        // Testnet Dash BIP32 pubkeys start with 'tpub' (Bitcoin defaults)
->>>>>>> 43d2973a
         base58Prefixes[EXT_PUBLIC_KEY] = {0x04, 0x35, 0x87, 0xCF};
         // Testnet Sparks BIP32 prvkeys start with 'tprv' (Bitcoin defaults)
         base58Prefixes[EXT_SECRET_KEY] = {0x04, 0x35, 0x83, 0x94};
@@ -810,11 +684,11 @@
         consensus.llmqs_old[Consensus::LLMQ_50_60] = llmq50_60;
         consensus.llmqs_old[Consensus::LLMQ_400_60] = llmq400_60;
         consensus.llmqs_old[Consensus::LLMQ_400_85] = llmq400_85;
-        consensus.llmqs[Consensus::LLMQ_5_60] = llmq5_60;
+        consensus.llmqs[Consensus::LLMQ_TEST] = llmq_test;
         consensus.llmqs[Consensus::LLMQ_25_60] = llmq25_60;
         consensus.llmqs[Consensus::LLMQ_25_80] = llmq25_80;
-        consensus.llmqTypeChainLocks = Consensus::LLMQ_5_60;
-        consensus.llmqTypeInstantSend = Consensus::LLMQ_5_60;
+        consensus.llmqTypeChainLocks = Consensus::LLMQ_TEST;
+        consensus.llmqTypeInstantSend = Consensus::LLMQ_TEST;
 
         fDefaultConsistencyChecks = false;
         fRequireStandard = false;
@@ -836,27 +710,13 @@
 
         checkpointData = {
             {
-<<<<<<< HEAD
                 {0, uint256S("0x000005f15ec2b9e4495efb539fb5b113338df946291cccd8dfd192bb68cd6dcf")},
-=======
-                {261, uint256S("0x00000c26026d0815a7e2ce4fa270775f61403c040647ff2c3091f99e894a4618")},
-                {1999, uint256S("0x00000052e538d27fa53693efe6fb6892a0c1d26c0235f599171c48a3cce553b1")},
-                {2999, uint256S("0x0000024bc3f4f4cb30d29827c13d921ad77d2c6072e586c7f60d83c2722cdcc5")},
-                {96090, uint256S("0x00000000033df4b94d17ab43e999caaf6c4735095cc77703685da81254d09bba")},
-                {200000, uint256S("0x000000001015eb5ef86a8fe2b3074d947bc972c5befe32b28dd5ce915dc0d029")},
-                {395750, uint256S("0x000008b78b6aef3fd05ab78db8b76c02163e885305545144420cb08704dce538")},
->>>>>>> 43d2973a
             }
         };
 
         chainTxData = ChainTxData{
-<<<<<<< HEAD
             1513902563, // * UNIX timestamp of last known number of transactions
             0,       // * total number of transactions between genesis and that timestamp
-=======
-            1601053246, // * UNIX timestamp of last known number of transactions (Block 387900)
-            3326586,    // * total number of transactions between genesis and that timestamp
->>>>>>> 43d2973a
                         //   (the tx=... number in the SetBestChain debug.log lines)
             0.02        // * estimated number of transactions per second after that timestamp
         };
@@ -987,7 +847,7 @@
         nExtCoinType = 1;
 
         // long living quorum params
-<<<<<<< HEAD
+        consensus.llmqs[Consensus::LLMQ_DEVNET] = llmq_devnet;
         consensus.llmqs_old[Consensus::LLMQ_50_60] = llmq50_60;
         consensus.llmqs_old[Consensus::LLMQ_400_60] = llmq400_60;
         consensus.llmqs_old[Consensus::LLMQ_400_85] = llmq400_85;
@@ -996,14 +856,6 @@
         consensus.llmqs[Consensus::LLMQ_25_80] = llmq25_80;
         consensus.llmqTypeChainLocks = Consensus::LLMQ_15_60;
         consensus.llmqTypeInstantSend = Consensus::LLMQ_15_60;
-=======
-        consensus.llmqs[Consensus::LLMQ_DEVNET] = llmq_devnet;
-        consensus.llmqs[Consensus::LLMQ_50_60] = llmq50_60;
-        consensus.llmqs[Consensus::LLMQ_400_60] = llmq400_60;
-        consensus.llmqs[Consensus::LLMQ_400_85] = llmq400_85;
-        consensus.llmqTypeChainLocks = Consensus::LLMQ_50_60;
-        consensus.llmqTypeInstantSend = Consensus::LLMQ_50_60;
->>>>>>> 43d2973a
 
         fDefaultConsistencyChecks = false;
         fRequireStandard = false;
@@ -1151,11 +1003,7 @@
         // regtest usually has no masternodes in most tests, so don't check for upgraged MNs
         fBIP9CheckMasternodesUpgraded = false;
 
-<<<<<<< HEAD
-        checkpointData = (CCheckpointData){
-=======
         checkpointData = {
->>>>>>> 43d2973a
             {
                 {0, uint256S("0x00000a584fb9211f6dc67cebc024138caa9e387274bf91400cbb2aa49c53ceca")},
             }
