--- conflicted
+++ resolved
@@ -1,11 +1,7 @@
 // Copyright (c) 2010 Satoshi Nakamoto
 // Copyright (c) 2009-2014 The Bitcoin Core developers
-<<<<<<< HEAD
-// Copyright (c) 2014-2017 The Dash Core developers
+// Copyright (c) 2014-2022 The Dash Core developers
 // Copyright (c) 2016-2022 The Sparks Core developers
-=======
-// Copyright (c) 2014-2020 The Dash Core developers
->>>>>>> 351fbf65
 // Distributed under the MIT software license, see the accompanying
 // file COPYING or http://www.opensource.org/licenses/mit-license.php.
 
@@ -298,16 +294,8 @@
         consensus.nMasternodePaymentsIncreasePeriod = 576*30; // 17280 - actual historical value
         consensus.nInstantSendConfirmationsRequired = 6;
         consensus.nInstantSendKeepLock = 24;
-<<<<<<< HEAD
         consensus.nSuperblockStartBlock = 354924; // The block at which 12.1 goes live (end of final 12.0 budget cycle)
         consensus.nSuperblockStartHash = uint256S("0x000000000ecf57475bf9ff1887bd4daaa5edeb64f54fef44d8f54c386c6010d3");
-=======
-        consensus.nBudgetPaymentsStartBlock = 328008; // actual historical value
-        consensus.nBudgetPaymentsCycleBlocks = 16616; // ~(60*24*30)/2.6, actual number of blocks per month is 200700 / 12 = 16725
-        consensus.nBudgetPaymentsWindowBlocks = 100;
-        consensus.nSuperblockStartBlock = 614820; // The block at which 12.1 goes live (end of final 12.0 budget cycle)
-        consensus.nSuperblockStartHash = uint256S("0000000000020cb27c7ef164d21003d5d20cdca2f54dd9a9ca6d45f4d47f8aa3");
->>>>>>> 351fbf65
         consensus.nSuperblockCycle = 16616; // ~(60*24*30)/2.6, actual number of blocks per month is 200700 / 12 = 16725
         consensus.nGovernanceMinQuorum = 10;
         consensus.nGovernanceFilterElements = 20000;
@@ -370,7 +358,6 @@
         consensus.vDeployments[Consensus::DEPLOYMENT_DIP0008].nThreshold = 60; // 60% of 100
 
         // The best chain should have at least this much work.
-<<<<<<< HEAD
         consensus.nMinimumChainWork = uint256S("0x00000000000000000000000000000000000000000000000000eee93cb0b1f4be");//269664
 
         // By default assume that the signatures in ancestors of this block are valid.
@@ -387,38 +374,22 @@
         consensus.vBannedAddresses.push_back("GRFBCEuMcfi9PhFVfcVutL7bGwj4KdPyWX");
         consensus.vBannedAddresses.push_back("GPawkMiQm4qmYcz6mnM8ad3BxgsdgHjh52");
         consensus.vBannedAddresses.push_back("GSR6AY8GCW8KUf7N5FGz4xxdZpZ3sWkfrR");
-=======
-        consensus.nMinimumChainWork = uint256S("0x0000000000000000000000000000000000000000000027b81f49774e9f7fc93f"); // 1215000
-
-        // By default assume that the signatures in ancestors of this block are valid.
-        consensus.defaultAssumeValid = uint256S("0x0000000000000009a563e41afbafa4044861f32feb871de41f4c6e401dac1dac"); // 1215000
->>>>>>> 351fbf65
 
         /**
          * The message start string is designed to be unlikely to occur in normal data.
          * The characters are rarely used upper ASCII, not valid as UTF-8, and produce
          * a large 32-bit integer with any alignment.
          */
-<<<<<<< HEAD
         pchMessageStart[0] = 0x1a;
         pchMessageStart[1] = 0xb2;
         pchMessageStart[2] = 0xc3;
         pchMessageStart[3] = 0xd4;
-        vAlertPubKey = ParseHex("0343783664fe0a0f884ceff5fe128e674d8c050cfd5bd66d262a7d4e1a546e30c3");
         nDefaultPort = 8890;
 
-=======
-        pchMessageStart[0] = 0xbf;
-        pchMessageStart[1] = 0x0c;
-        pchMessageStart[2] = 0x6b;
-        pchMessageStart[3] = 0xbd;
-        nDefaultPort = 9999;
->>>>>>> 351fbf65
         nPruneAfterHeight = 100000;
 
         genesis = CreateGenesisBlock(1513902562, 682979, 0x1e0ffff0, 1, 50 * COIN);
         consensus.hashGenesisBlock = genesis.GetHash();
-<<<<<<< HEAD
         assert(consensus.hashGenesisBlock == uint256S("0x00000a5c6ddfaac5097218560d5b92d416931cfeba1abf10c81d1d6a232fc8ea"));
         assert(genesis.hashMerkleRoot == uint256S("0x1b3952bab9df804c6f02372bb62df20fa2927030a4e80389ec14c1d86fc921e4"));
 
@@ -434,51 +405,23 @@
         // Sparks private keys start with '5' or 'G' (?)
         base58Prefixes[SECRET_KEY] =     std::vector<unsigned char>(1,198);
         // Sparks BIP32 pubkeys start with 'xpub' (Bitcoin defaults)
-        base58Prefixes[EXT_PUBLIC_KEY] = boost::assign::list_of(0x04)(0x88)(0xB2)(0x1E).convert_to_container<std::vector<unsigned char> >();
+        base58Prefixes[EXT_PUBLIC_KEY] = {0x04, 0x88, 0xB2, 0x1E};
         // Sparks BIP32 prvkeys start with 'xprv' (Bitcoin defaults)
-        base58Prefixes[EXT_SECRET_KEY] = boost::assign::list_of(0x04)(0x88)(0xAD)(0xE4).convert_to_container<std::vector<unsigned char> >();
+        base58Prefixes[EXT_SECRET_KEY] = {0x04, 0x88, 0xAD, 0xE4};
         // Sparks BIP44 coin type is '5'
-=======
-        assert(consensus.hashGenesisBlock == uint256S("0x00000ffd590b1485b3caadc19b22e6379c733355108f107a430458cdf3407ab6"));
-        assert(genesis.hashMerkleRoot == uint256S("0xe0028eb9648db56b1ac77cf090b99048a8007e2bb64b68f092c03c7f56a662c7"));
-
-        vSeeds.emplace_back("dnsseed.dash.org", true);
-        vSeeds.emplace_back("dnsseed.dashdot.io", true);
-
-        // Dash addresses start with 'X'
-        base58Prefixes[PUBKEY_ADDRESS] = std::vector<unsigned char>(1,76);
-        // Dash script addresses start with '7'
-        base58Prefixes[SCRIPT_ADDRESS] = std::vector<unsigned char>(1,16);
-        // Dash private keys start with '7' or 'X'
-        base58Prefixes[SECRET_KEY] =     std::vector<unsigned char>(1,204);
-        // Dash BIP32 pubkeys start with 'xpub' (Bitcoin defaults)
-        base58Prefixes[EXT_PUBLIC_KEY] = {0x04, 0x88, 0xB2, 0x1E};
-        // Dash BIP32 prvkeys start with 'xprv' (Bitcoin defaults)
-        base58Prefixes[EXT_SECRET_KEY] = {0x04, 0x88, 0xAD, 0xE4};
-
-        // Dash BIP44 coin type is '5'
->>>>>>> 351fbf65
         nExtCoinType = 5;
 
         vFixedSeeds = std::vector<SeedSpec6>(pnSeed6_main, pnSeed6_main + ARRAYLEN(pnSeed6_main));
 
         // long living quorum params
-<<<<<<< HEAD
         consensus.llmqs_old[Consensus::LLMQ_50_60] = llmq50_60;
         consensus.llmqs_old[Consensus::LLMQ_400_60] = llmq400_60;
         consensus.llmqs_old[Consensus::LLMQ_400_85] = llmq400_85;
         consensus.llmqs[Consensus::LLMQ_15_60] = llmq15_60;
         consensus.llmqs[Consensus::LLMQ_25_60] = llmq25_60;
         consensus.llmqs[Consensus::LLMQ_25_80] = llmq25_80;
-        consensus.llmqChainLocks = Consensus::LLMQ_25_60;
-        consensus.llmqForInstantSend = Consensus::LLMQ_15_60;
-=======
-        consensus.llmqs[Consensus::LLMQ_50_60] = llmq50_60;
-        consensus.llmqs[Consensus::LLMQ_400_60] = llmq400_60;
-        consensus.llmqs[Consensus::LLMQ_400_85] = llmq400_85;
-        consensus.llmqTypeChainLocks = Consensus::LLMQ_400_60;
-        consensus.llmqTypeInstantSend = Consensus::LLMQ_50_60;
->>>>>>> 351fbf65
+        consensus.llmqTypeChainLocks = Consensus::LLMQ_25_60;
+        consensus.llmqTypeInstantSend = Consensus::LLMQ_15_60;
 
         fDefaultConsistencyChecks = false;
         fRequireStandard = true;
@@ -496,67 +439,33 @@
         fBIP9CheckMasternodesUpgraded = true;
 
         checkpointData = (CCheckpointData) {
-<<<<<<< HEAD
-            boost::assign::map_list_of
-            (      0, uint256S("0x00000a5c6ddfaac5097218560d5b92d416931cfeba1abf10c81d1d6a232fc8ea"))
-	        (  50000, uint256S("0x0000000010f1cfdac6446f431337e3874e6b91ada402e4fe9361778f1a684572"))
-            ( 100000, uint256S("0x0000000006fbc78ab84d3ddf4246d128b36c5240060cfc5ce9bb989a775bf970"))
-            ( 150000, uint256S("0x0000000005f483c970c60293a8d0508cfe6a4500359d26f84abdf302328f413d"))
-            ( 200000, uint256S("0x00000000124558e8e546ebc3a45f05952cb8476c29193c0b2d130d97450f92e4"))
-            ( 250000, uint256S("0x000000000c449edcdcd3fe2ea4a7f2910a13089065acc10a4bf7d15f00c5960e"))
-            ( 317500, uint256S("0x00000000074a05411efe26c57b14780103b638918927a86ee4cf683dfd23a068"))
-            ( 350000, uint256S("0x000000001d364a30921e1c208f5b2a3537c6f848cc16858976bed0dbed848244"))
-            ( 400000, uint256S("0x000000007010d10480818fabe4b47c99e4f2973b78b6ccab3e369204df679eff"))
-            ( 450000, uint256S("0x00000000cf88e545fbefa839ccbce18b24137835f02ac2b6818f8134fe1f9ca2"))
-            ( 500000, uint256S("0x00000000abd8dec8cfb87b00d78344d432b8121f21b2af8a46dd84a20b0c0b51"))
-            ( 550000, uint256S("0x00000000336504dbd915c8b17c3085ee08cc5eaef67e4ec34f1f7863f472149b"))
-            ( 600000, uint256S("0x000000005496a2ba94506effcab8a2490fd126abca3e35916191b41e48b9f24c"))
-            ( 650000, uint256S("0x0000000017e7e5a121dda111924daac4b753da4a7868198d62ca28f66e1a1dd0"))
-            ( 700000, uint256S("0x000000010165bb7e367d0e9567ca851cbb689356529974d51f16f2f7f8b6de64"))
-            ( 750000, uint256S("0x00000001d0d407b1668cfb22af894a0aff67994dacd7e44fd9513a3715d6f6e5"))
-            ( 800000, uint256S("0x000000031757893847ae644d488fa49c9e1d68e062246e28f3e1a9233971647e"))
-            ( 850000, uint256S("0x000000027ad324d353e377330590752a3dec1f0ee2cc679bf7feead6402c5c0c"))
-            ( 900000, uint256S("0x0000000611f05c34587c6ed56364336460b6d7a6ee2cd62133e5b5a574e01dfe"))
-            ( 920000, uint256S("0x000000010cc252a6bad5717ab07e171c4d7eb833877467b54c71d94790330291"))
+            {
+                {0, uint256S("0x00000a5c6ddfaac5097218560d5b92d416931cfeba1abf10c81d1d6a232fc8ea")},
+	        {50000, uint256S("0x0000000010f1cfdac6446f431337e3874e6b91ada402e4fe9361778f1a684572")},
+                {100000, uint256S("0x0000000006fbc78ab84d3ddf4246d128b36c5240060cfc5ce9bb989a775bf970")},
+                {150000, uint256S("0x0000000005f483c970c60293a8d0508cfe6a4500359d26f84abdf302328f413d")},
+                {200000, uint256S("0x00000000124558e8e546ebc3a45f05952cb8476c29193c0b2d130d97450f92e4")},
+                {250000, uint256S("0x000000000c449edcdcd3fe2ea4a7f2910a13089065acc10a4bf7d15f00c5960e")},
+                {317500, uint256S("0x00000000074a05411efe26c57b14780103b638918927a86ee4cf683dfd23a068")},
+                {350000, uint256S("0x000000001d364a30921e1c208f5b2a3537c6f848cc16858976bed0dbed848244")},
+                {400000, uint256S("0x000000007010d10480818fabe4b47c99e4f2973b78b6ccab3e369204df679eff")},
+                {450000, uint256S("0x00000000cf88e545fbefa839ccbce18b24137835f02ac2b6818f8134fe1f9ca2")},
+                {500000, uint256S("0x00000000abd8dec8cfb87b00d78344d432b8121f21b2af8a46dd84a20b0c0b51")},
+                {550000, uint256S("0x00000000336504dbd915c8b17c3085ee08cc5eaef67e4ec34f1f7863f472149b")},
+                {600000, uint256S("0x000000005496a2ba94506effcab8a2490fd126abca3e35916191b41e48b9f24c")},
+                {650000, uint256S("0x0000000017e7e5a121dda111924daac4b753da4a7868198d62ca28f66e1a1dd0")},
+                {700000, uint256S("0x000000010165bb7e367d0e9567ca851cbb689356529974d51f16f2f7f8b6de64")},
+                {750000, uint256S("0x00000001d0d407b1668cfb22af894a0aff67994dacd7e44fd9513a3715d6f6e5")},
+                {800000, uint256S("0x000000031757893847ae644d488fa49c9e1d68e062246e28f3e1a9233971647e")},
+                {850000, uint256S("0x000000027ad324d353e377330590752a3dec1f0ee2cc679bf7feead6402c5c0c")},
+                {900000, uint256S("0x0000000611f05c34587c6ed56364336460b6d7a6ee2cd62133e5b5a574e01dfe")},
+                {920000, uint256S("0x000000010cc252a6bad5717ab07e171c4d7eb833877467b54c71d94790330291")},
+           }
         };
 
         chainTxData = ChainTxData{
             1549015815, // * UNIX timestamp of last known number of transactions
             354527,    // * total number of transactions between genesis and that timestamp
-=======
-            {
-                {1500, uint256S("0x000000aaf0300f59f49bc3e970bad15c11f961fe2347accffff19d96ec9778e3")},
-                {4991, uint256S("0x000000003b01809551952460744d5dbb8fcbd6cbae3c220267bf7fa43f837367")},
-                {9918, uint256S("0x00000000213e229f332c0ffbe34defdaa9e74de87f2d8d1f01af8d121c3c170b")},
-                {16912, uint256S("0x00000000075c0d10371d55a60634da70f197548dbbfa4123e12abfcbc5738af9")},
-                {23912, uint256S("0x0000000000335eac6703f3b1732ec8b2f89c3ba3a7889e5767b090556bb9a276")},
-                {35457, uint256S("0x0000000000b0ae211be59b048df14820475ad0dd53b9ff83b010f71a77342d9f")},
-                {45479, uint256S("0x000000000063d411655d590590e16960f15ceea4257122ac430c6fbe39fbf02d")},
-                {55895, uint256S("0x0000000000ae4c53a43639a4ca027282f69da9c67ba951768a20415b6439a2d7")},
-                {68899, uint256S("0x0000000000194ab4d3d9eeb1f2f792f21bb39ff767cb547fe977640f969d77b7")},
-                {74619, uint256S("0x000000000011d28f38f05d01650a502cc3f4d0e793fbc26e2a2ca71f07dc3842")},
-                {75095, uint256S("0x0000000000193d12f6ad352a9996ee58ef8bdc4946818a5fec5ce99c11b87f0d")},
-                {88805, uint256S("0x00000000001392f1652e9bf45cd8bc79dc60fe935277cd11538565b4a94fa85f")},
-                {107996, uint256S("0x00000000000a23840ac16115407488267aa3da2b9bc843e301185b7d17e4dc40")},
-                {137993, uint256S("0x00000000000cf69ce152b1bffdeddc59188d7a80879210d6e5c9503011929c3c")},
-                {167996, uint256S("0x000000000009486020a80f7f2cc065342b0c2fb59af5e090cd813dba68ab0fed")},
-                {207992, uint256S("0x00000000000d85c22be098f74576ef00b7aa00c05777e966aff68a270f1e01a5")},
-                {312645, uint256S("0x0000000000059dcb71ad35a9e40526c44e7aae6c99169a9e7017b7d84b1c2daf")},
-                {407452, uint256S("0x000000000003c6a87e73623b9d70af7cd908ae22fee466063e4ffc20be1d2dbc")},
-                {523412, uint256S("0x000000000000e54f036576a10597e0e42cc22a5159ce572f999c33975e121d4d")},
-                {523930, uint256S("0x0000000000000bccdb11c2b1cfb0ecab452abf267d89b7f46eaf2d54ce6e652c")},
-                {750000, uint256S("0x00000000000000b4181bbbdddbae464ce11fede5d0292fb63fdede1e7c8ab21c")},
-                {888900, uint256S("0x0000000000000026c29d576073ab51ebd1d3c938de02e9a44c7ee9e16f82db28")},
-                {967800, uint256S("0x0000000000000024e26c7df7e46d673724d223cf4ca2b2adc21297cc095600f4")},
-                {1067570, uint256S("0x000000000000001e09926bcf5fa4513d23e870a34f74e38200db99eb3f5b7a70")},
-                {1167570, uint256S("0x000000000000000fb7b1e9b81700283dff0f7d87cf458e5edfdae00c669de661")},
-            }
-        };
-
-        chainTxData = ChainTxData{
-            1574164758, // * UNIX timestamp of last known number of transactions (Block 1173619)
-            19444536,   // * total number of transactions between genesis and that timestamp
->>>>>>> 351fbf65
                         //   (the tx=... number in the SetBestChain debug.log lines)
             0.2         // * estimated number of transactions per second after that timestamp
         };
@@ -576,12 +485,7 @@
         consensus.nMasternodePaymentsIncreasePeriod = 10;
         consensus.nInstantSendConfirmationsRequired = 2;
         consensus.nInstantSendKeepLock = 6;
-<<<<<<< HEAD
         consensus.nSuperblockStartBlock = 2100000000; // NOTE: Should satisfy nSuperblockStartBlock > nBudgetPeymentsStartBlock
-        consensus.nInstantSendSigsRequired = 6;
-        consensus.nInstantSendSigsTotal = 10;
-=======
->>>>>>> 351fbf65
         consensus.nBudgetPaymentsStartBlock = 4100;
         consensus.nBudgetPaymentsCycleBlocks = 50;
         consensus.nBudgetPaymentsWindowBlocks = 10;
@@ -645,7 +549,6 @@
         consensus.vDeployments[Consensus::DEPLOYMENT_DIP0008].nThreshold = 5; // 5% of 10
 
         // The best chain should have at least this much work.
-<<<<<<< HEAD
         consensus.nMinimumChainWork = uint256S("0000000000000000000000000000000000000000000000000000000000100010");
 
         // By default assume that the signatures in ancestors of this block are valid.
@@ -664,21 +567,8 @@
         pchMessageStart[1] = 0x2b;
         pchMessageStart[2] = 0xb3;
         pchMessageStart[3] = 0x7a;
-        vAlertPubKey = ParseHex("0244a0f8bd00f5497419d38623be157d80d42a83f7ed95b36387461515276b31bd");
         nDefaultPort = 8891;
 
-=======
-        consensus.nMinimumChainWork = uint256S("0x00000000000000000000000000000000000000000000000000ac720e0b2ed13d"); // 260000
-
-        // By default assume that the signatures in ancestors of this block are valid.
-        consensus.defaultAssumeValid = uint256S("0x000002bbe0f404f22f0aff8032e2a87cef6a32f0840e9199aa0b79ba3870b33c"); // 260000
-
-        pchMessageStart[0] = 0xce;
-        pchMessageStart[1] = 0xe2;
-        pchMessageStart[2] = 0xca;
-        pchMessageStart[3] = 0xff;
-        nDefaultPort = 19999;
->>>>>>> 351fbf65
         nPruneAfterHeight = 1000;
 
         genesis = CreateGenesisBlock(1513902563, 109775, 0x1e0ffff0, 1, 50 * COIN);
@@ -691,7 +581,6 @@
 
         vSeeds.clear();
         // nodes with support for servicebits filtering should be at the top
-<<<<<<< HEAD
         vSeeds.push_back(CDNSSeedData("test0.sparkspay.io",  "test0.sparkspay.io"));
         vSeeds.push_back(CDNSSeedData("test1.sparkspay.io",  "test1.sparkspay.io"));
         vSeeds.push_back(CDNSSeedData("test2.sparkspay.io",  "test2.sparkspay.io"));
@@ -705,44 +594,22 @@
         // Testnet private keys start with '9' or 'c' (Bitcoin defaults) (?)
         base58Prefixes[SECRET_KEY] =     std::vector<unsigned char>(1,240);
         // Testnet Sparks BIP32 pubkeys start with 'tpub' (Bitcoin defaults)
-        base58Prefixes[EXT_PUBLIC_KEY] = boost::assign::list_of(0x04)(0x35)(0x87)(0xCF).convert_to_container<std::vector<unsigned char> >();
+        base58Prefixes[EXT_PUBLIC_KEY] = {0x04, 0x35, 0x87, 0xCF};
         // Testnet Sparks BIP32 prvkeys start with 'tprv' (Bitcoin defaults)
-        base58Prefixes[EXT_SECRET_KEY] = boost::assign::list_of(0x04)(0x35)(0x83)(0x94).convert_to_container<std::vector<unsigned char> >();
-=======
-        vSeeds.emplace_back("testnet-seed.dashdot.io", true);
-
-        // Testnet Dash addresses start with 'y'
-        base58Prefixes[PUBKEY_ADDRESS] = std::vector<unsigned char>(1,140);
-        // Testnet Dash script addresses start with '8' or '9'
-        base58Prefixes[SCRIPT_ADDRESS] = std::vector<unsigned char>(1,19);
-        // Testnet private keys start with '9' or 'c' (Bitcoin defaults)
-        base58Prefixes[SECRET_KEY] =     std::vector<unsigned char>(1,239);
-        // Testnet Dash BIP32 pubkeys start with 'tpub' (Bitcoin defaults)
-        base58Prefixes[EXT_PUBLIC_KEY] = {0x04, 0x35, 0x87, 0xCF};
-        // Testnet Dash BIP32 prvkeys start with 'tprv' (Bitcoin defaults)
         base58Prefixes[EXT_SECRET_KEY] = {0x04, 0x35, 0x83, 0x94};
->>>>>>> 351fbf65
 
         // Testnet Sparks BIP44 coin type is '1' (All coin's testnet default)
         nExtCoinType = 1;
 
         // long living quorum params
-<<<<<<< HEAD
         consensus.llmqs_old[Consensus::LLMQ_50_60] = llmq50_60;
         consensus.llmqs_old[Consensus::LLMQ_400_60] = llmq400_60;
         consensus.llmqs_old[Consensus::LLMQ_400_85] = llmq400_85;
         consensus.llmqs[Consensus::LLMQ_5_60] = llmq5_60;
         consensus.llmqs[Consensus::LLMQ_25_60] = llmq25_60;
         consensus.llmqs[Consensus::LLMQ_25_80] = llmq25_80;
-        consensus.llmqChainLocks = Consensus::LLMQ_5_60;
-        consensus.llmqForInstantSend = Consensus::LLMQ_5_60;
-=======
-        consensus.llmqs[Consensus::LLMQ_50_60] = llmq50_60;
-        consensus.llmqs[Consensus::LLMQ_400_60] = llmq400_60;
-        consensus.llmqs[Consensus::LLMQ_400_85] = llmq400_85;
-        consensus.llmqTypeChainLocks = Consensus::LLMQ_50_60;
-        consensus.llmqTypeInstantSend = Consensus::LLMQ_50_60;
->>>>>>> 351fbf65
+        consensus.llmqTypeChainLocks = Consensus::LLMQ_5_60;
+        consensus.llmqTypeInstantSend = Consensus::LLMQ_5_60;
 
         fDefaultConsistencyChecks = false;
         fRequireStandard = false;
@@ -760,28 +627,14 @@
         fBIP9CheckMasternodesUpgraded = true;
 
         checkpointData = (CCheckpointData) {
-<<<<<<< HEAD
-            boost::assign::map_list_of
-            ( 0, uint256S("0x000005f15ec2b9e4495efb539fb5b113338df946291cccd8dfd192bb68cd6dcf"))
+            {
+                {0, uint256S("0x000005f15ec2b9e4495efb539fb5b113338df946291cccd8dfd192bb68cd6dcf")},
+            }
         };
 
         chainTxData = ChainTxData{
             1513902563, // * UNIX timestamp of last known number of transactions
             0,       // * total number of transactions between genesis and that timestamp
-=======
-            {
-                {261, uint256S("0x00000c26026d0815a7e2ce4fa270775f61403c040647ff2c3091f99e894a4618")},
-                {1999, uint256S("0x00000052e538d27fa53693efe6fb6892a0c1d26c0235f599171c48a3cce553b1")},
-                {2999, uint256S("0x0000024bc3f4f4cb30d29827c13d921ad77d2c6072e586c7f60d83c2722cdcc5")},
-                {96090, uint256S("0x00000000033df4b94d17ab43e999caaf6c4735095cc77703685da81254d09bba")},
-                {200000, uint256S("0x000000001015eb5ef86a8fe2b3074d947bc972c5befe32b28dd5ce915dc0d029")},
-            }
-        };
-
-        chainTxData = ChainTxData{
-            1574164251, // * UNIX timestamp of last known number of transactions (Block 213054)
-            1733259,    // * total number of transactions between genesis and that timestamp
->>>>>>> 351fbf65
                         //   (the tx=... number in the SetBestChain debug.log lines)
             0.01        // * estimated number of transactions per second after that timestamp
         };
@@ -894,38 +747,23 @@
         base58Prefixes[SCRIPT_ADDRESS] = std::vector<unsigned char>(1,19);
         // Testnet private keys start with '9' or 'c' (Bitcoin defaults)
         base58Prefixes[SECRET_KEY] =     std::vector<unsigned char>(1,239);
-<<<<<<< HEAD
-        // Testnet Sparks BIP32 pubkeys start with 'tpub' (Bitcoin defaults)
-        base58Prefixes[EXT_PUBLIC_KEY] = boost::assign::list_of(0x04)(0x35)(0x87)(0xCF).convert_to_container<std::vector<unsigned char> >();
-        // Testnet Sparks BIP32 prvkeys start with 'tprv' (Bitcoin defaults)
-        base58Prefixes[EXT_SECRET_KEY] = boost::assign::list_of(0x04)(0x35)(0x83)(0x94).convert_to_container<std::vector<unsigned char> >();
-=======
         // Testnet Dash BIP32 pubkeys start with 'tpub' (Bitcoin defaults)
         base58Prefixes[EXT_PUBLIC_KEY] = {0x04, 0x35, 0x87, 0xCF};
         // Testnet Dash BIP32 prvkeys start with 'tprv' (Bitcoin defaults)
         base58Prefixes[EXT_SECRET_KEY] = {0x04, 0x35, 0x83, 0x94};
->>>>>>> 351fbf65
 
         // Testnet Sparks BIP44 coin type is '1' (All coin's testnet default)
         nExtCoinType = 1;
 
         // long living quorum params
-<<<<<<< HEAD
         consensus.llmqs_old[Consensus::LLMQ_50_60] = llmq50_60;
         consensus.llmqs_old[Consensus::LLMQ_400_60] = llmq400_60;
         consensus.llmqs_old[Consensus::LLMQ_400_85] = llmq400_85;
         consensus.llmqs[Consensus::LLMQ_15_60] = llmq15_60;
         consensus.llmqs[Consensus::LLMQ_25_60] = llmq25_60;
         consensus.llmqs[Consensus::LLMQ_25_80] = llmq25_80;
-        consensus.llmqChainLocks = Consensus::LLMQ_15_60;
-        consensus.llmqForInstantSend = Consensus::LLMQ_15_60;
-=======
-        consensus.llmqs[Consensus::LLMQ_50_60] = llmq50_60;
-        consensus.llmqs[Consensus::LLMQ_400_60] = llmq400_60;
-        consensus.llmqs[Consensus::LLMQ_400_85] = llmq400_85;
-        consensus.llmqTypeChainLocks = Consensus::LLMQ_50_60;
-        consensus.llmqTypeInstantSend = Consensus::LLMQ_50_60;
->>>>>>> 351fbf65
+        consensus.llmqTypeChainLocks = Consensus::LLMQ_15_60;
+        consensus.llmqTypeInstantSend = Consensus::LLMQ_15_60;
 
         fDefaultConsistencyChecks = false;
         fRequireStandard = false;
@@ -1018,7 +856,6 @@
         // By default assume that the signatures in ancestors of this block are valid.
         consensus.defaultAssumeValid = uint256S("0x00");
 
-<<<<<<< HEAD
         //Sparks stuff
         consensus.nSPKHeight = 100;
         consensus.nSPKPremine = 650000;
@@ -1033,13 +870,6 @@
         pchMessageStart[3] = 0x7b;
         nDefaultPort = 18891;
 
-=======
-        pchMessageStart[0] = 0xfc;
-        pchMessageStart[1] = 0xc1;
-        pchMessageStart[2] = 0xb7;
-        pchMessageStart[3] = 0xdc;
-        nDefaultPort = 19899;
->>>>>>> 351fbf65
         nPruneAfterHeight = 1000;
 
         genesis = CreateGenesisBlock(1513902564, 3483397, 0x1e0ffff0, 1, 50 * COIN);
@@ -1067,16 +897,10 @@
         // regtest usually has no masternodes in most tests, so don't check for upgraged MNs
         fBIP9CheckMasternodesUpgraded = false;
 
-<<<<<<< HEAD
         checkpointData = (CCheckpointData){
-            boost::assign::map_list_of
-            ( 0, uint256S("0x00000a584fb9211f6dc67cebc024138caa9e387274bf91400cbb2aa49c53ceca"))
-=======
-        checkpointData = (CCheckpointData) {
             {
-                {0, uint256S("0x000008ca1832a4baf228eb1553c03d3a2c8e02399550dd6ea8d65cec3ef23d2e")},
+                {0, uint256S("0x00000a584fb9211f6dc67cebc024138caa9e387274bf91400cbb2aa49c53ceca")},
             }
->>>>>>> 351fbf65
         };
 
         chainTxData = ChainTxData{
@@ -1084,7 +908,6 @@
             0,
             0
         };
-<<<<<<< HEAD
         // Regtest Sparks addresses start with 'n'
         base58Prefixes[PUBKEY_ADDRESS] = std::vector<unsigned char>(1,112);
         // Regtest Sparks script addresses start with '9'
@@ -1092,22 +915,9 @@
         // Regtest private keys start with '9' or 'c' (Bitcoin defaults) (?)
         base58Prefixes[SECRET_KEY] =     std::vector<unsigned char>(1,240);
         // Regtest Sparks BIP32 pubkeys start with 'tpub' (Bitcoin defaults)
-        base58Prefixes[EXT_PUBLIC_KEY] = boost::assign::list_of(0x04)(0x35)(0x87)(0xCF).convert_to_container<std::vector<unsigned char> >();
+        base58Prefixes[EXT_PUBLIC_KEY] = {0x04, 0x35, 0x87, 0xCF};
         // Regtest Sparks BIP32 prvkeys start with 'tprv' (Bitcoin defaults)
-        base58Prefixes[EXT_SECRET_KEY] = boost::assign::list_of(0x04)(0x35)(0x83)(0x94).convert_to_container<std::vector<unsigned char> >();
-=======
-
-        // Regtest Dash addresses start with 'y'
-        base58Prefixes[PUBKEY_ADDRESS] = std::vector<unsigned char>(1,140);
-        // Regtest Dash script addresses start with '8' or '9'
-        base58Prefixes[SCRIPT_ADDRESS] = std::vector<unsigned char>(1,19);
-        // Regtest private keys start with '9' or 'c' (Bitcoin defaults)
-        base58Prefixes[SECRET_KEY] =     std::vector<unsigned char>(1,239);
-        // Regtest Dash BIP32 pubkeys start with 'tpub' (Bitcoin defaults)
-        base58Prefixes[EXT_PUBLIC_KEY] = {0x04, 0x35, 0x87, 0xCF};
-        // Regtest Dash BIP32 prvkeys start with 'tprv' (Bitcoin defaults)
         base58Prefixes[EXT_SECRET_KEY] = {0x04, 0x35, 0x83, 0x94};
->>>>>>> 351fbf65
 
         // Regtest Sparks BIP44 coin type is '1' (All coin's testnet default)
         nExtCoinType = 1;
@@ -1115,38 +925,8 @@
         // long living quorum params
         consensus.llmqs[Consensus::LLMQ_5_60] = llmq5_60;
         consensus.llmqs[Consensus::LLMQ_50_60] = llmq50_60;
-<<<<<<< HEAD
-        consensus.llmqChainLocks = Consensus::LLMQ_5_60;
-        consensus.llmqForInstantSend = Consensus::LLMQ_5_60;
-    }
-
-    void UpdateBIP9Parameters(Consensus::DeploymentPos d, int64_t nStartTime, int64_t nTimeout, int64_t nWindowSize, int64_t nThreshold)
-    {
-        consensus.vDeployments[d].nStartTime = nStartTime;
-        consensus.vDeployments[d].nTimeout = nTimeout;
-        if (nWindowSize != -1) {
-            consensus.vDeployments[d].nWindowSize = nWindowSize;
-        }
-        if (nThreshold != -1) {
-            consensus.vDeployments[d].nThreshold = nThreshold;
-        }
-    }
-
-    void UpdateDIP3Parameters(int nActivationHeight, int nEnforcementHeight)
-    {
-        consensus.DIP0003Height = nActivationHeight;
-        consensus.DIP0003EnforcementHeight = nEnforcementHeight;
-    }
-
-    void UpdateBudgetParameters(int nMasternodePaymentsStartBlock, int nBudgetPaymentsStartBlock, int nSuperblockStartBlock)
-    {
-        consensus.nMasternodePaymentsStartBlock = nMasternodePaymentsStartBlock;
-        consensus.nSuperblockStartBlock = nBudgetPaymentsStartBlock;
-        consensus.nSuperblockStartBlock = nSuperblockStartBlock;
-=======
         consensus.llmqTypeChainLocks = Consensus::LLMQ_5_60;
         consensus.llmqTypeInstantSend = Consensus::LLMQ_5_60;
->>>>>>> 351fbf65
     }
 };
 
