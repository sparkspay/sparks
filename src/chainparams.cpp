--- conflicted
+++ resolved
@@ -160,14 +160,9 @@
 public:
     CMainParams() {
         strNetworkID = CBaseChainParams::MAIN;
-<<<<<<< HEAD
         consensus.nSubsidyHalvingInterval = 262800; // Note: actual number of blocks per calendar year with DGW v3 is ~200700 (for example 449750 - 249050)
+        consensus.BIP16Height = 0;
         consensus.nMasternodePaymentsStartBlock = 1152; // not true, but it's ok as long as it's less then nMasternodePaymentsIncreaseBlock
-=======
-        consensus.nSubsidyHalvingInterval = 210240; // Note: actual number of blocks per calendar year with DGW v3 is ~200700 (for example 449750 - 249050)
-        consensus.BIP16Height = 0;
-        consensus.nMasternodePaymentsStartBlock = 100000; // not true, but it's ok as long as it's less then nMasternodePaymentsIncreaseBlock
->>>>>>> 3b7deea3
         consensus.nMasternodePaymentsIncreaseBlock = 158000; // actual historical value
         consensus.nMasternodePaymentsIncreasePeriod = 576*30; // 17280 - actual historical value
         consensus.nInstantSendConfirmationsRequired = 6;
@@ -179,11 +174,12 @@
         consensus.nGovernanceMinQuorum = 10;
         consensus.nGovernanceFilterElements = 20000;
         consensus.nMasternodeMinimumConfirmations = 15;
-<<<<<<< HEAD
         consensus.BIP34Height = 1;
         consensus.BIP34Hash = uint256S("0x00000892299773ac1f4f8bd1408949d81d5b893b7d4d03067d519de13ef377ef");
         consensus.BIP65Height = 1;
         consensus.BIP66Height = 1;
+        consensus.BIP147Height = 282240; // 00000000019aadef0dddf0592bb1d4ac7a295810a7d6d1fe84af4dbf4261b4b8
+        consensus.CSVHeight = 6048; // 00000000008f682e174b841466c169be22120683d96dc10b4e87424bcf49578b
         consensus.DIP0001Height = 119000;
         consensus.GuardianHeight = 316000; // we need to keep the GuardianHeight for block Subsidy halving changes after this height, otherwise blockchain will not sync
         consensus.DIP0003Height = 919000;
@@ -192,30 +188,14 @@
         consensus.DIP0008Height = 977700; // 0000000162c9550ef012374fda0e1f6067023fbbc7ec2ad183c88390b3860e0f
         consensus.powLimit = uint256S("00000fffff000000000000000000000000000000000000000000000000000000");
         consensus.BRRHeight = 1010900; // 0000000175c6825da230b41a6e684e0ff2aed05e08fbe4e4b1c9f44bacca3c4a
-        consensus.MinBIP9WarningHeight = 979716; // dip8 activation height + miner confirmation window
+        consensus.DIP0020Height = 1017200; // 0000000200c28479331abf1edad32b0c42d20d94f0a55957db42e610819fbc6f
+        consensus.IPV6MNHeight = 1021900; // 000000039e4b9414e6758385844b78c50a0f7ebba63a3150901fcc90f6f6d09d
+        consensus.DATATXHeight = 1337600; // 0000000425ef35325cd88be91b7cb35b6a215c41edf1d883c6aa00f43aaac1d1
+        consensus.DIP0024Height = 1386100; // 0000000633967f4b173e84427426c898a3817ebc177de2b7c22ba0fa2b09b1c8
+        consensus.V19Height = 1547800; // 0000003db5bd9c33d765d714fbc7ac207d3a65d00b5081e676c61c3139050348
+        consensus.MinBIP9WarningHeight = 1547800 + 2016; // V19 activation height + miner confirmation window
         consensus.nPowTargetTimespan = 60 * 60; // Sparks: 1 hour, 24 blocks
         consensus.nPowTargetSpacing = 2 * 60; // Sparks: 120 seconds
-=======
-        consensus.BIP34Height = 951;
-        consensus.BIP34Hash = uint256S("0x000001f35e70f7c5705f64c6c5cc3dea9449e74d5b5c7cf74dad1bcca14a8012");
-        consensus.BIP65Height = 619382; // 00000000000076d8fcea02ec0963de4abfd01e771fec0863f960c2c64fe6f357
-        consensus.BIP66Height = 245817; // 00000000000b1fa2dfa312863570e13fae9ca7b5566cb27e55422620b469aefa
-        consensus.BIP147Height = 939456; // 00000000000000117befca4fab5622514772f608852e5edd8df9c55464b6fe37
-        consensus.CSVHeight = 622944; // 00000000000002e3d3a6224cfce80bae367fd3283d1e5a8ba50e5e60b2d2905d
-        consensus.DIP0001Height = 782208; // 000000000000000cbc9cb551e8ee1ac7aa223585cbdfb755d3683bafd93679e4
-        consensus.DIP0003Height = 1028160;
-        consensus.DIP0003EnforcementHeight = 1047200;
-        consensus.DIP0003EnforcementHash = uint256S("000000000000002d1734087b4c5afc3133e4e1c3e1a89218f62bcd9bb3d17f81");
-        consensus.DIP0008Height = 1088640; // 00000000000000112e41e4b3afda8b233b8cc07c532d2eac5de097b68358c43e
-        consensus.BRRHeight = 1374912; // 000000000000000c5a124f3eccfbe6e17876dca79cec9e63dfa70d269113c926
-        consensus.DIP0020Height = 1516032; // 000000000000000f64ed3bd9af1078177ac026f6aa2677aa4d8beeae43be56cc
-        consensus.DIP0024Height = 1737792; // 0000000000000001342be9c0b75ad40c276beaad91616423c4d9cb101b3db438
-        consensus.V19Height = 1899072; // 0000000000000015e32e73052d663626327004c81c5c22cb8b42c361015c0eae
-        consensus.MinBIP9WarningHeight = 1899072 + 2016; // V19 activation height + miner confirmation window
-        consensus.powLimit = uint256S("00000fffffffffffffffffffffffffffffffffffffffffffffffffffffffffff"); // ~uint256(0) >> 20
-        consensus.nPowTargetTimespan = 24 * 60 * 60; // Dash: 1 day
-        consensus.nPowTargetSpacing = 2.5 * 60; // Dash: 2.5 minutes
->>>>>>> 3b7deea3
         consensus.fPowAllowMinDifficultyBlocks = false;
         consensus.fPowNoRetargeting = false;
         consensus.nPowKGWHeight = 15200; // KGW > DGW, no KGW
@@ -226,88 +206,25 @@
         consensus.vDeployments[Consensus::DEPLOYMENT_TESTDUMMY].nStartTime = 1199145601; // January 1, 2008
         consensus.vDeployments[Consensus::DEPLOYMENT_TESTDUMMY].nTimeout = 1230767999; // December 31, 2008
 
-<<<<<<< HEAD
-        // Deployment of BIP68, BIP112, and BIP113.
-        consensus.vDeployments[Consensus::DEPLOYMENT_CSV].bit = 0;
-        consensus.vDeployments[Consensus::DEPLOYMENT_CSV].nStartTime = 1502280000; // Aug 9th, 2017
-        consensus.vDeployments[Consensus::DEPLOYMENT_CSV].nTimeout = 1533816000; // Aug 9th, 2018
-
-        // Deployment of DIP0001
-        consensus.vDeployments[Consensus::DEPLOYMENT_DIP0001].bit = 1;
-        consensus.vDeployments[Consensus::DEPLOYMENT_DIP0001].nStartTime = 1528502400; // June 9th, 2018
-        consensus.vDeployments[Consensus::DEPLOYMENT_DIP0001].nTimeout = 1560556800; // June 15th, 2019
-        consensus.vDeployments[Consensus::DEPLOYMENT_DIP0001].nWindowSize = 1000;
-        consensus.vDeployments[Consensus::DEPLOYMENT_DIP0001].nThresholdStart = 600;
-
-        // Deployment of BIP147
-        consensus.vDeployments[Consensus::DEPLOYMENT_BIP147].bit = 2;
-        consensus.vDeployments[Consensus::DEPLOYMENT_BIP147].nStartTime = 1524477600; // Apr 23th, 2018
-        consensus.vDeployments[Consensus::DEPLOYMENT_BIP147].nTimeout = 1556013600; // Apr 23th, 2019
-        consensus.vDeployments[Consensus::DEPLOYMENT_BIP147].nWindowSize = 4032;
-        consensus.vDeployments[Consensus::DEPLOYMENT_BIP147].nThresholdStart = 3226; // 80% of 4032
-
-
-        // Deployment of DIP0003
-        consensus.vDeployments[Consensus::DEPLOYMENT_DIP0003].bit = 4;
-        consensus.vDeployments[Consensus::DEPLOYMENT_DIP0003].nStartTime = 1655856000; // Jun 22nd, 2022
-        consensus.vDeployments[Consensus::DEPLOYMENT_DIP0003].nTimeout = 1687392000; // Jun 22nd, 2023
-        consensus.vDeployments[Consensus::DEPLOYMENT_DIP0003].nWindowSize = 1000;
-        consensus.vDeployments[Consensus::DEPLOYMENT_DIP0003].nThresholdStart = 700; // 70% of 1000
-
-        // Deployment of DIP0008
-        consensus.vDeployments[Consensus::DEPLOYMENT_DIP0008].bit = 5;
-        consensus.vDeployments[Consensus::DEPLOYMENT_DIP0008].nStartTime = 1663891200; // Sep 23rd, 2022
-        consensus.vDeployments[Consensus::DEPLOYMENT_DIP0008].nTimeout = 1695427200; // Sep 23rd, 2023
-        consensus.vDeployments[Consensus::DEPLOYMENT_DIP0008].nWindowSize = 100;
-        consensus.vDeployments[Consensus::DEPLOYMENT_DIP0008].nThresholdStart = 60; // 60% of 100
-
-        // Deployment of Block Reward Reallocation
-        consensus.vDeployments[Consensus::DEPLOYMENT_REALLOC].bit = 6;
-        consensus.vDeployments[Consensus::DEPLOYMENT_REALLOC].nStartTime = 1668211200; // Nov 12th, 2022
-        consensus.vDeployments[Consensus::DEPLOYMENT_REALLOC].nTimeout = 1699747200; // Nov 12th, 2023
-        consensus.vDeployments[Consensus::DEPLOYMENT_REALLOC].nWindowSize = 100;
-        consensus.vDeployments[Consensus::DEPLOYMENT_REALLOC].nThresholdStart = 60; // 60% of 100
-
-        // Deployment of DIP0020, DIP0021 and LLMQ_20_70 quorums
-        consensus.vDeployments[Consensus::DEPLOYMENT_DIP0020].bit = 7;
-        consensus.vDeployments[Consensus::DEPLOYMENT_DIP0020].nStartTime = 1668988800; // Nov 21st, 2022
-        consensus.vDeployments[Consensus::DEPLOYMENT_DIP0020].nTimeout = 1700524800; // Nov 21st, 2023
-        consensus.vDeployments[Consensus::DEPLOYMENT_DIP0020].nWindowSize = 100;
-        consensus.vDeployments[Consensus::DEPLOYMENT_DIP0020].nThresholdStart = 60; // 60% of 100
-
-        // Deployment of IPv6 Masternodes
-        consensus.vDeployments[Consensus::DEPLOYMENT_IPV6_MN].bit = 8;
-        consensus.vDeployments[Consensus::DEPLOYMENT_IPV6_MN].nStartTime = 1669593600; // Nov 28th, 2022
-        consensus.vDeployments[Consensus::DEPLOYMENT_IPV6_MN].nTimeout = 1701129600; // Nov 28th, 2023
-        consensus.vDeployments[Consensus::DEPLOYMENT_IPV6_MN].nWindowSize = 100;
-        consensus.vDeployments[Consensus::DEPLOYMENT_IPV6_MN].nThresholdStart = 60; // 60% of 100
-
-        // Deployment of Data Transactions
-        consensus.vDeployments[Consensus::DEPLOYMENT_DATATX].bit = 9;
-        consensus.vDeployments[Consensus::DEPLOYMENT_DATATX].nStartTime = 1711929600; // Apr 1st, 2024
-        consensus.vDeployments[Consensus::DEPLOYMENT_DATATX].nTimeout = 1743465600; // Apr 1st, 2025
-        consensus.vDeployments[Consensus::DEPLOYMENT_DATATX].nWindowSize = 100;
-        consensus.vDeployments[Consensus::DEPLOYMENT_DATATX].nThresholdStart = 60; // 60% of 100
-
-        // Deployment of Quorum Rotation DIP and decreased proposal fee (Values to be determined)
-        consensus.vDeployments[Consensus::DEPLOYMENT_DIP0024].bit = 10;
-        consensus.vDeployments[Consensus::DEPLOYMENT_DIP0024].nStartTime = 1718064000; // Tuesday, June 11, 2024 at 12:00:00 AM 
-        consensus.vDeployments[Consensus::DEPLOYMENT_DIP0024].nTimeout = 1749600000;   // Wednesday, June 11, 2025 at 12:00:00 AM 
-        consensus.vDeployments[Consensus::DEPLOYMENT_DIP0024].nWindowSize = 100;
-        consensus.vDeployments[Consensus::DEPLOYMENT_DIP0024].nThresholdStart = 60; // 60% of 100
-
-        // Deployment of Deployment of Basic BLS, AssetLocks, EHF
-        consensus.vDeployments[Consensus::DEPLOYMENT_V19].bit = 11;
-        consensus.vDeployments[Consensus::DEPLOYMENT_V19].nStartTime = 1738368000;     // Saturday, February 1, 2025 12:00:00 AM
-        consensus.vDeployments[Consensus::DEPLOYMENT_V19].nTimeout = 1769904000;       // Sunday, February 1, 2026 12:00:00 AM
-        consensus.vDeployments[Consensus::DEPLOYMENT_V19].nWindowSize = 100;
-        consensus.vDeployments[Consensus::DEPLOYMENT_V19].nThresholdStart = 60;       // 60% of 100
+        consensus.vDeployments[Consensus::DEPLOYMENT_V20].bit = 12;
+        consensus.vDeployments[Consensus::DEPLOYMENT_V20].nStartTime = 1748736000;     // June 01, 2025
+        consensus.vDeployments[Consensus::DEPLOYMENT_V20].nTimeout = 1780272000;        // June 01, 2026
+        consensus.vDeployments[Consensus::DEPLOYMENT_V20].nWindowSize = 100;
+        consensus.vDeployments[Consensus::DEPLOYMENT_V20].nThresholdStart = 60;       // 60% of 100
+
+        consensus.vDeployments[Consensus::DEPLOYMENT_MN_RR].bit = 13;
+        consensus.vDeployments[Consensus::DEPLOYMENT_MN_RR].nStartTime = 1754006400;   // August 1, 2025
+        consensus.vDeployments[Consensus::DEPLOYMENT_MN_RR].nTimeout = 1817078400; // August 1, 2027
+        // NOTE: nWindowSize for MN_RR __MUST__ be greater than or equal to nSuperblockMaturityWindow for CSuperblock::GetPaymentsLimit() to work correctly
+        consensus.vDeployments[Consensus::DEPLOYMENT_MN_RR].nWindowSize = 4032;
+        consensus.vDeployments[Consensus::DEPLOYMENT_MN_RR].nThresholdStart = 2420;     // 60% of 4032
+        consensus.vDeployments[Consensus::DEPLOYMENT_MN_RR].useEHF = true;
 
         // The best chain should have at least this much work.
-        consensus.nMinimumChainWork = uint256S("0x00000000000000000000000000000000000000000000000000eee93cb0b1f4be");//269664
+        consensus.nMinimumChainWork = uint256S("0x00000000000000000000000000000000000000000000000000fdd4d4f9cf3649");//1548000
 
         // By default assume that the signatures in ancestors of this block are valid.
-        consensus.defaultAssumeValid = uint256S("0x000000004516f472b86c0fe081cbd4a0533b87b63ace4a9774d41a6cb53df37a"); //269664
+        consensus.defaultAssumeValid = uint256S("0x0000000aacc1b9455ddec76205b30a9446fb91455dab23faeed5ab1aa7d8e9e8"); //1548000
 
         //Sparks stuff
         consensus.nSPKHeight = 100000;
@@ -321,31 +238,6 @@
         consensus.vBannedAddresses.push_back("GRFBCEuMcfi9PhFVfcVutL7bGwj4KdPyWX");
         consensus.vBannedAddresses.push_back("GPawkMiQm4qmYcz6mnM8ad3BxgsdgHjh52");
         consensus.vBannedAddresses.push_back("GSR6AY8GCW8KUf7N5FGz4xxdZpZ3sWkfrR");
-=======
-        consensus.vDeployments[Consensus::DEPLOYMENT_V20].bit = 9;
-        consensus.vDeployments[Consensus::DEPLOYMENT_V20].nStartTime = 1700006400;      // November 15, 2023
-        consensus.vDeployments[Consensus::DEPLOYMENT_V20].nTimeout = 1731628800;        // November 15, 2024
-        consensus.vDeployments[Consensus::DEPLOYMENT_V20].nWindowSize = 4032;
-        consensus.vDeployments[Consensus::DEPLOYMENT_V20].nThresholdStart = 3226;       // 80% of 4032
-        consensus.vDeployments[Consensus::DEPLOYMENT_V20].nThresholdMin = 2420;         // 60% of 4032
-        consensus.vDeployments[Consensus::DEPLOYMENT_V20].nFalloffCoeff = 5;            // this corresponds to 10 periods
-
-        consensus.vDeployments[Consensus::DEPLOYMENT_MN_RR].bit = 10;
-        consensus.vDeployments[Consensus::DEPLOYMENT_MN_RR].nStartTime = 1704067200;   // January 1, 2024
-        consensus.vDeployments[Consensus::DEPLOYMENT_MN_RR].nTimeout = 1767225600; // January 1, 2026
-        // NOTE: nWindowSize for MN_RR __MUST__ be greater than or equal to nSuperblockMaturityWindow for CSuperblock::GetPaymentsLimit() to work correctly
-        consensus.vDeployments[Consensus::DEPLOYMENT_MN_RR].nWindowSize = 4032;
-        consensus.vDeployments[Consensus::DEPLOYMENT_MN_RR].nThresholdStart = 3226;     // 80% of 4032
-        consensus.vDeployments[Consensus::DEPLOYMENT_MN_RR].nThresholdMin = 2420;       // 60% of 4032
-        consensus.vDeployments[Consensus::DEPLOYMENT_MN_RR].nFalloffCoeff = 5;          // this corresponds to 10 periods
-        consensus.vDeployments[Consensus::DEPLOYMENT_MN_RR].useEHF = true;
-
-        // The best chain should have at least this much work.
-        consensus.nMinimumChainWork = uint256S("0x000000000000000000000000000000000000000000008d970bc6cda0b02b30fc"); // 1969000
-
-        // By default assume that the signatures in ancestors of this block are valid.
-        consensus.defaultAssumeValid = uint256S("0x000000000000000c8b7a3bdcd8b9f516462122314529c8342244c685a4c899bf"); // 1969000
->>>>>>> 3b7deea3
 
         /**
          * The message start string is designed to be unlikely to occur in normal data.
@@ -397,11 +289,7 @@
         // Sparks BIP44 coin type is '5'
         nExtCoinType = 5;
 
-<<<<<<< HEAD
-        vFixedSeeds = std::vector<SeedSpec6>(pnSeed6_main, pnSeed6_main + (sizeof(pnSeed6_main) / sizeof(SeedSpec6)));
-=======
         vFixedSeeds = std::vector<uint8_t>(std::begin(chainparams_seed_main), std::end(chainparams_seed_main));
->>>>>>> 3b7deea3
 
         // long living quorum params
         AddLLMQ(Consensus::LLMQType::LLMQ_50_60);
@@ -436,7 +324,6 @@
 
         checkpointData = {
             {
-<<<<<<< HEAD
                 {0, uint256S("0x00000a5c6ddfaac5097218560d5b92d416931cfeba1abf10c81d1d6a232fc8ea")},
 	            {50000, uint256S("0x0000000010f1cfdac6446f431337e3874e6b91ada402e4fe9361778f1a684572")},
                 {100000, uint256S("0x0000000006fbc78ab84d3ddf4246d128b36c5240060cfc5ce9bb989a775bf970")},
@@ -469,61 +356,16 @@
                 {1350000, uint256S("0x00000000c3201a1df55a622d690abc63c0f7f7cf1d31267f251e879393bb43e0")},
                 {1380000, uint256S("0x0000000178f4cb3f7553ea30639a115dda34740392b995cf6f82e07c8d40df48")},
                 {1500000, uint256S("0x0000000e63ff8de7019208e19a6d915c9b2841fcb06f181d8004a6838008ac07")},
+                {1548000, uint256S("0x0000000aacc1b9455ddec76205b30a9446fb91455dab23faeed5ab1aa7d8e9e8")},
            }
         };
 
-
+        // getchaintxstats 21600 0000000aacc1b9455ddec76205b30a9446fb91455dab23faeed5ab1aa7d8e9e8
         chainTxData = ChainTxData{
-            1549015815, // * UNIX timestamp of last known number of transactions
-            354527,    // * total number of transactions between genesis and that timestamp
-                        //   (the tx=... number in the SetBestChain debug.log lines)
-            0.1         // * estimated number of transactions per second after that timestamp
-=======
-                {1500, uint256S("0x000000aaf0300f59f49bc3e970bad15c11f961fe2347accffff19d96ec9778e3")},
-                {4991, uint256S("0x000000003b01809551952460744d5dbb8fcbd6cbae3c220267bf7fa43f837367")},
-                {9918, uint256S("0x00000000213e229f332c0ffbe34defdaa9e74de87f2d8d1f01af8d121c3c170b")},
-                {16912, uint256S("0x00000000075c0d10371d55a60634da70f197548dbbfa4123e12abfcbc5738af9")},
-                {23912, uint256S("0x0000000000335eac6703f3b1732ec8b2f89c3ba3a7889e5767b090556bb9a276")},
-                {35457, uint256S("0x0000000000b0ae211be59b048df14820475ad0dd53b9ff83b010f71a77342d9f")},
-                {45479, uint256S("0x000000000063d411655d590590e16960f15ceea4257122ac430c6fbe39fbf02d")},
-                {55895, uint256S("0x0000000000ae4c53a43639a4ca027282f69da9c67ba951768a20415b6439a2d7")},
-                {68899, uint256S("0x0000000000194ab4d3d9eeb1f2f792f21bb39ff767cb547fe977640f969d77b7")},
-                {74619, uint256S("0x000000000011d28f38f05d01650a502cc3f4d0e793fbc26e2a2ca71f07dc3842")},
-                {75095, uint256S("0x0000000000193d12f6ad352a9996ee58ef8bdc4946818a5fec5ce99c11b87f0d")},
-                {88805, uint256S("0x00000000001392f1652e9bf45cd8bc79dc60fe935277cd11538565b4a94fa85f")},
-                {107996, uint256S("0x00000000000a23840ac16115407488267aa3da2b9bc843e301185b7d17e4dc40")},
-                {137993, uint256S("0x00000000000cf69ce152b1bffdeddc59188d7a80879210d6e5c9503011929c3c")},
-                {167996, uint256S("0x000000000009486020a80f7f2cc065342b0c2fb59af5e090cd813dba68ab0fed")},
-                {207992, uint256S("0x00000000000d85c22be098f74576ef00b7aa00c05777e966aff68a270f1e01a5")},
-                {312645, uint256S("0x0000000000059dcb71ad35a9e40526c44e7aae6c99169a9e7017b7d84b1c2daf")},
-                {407452, uint256S("0x000000000003c6a87e73623b9d70af7cd908ae22fee466063e4ffc20be1d2dbc")},
-                {523412, uint256S("0x000000000000e54f036576a10597e0e42cc22a5159ce572f999c33975e121d4d")},
-                {523930, uint256S("0x0000000000000bccdb11c2b1cfb0ecab452abf267d89b7f46eaf2d54ce6e652c")},
-                {750000, uint256S("0x00000000000000b4181bbbdddbae464ce11fede5d0292fb63fdede1e7c8ab21c")},
-                {888900, uint256S("0x0000000000000026c29d576073ab51ebd1d3c938de02e9a44c7ee9e16f82db28")},
-                {967800, uint256S("0x0000000000000024e26c7df7e46d673724d223cf4ca2b2adc21297cc095600f4")},
-                {1067570, uint256S("0x000000000000001e09926bcf5fa4513d23e870a34f74e38200db99eb3f5b7a70")},
-                {1167570, uint256S("0x000000000000000fb7b1e9b81700283dff0f7d87cf458e5edfdae00c669de661")},
-                {1364585, uint256S("0x00000000000000022f355c52417fca9b73306958f7c0832b3a7bce006ca369ef")},
-                {1450000, uint256S("0x00000000000000105cfae44a995332d8ec256850ea33a1f7b700474e3dad82bc")},
-                {1796500, uint256S("0x000000000000001d531f36005159f19351bd49ca676398a561e55dcccb84eacd")},
-                {1850400, uint256S("0x00000000000000261bdbe99c01fcba992e577efa6cc41aae564b8ca9f112b2a3")},
-                {1889000, uint256S("0x00000000000000075300e852d5bf5380f905b2768241f8b442498442084807a7")},
-                {1969000, uint256S("0x000000000000000c8b7a3bdcd8b9f516462122314529c8342244c685a4c899bf")},
-            }
-        };
-
-        m_assumeutxo_data = MapAssumeutxo{
-         // TODO to be specified in a future patch.
-        };
-
-        // getchaintxstats 17280 000000000000000c8b7a3bdcd8b9f516462122314529c8342244c685a4c899bf
-        chainTxData = ChainTxData{
-                1699617498, // * UNIX timestamp of last known number of transactions (Block 1969000)
-                49780131,   // * total number of transactions between genesis and that timestamp
+                1738889073, // * UNIX timestamp of last known number of transactions (Block 1548000)
+                2281417,   // * total number of transactions between genesis and that timestamp
                             //   (the tx=... number in the ChainStateFlushed debug.log lines)
-                0.1256464722959867,      // * estimated number of transactions per second after that timestamp
->>>>>>> 3b7deea3
+                0.01257477943113587,      // * estimated number of transactions per second after that timestamp
         };
     }
 };
@@ -535,16 +377,10 @@
 public:
     CTestNetParams() {
         strNetworkID = CBaseChainParams::TESTNET;
-<<<<<<< HEAD
         consensus.nSubsidyHalvingInterval = 262800;
+        consensus.BIP16Height = 0;
         consensus.nMasternodePaymentsStartBlock = 50; // not true, but it's ok as long as it's less then nMasternodePaymentsIncreaseBlock
         consensus.nMasternodePaymentsIncreaseBlock = 1500;
-=======
-        consensus.nSubsidyHalvingInterval = 210240;
-        consensus.BIP16Height = 0;
-        consensus.nMasternodePaymentsStartBlock = 4010; // not true, but it's ok as long as it's less then nMasternodePaymentsIncreaseBlock
-        consensus.nMasternodePaymentsIncreaseBlock = 4030;
->>>>>>> 3b7deea3
         consensus.nMasternodePaymentsIncreasePeriod = 10;
         consensus.nInstantSendConfirmationsRequired = 2;
         consensus.nInstantSendKeepLock = 6;
@@ -558,37 +394,25 @@
         consensus.nGovernanceMinQuorum = 1;
         consensus.nGovernanceFilterElements = 500;
         consensus.nMasternodeMinimumConfirmations = 1;
-<<<<<<< HEAD
         consensus.BIP34Height = 100; // FIX
         consensus.BIP34Hash = uint256S("0x0000000023b3a96d3484e5abb3755c413e7d41500f8e2a5c3f0dd01299cd8ef8"); // FIX
         consensus.BIP65Height = 100; // 0000039cf01242c7f921dcb4806a5994bc003b48c1973ae0c89b67809c2bb2ab
         consensus.BIP66Height = 100; // 0000002acdd29a14583540cb72e1c5cc83783560e38fa7081495d474fe1671f7
+        consensus.BIP147Height = 300; // 00000e4b6db95b922d69a3d7a4a5ea0f904906e1d1154b1e293a6488a848590c
+        consensus.CSVHeight = 2016; // 000005ee6a5f7cb776333a9afd27c47cad4ad5bb474273c02153b720dc5f3cf8
         consensus.DIP0001Height = 100;
         consensus.GuardianHeight = 100;
         consensus.DIP0003Height = 30; // DIP0003 activated at block 30
         consensus.DIP0003EnforcementHeight = 31;
         consensus.DIP0003EnforcementHash = uint256();
-        consensus.DIP0008Height = 30; // 00000a66521b7d1d40663e7e24ca99331f5521bad3feed3f6bb3acb3a3030948
+        consensus.DIP0008Height = 30; // 000007bb435426f8e0b2b8bbec7d81f880233192ace7ad18e5bb5f32c467df4f
         consensus.BRRHeight = 0; // 0000001537dbfd09dea69f61c1f8b2afa27c8dc91c934e144797761c9f10367b
-        consensus.MinBIP9WarningHeight = 0;  // dip8 activation height + miner confirmation window
-=======
-        consensus.BIP34Height = 76;
-        consensus.BIP34Hash = uint256S("0x000008ebb1db2598e897d17275285767717c6acfeac4c73def49fbea1ddcbcb6");
-        consensus.BIP65Height = 2431; // 0000039cf01242c7f921dcb4806a5994bc003b48c1973ae0c89b67809c2bb2ab
-        consensus.BIP66Height = 2075; // 0000002acdd29a14583540cb72e1c5cc83783560e38fa7081495d474fe1671f7
-        consensus.BIP147Height = 4300; // 0000000040c1480d413c9203664253ab18da284130c329bf88fcfc84312bcbe0
-        consensus.CSVHeight = 8064; // 00000005eb94d027e34649373669191188858a22c70f4a6d29105e559124cec7
-        consensus.DIP0001Height = 5500; // 00000001d60a01d8f1f39011cc6b26e3a1c97a24238cab856c2da71a4dd801a9
-        consensus.DIP0003Height = 7000;
-        consensus.DIP0003EnforcementHeight = 7300;
-        consensus.DIP0003EnforcementHash = uint256S("00000055ebc0e974ba3a3fb785c5ad4365a39637d4df168169ee80d313612f8f");
-        consensus.DIP0008Height = 78800; // 000000000e9329d964d80e7dab2e704b43b6bd2b91fea1e9315d38932e55fb55
-        consensus.BRRHeight = 387500; // 0000001537dbfd09dea69f61c1f8b2afa27c8dc91c934e144797761c9f10367b
-        consensus.DIP0020Height = 414100; // 000000cf961868662fbfbb5d1af6f1caa1809f6a4e390efe5f8cd3031adea668
-        consensus.DIP0024Height = 769700; // 0000008d84e4efd890ae95c70a7a6126a70a80e5c19e4cb264a5b3469aeef172
-        consensus.V19Height = 850100; // 000004728b8ff2a16b9d4eebb0fd61eeffadc9c7fe4b0ec0b5a739869401ab5b
-        consensus.MinBIP9WarningHeight = 850100 + 2016;  // v19 activation height + miner confirmation window
->>>>>>> 3b7deea3
+        consensus.DIP0020Height = 140; // 00000ccdb0f5e0cb489dd14698e09489c79d0dcd8412ae263d3b9da59f2fbcfc
+        consensus.IPV6MNHeight = 30; // 000007bb435426f8e0b2b8bbec7d81f880233192ace7ad18e5bb5f32c467df4f
+        consensus.DATATXHeight = 140; // 00000ccdb0f5e0cb489dd14698e09489c79d0dcd8412ae263d3b9da59f2fbcfc
+        consensus.DIP0024Height = 2430; // 0000030485d7c29b8315cae01793d5ef5c314f7db633dca3fa7e94791c910fe8
+        consensus.V19Height = 12560; // 00000ff3c6008732e8d62f38276c4ebfab0b096972385c6e5c5b213752cd333c
+        consensus.MinBIP9WarningHeight = 12560 + 2016;  // v19 activation height + miner confirmation window
         consensus.powLimit = uint256S("00000fffffffffffffffffffffffffffffffffffffffffffffffffffffffffff"); // ~uint256(0) >> 20
         consensus.nPowTargetTimespan = 5 * 60; // Sparks: 5 minutes, 50 blocks
         consensus.nPowTargetSpacing = 0.1 * 60; // Sparks: 30 seconds
@@ -602,92 +426,28 @@
         consensus.vDeployments[Consensus::DEPLOYMENT_TESTDUMMY].nStartTime = 1199145601; // January 1, 2008
         consensus.vDeployments[Consensus::DEPLOYMENT_TESTDUMMY].nTimeout = 1230767999; // December 31, 2008
 
-<<<<<<< HEAD
-        // Deployment of BIP68, BIP112, and BIP113.
-        consensus.vDeployments[Consensus::DEPLOYMENT_CSV].bit = 0;
-        consensus.vDeployments[Consensus::DEPLOYMENT_CSV].nStartTime = 1502280000; // Aug 9th, 2017
-        consensus.vDeployments[Consensus::DEPLOYMENT_CSV].nTimeout = 1533816000; // Aug 9th, 2018
-
-        // Deployment of DIP0001
-        consensus.vDeployments[Consensus::DEPLOYMENT_DIP0001].bit = 1;
-        consensus.vDeployments[Consensus::DEPLOYMENT_DIP0001].nStartTime = 1528502400; // June 9th, 2018
-        consensus.vDeployments[Consensus::DEPLOYMENT_DIP0001].nTimeout = 1560556800; // June 15th, 2019
-        consensus.vDeployments[Consensus::DEPLOYMENT_DIP0001].nWindowSize = 9;
-        consensus.vDeployments[Consensus::DEPLOYMENT_DIP0001].nThresholdStart = 7; // 7/9 MNs
-
-        // Deployment of BIP147
-        consensus.vDeployments[Consensus::DEPLOYMENT_BIP147].bit = 2;
-        consensus.vDeployments[Consensus::DEPLOYMENT_BIP147].nStartTime = 1544655600; // Dec 13th, 2018
-        consensus.vDeployments[Consensus::DEPLOYMENT_BIP147].nTimeout = 999999999999ULL;
-        consensus.vDeployments[Consensus::DEPLOYMENT_BIP147].nWindowSize = 100;
-        consensus.vDeployments[Consensus::DEPLOYMENT_BIP147].nThresholdStart = 50; // 50% of 100
-
-
-        // Deployment of DIP0003
-        consensus.vDeployments[Consensus::DEPLOYMENT_DIP0003].bit = 4;
-        consensus.vDeployments[Consensus::DEPLOYMENT_DIP0003].nStartTime = 1638786047; // Dec 6th, 2021
-        consensus.vDeployments[Consensus::DEPLOYMENT_DIP0003].nTimeout = 999999999999ULL; // Dec 6th, 2022
-        consensus.vDeployments[Consensus::DEPLOYMENT_DIP0003].nWindowSize = 10;
-        consensus.vDeployments[Consensus::DEPLOYMENT_DIP0003].nThresholdStart = 5; // 50% of 10
-
-        // Deployment of DIP0008
-        consensus.vDeployments[Consensus::DEPLOYMENT_DIP0008].bit = 5;
-        consensus.vDeployments[Consensus::DEPLOYMENT_DIP0008].nStartTime = 1658793600; // Jul 26th, 2022
-        consensus.vDeployments[Consensus::DEPLOYMENT_DIP0008].nTimeout = 999999999999ULL; // Jul 26th, 2023
-        consensus.vDeployments[Consensus::DEPLOYMENT_DIP0008].nWindowSize = 10;
-        consensus.vDeployments[Consensus::DEPLOYMENT_DIP0008].nThresholdStart = 5; // 5% of 10
-
-        // Deployment of Block Reward Reallocation
-        consensus.vDeployments[Consensus::DEPLOYMENT_REALLOC].bit = 6;
-        consensus.vDeployments[Consensus::DEPLOYMENT_REALLOC].nStartTime = 1666310400; // Oct 21st, 2022
-        consensus.vDeployments[Consensus::DEPLOYMENT_REALLOC].nTimeout = 999999999999ULL; // Oct 21st, 2023
-        consensus.vDeployments[Consensus::DEPLOYMENT_REALLOC].nWindowSize = 10;
-        consensus.vDeployments[Consensus::DEPLOYMENT_REALLOC].nThresholdStart = 8; // 80% of 10
-
-        // Deployment of DIP0020, DIP0021 and LLMQ_20_70 quorums
-        consensus.vDeployments[Consensus::DEPLOYMENT_DIP0020].bit = 7;
-        consensus.vDeployments[Consensus::DEPLOYMENT_DIP0020].nStartTime = 1668421800; // Nov 14th, 2022
-        consensus.vDeployments[Consensus::DEPLOYMENT_DIP0020].nTimeout = 999999999999ULL; // Nov 14th, 2023
-        consensus.vDeployments[Consensus::DEPLOYMENT_DIP0020].nWindowSize = 10;
-        consensus.vDeployments[Consensus::DEPLOYMENT_DIP0020].nThresholdStart = 8; // 8% of 10
-
-        // Deployment of IPv6 Masternodes
-        consensus.vDeployments[Consensus::DEPLOYMENT_IPV6_MN].bit = 8;
-        consensus.vDeployments[Consensus::DEPLOYMENT_IPV6_MN].nStartTime = 1669291200; // Nov 24th, 2022
-        consensus.vDeployments[Consensus::DEPLOYMENT_IPV6_MN].nTimeout = 999999999999ULL; // Nov 24th, 2024
-        consensus.vDeployments[Consensus::DEPLOYMENT_IPV6_MN].nWindowSize = 10;
-        consensus.vDeployments[Consensus::DEPLOYMENT_IPV6_MN].nThresholdStart = 8; // 80% of 10
-
-        // Deployment of Data Transactions
-        consensus.vDeployments[Consensus::DEPLOYMENT_DATATX].bit = 9;
-        consensus.vDeployments[Consensus::DEPLOYMENT_DATATX].nStartTime = 1709145000; // Feb 29th, 2024
-        consensus.vDeployments[Consensus::DEPLOYMENT_DATATX].nTimeout = 999999999999ULL;
-        consensus.vDeployments[Consensus::DEPLOYMENT_DATATX].nWindowSize = 10;
-        consensus.vDeployments[Consensus::DEPLOYMENT_DATATX].nThresholdStart = 8; // 80% of 10
-
-        // Deployment of Quorum Rotation DIP and decreased proposal fee
-        consensus.vDeployments[Consensus::DEPLOYMENT_DIP0024].bit = 10;
-        consensus.vDeployments[Consensus::DEPLOYMENT_DIP0024].nStartTime = 1714501800; //Wed May 01 2024 00:00:00 //1649980800 Friday, April 15, 2022 0:00:00
-        consensus.vDeployments[Consensus::DEPLOYMENT_DIP0024].nTimeout = 999999999999ULL;
-        consensus.vDeployments[Consensus::DEPLOYMENT_DIP0024].nWindowSize = 10;
-        consensus.vDeployments[Consensus::DEPLOYMENT_DIP0024].nThresholdStart = 8; // 80% of 10
-        consensus.vDeployments[Consensus::DEPLOYMENT_DIP0024].nThresholdMin = 6;   // 60% of 10
-        consensus.vDeployments[Consensus::DEPLOYMENT_DIP0024].nFalloffCoeff = 5;      // this corresponds to 10 periods
-
-        // Deployment of Deployment of Basic BLS, AssetLocks, EHF
-        consensus.vDeployments[Consensus::DEPLOYMENT_V19].bit = 11;
-        consensus.vDeployments[Consensus::DEPLOYMENT_V19].nStartTime = 1721404800;//19th July 2024, 16:00:00 1678838400     // Wed, March 15, 2023 0:00:00
-        consensus.vDeployments[Consensus::DEPLOYMENT_V19].nTimeout = 999999999999ULL;
-        consensus.vDeployments[Consensus::DEPLOYMENT_V19].nWindowSize = 10;
-        consensus.vDeployments[Consensus::DEPLOYMENT_V19].nThresholdStart = 8;         // 80% of 100
-        consensus.vDeployments[Consensus::DEPLOYMENT_V19].nThresholdMin = 6;           // 60% of 100
-        consensus.vDeployments[Consensus::DEPLOYMENT_V19].nFalloffCoeff = 5;            // this corresponds to 10 periods
+        consensus.vDeployments[Consensus::DEPLOYMENT_V20].bit = 12;
+        consensus.vDeployments[Consensus::DEPLOYMENT_V20].nStartTime = 1741564800;     // Monday, March 10, 2025 0:00:00
+        consensus.vDeployments[Consensus::DEPLOYMENT_V20].nTimeout = Consensus::BIP9Deployment::NO_TIMEOUT;
+        consensus.vDeployments[Consensus::DEPLOYMENT_V20].nWindowSize = 10;
+        consensus.vDeployments[Consensus::DEPLOYMENT_V20].nThresholdStart = 8;         // 80% of 10
+        consensus.vDeployments[Consensus::DEPLOYMENT_V20].nThresholdMin = 6;           // 60% of 10
+        consensus.vDeployments[Consensus::DEPLOYMENT_V20].nFalloffCoeff = 5;            // this corresponds to 10 periods
+
+        consensus.vDeployments[Consensus::DEPLOYMENT_MN_RR].bit = 13;
+        consensus.vDeployments[Consensus::DEPLOYMENT_MN_RR].nStartTime = 1741564800;   // Monday, March 10, 2025 0:00:00
+        consensus.vDeployments[Consensus::DEPLOYMENT_MN_RR].nTimeout = Consensus::BIP9Deployment::NO_TIMEOUT;
+        consensus.vDeployments[Consensus::DEPLOYMENT_MN_RR].nWindowSize = 10;
+        consensus.vDeployments[Consensus::DEPLOYMENT_MN_RR].nThresholdStart = 8;       // 80% of 10
+        consensus.vDeployments[Consensus::DEPLOYMENT_MN_RR].nThresholdMin = 6;         // 60% of 10
+        consensus.vDeployments[Consensus::DEPLOYMENT_MN_RR].nFalloffCoeff = 5;          // this corresponds to 10 periods
+        consensus.vDeployments[Consensus::DEPLOYMENT_MN_RR].useEHF = true;
 
         // The best chain should have at least this much work.
-        consensus.nMinimumChainWork = uint256S("0000000000000000000000000000000000000000000000000000000000100010");
+        consensus.nMinimumChainWork = uint256S("000000000000000000000000000000000000000000000000000000084d1084ef"); //34000
 
         // By default assume that the signatures in ancestors of this block are valid.
-        consensus.defaultAssumeValid = uint256S("0x000005f15ec2b9e4495efb539fb5b113338df946291cccd8dfd192bb68cd6dcf");
+        consensus.defaultAssumeValid = uint256S("0x00000615aae61e30e5fc677250ae233af7986ace3bca5c3b27c149932f4743d3"); //34000
 
         //Sparks stuff
         consensus.nSPKHeight = 100;
@@ -707,38 +467,6 @@
         pchMessageStart[3] = 0x7a;
         nDefaultPort = 8891;
 
-=======
-        consensus.vDeployments[Consensus::DEPLOYMENT_V20].bit = 9;
-        consensus.vDeployments[Consensus::DEPLOYMENT_V20].nStartTime = 1693526400;     // Friday, September 1, 2023 0:00:00
-        consensus.vDeployments[Consensus::DEPLOYMENT_V20].nTimeout = Consensus::BIP9Deployment::NO_TIMEOUT;
-        consensus.vDeployments[Consensus::DEPLOYMENT_V20].nWindowSize = 100;
-        consensus.vDeployments[Consensus::DEPLOYMENT_V20].nThresholdStart = 80;         // 80% of 100
-        consensus.vDeployments[Consensus::DEPLOYMENT_V20].nThresholdMin = 60;           // 60% of 100
-        consensus.vDeployments[Consensus::DEPLOYMENT_V20].nFalloffCoeff = 5;            // this corresponds to 10 periods
-
-        consensus.vDeployments[Consensus::DEPLOYMENT_MN_RR].bit = 10;
-        consensus.vDeployments[Consensus::DEPLOYMENT_MN_RR].nStartTime = 1693526400;   // Friday, September 1, 2023 0:00:00
-        consensus.vDeployments[Consensus::DEPLOYMENT_MN_RR].nTimeout = Consensus::BIP9Deployment::NO_TIMEOUT;
-        consensus.vDeployments[Consensus::DEPLOYMENT_MN_RR].nWindowSize = 100;
-        consensus.vDeployments[Consensus::DEPLOYMENT_MN_RR].nThresholdStart = 80;       // 80% of 100
-        consensus.vDeployments[Consensus::DEPLOYMENT_MN_RR].nThresholdMin = 60;         // 60% of 100
-        consensus.vDeployments[Consensus::DEPLOYMENT_MN_RR].nFalloffCoeff = 5;          // this corresponds to 10 periods
-        consensus.vDeployments[Consensus::DEPLOYMENT_MN_RR].useEHF = true;
-
-        // The best chain should have at least this much work.
-        consensus.nMinimumChainWork = uint256S("0x00000000000000000000000000000000000000000000000002d68d24632e300f"); // 905100
-
-        // By default assume that the signatures in ancestors of this block are valid.
-        consensus.defaultAssumeValid = uint256S("0x0000020c5e0f86f385cbf8e90210de9a9fd63633f01433bf47a6b3227a2851fd"); // 905100
-
-        pchMessageStart[0] = 0xce;
-        pchMessageStart[1] = 0xe2;
-        pchMessageStart[2] = 0xca;
-        pchMessageStart[3] = 0xff;
-        nDefaultPort = 19999;
-        nDefaultPlatformP2PPort = 22000;
-        nDefaultPlatformHTTPPort = 22001;
->>>>>>> 3b7deea3
         nPruneAfterHeight = 1000;
         m_assumed_blockchain_size = 4;
         m_assumed_chain_state_size = 1;
@@ -749,11 +477,7 @@
         assert(genesis.hashMerkleRoot == uint256S("0x1b3952bab9df804c6f02372bb62df20fa2927030a4e80389ec14c1d86fc921e4"));
 
         vFixedSeeds.clear();
-<<<<<<< HEAD
-        vFixedSeeds = std::vector<SeedSpec6>(pnSeed6_test, pnSeed6_test + (sizeof(pnSeed6_test) / sizeof(SeedSpec6)));
-=======
         vFixedSeeds = std::vector<uint8_t>(std::begin(chainparams_seed_test), std::end(chainparams_seed_test));
->>>>>>> 3b7deea3
 
         vSeeds.clear();
         // nodes with support for servicebits filtering should be at the top
@@ -811,42 +535,17 @@
 
         checkpointData = {
             {
-<<<<<<< HEAD
                 {0, uint256S("0x000005f15ec2b9e4495efb539fb5b113338df946291cccd8dfd192bb68cd6dcf")},
-=======
-                {261, uint256S("0x00000c26026d0815a7e2ce4fa270775f61403c040647ff2c3091f99e894a4618")},
-                {1999, uint256S("0x00000052e538d27fa53693efe6fb6892a0c1d26c0235f599171c48a3cce553b1")},
-                {2999, uint256S("0x0000024bc3f4f4cb30d29827c13d921ad77d2c6072e586c7f60d83c2722cdcc5")},
-                {96090, uint256S("0x00000000033df4b94d17ab43e999caaf6c4735095cc77703685da81254d09bba")},
-                {200000, uint256S("0x000000001015eb5ef86a8fe2b3074d947bc972c5befe32b28dd5ce915dc0d029")},
-                {395750, uint256S("0x000008b78b6aef3fd05ab78db8b76c02163e885305545144420cb08704dce538")},
-                {470000, uint256S("0x0000009303aeadf8cf3812f5c869691dbd4cb118ad20e9bf553be434bafe6a52")},
-                {794950, uint256S("0x000001860e4c7248a9c5cc3bc7106041750560dc5cd9b3a2641b49494bcff5f2")},
-                {808000, uint256S("0x00000104cb60a2b5e00a8a4259582756e5bf0dca201c0993c63f0e54971ea91a")},
-                {840000, uint256S("0x000000cd7c3084499912ae893125c13e8c3c656abb6e511dcec6619c3d65a510")},
-                {851000, uint256S("0x0000014d3b875540ff75517b7fbb1714e25d50ce92f65d7086cfce357928bb02")},
-                {905100, uint256S("0x0000020c5e0f86f385cbf8e90210de9a9fd63633f01433bf47a6b3227a2851fd")},
->>>>>>> 3b7deea3
+                {34000, uint256S("0x00000615aae61e30e5fc677250ae233af7986ace3bca5c3b27c149932f4743d3")},
             }
         };
 
-        m_assumeutxo_data = MapAssumeutxo{
-            // TODO to be specified in a future patch.
-        };
-
-        // getchaintxstats 17280 0000020c5e0f86f385cbf8e90210de9a9fd63633f01433bf47a6b3227a2851fd
+        // getchaintxstats 33000 00000615aae61e30e5fc677250ae233af7986ace3bca5c3b27c149932f4743d3
         chainTxData = ChainTxData{
-<<<<<<< HEAD
-            1513902563, // * UNIX timestamp of last known number of transactions
-            0,       // * total number of transactions between genesis and that timestamp
-                        //   (the tx=... number in the SetBestChain debug.log lines)
-            0.01        // * estimated number of transactions per second after that timestamp
-=======
-                1698870742, // * UNIX timestamp of last known number of transactions (Block 905100)
-                5952838,    // * total number of transactions between genesis and that timestamp
+                1738812481, // * UNIX timestamp of last known number of transactions (Block 34000)
+                89716,    // * total number of transactions between genesis and that timestamp
                             //   (the tx=... number in the ChainStateFlushed debug.log lines)
-                0.009046572717013628,       // * estimated number of transactions per second after that timestamp
->>>>>>> 3b7deea3
+                0.003194377871691786,       // * estimated number of transactions per second after that timestamp
         };
     }
 };
@@ -887,6 +586,8 @@
         consensus.DIP0008Height = 2; // DIP0008 activated immediately on devnet
         consensus.BRRHeight = 300;
         consensus.DIP0020Height = 300;
+        consensus.IPV6MNHeight = 300;
+        consensus.DATATXHeight = 300;
         consensus.DIP0024Height = 300;
         consensus.V19Height = 300;
         consensus.MinBIP9WarningHeight = 300 + 2016; // v19 activation height + miner confirmation window
@@ -903,75 +604,6 @@
         consensus.vDeployments[Consensus::DEPLOYMENT_TESTDUMMY].nStartTime = 1199145601; // January 1, 2008
         consensus.vDeployments[Consensus::DEPLOYMENT_TESTDUMMY].nTimeout = 1230767999; // December 31, 2008
 
-<<<<<<< HEAD
-        // Deployment of BIP68, BIP112, and BIP113.
-        consensus.vDeployments[Consensus::DEPLOYMENT_CSV].bit = 0;
-        consensus.vDeployments[Consensus::DEPLOYMENT_CSV].nStartTime = 1506556800; // September 28th, 2017
-        consensus.vDeployments[Consensus::DEPLOYMENT_CSV].nTimeout = 999999999999ULL;
-
-        // Deployment of DIP0001
-        consensus.vDeployments[Consensus::DEPLOYMENT_DIP0001].bit = 1;
-        consensus.vDeployments[Consensus::DEPLOYMENT_DIP0001].nStartTime = 1505692800; // Sep 18th, 2017
-        consensus.vDeployments[Consensus::DEPLOYMENT_DIP0001].nTimeout = 999999999999ULL;
-        consensus.vDeployments[Consensus::DEPLOYMENT_DIP0001].nWindowSize = 100;
-        consensus.vDeployments[Consensus::DEPLOYMENT_DIP0001].nThresholdStart = 50; // 50% of 100
-
-        // Deployment of BIP147
-        consensus.vDeployments[Consensus::DEPLOYMENT_BIP147].bit = 2;
-        consensus.vDeployments[Consensus::DEPLOYMENT_BIP147].nStartTime = 1517792400; // Feb 5th, 2018
-        consensus.vDeployments[Consensus::DEPLOYMENT_BIP147].nTimeout = 999999999999ULL;
-        consensus.vDeployments[Consensus::DEPLOYMENT_BIP147].nWindowSize = 100;
-        consensus.vDeployments[Consensus::DEPLOYMENT_BIP147].nThresholdStart = 50; // 50% of 100
-
-        // Deployment of DIP0003
-        consensus.vDeployments[Consensus::DEPLOYMENT_DIP0003].bit = 3;
-        consensus.vDeployments[Consensus::DEPLOYMENT_DIP0003].nStartTime = 1535752800; // Sep 1st, 2018
-        consensus.vDeployments[Consensus::DEPLOYMENT_DIP0003].nTimeout = 999999999999ULL;
-        consensus.vDeployments[Consensus::DEPLOYMENT_DIP0003].nWindowSize = 100;
-        consensus.vDeployments[Consensus::DEPLOYMENT_DIP0003].nThresholdStart = 50; // 50% of 100
-
-        // Deployment of DIP0008
-        consensus.vDeployments[Consensus::DEPLOYMENT_DIP0008].bit = 4;
-        consensus.vDeployments[Consensus::DEPLOYMENT_DIP0008].nStartTime = 1553126400; // Mar 21st, 2019
-        consensus.vDeployments[Consensus::DEPLOYMENT_DIP0008].nTimeout = 999999999999ULL;
-        consensus.vDeployments[Consensus::DEPLOYMENT_DIP0008].nWindowSize = 100;
-        consensus.vDeployments[Consensus::DEPLOYMENT_DIP0008].nThresholdStart = 50; // 50% of 100
-
-        // Deployment of Block Reward Reallocation
-        consensus.vDeployments[Consensus::DEPLOYMENT_REALLOC].bit = 5;
-        consensus.vDeployments[Consensus::DEPLOYMENT_REALLOC].nStartTime = 1598918400; // Sep 1st, 2020
-        consensus.vDeployments[Consensus::DEPLOYMENT_REALLOC].nTimeout = 999999999999ULL;
-        consensus.vDeployments[Consensus::DEPLOYMENT_REALLOC].nWindowSize = 100;
-        consensus.vDeployments[Consensus::DEPLOYMENT_REALLOC].nThresholdStart = 80; // 80% of 100
-        consensus.vDeployments[Consensus::DEPLOYMENT_REALLOC].nThresholdMin = 60; // 60% of 100
-        consensus.vDeployments[Consensus::DEPLOYMENT_REALLOC].nFalloffCoeff = 5; // this corresponds to 10 periods
-
-        // Deployment of DIP0020, DIP0021 and LLMQ_20_70 quorums
-        consensus.vDeployments[Consensus::DEPLOYMENT_DIP0020].bit = 6;
-        consensus.vDeployments[Consensus::DEPLOYMENT_DIP0020].nStartTime = 1604188800; // November 1st, 2020
-        consensus.vDeployments[Consensus::DEPLOYMENT_DIP0020].nTimeout = 999999999999ULL;
-        consensus.vDeployments[Consensus::DEPLOYMENT_DIP0020].nWindowSize = 100;
-        consensus.vDeployments[Consensus::DEPLOYMENT_DIP0020].nThresholdStart = 80; // 80% of 100
-        consensus.vDeployments[Consensus::DEPLOYMENT_DIP0020].nThresholdMin = 60; // 60% of 100
-        consensus.vDeployments[Consensus::DEPLOYMENT_DIP0020].nFalloffCoeff = 5; // this corresponds to 10 periods
-
-        consensus.vDeployments[Consensus::DEPLOYMENT_DIP0024].bit = 7;
-        consensus.vDeployments[Consensus::DEPLOYMENT_DIP0024].nStartTime = 1625097600; // July 1st, 2021
-        consensus.vDeployments[Consensus::DEPLOYMENT_DIP0024].nTimeout = 999999999999ULL;
-        consensus.vDeployments[Consensus::DEPLOYMENT_DIP0024].nWindowSize = 100;
-        consensus.vDeployments[Consensus::DEPLOYMENT_DIP0024].nThresholdStart = 80; // 80% of 100
-        consensus.vDeployments[Consensus::DEPLOYMENT_DIP0024].nThresholdMin = 60;   // 60% of 100
-        consensus.vDeployments[Consensus::DEPLOYMENT_DIP0024].nFalloffCoeff = 5;    // this corresponds to 10 periods
-
-        // Deployment of Deployment of Basic BLS, AssetLocks, EHF
-        consensus.vDeployments[Consensus::DEPLOYMENT_V19].bit = 8;
-        consensus.vDeployments[Consensus::DEPLOYMENT_V19].nStartTime = 1661990400; // Sep 1st, 2022
-        consensus.vDeployments[Consensus::DEPLOYMENT_V19].nTimeout = 999999999999ULL;
-        consensus.vDeployments[Consensus::DEPLOYMENT_V19].nWindowSize = 100;
-        consensus.vDeployments[Consensus::DEPLOYMENT_V19].nThresholdStart = 80; // 80% of 100
-        consensus.vDeployments[Consensus::DEPLOYMENT_V19].nThresholdMin = 60;   // 60% of 100
-        consensus.vDeployments[Consensus::DEPLOYMENT_V19].nFalloffCoeff = 5;     // this corresponds to 10 periods
-=======
         consensus.vDeployments[Consensus::DEPLOYMENT_V20].bit = 9;
         consensus.vDeployments[Consensus::DEPLOYMENT_V20].nStartTime = 1661990400; // Sep 1st, 2022
         consensus.vDeployments[Consensus::DEPLOYMENT_V20].nTimeout = Consensus::BIP9Deployment::NO_TIMEOUT;
@@ -988,7 +620,6 @@
         consensus.vDeployments[Consensus::DEPLOYMENT_MN_RR].nThresholdMin = 60;   // 60% of 100
         consensus.vDeployments[Consensus::DEPLOYMENT_MN_RR].nFalloffCoeff = 5;     // this corresponds to 10 periods
         consensus.vDeployments[Consensus::DEPLOYMENT_MN_RR].useEHF = true;
->>>>>>> 3b7deea3
 
         // The best chain should have at least this much work.
         consensus.nMinimumChainWork = uint256S("0x000000000000000000000000000000000000000000000000000000000000000");
@@ -1045,19 +676,11 @@
         AddLLMQ(Consensus::LLMQType::LLMQ_DEVNET);
         AddLLMQ(Consensus::LLMQType::LLMQ_DEVNET_DIP0024);
         AddLLMQ(Consensus::LLMQType::LLMQ_DEVNET_PLATFORM);
-<<<<<<< HEAD
-        consensus.llmqTypeChainLocks = Consensus::LLMQType::LLMQ_15_60;
-        consensus.llmqTypeInstantSend = Consensus::LLMQType::LLMQ_15_60;
-        consensus.llmqTypeDIP0024InstantSend = Consensus::LLMQType::LLMQ_20_75;
-        consensus.llmqTypePlatform = Consensus::LLMQType::LLMQ_20_70;
-        consensus.llmqTypeMnhf = Consensus::LLMQType::LLMQ_15_60;
-=======
         consensus.llmqTypeChainLocks = Consensus::LLMQType::LLMQ_DEVNET;
         consensus.llmqTypeInstantSend = Consensus::LLMQType::LLMQ_DEVNET;
         consensus.llmqTypeDIP0024InstantSend = Consensus::LLMQType::LLMQ_DEVNET_DIP0024;
         consensus.llmqTypePlatform = Consensus::LLMQType::LLMQ_DEVNET_PLATFORM;
         consensus.llmqTypeMnhf = Consensus::LLMQType::LLMQ_DEVNET;
->>>>>>> 3b7deea3
 
         UpdateDevnetLLMQChainLocksFromArgs(args);
         UpdateDevnetLLMQInstantSendFromArgs(args);
@@ -1215,16 +838,13 @@
         consensus.DIP0003Height = 100;
         consensus.DIP0003EnforcementHeight = 101;
         consensus.DIP0003EnforcementHash = uint256();
-<<<<<<< HEAD
         consensus.DIP0008Height = 100;
         consensus.BRRHeight = 0; // see block_reward_reallocation_tests
-=======
-        consensus.DIP0008Height = 432;
-        consensus.BRRHeight = 2500; // see block_reward_reallocation_tests
         consensus.DIP0020Height = 300;
+        consensus.IPV6MNHeight = 300;
+        consensus.DATATXHeight = 300;
         consensus.DIP0024Height = 900;
         consensus.V19Height = 900;
->>>>>>> 3b7deea3
         consensus.MinBIP9WarningHeight = 0;
         consensus.fPowAllowMinDifficultyBlocks = true;
         consensus.fPowNoRetargeting = true;
@@ -1234,64 +854,6 @@
         consensus.nMinerConfirmationWindow = 144; // Faster than normal for regtest (144 instead of 2016)
         consensus.vDeployments[Consensus::DEPLOYMENT_TESTDUMMY].bit = 28;
         consensus.vDeployments[Consensus::DEPLOYMENT_TESTDUMMY].nStartTime = 0;
-<<<<<<< HEAD
-        consensus.vDeployments[Consensus::DEPLOYMENT_TESTDUMMY].nTimeout = 999999999999ULL;
-        consensus.vDeployments[Consensus::DEPLOYMENT_CSV].bit = 0;
-        consensus.vDeployments[Consensus::DEPLOYMENT_CSV].nStartTime = 0;
-        consensus.vDeployments[Consensus::DEPLOYMENT_CSV].nTimeout = 999999999999ULL;
-        consensus.vDeployments[Consensus::DEPLOYMENT_DIP0001].bit = 1;
-        consensus.vDeployments[Consensus::DEPLOYMENT_DIP0001].nStartTime = 0;
-        consensus.vDeployments[Consensus::DEPLOYMENT_DIP0001].nTimeout = 999999999999ULL;
-        consensus.vDeployments[Consensus::DEPLOYMENT_BIP147].bit = 2;
-        consensus.vDeployments[Consensus::DEPLOYMENT_BIP147].nStartTime = 0;
-        consensus.vDeployments[Consensus::DEPLOYMENT_BIP147].nTimeout = 999999999999ULL;
-        consensus.vDeployments[Consensus::DEPLOYMENT_DIP0003].bit = 3;
-        consensus.vDeployments[Consensus::DEPLOYMENT_DIP0003].nStartTime = 0;
-        consensus.vDeployments[Consensus::DEPLOYMENT_DIP0003].nTimeout = 999999999999ULL;
-        consensus.vDeployments[Consensus::DEPLOYMENT_DIP0008].bit = 4;
-        consensus.vDeployments[Consensus::DEPLOYMENT_DIP0008].nStartTime = 0;
-        consensus.vDeployments[Consensus::DEPLOYMENT_DIP0008].nTimeout = 999999999999ULL;
-        consensus.vDeployments[Consensus::DEPLOYMENT_REALLOC].bit = 5;
-        consensus.vDeployments[Consensus::DEPLOYMENT_REALLOC].nStartTime = 0;
-        consensus.vDeployments[Consensus::DEPLOYMENT_REALLOC].nTimeout = 999999999999ULL;
-        consensus.vDeployments[Consensus::DEPLOYMENT_REALLOC].nWindowSize = 500;
-        consensus.vDeployments[Consensus::DEPLOYMENT_REALLOC].nThresholdStart = 400; // 80%
-        consensus.vDeployments[Consensus::DEPLOYMENT_REALLOC].nThresholdMin = 300; // 60%
-        consensus.vDeployments[Consensus::DEPLOYMENT_REALLOC].nFalloffCoeff = 5;
-        consensus.vDeployments[Consensus::DEPLOYMENT_DIP0020].bit = 6;
-        consensus.vDeployments[Consensus::DEPLOYMENT_DIP0020].nStartTime = 0;
-        consensus.vDeployments[Consensus::DEPLOYMENT_DIP0020].nTimeout = 999999999999ULL;
-        consensus.vDeployments[Consensus::DEPLOYMENT_DIP0020].nWindowSize = 100;
-        consensus.vDeployments[Consensus::DEPLOYMENT_DIP0020].nThresholdStart = 80;
-        consensus.vDeployments[Consensus::DEPLOYMENT_DIP0020].nThresholdMin = 60;
-        consensus.vDeployments[Consensus::DEPLOYMENT_DIP0020].nFalloffCoeff = 5;
-
-        // Deployment of Quorum Rotation DIP and decreased proposal fee
-        consensus.vDeployments[Consensus::DEPLOYMENT_DIP0024].bit = 7;
-        consensus.vDeployments[Consensus::DEPLOYMENT_DIP0024].nStartTime = 0;
-        consensus.vDeployments[Consensus::DEPLOYMENT_DIP0024].nTimeout = 999999999999ULL;
-        consensus.vDeployments[Consensus::DEPLOYMENT_DIP0024].nWindowSize = 300;
-        consensus.vDeployments[Consensus::DEPLOYMENT_DIP0024].nThresholdStart = 240; // 80% of 300
-        consensus.vDeployments[Consensus::DEPLOYMENT_DIP0024].nThresholdMin = 180;   // 60% of 300
-        consensus.vDeployments[Consensus::DEPLOYMENT_DIP0024].nFalloffCoeff = 5;     // this corresponds to 10 periods
-
-        consensus.vDeployments[Consensus::DEPLOYMENT_DATATX].bit = 9;
-        consensus.vDeployments[Consensus::DEPLOYMENT_DATATX].nStartTime = 0;
-        consensus.vDeployments[Consensus::DEPLOYMENT_DATATX].nTimeout = 999999999999ULL;
-        consensus.vDeployments[Consensus::DEPLOYMENT_DATATX].nWindowSize = 10;
-        consensus.vDeployments[Consensus::DEPLOYMENT_DATATX].nThresholdStart = 8; // 80%
-        consensus.vDeployments[Consensus::DEPLOYMENT_DATATX].nThresholdMin = 6; // 60%
-        consensus.vDeployments[Consensus::DEPLOYMENT_DATATX].nFalloffCoeff = 5;
-
-        // Deployment of Deployment of Basic BLS, AssetLocks, EHF
-        consensus.vDeployments[Consensus::DEPLOYMENT_V19].bit = 8;
-        consensus.vDeployments[Consensus::DEPLOYMENT_V19].nStartTime = 0;
-        consensus.vDeployments[Consensus::DEPLOYMENT_V19].nTimeout = 999999999999ULL;
-        consensus.vDeployments[Consensus::DEPLOYMENT_V19].nWindowSize = 300;
-        consensus.vDeployments[Consensus::DEPLOYMENT_V19].nThresholdStart = 240; // 80% of 300
-        consensus.vDeployments[Consensus::DEPLOYMENT_V19].nThresholdMin = 180;   // 60% of 300
-        consensus.vDeployments[Consensus::DEPLOYMENT_V19].nFalloffCoeff = 5;     // this corresponds to 10 periods
-=======
         consensus.vDeployments[Consensus::DEPLOYMENT_TESTDUMMY].nTimeout = Consensus::BIP9Deployment::NO_TIMEOUT;
 
         consensus.vDeployments[Consensus::DEPLOYMENT_V20].bit = 9;
@@ -1310,7 +872,6 @@
         consensus.vDeployments[Consensus::DEPLOYMENT_MN_RR].nThresholdMin = 7;   // 60% of 7
         consensus.vDeployments[Consensus::DEPLOYMENT_MN_RR].nFalloffCoeff = 5;     // this corresponds to 10 periods
         consensus.vDeployments[Consensus::DEPLOYMENT_MN_RR].useEHF = true;
->>>>>>> 3b7deea3
 
         // The best chain should have at least this much work.
         consensus.nMinimumChainWork = uint256S("0x00");
