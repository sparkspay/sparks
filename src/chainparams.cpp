// Copyright (c) 2010 Satoshi Nakamoto
// Copyright (c) 2009-2014 The Bitcoin Core developers
// Copyright (c) 2014-2017 The Dash Core developers
// Copyright (c) 2016-2019 The Sparks Core developers
// Distributed under the MIT software license, see the accompanying
// file COPYING or http://www.opensource.org/licenses/mit-license.php.

#include "chainparams.h"
#include "consensus/merkle.h"

#include "tinyformat.h"
#include "util.h"
#include "utilstrencodings.h"

#include "arith_uint256.h"

#include <assert.h>

#include <boost/assign/list_of.hpp>

#include "chainparamsseeds.h"

static CBlock CreateGenesisBlock(const char* pszTimestamp, const CScript& genesisOutputScript, uint32_t nTime, uint32_t nNonce, uint32_t nBits, int32_t nVersion, const CAmount& genesisReward)
{
    CMutableTransaction txNew;
    txNew.nVersion = 1;
    txNew.vin.resize(1);
    txNew.vout.resize(1);
    txNew.vin[0].scriptSig = CScript() << 486604799 << CScriptNum(4) << std::vector<unsigned char>((const unsigned char*)pszTimestamp, (const unsigned char*)pszTimestamp + strlen(pszTimestamp));
    txNew.vout[0].nValue = genesisReward;
    txNew.vout[0].scriptPubKey = genesisOutputScript;

    CBlock genesis;
    genesis.nTime    = nTime;
    genesis.nBits    = nBits;
    genesis.nNonce   = nNonce;
    genesis.nVersion = nVersion;
    genesis.vtx.push_back(MakeTransactionRef(std::move(txNew)));
    genesis.hashPrevBlock.SetNull();
    genesis.hashMerkleRoot = BlockMerkleRoot(genesis);
    return genesis;
}

static CBlock CreateDevNetGenesisBlock(const uint256 &prevBlockHash, const std::string& devNetName, uint32_t nTime, uint32_t nNonce, uint32_t nBits, const CAmount& genesisReward)
{
    assert(!devNetName.empty());

    CMutableTransaction txNew;
    txNew.nVersion = 1;
    txNew.vin.resize(1);
    txNew.vout.resize(1);
    // put height (BIP34) and devnet name into coinbase
    txNew.vin[0].scriptSig = CScript() << 1 << std::vector<unsigned char>(devNetName.begin(), devNetName.end());
    txNew.vout[0].nValue = genesisReward;
    txNew.vout[0].scriptPubKey = CScript() << OP_RETURN;

    CBlock genesis;
    genesis.nTime    = nTime;
    genesis.nBits    = nBits;
    genesis.nNonce   = nNonce;
    genesis.nVersion = 4;
    genesis.vtx.push_back(MakeTransactionRef(std::move(txNew)));
    genesis.hashPrevBlock = prevBlockHash;
    genesis.hashMerkleRoot = BlockMerkleRoot(genesis);
    return genesis;
}

/**
 * Build the genesis block. Note that the output of its generation
 * transaction cannot be spent since it did not originally exist in the
 * database.
 *
 * CBlock(hash=00000ffd590b14, ver=1, hashPrevBlock=00000000000000, hashMerkleRoot=e0028e, nTime=1390095618, nBits=1e0ffff0, nNonce=28917698, vtx=1)
 *   CTransaction(hash=e0028e, ver=1, vin.size=1, vout.size=1, nLockTime=0)
 *     CTxIn(COutPoint(000000, -1), coinbase 04ffff001d01044c5957697265642030392f4a616e2f3230313420546865204772616e64204578706572696d656e7420476f6573204c6976653a204f76657273746f636b2e636f6d204973204e6f7720416363657074696e6720426974636f696e73)
 *     CTxOut(nValue=50.00000000, scriptPubKey=0xA9037BAC7050C479B121CF)
 *   vMerkleTree: e0028e
 */
static CBlock CreateGenesisBlock(uint32_t nTime, uint32_t nNonce, uint32_t nBits, int32_t nVersion, const CAmount& genesisReward)
{
    const char* pszTimestamp = "The Sparks Genesis 22.12.2017: Ok, lets go to the moon!";
    const CScript genesisOutputScript = CScript() << ParseHex("048ec1d4d14133344c77703e4c5c722d6b1cb0b840f9531f6b73e93943cddbd2e01e07bd40057a66e0fe19790ffc6d7427cd9088cf6e44c41c4a82b2b92c3b3909") << OP_CHECKSIG;
    return CreateGenesisBlock(pszTimestamp, genesisOutputScript, nTime, nNonce, nBits, nVersion, genesisReward);
}

static CBlock FindDevNetGenesisBlock(const Consensus::Params& params, const CBlock &prevBlock, const CAmount& reward)
{
    std::string devNetName = GetDevNetName();
    assert(!devNetName.empty());

    CBlock block = CreateDevNetGenesisBlock(prevBlock.GetHash(), devNetName.c_str(), prevBlock.nTime + 1, 0, prevBlock.nBits, reward);

    arith_uint256 bnTarget;
    bnTarget.SetCompact(block.nBits);

    for (uint32_t nNonce = 0; nNonce < UINT32_MAX; nNonce++) {
        block.nNonce = nNonce;

        uint256 hash = block.GetHash();
        if (UintToArith256(hash) <= bnTarget)
            return block;
    }

    // This is very unlikely to happen as we start the devnet with a very low difficulty. In many cases even the first
    // iteration of the above loop will give a result already
    error("FindDevNetGenesisBlock: could not find devnet genesis block for %s", devNetName);
    assert(false);
}

// this one is for testing only
static Consensus::LLMQParams llmq10_60 = {
        .type = Consensus::LLMQ_10_60,
        .name = "llmq_10",
        .size = 10,
        .minSize = 6,
        .threshold = 6,

        .dkgInterval = 24, // one DKG per hour
        .dkgPhaseBlocks = 2,
        .dkgMiningWindowStart = 10, // dkgPhaseBlocks * 5 = after finalization
        .dkgMiningWindowEnd = 18,
};

static Consensus::LLMQParams llmq50_60 = {
        .type = Consensus::LLMQ_50_60,
        .name = "llmq_50_60",
        .size = 50,
        .minSize = 40,
        .threshold = 30,

        .dkgInterval = 24, // one DKG per hour
        .dkgPhaseBlocks = 2,
        .dkgMiningWindowStart = 10, // dkgPhaseBlocks * 5 = after finalization
        .dkgMiningWindowEnd = 18,
};

static Consensus::LLMQParams llmq400_60 = {
        .type = Consensus::LLMQ_400_60,
        .name = "llmq_400_51",
        .size = 400,
        .minSize = 300,
        .threshold = 240,

        .dkgInterval = 24 * 12, // one DKG every 12 hours
        .dkgPhaseBlocks = 4,
        .dkgMiningWindowStart = 20, // dkgPhaseBlocks * 5 = after finalization
        .dkgMiningWindowEnd = 28,
};

// Used for deployment and min-proto-version signalling, so it needs a higher threshold
static Consensus::LLMQParams llmq400_85 = {
        .type = Consensus::LLMQ_400_85,
        .name = "llmq_400_85",
        .size = 400,
        .minSize = 350,
        .threshold = 340,

        .dkgInterval = 24 * 24, // one DKG every 24 hours
        .dkgPhaseBlocks = 4,
        .dkgMiningWindowStart = 20, // dkgPhaseBlocks * 5 = after finalization
        .dkgMiningWindowEnd = 48, // give it a larger mining window to make sure it is mined
};


/**
 * Main network
 */
/**
 * What makes a good checkpoint block?
 * + Is surrounded by blocks with reasonable timestamps
 *   (no blocks before with a timestamp after, none after with
 *    timestamp before)
 * + Contains no strange transactions
 */


class CMainParams : public CChainParams {
public:
    CMainParams() {
        strNetworkID = "main";
        consensus.nSubsidyHalvingInterval = 262800; // Note: actual number of blocks per calendar year with DGW v3 is ~200700 (for example 449750 - 249050)
        consensus.nMasternodePaymentsStartBlock = 1152; // not true, but it's ok as long as it's less then nMasternodePaymentsIncreaseBlock
        consensus.nMasternodePaymentsIncreaseBlock = 158000; // actual historical value
        consensus.nMasternodePaymentsIncreasePeriod = 576*30; // 17280 - actual historical value
        consensus.nInstantSendConfirmationsRequired = 6;
        consensus.nInstantSendKeepLock = 24;
        consensus.nSuperblockStartBlock = 354924; // The block at which 12.1 goes live (end of final 12.0 budget cycle)
        consensus.nSuperblockStartHash = uint256S("0x000000000ecf57475bf9ff1887bd4daaa5edeb64f54fef44d8f54c386c6010d3");
        consensus.nSuperblockCycle = 16616; // ~(60*24*30)/2.6, actual number of blocks per month is 200700 / 12 = 16725
        consensus.nGovernanceMinQuorum = 10;
        consensus.nGovernanceFilterElements = 20000;
        consensus.nMasternodeMinimumConfirmations = 15;
        consensus.BIP34Height = 1;
        consensus.BIP34Hash = uint256S("0x00000892299773ac1f4f8bd1408949d81d5b893b7d4d03067d519de13ef377ef");
        consensus.BIP65Height = 1;
        consensus.BIP66Height = 1;
        consensus.DIP0001Height = 119000;
        consensus.GuardianHeight = 316000;
        consensus.powLimit = uint256S("00000fffff000000000000000000000000000000000000000000000000000000");

        consensus.nPowTargetTimespan = 60 * 60; // Sparks: 1 hour, 24 blocks
        consensus.nPowTargetSpacing = 2 * 60; // Sparks: 120 seconds
        consensus.fPowAllowMinDifficultyBlocks = false;
        consensus.fPowNoRetargeting = false;
        consensus.nPowKGWHeight = 15200; // KGW > DGW, no KGW
        consensus.nPowDGWHeight = 700;
        consensus.nRuleChangeActivationThreshold = 1916; // 95% of 2016
        consensus.nMinerConfirmationWindow = 2016; // nPowTargetTimespan / nPowTargetSpacing
        consensus.vDeployments[Consensus::DEPLOYMENT_TESTDUMMY].bit = 28;
        consensus.vDeployments[Consensus::DEPLOYMENT_TESTDUMMY].nStartTime = 1199145601; // January 1, 2008
        consensus.vDeployments[Consensus::DEPLOYMENT_TESTDUMMY].nTimeout = 1230767999; // December 31, 2008

        // Deployment of BIP68, BIP112, and BIP113.
        consensus.vDeployments[Consensus::DEPLOYMENT_CSV].bit = 0;
        consensus.vDeployments[Consensus::DEPLOYMENT_CSV].nStartTime = 1502280000; // Aug 9th, 2017
        consensus.vDeployments[Consensus::DEPLOYMENT_CSV].nTimeout = 1533816000; // Aug 9th, 2018

        // Deployment of DIP0001
        consensus.vDeployments[Consensus::DEPLOYMENT_DIP0001].bit = 1;
        consensus.vDeployments[Consensus::DEPLOYMENT_DIP0001].nStartTime = 1528502400; // June 9th, 2018
        consensus.vDeployments[Consensus::DEPLOYMENT_DIP0001].nTimeout = 1560556800; // June 15th, 2019
        consensus.vDeployments[Consensus::DEPLOYMENT_DIP0001].nWindowSize = 1000;
        consensus.vDeployments[Consensus::DEPLOYMENT_DIP0001].nThreshold = 600;

        // Deployment of BIP147
        consensus.vDeployments[Consensus::DEPLOYMENT_BIP147].bit = 2;
        consensus.vDeployments[Consensus::DEPLOYMENT_BIP147].nStartTime = 1524477600; // Apr 23th, 2018
        consensus.vDeployments[Consensus::DEPLOYMENT_BIP147].nTimeout = 1556013600; // Apr 23th, 2019
        consensus.vDeployments[Consensus::DEPLOYMENT_BIP147].nWindowSize = 4032;
        consensus.vDeployments[Consensus::DEPLOYMENT_BIP147].nThreshold = 3226; // 80% of 4032

<<<<<<< HEAD
        // Deployment of DIP0003
        consensus.vDeployments[Consensus::DEPLOYMENT_DIP0003].bit = 3;
        consensus.vDeployments[Consensus::DEPLOYMENT_DIP0003].nStartTime = 1546300800; // Jan 1st, 2019
        consensus.vDeployments[Consensus::DEPLOYMENT_DIP0003].nTimeout = 1577836800; // Jan 1st, 2020
        consensus.vDeployments[Consensus::DEPLOYMENT_DIP0003].nWindowSize = 4032;
        consensus.vDeployments[Consensus::DEPLOYMENT_DIP0003].nThreshold = 3226; // 80% of 4032

        // The best chain should have at least this much work.
        consensus.nMinimumChainWork = uint256S("0x00000000000000000000000000000000000000000000112df08fc9f0ca551d0d"); // 1033120

        // By default assume that the signatures in ancestors of this block are valid.
        consensus.defaultAssumeValid = uint256S("0x0000000000000012d041eff8ea278d1dafe5df44f2cdd4afa17e262a0dd3ba45"); // 1033120
=======
        // Deployment of Guardian Nodes
        consensus.vDeployments[Consensus::DEPLOYMENT_GUARDIAN_NODES].bit = 3;
        consensus.vDeployments[Consensus::DEPLOYMENT_GUARDIAN_NODES].nStartTime = 1551398400; // March 1st, 2019
        consensus.vDeployments[Consensus::DEPLOYMENT_GUARDIAN_NODES].nTimeout = 1585699200; // April 1st, 2020
        consensus.vDeployments[Consensus::DEPLOYMENT_GUARDIAN_NODES].nWindowSize = 1000;
        consensus.vDeployments[Consensus::DEPLOYMENT_GUARDIAN_NODES].nThreshold = 800; // 80% of 1000

        // The best chain should have at least this much work.
        consensus.nMinimumChainWork = uint256S("0x00000000000000000000000000000000000000000000000000eee93cb0b1f4be");//269664

        // By default assume that the signatures in ancestors of this block are valid.
        consensus.defaultAssumeValid = uint256S("0x000000004516f472b86c0fe081cbd4a0533b87b63ace4a9774d41a6cb53df37a"); //269664

        //Sparks stuff
        consensus.nSPKHeight = 100000;
        consensus.nSPKPremine = 650000;
        consensus.nSPKPostmine = 300000;
        consensus.nSPKSubsidyLegacy = 18;
        consensus.nSPKSubidyReborn = 20;
        consensus.nSPKBlocksPerMonth = 21600;
        consensus.strCoreAddress = "GcwzZzkUnJdbSdexjvSLwdJRg3JXvZGjea";
        consensus.fSPKRatioMN = 0.7;
        consensus.vBannedAddresses.push_back("GRFBCEuMcfi9PhFVfcVutL7bGwj4KdPyWX");
        consensus.vBannedAddresses.push_back("GPawkMiQm4qmYcz6mnM8ad3BxgsdgHjh52");
        consensus.vBannedAddresses.push_back("GSR6AY8GCW8KUf7N5FGz4xxdZpZ3sWkfrR");
>>>>>>> cce03666

        /**
         * The message start string is designed to be unlikely to occur in normal data.
         * The characters are rarely used upper ASCII, not valid as UTF-8, and produce
         * a large 32-bit integer with any alignment.
         */
        pchMessageStart[0] = 0x1a;
        pchMessageStart[1] = 0xb2;
        pchMessageStart[2] = 0xc3;
        pchMessageStart[3] = 0xd4;
        vAlertPubKey = ParseHex("0343783664fe0a0f884ceff5fe128e674d8c050cfd5bd66d262a7d4e1a546e30c3");
        nDefaultPort = 8890;

        nPruneAfterHeight = 100000;

        genesis = CreateGenesisBlock(1513902562, 682979, 0x1e0ffff0, 1, 50 * COIN);
        consensus.hashGenesisBlock = genesis.GetHash();
<<<<<<< HEAD
        assert(consensus.hashGenesisBlock == uint256S("0x00000ffd590b1485b3caadc19b22e6379c733355108f107a430458cdf3407ab6"));
        assert(genesis.hashMerkleRoot == uint256S("0xe0028eb9648db56b1ac77cf090b99048a8007e2bb64b68f092c03c7f56a662c7"));


        vSeeds.push_back(CDNSSeedData("dash.org", "dnsseed.dash.org"));
        vSeeds.push_back(CDNSSeedData("dashdot.io", "dnsseed.dashdot.io"));
        vSeeds.push_back(CDNSSeedData("masternode.io", "dnsseed.masternode.io"));

        // Dash addresses start with 'X'
        base58Prefixes[PUBKEY_ADDRESS] = std::vector<unsigned char>(1,76);
        // Dash script addresses start with '7'
        base58Prefixes[SCRIPT_ADDRESS] = std::vector<unsigned char>(1,16);
        // Dash private keys start with '7' or 'X'
        base58Prefixes[SECRET_KEY] =     std::vector<unsigned char>(1,204);
        // Dash BIP32 pubkeys start with 'xpub' (Bitcoin defaults)
=======
        assert(consensus.hashGenesisBlock == uint256S("0x00000a5c6ddfaac5097218560d5b92d416931cfeba1abf10c81d1d6a232fc8ea"));
        assert(genesis.hashMerkleRoot == uint256S("0x1b3952bab9df804c6f02372bb62df20fa2927030a4e80389ec14c1d86fc921e4"));

        vSeeds.push_back(CDNSSeedData("seed1.sparkspay.io", "seed1.sparkspay.io"));
	    vSeeds.push_back(CDNSSeedData("seed2.sparkspay.io", "seed2.sparkspay.io"));
	    vSeeds.push_back(CDNSSeedData("seed3.sparkspay.io", "seed3.sparkspay.io"));
	    vSeeds.push_back(CDNSSeedData("seed4.sparkspay.io", "seed4.sparkspay.io"));

        // Sparks addresses start with 'G'
        base58Prefixes[PUBKEY_ADDRESS] = std::vector<unsigned char>(1,38);
        // Sparks script addresses start with '5'
        base58Prefixes[SCRIPT_ADDRESS] = std::vector<unsigned char>(1,10);
        // Sparks private keys start with '5' or 'G' (?)
        base58Prefixes[SECRET_KEY] =     std::vector<unsigned char>(1,198);
        // Sparks BIP32 pubkeys start with 'xpub' (Bitcoin defaults)
>>>>>>> cce03666
        base58Prefixes[EXT_PUBLIC_KEY] = boost::assign::list_of(0x04)(0x88)(0xB2)(0x1E).convert_to_container<std::vector<unsigned char> >();
        // Sparks BIP32 prvkeys start with 'xprv' (Bitcoin defaults)
        base58Prefixes[EXT_SECRET_KEY] = boost::assign::list_of(0x04)(0x88)(0xAD)(0xE4).convert_to_container<std::vector<unsigned char> >();
        // Sparks BIP44 coin type is '5'
        nExtCoinType = 5;

        vFixedSeeds = std::vector<SeedSpec6>(pnSeed6_main, pnSeed6_main + ARRAYLEN(pnSeed6_main));

        // long living quorum params
        consensus.llmqs[Consensus::LLMQ_50_60] = llmq50_60;
        consensus.llmqs[Consensus::LLMQ_400_60] = llmq400_60;
        consensus.llmqs[Consensus::LLMQ_400_85] = llmq400_85;

        fMiningRequiresPeers = true;
        fDefaultConsistencyChecks = false;
        fRequireStandard = true;
        fRequireRoutableExternalIP = true;
        fMineBlocksOnDemand = false;
        fAllowMultipleAddressesFromGroup = false;
        fAllowMultiplePorts = false;

        nPoolMaxTransactions = 3;
        nFulfilledRequestExpireTime = 60*60; // fulfilled requests expire in 1 hour

<<<<<<< HEAD
        vSporkAddresses = {"Xgtyuk76vhuFW2iT7UAiHgNdWXCf3J34wh"};
        nMinSporkKeys = 1;
        fBIP9CheckMasternodesUpgraded = true;
        consensus.fLLMQAllowDummyCommitments = false;

        checkpointData = (CCheckpointData) {
            boost::assign::map_list_of
            (  1500, uint256S("0x000000aaf0300f59f49bc3e970bad15c11f961fe2347accffff19d96ec9778e3"))
            (  4991, uint256S("0x000000003b01809551952460744d5dbb8fcbd6cbae3c220267bf7fa43f837367"))
            (  9918, uint256S("0x00000000213e229f332c0ffbe34defdaa9e74de87f2d8d1f01af8d121c3c170b"))
            ( 16912, uint256S("0x00000000075c0d10371d55a60634da70f197548dbbfa4123e12abfcbc5738af9"))
            ( 23912, uint256S("0x0000000000335eac6703f3b1732ec8b2f89c3ba3a7889e5767b090556bb9a276"))
            ( 35457, uint256S("0x0000000000b0ae211be59b048df14820475ad0dd53b9ff83b010f71a77342d9f"))
            ( 45479, uint256S("0x000000000063d411655d590590e16960f15ceea4257122ac430c6fbe39fbf02d"))
            ( 55895, uint256S("0x0000000000ae4c53a43639a4ca027282f69da9c67ba951768a20415b6439a2d7"))
            ( 68899, uint256S("0x0000000000194ab4d3d9eeb1f2f792f21bb39ff767cb547fe977640f969d77b7"))
            ( 74619, uint256S("0x000000000011d28f38f05d01650a502cc3f4d0e793fbc26e2a2ca71f07dc3842"))
            ( 75095, uint256S("0x0000000000193d12f6ad352a9996ee58ef8bdc4946818a5fec5ce99c11b87f0d"))
            ( 88805, uint256S("0x00000000001392f1652e9bf45cd8bc79dc60fe935277cd11538565b4a94fa85f"))
            ( 107996, uint256S("0x00000000000a23840ac16115407488267aa3da2b9bc843e301185b7d17e4dc40"))
            ( 137993, uint256S("0x00000000000cf69ce152b1bffdeddc59188d7a80879210d6e5c9503011929c3c"))
            ( 167996, uint256S("0x000000000009486020a80f7f2cc065342b0c2fb59af5e090cd813dba68ab0fed"))
            ( 207992, uint256S("0x00000000000d85c22be098f74576ef00b7aa00c05777e966aff68a270f1e01a5"))
            ( 312645, uint256S("0x0000000000059dcb71ad35a9e40526c44e7aae6c99169a9e7017b7d84b1c2daf"))
            ( 407452, uint256S("0x000000000003c6a87e73623b9d70af7cd908ae22fee466063e4ffc20be1d2dbc"))
            ( 523412, uint256S("0x000000000000e54f036576a10597e0e42cc22a5159ce572f999c33975e121d4d"))
            ( 523930, uint256S("0x0000000000000bccdb11c2b1cfb0ecab452abf267d89b7f46eaf2d54ce6e652c"))
            ( 750000, uint256S("0x00000000000000b4181bbbdddbae464ce11fede5d0292fb63fdede1e7c8ab21c"))
            ( 888900, uint256S("0x0000000000000026c29d576073ab51ebd1d3c938de02e9a44c7ee9e16f82db28"))
            ( 967800, uint256S("0x0000000000000024e26c7df7e46d673724d223cf4ca2b2adc21297cc095600f4"))
        };

        chainTxData = ChainTxData{
            1541738255, // * UNIX timestamp of last known number of transactions
            8822293,    // * total number of transactions between genesis and that timestamp
=======
        strSporkAddress = "GM2oPRsX7nPeSuXGqtB7shojo1F5zWbPfS";

        checkpointData = (CCheckpointData) {
            boost::assign::map_list_of
            (      0, uint256S("0x00000a5c6ddfaac5097218560d5b92d416931cfeba1abf10c81d1d6a232fc8ea"))
	        (  50000, uint256S("0x0000000010f1cfdac6446f431337e3874e6b91ada402e4fe9361778f1a684572"))
            ( 100000, uint256S("0x0000000006fbc78ab84d3ddf4246d128b36c5240060cfc5ce9bb989a775bf970"))
            ( 150000, uint256S("0x0000000005f483c970c60293a8d0508cfe6a4500359d26f84abdf302328f413d"))
            ( 200000, uint256S("0x00000000124558e8e546ebc3a45f05952cb8476c29193c0b2d130d97450f92e4"))
            ( 250000, uint256S("0x000000000c449edcdcd3fe2ea4a7f2910a13089065acc10a4bf7d15f00c5960e"))
            ( 317500, uint256S("0x00000000074a05411efe26c57b14780103b638918927a86ee4cf683dfd23a068"))
        };

        chainTxData = ChainTxData{
            1549015815, // * UNIX timestamp of last known number of transactions
            354527,    // * total number of transactions between genesis and that timestamp
>>>>>>> cce03666
                        //   (the tx=... number in the SetBestChain debug.log lines)
            0.1         // * estimated number of transactions per second after that timestamp
        };
    }
};
static CMainParams mainParams;

/**
 * Testnet (v3)
 */
class CTestNetParams : public CChainParams {
public:
    CTestNetParams() {
        strNetworkID = "test";
        consensus.nSubsidyHalvingInterval = 262800;
        consensus.nMasternodePaymentsStartBlock = 50; // not true, but it's ok as long as it's less then nMasternodePaymentsIncreaseBlock
        consensus.nMasternodePaymentsIncreaseBlock = 158000;
        consensus.nMasternodePaymentsIncreasePeriod = 10;
        consensus.nInstantSendConfirmationsRequired = 2;
        consensus.nInstantSendKeepLock = 6;
        consensus.nSuperblockStartBlock = 2100000000; // NOTE: Should satisfy nSuperblockStartBlock > nBudgetPeymentsStartBlock
        consensus.nSuperblockStartHash = uint256(); // do not check this on testnet
        consensus.nSuperblockCycle = 24; // Superblocks can be issued hourly on testnet
        consensus.nGovernanceMinQuorum = 1;
        consensus.nGovernanceFilterElements = 500;
        consensus.nMasternodeMinimumConfirmations = 1;
        consensus.BIP34Height = 21111; // FIX
        consensus.BIP34Hash = uint256S("0x0000000023b3a96d3484e5abb3755c413e7d41500f8e2a5c3f0dd01299cd8ef8"); // FIX
        consensus.BIP65Height = 2431; // 0000039cf01242c7f921dcb4806a5994bc003b48c1973ae0c89b67809c2bb2ab
        consensus.BIP66Height = 2075; // 0000002acdd29a14583540cb72e1c5cc83783560e38fa7081495d474fe1671f7
        consensus.DIP0001Height = 119000;
        consensus.powLimit = uint256S("00000fffffffffffffffffffffffffffffffffffffffffffffffffffffffffff"); // ~uint256(0) >> 20
        consensus.nPowTargetTimespan = 5 * 60; // Sparks: 5 minutes, 10 blocks
        consensus.nPowTargetSpacing = 0.5 * 60; // Sparks: 30 seconds
        consensus.fPowAllowMinDifficultyBlocks = true;
        consensus.fPowNoRetargeting = false;
        consensus.nPowKGWHeight = 4001; // nPowKGWHeight >= nPowDGWHeight means "no KGW"
        consensus.nPowDGWHeight = 650;
        consensus.nRuleChangeActivationThreshold = 1512; // 75% for testchains
        consensus.nMinerConfirmationWindow = 2016; // nPowTargetTimespan / nPowTargetSpacing
        consensus.vDeployments[Consensus::DEPLOYMENT_TESTDUMMY].bit = 28;
        consensus.vDeployments[Consensus::DEPLOYMENT_TESTDUMMY].nStartTime = 1199145601; // January 1, 2008
        consensus.vDeployments[Consensus::DEPLOYMENT_TESTDUMMY].nTimeout = 1230767999; // December 31, 2008

        // Deployment of BIP68, BIP112, and BIP113.
        consensus.vDeployments[Consensus::DEPLOYMENT_CSV].bit = 0;
        consensus.vDeployments[Consensus::DEPLOYMENT_CSV].nStartTime = 1502280000; // Aug 9th, 2017
        consensus.vDeployments[Consensus::DEPLOYMENT_CSV].nTimeout = 1533816000; // Aug 9th, 2018

        // Deployment of DIP0001
        consensus.vDeployments[Consensus::DEPLOYMENT_DIP0001].bit = 1;
        consensus.vDeployments[Consensus::DEPLOYMENT_DIP0001].nStartTime = 1528502400; // June 9th, 2018
        consensus.vDeployments[Consensus::DEPLOYMENT_DIP0001].nTimeout = 1560556800; // June 15th, 2019
        consensus.vDeployments[Consensus::DEPLOYMENT_DIP0001].nWindowSize = 9;
        consensus.vDeployments[Consensus::DEPLOYMENT_DIP0001].nThreshold = 7; // 7/9 MNs

        // Deployment of BIP147
        consensus.vDeployments[Consensus::DEPLOYMENT_BIP147].bit = 2;
        consensus.vDeployments[Consensus::DEPLOYMENT_BIP147].nStartTime = 1544655600; // Dec 13th, 2018
        consensus.vDeployments[Consensus::DEPLOYMENT_BIP147].nTimeout = 1576191600; // Dec 13th, 2019
        consensus.vDeployments[Consensus::DEPLOYMENT_BIP147].nWindowSize = 100;
        consensus.vDeployments[Consensus::DEPLOYMENT_BIP147].nThreshold = 50; // 50% of 100

        // Deployment of DIP0003
        consensus.vDeployments[Consensus::DEPLOYMENT_DIP0003].bit = 3;
        consensus.vDeployments[Consensus::DEPLOYMENT_DIP0003].nStartTime = 1544655600; // Dec 13th, 2018
        consensus.vDeployments[Consensus::DEPLOYMENT_DIP0003].nTimeout = 1576191600; // Dec 13th, 2019
        consensus.vDeployments[Consensus::DEPLOYMENT_DIP0003].nWindowSize = 100;
        consensus.vDeployments[Consensus::DEPLOYMENT_DIP0003].nThreshold = 50; // 50% of 100

        // The best chain should have at least this much work.
        consensus.nMinimumChainWork = uint256S("0000000000000000000000000000000000000000000000000000000000100010");

        // By default assume that the signatures in ancestors of this block are valid.
        consensus.defaultAssumeValid = uint256S("0x000005f15ec2b9e4495efb539fb5b113338df946291cccd8dfd192bb68cd6dcf");

        //Sparks stuff
        consensus.nSPKHeight = 100;
        consensus.nSPKPremine = 650000;
        consensus.nSPKPostmine = 300000;
        consensus.nSPKSubsidyLegacy = 18;
        consensus.nSPKSubidyReborn = 20;
        consensus.nSPKBlocksPerMonth = 1;
        consensus.strCoreAddress = "n7ntRMZ83MKzu9Krwp9W5rKGeTBRyVrVjc";
        consensus.fSPKRatioMN = 0.7;

        pchMessageStart[0] = 0xd1;
        pchMessageStart[1] = 0x2b;
        pchMessageStart[2] = 0xb3;
        pchMessageStart[3] = 0x7a;
        vAlertPubKey = ParseHex("0244a0f8bd00f5497419d38623be157d80d42a83f7ed95b36387461515276b31bd");
        nDefaultPort = 8891;

        nPruneAfterHeight = 1000;

        genesis = CreateGenesisBlock(1513902563, 109775, 0x1e0ffff0, 1, 50 * COIN);
        consensus.hashGenesisBlock = genesis.GetHash();
        assert(consensus.hashGenesisBlock == uint256S("0x000005f15ec2b9e4495efb539fb5b113338df946291cccd8dfd192bb68cd6dcf"));
        assert(genesis.hashMerkleRoot == uint256S("0x1b3952bab9df804c6f02372bb62df20fa2927030a4e80389ec14c1d86fc921e4"));

        vFixedSeeds.clear();
        vFixedSeeds = std::vector<SeedSpec6>(pnSeed6_test, pnSeed6_test + ARRAYLEN(pnSeed6_test));

        vSeeds.clear();
        // nodes with support for servicebits filtering should be at the top
        vSeeds.push_back(CDNSSeedData("test1.sparkspay.io",  "test1.sparkspay.io"));

        // Testnet Sparks addresses start with 'n'
        base58Prefixes[PUBKEY_ADDRESS] = std::vector<unsigned char>(1,112);
        // Testnet Sparks script addresses start with '9'
        base58Prefixes[SCRIPT_ADDRESS] = std::vector<unsigned char>(1,20);
        // Testnet private keys start with '9' or 'c' (Bitcoin defaults) (?)
        base58Prefixes[SECRET_KEY] =     std::vector<unsigned char>(1,240);
        // Testnet Sparks BIP32 pubkeys start with 'tpub' (Bitcoin defaults)
        base58Prefixes[EXT_PUBLIC_KEY] = boost::assign::list_of(0x04)(0x35)(0x87)(0xCF).convert_to_container<std::vector<unsigned char> >();
        // Testnet Sparks BIP32 prvkeys start with 'tprv' (Bitcoin defaults)
        base58Prefixes[EXT_SECRET_KEY] = boost::assign::list_of(0x04)(0x35)(0x83)(0x94).convert_to_container<std::vector<unsigned char> >();

        // Testnet Sparks BIP44 coin type is '1' (All coin's testnet default)
        nExtCoinType = 1;

<<<<<<< HEAD
        // long living quorum params
        consensus.llmqs[Consensus::LLMQ_50_60] = llmq50_60;
        consensus.llmqs[Consensus::LLMQ_400_60] = llmq400_60;
        consensus.llmqs[Consensus::LLMQ_400_85] = llmq400_85;

        fMiningRequiresPeers = true;
=======
        vFixedSeeds = std::vector<SeedSpec6>(pnSeed6_test, pnSeed6_test + ARRAYLEN(pnSeed6_test));

        fMiningRequiresPeers = false;
>>>>>>> cce03666
        fDefaultConsistencyChecks = false;
        fRequireStandard = false;
        fRequireRoutableExternalIP = true;
        fMineBlocksOnDemand = false;
        fAllowMultipleAddressesFromGroup = false;
        fAllowMultiplePorts = false;

        nPoolMaxTransactions = 3;
        nFulfilledRequestExpireTime = 5*60; // fulfilled requests expire in 5 minutes

<<<<<<< HEAD
        vSporkAddresses = {"yjPtiKh2uwk3bDutTEA2q9mCtXyiZRWn55"};
        nMinSporkKeys = 1;
        fBIP9CheckMasternodesUpgraded = true;
        consensus.fLLMQAllowDummyCommitments = true;
=======
        strSporkAddress = "n7ntRMZ83MKzu9Krwp9W5rKGeTBRyVrVjc";
>>>>>>> cce03666

        checkpointData = (CCheckpointData) {
            boost::assign::map_list_of
            ( 0, uint256S("0x000005f15ec2b9e4495efb539fb5b113338df946291cccd8dfd192bb68cd6dcf"))
        };

        chainTxData = ChainTxData{
            1513902563, // * UNIX timestamp of last known number of transactions
            0,       // * total number of transactions between genesis and that timestamp
                        //   (the tx=... number in the SetBestChain debug.log lines)
            0.01        // * estimated number of transactions per second after that timestamp
        };

    }
};
static CTestNetParams testNetParams;

/**
 * Devnet
 */
class CDevNetParams : public CChainParams {
public:
    CDevNetParams() {
        strNetworkID = "dev";
        consensus.nSubsidyHalvingInterval = 210240;
        consensus.nMasternodePaymentsStartBlock = 4010; // not true, but it's ok as long as it's less then nMasternodePaymentsIncreaseBlock
        consensus.nMasternodePaymentsIncreaseBlock = 4030;
        consensus.nMasternodePaymentsIncreasePeriod = 10;
        consensus.nInstantSendConfirmationsRequired = 2;
        consensus.nInstantSendKeepLock = 6;
        consensus.nSuperblockStartBlock = 4200; // NOTE: Should satisfy nSuperblockStartBlock > nBudgetPeymentsStartBlock
        consensus.nSuperblockStartHash = uint256(); // do not check this on devnet
        consensus.nSuperblockCycle = 24; // Superblocks can be issued hourly on devnet
        consensus.nGovernanceMinQuorum = 1;
        consensus.nGovernanceFilterElements = 500;
        consensus.nMasternodeMinimumConfirmations = 1;
        consensus.BIP34Height = 1; // BIP34 activated immediately on devnet
        consensus.BIP65Height = 1; // BIP65 activated immediately on devnet
        consensus.BIP66Height = 1; // BIP66 activated immediately on devnet
        consensus.DIP0001Height = 2; // DIP0001 activated immediately on devnet
        consensus.powLimit = uint256S("7fffffffffffffffffffffffffffffffffffffffffffffffffffffffffffffff"); // ~uint256(0) >> 1
        consensus.nPowTargetTimespan = 24 * 60 * 60; // Sparks: 1 day
        consensus.nPowTargetSpacing = 2.5 * 60; // Sparks: 2.5 minutes
        consensus.fPowAllowMinDifficultyBlocks = true;
        consensus.fPowNoRetargeting = false;
        consensus.nPowKGWHeight = 4001; // nPowKGWHeight >= nPowDGWHeight means "no KGW"
        consensus.nPowDGWHeight = 4001;
        consensus.nRuleChangeActivationThreshold = 1512; // 75% for testchains
        consensus.nMinerConfirmationWindow = 2016; // nPowTargetTimespan / nPowTargetSpacing
        consensus.vDeployments[Consensus::DEPLOYMENT_TESTDUMMY].bit = 28;
        consensus.vDeployments[Consensus::DEPLOYMENT_TESTDUMMY].nStartTime = 1199145601; // January 1, 2008
        consensus.vDeployments[Consensus::DEPLOYMENT_TESTDUMMY].nTimeout = 1230767999; // December 31, 2008

        // Deployment of BIP68, BIP112, and BIP113.
        consensus.vDeployments[Consensus::DEPLOYMENT_CSV].bit = 0;
        consensus.vDeployments[Consensus::DEPLOYMENT_CSV].nStartTime = 1506556800; // September 28th, 2017
        consensus.vDeployments[Consensus::DEPLOYMENT_CSV].nTimeout = 1538092800; // September 28th, 2018

        // Deployment of DIP0001
        consensus.vDeployments[Consensus::DEPLOYMENT_DIP0001].bit = 1;
        consensus.vDeployments[Consensus::DEPLOYMENT_DIP0001].nStartTime = 1505692800; // Sep 18th, 2017
        consensus.vDeployments[Consensus::DEPLOYMENT_DIP0001].nTimeout = 1537228800; // Sep 18th, 2018
        consensus.vDeployments[Consensus::DEPLOYMENT_DIP0001].nWindowSize = 100;
        consensus.vDeployments[Consensus::DEPLOYMENT_DIP0001].nThreshold = 50; // 50% of 100

        // Deployment of BIP147
        consensus.vDeployments[Consensus::DEPLOYMENT_BIP147].bit = 2;
        consensus.vDeployments[Consensus::DEPLOYMENT_BIP147].nStartTime = 1517792400; // Feb 5th, 2018
        consensus.vDeployments[Consensus::DEPLOYMENT_BIP147].nTimeout = 1549328400; // Feb 5th, 2019
        consensus.vDeployments[Consensus::DEPLOYMENT_BIP147].nWindowSize = 100;
        consensus.vDeployments[Consensus::DEPLOYMENT_BIP147].nThreshold = 50; // 50% of 100

        // Deployment of DIP0003
        consensus.vDeployments[Consensus::DEPLOYMENT_DIP0003].bit = 3;
        consensus.vDeployments[Consensus::DEPLOYMENT_DIP0003].nStartTime = 1535752800; // Sep 1st, 2018
        consensus.vDeployments[Consensus::DEPLOYMENT_DIP0003].nTimeout = 1567288800; // Sep 1st, 2019
        consensus.vDeployments[Consensus::DEPLOYMENT_DIP0003].nWindowSize = 100;
        consensus.vDeployments[Consensus::DEPLOYMENT_DIP0003].nThreshold = 50; // 50% of 100

        // The best chain should have at least this much work.
        consensus.nMinimumChainWork = uint256S("0x000000000000000000000000000000000000000000000000000000000000000");

        // By default assume that the signatures in ancestors of this block are valid.
        consensus.defaultAssumeValid = uint256S("0x000000000000000000000000000000000000000000000000000000000000000");

        pchMessageStart[0] = 0xe2;
        pchMessageStart[1] = 0xca;
        pchMessageStart[2] = 0xff;
        pchMessageStart[3] = 0xce;
        vAlertPubKey = ParseHex("04517d8a699cb43d3938d7b24faaff7cda448ca4ea267723ba614784de661949bf632d6304316b244646dea079735b9a6fc4af804efb4752075b9fe2245e14e412");
        nDefaultPort = 19999;
        nPruneAfterHeight = 1000;

        genesis = CreateGenesisBlock(1417713337, 1096447, 0x207fffff, 1, 50 * COIN);
        consensus.hashGenesisBlock = genesis.GetHash();
        assert(consensus.hashGenesisBlock == uint256S("0x000008ca1832a4baf228eb1553c03d3a2c8e02399550dd6ea8d65cec3ef23d2e"));
        assert(genesis.hashMerkleRoot == uint256S("0xe0028eb9648db56b1ac77cf090b99048a8007e2bb64b68f092c03c7f56a662c7"));

        devnetGenesis = FindDevNetGenesisBlock(consensus, genesis, 50 * COIN);
        consensus.hashDevnetGenesisBlock = devnetGenesis.GetHash();

        vFixedSeeds.clear();
        vSeeds.clear();

        // Testnet Sparks addresses start with 'y'
        base58Prefixes[PUBKEY_ADDRESS] = std::vector<unsigned char>(1,140);
        // Testnet Sparks script addresses start with '8' or '9'
        base58Prefixes[SCRIPT_ADDRESS] = std::vector<unsigned char>(1,19);
        // Testnet private keys start with '9' or 'c' (Bitcoin defaults)
        base58Prefixes[SECRET_KEY] =     std::vector<unsigned char>(1,239);
        // Testnet Sparks BIP32 pubkeys start with 'tpub' (Bitcoin defaults)
        base58Prefixes[EXT_PUBLIC_KEY] = boost::assign::list_of(0x04)(0x35)(0x87)(0xCF).convert_to_container<std::vector<unsigned char> >();
        // Testnet Sparks BIP32 prvkeys start with 'tprv' (Bitcoin defaults)
        base58Prefixes[EXT_SECRET_KEY] = boost::assign::list_of(0x04)(0x35)(0x83)(0x94).convert_to_container<std::vector<unsigned char> >();

        // Testnet Sparks BIP44 coin type is '1' (All coin's testnet default)
        nExtCoinType = 1;

        // long living quorum params
        consensus.llmqs[Consensus::LLMQ_50_60] = llmq50_60;
        consensus.llmqs[Consensus::LLMQ_400_60] = llmq400_60;
        consensus.llmqs[Consensus::LLMQ_400_85] = llmq400_85;

        fMiningRequiresPeers = true;
        fDefaultConsistencyChecks = false;
        fRequireStandard = false;
        fMineBlocksOnDemand = false;
        fAllowMultipleAddressesFromGroup = true;
        fAllowMultiplePorts = true;

        nPoolMaxTransactions = 3;
        nFulfilledRequestExpireTime = 5*60; // fulfilled requests expire in 5 minutes

        vSporkAddresses = {"yjPtiKh2uwk3bDutTEA2q9mCtXyiZRWn55"};
        nMinSporkKeys = 1;
        // devnets are started with no blocks and no MN, so we can't check for upgraded MN (as there are none)
        fBIP9CheckMasternodesUpgraded = false;
        consensus.fLLMQAllowDummyCommitments = true;

        checkpointData = (CCheckpointData) {
            boost::assign::map_list_of
            (      0, uint256S("0x000008ca1832a4baf228eb1553c03d3a2c8e02399550dd6ea8d65cec3ef23d2e"))
            (      1, devnetGenesis.GetHash())
        };

        chainTxData = ChainTxData{
            devnetGenesis.GetBlockTime(), // * UNIX timestamp of devnet genesis block
            2,                            // * we only have 2 coinbase transactions when a devnet is started up
            0.01                          // * estimated number of transactions per second
        };
    }

    void UpdateSubsidyAndDiffParams(int nMinimumDifficultyBlocks, int nHighSubsidyBlocks, int nHighSubsidyFactor)
    {
        consensus.nMinimumDifficultyBlocks = nMinimumDifficultyBlocks;
        consensus.nHighSubsidyBlocks = nHighSubsidyBlocks;
        consensus.nHighSubsidyFactor = nHighSubsidyFactor;
    }
};
static CDevNetParams *devNetParams;


/**
 * Regression test
 */
class CRegTestParams : public CChainParams {
public:
    CRegTestParams() {
        strNetworkID = "regtest";
        consensus.nSubsidyHalvingInterval = 150;
        consensus.nMasternodePaymentsStartBlock = 240;
        consensus.nMasternodePaymentsIncreaseBlock = 350;
        consensus.nMasternodePaymentsIncreasePeriod = 10;
        consensus.nInstantSendConfirmationsRequired = 2;
        consensus.nInstantSendKeepLock = 6;
        consensus.nSuperblockStartBlock = 1500;
        consensus.nSuperblockStartHash = uint256(); // do not check this on regtest
        consensus.nSuperblockCycle = 10;
        consensus.nGovernanceMinQuorum = 1;
        consensus.nGovernanceFilterElements = 100;
        consensus.nMasternodeMinimumConfirmations = 1;
        consensus.BIP34Height = 100000000; // BIP34 has not activated on regtest (far in the future so block v1 are not rejected in tests)
        consensus.BIP34Hash = uint256();
        consensus.BIP65Height = 1351; // BIP65 activated on regtest (Used in rpc activation tests)
        consensus.BIP66Height = 1251; // BIP66 activated on regtest (Used in rpc activation tests)
        consensus.DIP0001Height = 2000;
        consensus.powLimit = uint256S("7fffffffffffffffffffffffffffffffffffffffffffffffffffffffffffffff");
        consensus.nPowTargetTimespan = 60 * 60; // Sparks: 1 hour, 24 blocks
        consensus.nPowTargetSpacing = 2 * 60; // Sparks: 150 seconds
        consensus.fPowAllowMinDifficultyBlocks = true;
        consensus.fPowNoRetargeting = true;
        consensus.nPowKGWHeight = 15200; // same as mainnet
        consensus.nPowDGWHeight = 700; // same as mainnet
        consensus.nRuleChangeActivationThreshold = 108; // 75% for testchains
        consensus.nMinerConfirmationWindow = 144; // Faster than normal for regtest (144 instead of 2016)
        consensus.vDeployments[Consensus::DEPLOYMENT_TESTDUMMY].bit = 28;
        consensus.vDeployments[Consensus::DEPLOYMENT_TESTDUMMY].nStartTime = 0;
        consensus.vDeployments[Consensus::DEPLOYMENT_TESTDUMMY].nTimeout = 999999999999ULL;
        consensus.vDeployments[Consensus::DEPLOYMENT_CSV].bit = 0;
        consensus.vDeployments[Consensus::DEPLOYMENT_CSV].nStartTime = 0;
        consensus.vDeployments[Consensus::DEPLOYMENT_CSV].nTimeout = 999999999999ULL;
        consensus.vDeployments[Consensus::DEPLOYMENT_DIP0001].bit = 1;
        consensus.vDeployments[Consensus::DEPLOYMENT_DIP0001].nStartTime = 0;
        consensus.vDeployments[Consensus::DEPLOYMENT_DIP0001].nTimeout = 999999999999ULL;
        consensus.vDeployments[Consensus::DEPLOYMENT_BIP147].bit = 2;
        consensus.vDeployments[Consensus::DEPLOYMENT_BIP147].nStartTime = 0;
        consensus.vDeployments[Consensus::DEPLOYMENT_BIP147].nTimeout = 999999999999ULL;
        consensus.vDeployments[Consensus::DEPLOYMENT_DIP0003].bit = 3;
        consensus.vDeployments[Consensus::DEPLOYMENT_DIP0003].nStartTime = 0;
        consensus.vDeployments[Consensus::DEPLOYMENT_DIP0003].nTimeout = 999999999999ULL;

        // The best chain should have at least this much work.
        consensus.nMinimumChainWork = uint256S("0x00");

        // By default assume that the signatures in ancestors of this block are valid.
        consensus.defaultAssumeValid = uint256S("0x00");

        //Sparks stuff
        consensus.nSPKHeight = 100;
        consensus.nSPKPremine = 650000;
        consensus.nSPKPostmine = 300000;
        consensus.nSPKSubsidyLegacy = 18;
        consensus.nSPKSubidyReborn = 20;
        consensus.nSPKBlocksPerMonth = 1;
        consensus.strCoreAddress = "n7ntRMZ83MKzu9Krwp9W5rKGeTBRyVrVjc";

        pchMessageStart[0] = 0xa1;
        pchMessageStart[1] = 0xb3;
        pchMessageStart[2] = 0xd5;
        pchMessageStart[3] = 0x7b;
        nDefaultPort = 18891;

        nPruneAfterHeight = 1000;

        genesis = CreateGenesisBlock(1513902564, 3483397, 0x1e0ffff0, 1, 50 * COIN);
        consensus.hashGenesisBlock = genesis.GetHash();
        assert(consensus.hashGenesisBlock == uint256S("0x00000a584fb9211f6dc67cebc024138caa9e387274bf91400cbb2aa49c53ceca"));
        assert(genesis.hashMerkleRoot == uint256S("0x1b3952bab9df804c6f02372bb62df20fa2927030a4e80389ec14c1d86fc921e4"));

        vFixedSeeds.clear(); //!< Regtest mode doesn't have any fixed seeds.
        vSeeds.clear();      //!< Regtest mode doesn't have any DNS seeds.

        fMiningRequiresPeers = false;
        fDefaultConsistencyChecks = true;
        fRequireStandard = false;
        fRequireRoutableExternalIP = false;
        fMineBlocksOnDemand = true;
        fAllowMultipleAddressesFromGroup = true;
        fAllowMultiplePorts = true;

        nFulfilledRequestExpireTime = 5*60; // fulfilled requests expire in 5 minutes

        // privKey: cP4EKFyJsHT39LDqgdcB43Y3YXjNyjb5Fuas1GQSeAtjnZWmZEQK
<<<<<<< HEAD
        vSporkAddresses = {"yj949n1UH6fDhw6HtVE5VMj2iSTaSWBMcW"};
        nMinSporkKeys = 1;
        // regtest usually has no masternodes in most tests, so don't check for upgraged MNs
        fBIP9CheckMasternodesUpgraded = false;
        consensus.fLLMQAllowDummyCommitments = true;
=======
        strSporkAddress = "n7ntRMZ83MKzu9Krwp9W5rKGeTBRyVrVjc";
>>>>>>> cce03666

        checkpointData = (CCheckpointData){
            boost::assign::map_list_of
            ( 0, uint256S("0x00000a584fb9211f6dc67cebc024138caa9e387274bf91400cbb2aa49c53ceca"))
        };

        chainTxData = ChainTxData{
            0,
            0,
            0
        };
        // Regtest Sparks addresses start with 'n'
        base58Prefixes[PUBKEY_ADDRESS] = std::vector<unsigned char>(1,112);
        // Regtest Sparks script addresses start with '9'
        base58Prefixes[SCRIPT_ADDRESS] = std::vector<unsigned char>(1,20);
        // Regtest private keys start with '9' or 'c' (Bitcoin defaults) (?)
        base58Prefixes[SECRET_KEY] =     std::vector<unsigned char>(1,240);
        // Regtest Sparks BIP32 pubkeys start with 'tpub' (Bitcoin defaults)
        base58Prefixes[EXT_PUBLIC_KEY] = boost::assign::list_of(0x04)(0x35)(0x87)(0xCF).convert_to_container<std::vector<unsigned char> >();
        // Regtest Sparks BIP32 prvkeys start with 'tprv' (Bitcoin defaults)
        base58Prefixes[EXT_SECRET_KEY] = boost::assign::list_of(0x04)(0x35)(0x83)(0x94).convert_to_container<std::vector<unsigned char> >();

        // Regtest Sparks BIP44 coin type is '1' (All coin's testnet default)
        nExtCoinType = 1;

        // long living quorum params
        consensus.llmqs[Consensus::LLMQ_10_60] = llmq10_60;
        consensus.llmqs[Consensus::LLMQ_50_60] = llmq50_60;
    }

    void UpdateBIP9Parameters(Consensus::DeploymentPos d, int64_t nStartTime, int64_t nTimeout)
    {
        consensus.vDeployments[d].nStartTime = nStartTime;
        consensus.vDeployments[d].nTimeout = nTimeout;
    }

    void UpdateBudgetParameters(int nMasternodePaymentsStartBlock, int nBudgetPaymentsStartBlock, int nSuperblockStartBlock)
    {
        consensus.nMasternodePaymentsStartBlock = nMasternodePaymentsStartBlock;
        consensus.nBudgetPaymentsStartBlock = nBudgetPaymentsStartBlock;
        consensus.nSuperblockStartBlock = nSuperblockStartBlock;
    }
};
static CRegTestParams regTestParams;

static CChainParams *pCurrentParams = 0;

const CChainParams &Params() {
    assert(pCurrentParams);
    return *pCurrentParams;
}

CChainParams& Params(const std::string& chain)
{
    if (chain == CBaseChainParams::MAIN)
            return mainParams;
    else if (chain == CBaseChainParams::TESTNET)
            return testNetParams;
    else if (chain == CBaseChainParams::DEVNET) {
            assert(devNetParams);
            return *devNetParams;
    } else if (chain == CBaseChainParams::REGTEST)
            return regTestParams;
    else
        throw std::runtime_error(strprintf("%s: Unknown chain %s.", __func__, chain));
}

void SelectParams(const std::string& network)
{
    if (network == CBaseChainParams::DEVNET) {
        devNetParams = (CDevNetParams*)new uint8_t[sizeof(CDevNetParams)];
        memset(devNetParams, 0, sizeof(CDevNetParams));
        new (devNetParams) CDevNetParams();
    }

    SelectBaseParams(network);
    pCurrentParams = &Params(network);
}

void UpdateRegtestBIP9Parameters(Consensus::DeploymentPos d, int64_t nStartTime, int64_t nTimeout)
{
    regTestParams.UpdateBIP9Parameters(d, nStartTime, nTimeout);
}

void UpdateRegtestBudgetParameters(int nMasternodePaymentsStartBlock, int nBudgetPaymentsStartBlock, int nSuperblockStartBlock)
{
    regTestParams.UpdateBudgetParameters(nMasternodePaymentsStartBlock, nBudgetPaymentsStartBlock, nSuperblockStartBlock);
}

void UpdateDevnetSubsidyAndDiffParams(int nMinimumDifficultyBlocks, int nHighSubsidyBlocks, int nHighSubsidyFactor)
{
    assert(devNetParams);
    devNetParams->UpdateSubsidyAndDiffParams(nMinimumDifficultyBlocks, nHighSubsidyBlocks, nHighSubsidyFactor);
}<|MERGE_RESOLUTION|>--- conflicted
+++ resolved
@@ -229,20 +229,6 @@
         consensus.vDeployments[Consensus::DEPLOYMENT_BIP147].nWindowSize = 4032;
         consensus.vDeployments[Consensus::DEPLOYMENT_BIP147].nThreshold = 3226; // 80% of 4032
 
-<<<<<<< HEAD
-        // Deployment of DIP0003
-        consensus.vDeployments[Consensus::DEPLOYMENT_DIP0003].bit = 3;
-        consensus.vDeployments[Consensus::DEPLOYMENT_DIP0003].nStartTime = 1546300800; // Jan 1st, 2019
-        consensus.vDeployments[Consensus::DEPLOYMENT_DIP0003].nTimeout = 1577836800; // Jan 1st, 2020
-        consensus.vDeployments[Consensus::DEPLOYMENT_DIP0003].nWindowSize = 4032;
-        consensus.vDeployments[Consensus::DEPLOYMENT_DIP0003].nThreshold = 3226; // 80% of 4032
-
-        // The best chain should have at least this much work.
-        consensus.nMinimumChainWork = uint256S("0x00000000000000000000000000000000000000000000112df08fc9f0ca551d0d"); // 1033120
-
-        // By default assume that the signatures in ancestors of this block are valid.
-        consensus.defaultAssumeValid = uint256S("0x0000000000000012d041eff8ea278d1dafe5df44f2cdd4afa17e262a0dd3ba45"); // 1033120
-=======
         // Deployment of Guardian Nodes
         consensus.vDeployments[Consensus::DEPLOYMENT_GUARDIAN_NODES].bit = 3;
         consensus.vDeployments[Consensus::DEPLOYMENT_GUARDIAN_NODES].nStartTime = 1551398400; // March 1st, 2019
@@ -268,7 +254,6 @@
         consensus.vBannedAddresses.push_back("GRFBCEuMcfi9PhFVfcVutL7bGwj4KdPyWX");
         consensus.vBannedAddresses.push_back("GPawkMiQm4qmYcz6mnM8ad3BxgsdgHjh52");
         consensus.vBannedAddresses.push_back("GSR6AY8GCW8KUf7N5FGz4xxdZpZ3sWkfrR");
->>>>>>> cce03666
 
         /**
          * The message start string is designed to be unlikely to occur in normal data.
@@ -286,23 +271,6 @@
 
         genesis = CreateGenesisBlock(1513902562, 682979, 0x1e0ffff0, 1, 50 * COIN);
         consensus.hashGenesisBlock = genesis.GetHash();
-<<<<<<< HEAD
-        assert(consensus.hashGenesisBlock == uint256S("0x00000ffd590b1485b3caadc19b22e6379c733355108f107a430458cdf3407ab6"));
-        assert(genesis.hashMerkleRoot == uint256S("0xe0028eb9648db56b1ac77cf090b99048a8007e2bb64b68f092c03c7f56a662c7"));
-
-
-        vSeeds.push_back(CDNSSeedData("dash.org", "dnsseed.dash.org"));
-        vSeeds.push_back(CDNSSeedData("dashdot.io", "dnsseed.dashdot.io"));
-        vSeeds.push_back(CDNSSeedData("masternode.io", "dnsseed.masternode.io"));
-
-        // Dash addresses start with 'X'
-        base58Prefixes[PUBKEY_ADDRESS] = std::vector<unsigned char>(1,76);
-        // Dash script addresses start with '7'
-        base58Prefixes[SCRIPT_ADDRESS] = std::vector<unsigned char>(1,16);
-        // Dash private keys start with '7' or 'X'
-        base58Prefixes[SECRET_KEY] =     std::vector<unsigned char>(1,204);
-        // Dash BIP32 pubkeys start with 'xpub' (Bitcoin defaults)
-=======
         assert(consensus.hashGenesisBlock == uint256S("0x00000a5c6ddfaac5097218560d5b92d416931cfeba1abf10c81d1d6a232fc8ea"));
         assert(genesis.hashMerkleRoot == uint256S("0x1b3952bab9df804c6f02372bb62df20fa2927030a4e80389ec14c1d86fc921e4"));
 
@@ -318,7 +286,6 @@
         // Sparks private keys start with '5' or 'G' (?)
         base58Prefixes[SECRET_KEY] =     std::vector<unsigned char>(1,198);
         // Sparks BIP32 pubkeys start with 'xpub' (Bitcoin defaults)
->>>>>>> cce03666
         base58Prefixes[EXT_PUBLIC_KEY] = boost::assign::list_of(0x04)(0x88)(0xB2)(0x1E).convert_to_container<std::vector<unsigned char> >();
         // Sparks BIP32 prvkeys start with 'xprv' (Bitcoin defaults)
         base58Prefixes[EXT_SECRET_KEY] = boost::assign::list_of(0x04)(0x88)(0xAD)(0xE4).convert_to_container<std::vector<unsigned char> >();
@@ -343,44 +310,10 @@
         nPoolMaxTransactions = 3;
         nFulfilledRequestExpireTime = 60*60; // fulfilled requests expire in 1 hour
 
-<<<<<<< HEAD
-        vSporkAddresses = {"Xgtyuk76vhuFW2iT7UAiHgNdWXCf3J34wh"};
+        vSporkAddresses = {"GM2oPRsX7nPeSuXGqtB7shojo1F5zWbPfS"};
         nMinSporkKeys = 1;
         fBIP9CheckMasternodesUpgraded = true;
         consensus.fLLMQAllowDummyCommitments = false;
-
-        checkpointData = (CCheckpointData) {
-            boost::assign::map_list_of
-            (  1500, uint256S("0x000000aaf0300f59f49bc3e970bad15c11f961fe2347accffff19d96ec9778e3"))
-            (  4991, uint256S("0x000000003b01809551952460744d5dbb8fcbd6cbae3c220267bf7fa43f837367"))
-            (  9918, uint256S("0x00000000213e229f332c0ffbe34defdaa9e74de87f2d8d1f01af8d121c3c170b"))
-            ( 16912, uint256S("0x00000000075c0d10371d55a60634da70f197548dbbfa4123e12abfcbc5738af9"))
-            ( 23912, uint256S("0x0000000000335eac6703f3b1732ec8b2f89c3ba3a7889e5767b090556bb9a276"))
-            ( 35457, uint256S("0x0000000000b0ae211be59b048df14820475ad0dd53b9ff83b010f71a77342d9f"))
-            ( 45479, uint256S("0x000000000063d411655d590590e16960f15ceea4257122ac430c6fbe39fbf02d"))
-            ( 55895, uint256S("0x0000000000ae4c53a43639a4ca027282f69da9c67ba951768a20415b6439a2d7"))
-            ( 68899, uint256S("0x0000000000194ab4d3d9eeb1f2f792f21bb39ff767cb547fe977640f969d77b7"))
-            ( 74619, uint256S("0x000000000011d28f38f05d01650a502cc3f4d0e793fbc26e2a2ca71f07dc3842"))
-            ( 75095, uint256S("0x0000000000193d12f6ad352a9996ee58ef8bdc4946818a5fec5ce99c11b87f0d"))
-            ( 88805, uint256S("0x00000000001392f1652e9bf45cd8bc79dc60fe935277cd11538565b4a94fa85f"))
-            ( 107996, uint256S("0x00000000000a23840ac16115407488267aa3da2b9bc843e301185b7d17e4dc40"))
-            ( 137993, uint256S("0x00000000000cf69ce152b1bffdeddc59188d7a80879210d6e5c9503011929c3c"))
-            ( 167996, uint256S("0x000000000009486020a80f7f2cc065342b0c2fb59af5e090cd813dba68ab0fed"))
-            ( 207992, uint256S("0x00000000000d85c22be098f74576ef00b7aa00c05777e966aff68a270f1e01a5"))
-            ( 312645, uint256S("0x0000000000059dcb71ad35a9e40526c44e7aae6c99169a9e7017b7d84b1c2daf"))
-            ( 407452, uint256S("0x000000000003c6a87e73623b9d70af7cd908ae22fee466063e4ffc20be1d2dbc"))
-            ( 523412, uint256S("0x000000000000e54f036576a10597e0e42cc22a5159ce572f999c33975e121d4d"))
-            ( 523930, uint256S("0x0000000000000bccdb11c2b1cfb0ecab452abf267d89b7f46eaf2d54ce6e652c"))
-            ( 750000, uint256S("0x00000000000000b4181bbbdddbae464ce11fede5d0292fb63fdede1e7c8ab21c"))
-            ( 888900, uint256S("0x0000000000000026c29d576073ab51ebd1d3c938de02e9a44c7ee9e16f82db28"))
-            ( 967800, uint256S("0x0000000000000024e26c7df7e46d673724d223cf4ca2b2adc21297cc095600f4"))
-        };
-
-        chainTxData = ChainTxData{
-            1541738255, // * UNIX timestamp of last known number of transactions
-            8822293,    // * total number of transactions between genesis and that timestamp
-=======
-        strSporkAddress = "GM2oPRsX7nPeSuXGqtB7shojo1F5zWbPfS";
 
         checkpointData = (CCheckpointData) {
             boost::assign::map_list_of
@@ -396,7 +329,6 @@
         chainTxData = ChainTxData{
             1549015815, // * UNIX timestamp of last known number of transactions
             354527,    // * total number of transactions between genesis and that timestamp
->>>>>>> cce03666
                         //   (the tx=... number in the SetBestChain debug.log lines)
             0.1         // * estimated number of transactions per second after that timestamp
         };
@@ -518,18 +450,12 @@
         // Testnet Sparks BIP44 coin type is '1' (All coin's testnet default)
         nExtCoinType = 1;
 
-<<<<<<< HEAD
         // long living quorum params
         consensus.llmqs[Consensus::LLMQ_50_60] = llmq50_60;
         consensus.llmqs[Consensus::LLMQ_400_60] = llmq400_60;
         consensus.llmqs[Consensus::LLMQ_400_85] = llmq400_85;
 
         fMiningRequiresPeers = true;
-=======
-        vFixedSeeds = std::vector<SeedSpec6>(pnSeed6_test, pnSeed6_test + ARRAYLEN(pnSeed6_test));
-
-        fMiningRequiresPeers = false;
->>>>>>> cce03666
         fDefaultConsistencyChecks = false;
         fRequireStandard = false;
         fRequireRoutableExternalIP = true;
@@ -540,14 +466,10 @@
         nPoolMaxTransactions = 3;
         nFulfilledRequestExpireTime = 5*60; // fulfilled requests expire in 5 minutes
 
-<<<<<<< HEAD
-        vSporkAddresses = {"yjPtiKh2uwk3bDutTEA2q9mCtXyiZRWn55"};
+        vSporkAddresses = {"n7ntRMZ83MKzu9Krwp9W5rKGeTBRyVrVjc"};
         nMinSporkKeys = 1;
         fBIP9CheckMasternodesUpgraded = true;
         consensus.fLLMQAllowDummyCommitments = true;
-=======
-        strSporkAddress = "n7ntRMZ83MKzu9Krwp9W5rKGeTBRyVrVjc";
->>>>>>> cce03666
 
         checkpointData = (CCheckpointData) {
             boost::assign::map_list_of
@@ -801,15 +723,11 @@
         nFulfilledRequestExpireTime = 5*60; // fulfilled requests expire in 5 minutes
 
         // privKey: cP4EKFyJsHT39LDqgdcB43Y3YXjNyjb5Fuas1GQSeAtjnZWmZEQK
-<<<<<<< HEAD
-        vSporkAddresses = {"yj949n1UH6fDhw6HtVE5VMj2iSTaSWBMcW"};
+        vSporkAddresses = {"n7ntRMZ83MKzu9Krwp9W5rKGeTBRyVrVjc"};
         nMinSporkKeys = 1;
         // regtest usually has no masternodes in most tests, so don't check for upgraged MNs
         fBIP9CheckMasternodesUpgraded = false;
         consensus.fLLMQAllowDummyCommitments = true;
-=======
-        strSporkAddress = "n7ntRMZ83MKzu9Krwp9W5rKGeTBRyVrVjc";
->>>>>>> cce03666
 
         checkpointData = (CCheckpointData){
             boost::assign::map_list_of
