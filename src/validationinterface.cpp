// Copyright (c) 2009-2010 Satoshi Nakamoto
// Copyright (c) 2009-2020 The Bitcoin Core developers
// Distributed under the MIT software license, see the accompanying
// file COPYING or http://www.opensource.org/licenses/mit-license.php.

#include <validationinterface.h>

#include <chain.h>
#include <consensus/validation.h>
#include <governance/common.h>
#include <logging.h>
#include <primitives/block.h>
#include <primitives/transaction.h>
#include <scheduler.h>
#include <chainparams.h>
<<<<<<< HEAD
#include <validation.h>
=======
>>>>>>> 9da01eea

#include <governance/vote.h>
#include <llmq/clsig.h>
#include <llmq/signing.h>

#include <future>
#include <unordered_map>
#include <utility>

//! The MainSignalsInstance manages a list of shared_ptr<CValidationInterface>
//! callbacks.
//!
//! A std::unordered_map is used to track what callbacks are currently
//! registered, and a std::list is to used to store the callbacks that are
//! currently registered as well as any callbacks that are just unregistered
//! and about to be deleted when they are done executing.
struct MainSignalsInstance {
private:
    Mutex m_mutex;
    //! List entries consist of a callback pointer and reference count. The
    //! count is equal to the number of current executions of that entry, plus 1
    //! if it's registered. It cannot be 0 because that would imply it is
    //! unregistered and also not being executed (so shouldn't exist).
    struct ListEntry { std::shared_ptr<CValidationInterface> callbacks; int count = 1; };
    std::list<ListEntry> m_list GUARDED_BY(m_mutex);
    std::unordered_map<CValidationInterface*, std::list<ListEntry>::iterator> m_map GUARDED_BY(m_mutex);

public:
    // We are not allowed to assume the scheduler only runs in one thread,
    // but must ensure all callbacks happen in-order, so we end up creating
    // our own queue here :(
    SingleThreadedSchedulerClient m_schedulerClient;

    explicit MainSignalsInstance(CScheduler& scheduler LIFETIMEBOUND) : m_schedulerClient(scheduler) {}

    void Register(std::shared_ptr<CValidationInterface> callbacks)
    {
        LOCK(m_mutex);
        auto inserted = m_map.emplace(callbacks.get(), m_list.end());
        if (inserted.second) inserted.first->second = m_list.emplace(m_list.end());
        inserted.first->second->callbacks = std::move(callbacks);
    }

    void Unregister(CValidationInterface* callbacks)
    {
        LOCK(m_mutex);
        auto it = m_map.find(callbacks);
        if (it != m_map.end()) {
            if (!--it->second->count) m_list.erase(it->second);
            m_map.erase(it);
        }
    }

    //! Clear unregisters every previously registered callback, erasing every
    //! map entry. After this call, the list may still contain callbacks that
    //! are currently executing, but it will be cleared when they are done
    //! executing.
    void Clear()
    {
        LOCK(m_mutex);
        for (const auto& entry : m_map) {
            if (!--entry.second->count) m_list.erase(entry.second);
        }
        m_map.clear();
    }

    template<typename F> void Iterate(F&& f)
    {
        WAIT_LOCK(m_mutex, lock);
        for (auto it = m_list.begin(); it != m_list.end();) {
            ++it->count;
            {
                REVERSE_LOCK(lock);
                f(*it->callbacks);
            }
            it = --it->count ? std::next(it) : m_list.erase(it);
        }
    }
};

static CMainSignals g_signals;

void CMainSignals::RegisterBackgroundSignalScheduler(CScheduler& scheduler)
{
    assert(!m_internals);
    m_internals = std::make_unique<MainSignalsInstance>(scheduler);
}

void CMainSignals::UnregisterBackgroundSignalScheduler()
{
    m_internals.reset(nullptr);
}

void CMainSignals::FlushBackgroundCallbacks()
{
    if (m_internals) {
        m_internals->m_schedulerClient.EmptyQueue();
    }
}

size_t CMainSignals::CallbacksPending()
{
    if (!m_internals) return 0;
    return m_internals->m_schedulerClient.CallbacksPending();
}

CMainSignals& GetMainSignals()
{
    return g_signals;
}

void RegisterSharedValidationInterface(std::shared_ptr<CValidationInterface> callbacks)
{
    // Each connection captures the shared_ptr to ensure that each callback is
    // executed before the subscriber is destroyed. For more details see #18338.
    g_signals.m_internals->Register(std::move(callbacks));
}

void RegisterValidationInterface(CValidationInterface* callbacks)
{
    // Create a shared_ptr with a no-op deleter - CValidationInterface lifecycle
    // is managed by the caller.
    RegisterSharedValidationInterface({callbacks, [](CValidationInterface*){}});
}

void UnregisterSharedValidationInterface(std::shared_ptr<CValidationInterface> callbacks)
{
    UnregisterValidationInterface(callbacks.get());
}

void UnregisterValidationInterface(CValidationInterface* callbacks)
{
    if (g_signals.m_internals) {
        g_signals.m_internals->Unregister(callbacks);
    }
}

void UnregisterAllValidationInterfaces()
{
    if (!g_signals.m_internals) {
        return;
    }
    g_signals.m_internals->Clear();
}

void CallFunctionInValidationInterfaceQueue(std::function<void()> func)
{
    g_signals.m_internals->m_schedulerClient.AddToProcessQueue(std::move(func));
}

void SyncWithValidationInterfaceQueue()
{
    AssertLockNotHeld(cs_main);
    // Block until the validation queue drains
    std::promise<void> promise;
    CallFunctionInValidationInterfaceQueue([&promise] {
        promise.set_value();
    });
    promise.get_future().wait();
}

// Use a macro instead of a function for conditional logging to prevent
// evaluating arguments when logging is not enabled.
//
// NOTE: The lambda captures all local variables by value.
#define ENQUEUE_AND_LOG_EVENT(event, fmt, name, ...)           \
    do {                                                       \
        auto local_name = (name);                              \
        LOG_EVENT("Enqueuing " fmt, local_name, __VA_ARGS__);  \
        m_internals->m_schedulerClient.AddToProcessQueue([=] { \
            LOG_EVENT(fmt, local_name, __VA_ARGS__);           \
            event();                                           \
        });                                                    \
    } while (0)

#define LOG_EVENT(fmt, ...) \
    LogPrint(BCLog::VALIDATION, fmt "\n", __VA_ARGS__)

void CMainSignals::UpdatedBlockTip(const CBlockIndex *pindexNew, const CBlockIndex *pindexFork, bool fInitialDownload) {
    // Dependencies exist that require UpdatedBlockTip events to be delivered in the order in which
    // the chain actually updates. One way to ensure this is for the caller to invoke this signal
    // in the same critical section where the chain is updated

    auto event = [pindexNew, pindexFork, fInitialDownload, this] {
        m_internals->Iterate([&](CValidationInterface& callbacks) { callbacks.UpdatedBlockTip(pindexNew, pindexFork, fInitialDownload); });
    };
    ENQUEUE_AND_LOG_EVENT(event, "%s: new block hash=%s fork block hash=%s (in IBD=%s)", __func__,
                          pindexNew->GetBlockHash().ToString(),
                          pindexFork ? pindexFork->GetBlockHash().ToString() : "null",
                          fInitialDownload);
}

void CMainSignals::SynchronousUpdatedBlockTip(const CBlockIndex *pindexNew, const CBlockIndex *pindexFork, bool fInitialDownload) {
    m_internals->Iterate([&](CValidationInterface& callbacks) { callbacks.SynchronousUpdatedBlockTip(pindexNew, pindexFork, fInitialDownload); });
}

void CMainSignals::TransactionAddedToMempool(const CTransactionRef& tx, int64_t nAcceptTime) {
    auto event = [tx, nAcceptTime, this] {
        m_internals->Iterate([&](CValidationInterface& callbacks) { callbacks.TransactionAddedToMempool(tx, nAcceptTime); });
    };
    ENQUEUE_AND_LOG_EVENT(event, "%s: txid=%s", __func__,
                          tx->GetHash().ToString());
}

void CMainSignals::TransactionRemovedFromMempool(const CTransactionRef& tx, MemPoolRemovalReason reason) {
    auto event = [tx, reason, this] {
        m_internals->Iterate([&](CValidationInterface& callbacks) { callbacks.TransactionRemovedFromMempool(tx, reason); });
    };
    ENQUEUE_AND_LOG_EVENT(event, "%s: txid=%s", __func__,
                          tx->GetHash().ToString());
}

void CMainSignals::BlockConnected(const std::shared_ptr<const CBlock> &pblock, const CBlockIndex *pindex) {
    auto event = [pblock, pindex, this] {
        m_internals->Iterate([&](CValidationInterface& callbacks) { callbacks.BlockConnected(pblock, pindex); });
    };
    ENQUEUE_AND_LOG_EVENT(event, "%s: block hash=%s block height=%d", __func__,
<<<<<<< HEAD
                          pblock->GetHash(GetBlockAlgo(Params().GetConsensus())).ToString(),
=======
                          pblock->GetHash(Params().GetConsensus()).ToString(),
>>>>>>> 9da01eea
                          pindex->nHeight);
}

void CMainSignals::BlockDisconnected(const std::shared_ptr<const CBlock> &pblock, const CBlockIndex* pindex) {
    auto event = [pblock, pindex, this] {
        m_internals->Iterate([&](CValidationInterface& callbacks) { callbacks.BlockDisconnected(pblock, pindex); });
    };
    ENQUEUE_AND_LOG_EVENT(event, "%s: block hash=%s block height=%d", __func__,
<<<<<<< HEAD
                          pblock->GetHash(GetBlockAlgo(Params().GetConsensus())).ToString(),
=======
                          pblock->GetHash(Params().GetConsensus()).ToString(),
>>>>>>> 9da01eea
                          pindex->nHeight);
}

void CMainSignals::ChainStateFlushed(const CBlockLocator &locator) {
    auto event = [locator, this] {
        m_internals->Iterate([&](CValidationInterface& callbacks) { callbacks.ChainStateFlushed(locator); });
    };
    ENQUEUE_AND_LOG_EVENT(event, "%s: block hash=%s", __func__,
                          locator.IsNull() ? "null" : locator.vHave.front().ToString());
}

void CMainSignals::BlockChecked(const CBlock& block, const BlockValidationState& state) {
    LOG_EVENT("%s: block hash=%s state=%s", __func__,
<<<<<<< HEAD
              block.GetHash(GetBlockAlgo(Params().GetConsensus())).ToString(), state.ToString());
=======
              block.GetHash(Params().GetConsensus()).ToString(), state.ToString());
>>>>>>> 9da01eea
    m_internals->Iterate([&](CValidationInterface& callbacks) { callbacks.BlockChecked(block, state); });
}

void CMainSignals::NewPoWValidBlock(const CBlockIndex *pindex, const std::shared_ptr<const CBlock> &block) {
<<<<<<< HEAD
    LOG_EVENT("%s: block hash=%s", __func__, block->GetHash(GetBlockAlgo(Params().GetConsensus())).ToString());
=======
    LOG_EVENT("%s: block hash=%s", __func__, block->GetHash(Params().GetConsensus()).ToString());
>>>>>>> 9da01eea
    m_internals->Iterate([&](CValidationInterface& callbacks) { callbacks.NewPoWValidBlock(pindex, block); });
}

void CMainSignals::AcceptedBlockHeader(const CBlockIndex *pindexNew) {
    LOG_EVENT("%s: accepted block header hash=%s", __func__, pindexNew->GetBlockHash().ToString());
    m_internals->Iterate([&](CValidationInterface& callbacks) { callbacks.AcceptedBlockHeader(pindexNew); });
}

void CMainSignals::NotifyHeaderTip(const CBlockIndex *pindexNew, bool fInitialDownload) {
    LOG_EVENT("%s: accepted block header hash=%s initial=%d", __func__, pindexNew->GetBlockHash().ToString(), fInitialDownload);
    m_internals->Iterate([&](CValidationInterface& callbacks) { callbacks.NotifyHeaderTip(pindexNew, fInitialDownload); });
}

void CMainSignals::NotifyTransactionLock(const CTransactionRef &tx, const std::shared_ptr<const llmq::CInstantSendLock>& islock) {
    auto event = [tx, islock, this] {
        m_internals->Iterate([&](CValidationInterface& callbacks) { callbacks.NotifyTransactionLock(tx, islock); });
    };
    ENQUEUE_AND_LOG_EVENT(event, "%s: transaction lock txid=%s", __func__,
                          tx->GetHash().ToString());
}

void CMainSignals::NotifyChainLock(const CBlockIndex* pindex, const std::shared_ptr<const llmq::CChainLockSig>& clsig) {
    auto event = [pindex, clsig, this] {
        m_internals->Iterate([&](CValidationInterface& callbacks) { callbacks.NotifyChainLock(pindex, clsig); });
    };
    ENQUEUE_AND_LOG_EVENT(event, "%s: notify chainlock at block=%s cl=%s", __func__,
            pindex->GetBlockHash().ToString(),
            clsig->ToString());
}

void CMainSignals::NotifyGovernanceVote(const std::shared_ptr<const CGovernanceVote>& vote) {
    auto event = [vote, this] {
        m_internals->Iterate([&](CValidationInterface& callbacks) { callbacks.NotifyGovernanceVote(vote); });
    };
    ENQUEUE_AND_LOG_EVENT(event, "%s: notify governance vote: %s", __func__, vote->GetHash().ToString());
}

void CMainSignals::NotifyGovernanceObject(const std::shared_ptr<const Governance::Object>& object) {
    auto event = [object, this] {
        m_internals->Iterate([&](CValidationInterface& callbacks) { callbacks.NotifyGovernanceObject(object); });
    };
    ENQUEUE_AND_LOG_EVENT(event, "%s: notify governance object: %s", __func__, object->GetHash().ToString());
}

void CMainSignals::NotifyInstantSendDoubleSpendAttempt(const CTransactionRef& currentTx, const CTransactionRef& previousTx) {
    auto event = [currentTx, previousTx, this] {
        m_internals->Iterate([&](CValidationInterface& callbacks) { callbacks.NotifyInstantSendDoubleSpendAttempt(currentTx, previousTx); });
    };
    ENQUEUE_AND_LOG_EVENT(event, "%s: notify instant doublespendattempt currenttxid=%s previoustxid=%s", __func__,
            currentTx->GetHash().ToString(),
            previousTx->GetHash().ToString());
}

void CMainSignals::NotifyRecoveredSig(const std::shared_ptr<const llmq::CRecoveredSig>& sig) {
    auto event = [sig, this] {
        m_internals->Iterate([&](CValidationInterface& callbacks) { callbacks.NotifyRecoveredSig(sig); });
    };
    ENQUEUE_AND_LOG_EVENT(event, "%s: notify recoveredsig=%s", __func__,
            sig->GetHash().ToString());
}

void CMainSignals::NotifyMasternodeListChanged(bool undo, const CDeterministicMNList& oldMNList, const CDeterministicMNListDiff& diff) {
    LOG_EVENT("%s: notify mn list changed undo=%d", __func__, undo);
    m_internals->Iterate([&](CValidationInterface& callbacks) { callbacks.NotifyMasternodeListChanged(undo, oldMNList, diff); });
}<|MERGE_RESOLUTION|>--- conflicted
+++ resolved
@@ -13,10 +13,6 @@
 #include <primitives/transaction.h>
 #include <scheduler.h>
 #include <chainparams.h>
-<<<<<<< HEAD
-#include <validation.h>
-=======
->>>>>>> 9da01eea
 
 #include <governance/vote.h>
 #include <llmq/clsig.h>
@@ -234,11 +230,7 @@
         m_internals->Iterate([&](CValidationInterface& callbacks) { callbacks.BlockConnected(pblock, pindex); });
     };
     ENQUEUE_AND_LOG_EVENT(event, "%s: block hash=%s block height=%d", __func__,
-<<<<<<< HEAD
-                          pblock->GetHash(GetBlockAlgo(Params().GetConsensus())).ToString(),
-=======
                           pblock->GetHash(Params().GetConsensus()).ToString(),
->>>>>>> 9da01eea
                           pindex->nHeight);
 }
 
@@ -247,11 +239,7 @@
         m_internals->Iterate([&](CValidationInterface& callbacks) { callbacks.BlockDisconnected(pblock, pindex); });
     };
     ENQUEUE_AND_LOG_EVENT(event, "%s: block hash=%s block height=%d", __func__,
-<<<<<<< HEAD
-                          pblock->GetHash(GetBlockAlgo(Params().GetConsensus())).ToString(),
-=======
                           pblock->GetHash(Params().GetConsensus()).ToString(),
->>>>>>> 9da01eea
                           pindex->nHeight);
 }
 
@@ -265,20 +253,12 @@
 
 void CMainSignals::BlockChecked(const CBlock& block, const BlockValidationState& state) {
     LOG_EVENT("%s: block hash=%s state=%s", __func__,
-<<<<<<< HEAD
-              block.GetHash(GetBlockAlgo(Params().GetConsensus())).ToString(), state.ToString());
-=======
               block.GetHash(Params().GetConsensus()).ToString(), state.ToString());
->>>>>>> 9da01eea
     m_internals->Iterate([&](CValidationInterface& callbacks) { callbacks.BlockChecked(block, state); });
 }
 
 void CMainSignals::NewPoWValidBlock(const CBlockIndex *pindex, const std::shared_ptr<const CBlock> &block) {
-<<<<<<< HEAD
-    LOG_EVENT("%s: block hash=%s", __func__, block->GetHash(GetBlockAlgo(Params().GetConsensus())).ToString());
-=======
     LOG_EVENT("%s: block hash=%s", __func__, block->GetHash(Params().GetConsensus()).ToString());
->>>>>>> 9da01eea
     m_internals->Iterate([&](CValidationInterface& callbacks) { callbacks.NewPoWValidBlock(pindex, block); });
 }
 
