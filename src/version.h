--- conflicted
+++ resolved
@@ -11,11 +11,7 @@
  */
 
 
-<<<<<<< HEAD
-static const int PROTOCOL_VERSION = 70222;
-=======
-static const int PROTOCOL_VERSION = 70230;
->>>>>>> 3b7deea3
+static const int PROTOCOL_VERSION = 70223;
 
 //! initial proto version, to be increased after version/verack negotiation
 static const int INIT_PROTO_VERSION = 209;
@@ -24,15 +20,11 @@
 static const int MIN_PEER_PROTO_VERSION = 70221;
 
 //! minimum proto version of masternode to accept in DKGs
-<<<<<<< HEAD
-static const int MIN_MASTERNODE_PROTO_VERSION = 70221;
+static const int MIN_MASTERNODE_PROTO_VERSION = 70223;
 
 //! nTime field added to CAddress, starting with this version;
 //! if possible, avoid requesting addresses nodes older than this
 static const int CADDR_TIME_VERSION = 31402;
-=======
-static const int MIN_MASTERNODE_PROTO_VERSION = 70230;
->>>>>>> 3b7deea3
 
 //! protocol version is included in MNAUTH starting with this version
 static const int MNAUTH_NODE_VER_VERSION = 70217;
@@ -52,12 +44,6 @@
 //! BLS scheme was introduced in this version
 static const int BLS_SCHEME_PROTO_VERSION = 70220;
 
-<<<<<<< HEAD
-//! DSQ and DSTX started using protx hash in this version
-static const int COINJOIN_PROTX_HASH_PROTO_VERSION = 70221;
-
-=======
->>>>>>> 3b7deea3
 //! Masternode type was introduced in this version
 static const int DMN_TYPE_PROTO_VERSION = 70222;
 
@@ -65,10 +51,10 @@
 static const int SMNLE_VERSIONED_PROTO_VERSION = 70222;
 
 //! Versioned Simplified Masternode List Entries were introduced in this version
-static const int MNLISTDIFF_VERSION_ORDER = 70229;
+static const int MNLISTDIFF_VERSION_ORDER = 70223;
 
 //! Masternode type was introduced in this version
-static const int MNLISTDIFF_CHAINLOCKS_PROTO_VERSION = 70230;
+static const int MNLISTDIFF_CHAINLOCKS_PROTO_VERSION = 70223;
 
 // Make sure that none of the values above collide with `ADDRV2_FORMAT`.
 
