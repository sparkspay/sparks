--- conflicted
+++ resolved
@@ -1,11 +1,7 @@
 // Copyright (c) 2009-2010 Satoshi Nakamoto
 // Copyright (c) 2009-2015 The Bitcoin Core developers
-<<<<<<< HEAD
 // Copyright (c) 2014-2017 The Dash Core developers
 // Copyright (c) 2016-2022 The Sparks Core developers
-=======
-// Copyright (c) 2014-2019 The Dash Core developers
->>>>>>> 2ae1ce48
 // Distributed under the MIT software license, see the accompanying
 // file COPYING or http://www.opensource.org/licenses/mit-license.php.
 
@@ -557,11 +553,7 @@
         strUsage += HelpMessageOpt("-watchquorums=<n>", strprintf("Watch and validate quorum communication (default: %u)", llmq::DEFAULT_WATCH_QUORUMS));
     }
     std::string debugCategories = "addrman, alert, bench, cmpctblock, coindb, db, http, leveldb, libevent, lock, mempool, mempoolrej, net, proxy, prune, rand, reindex, rpc, selectcoins, tor, zmq, "
-<<<<<<< HEAD
-                                  "sparks (or specifically: gobject, instantsend, keepass, masternode, mnpayments, mnsync, privatesend, spork)"; // Don't translate these and qt below
-=======
-                                  "dash (or specifically: chainlocks, gobject, instantsend, keepass, llmq, llmq-dkg, llmq-sigs, masternode, mnpayments, mnsync, privatesend, spork)"; // Don't translate these and qt below
->>>>>>> 2ae1ce48
+                                  "sparks (or specifically: chainlocks, gobject, instantsend, keepass, llmq, llmq-dkg, llmq-sigs, masternode, mnpayments, mnsync, privatesend, spork)"; // Don't translate these and qt below
     if (mode == HMM_BITCOIN_QT)
         debugCategories += ", qt";
     strUsage += HelpMessageOpt("-debug=<category>", strprintf(_("Output debugging information (default: %u, supplying <category> is optional)"), 0) + ". " +
@@ -591,13 +583,8 @@
     }
     strUsage += HelpMessageOpt("-shrinkdebugfile", _("Shrink debug.log file on client startup (default: 1 when no -debug)"));
     AppendParamsHelpMessages(strUsage, showDebug);
-<<<<<<< HEAD
-    strUsage += HelpMessageOpt("-litemode=<n>", strprintf(_("Disable all Sparks specific functionality (Masternodes, PrivateSend, InstantSend, Governance) (0-1, default: %u)"), 0));
-    strUsage += HelpMessageOpt("-sporkaddr=<hex>", strprintf(_("Override spork address. Only useful for regtest and devnet. Using this on mainnet or testnet will ban you.")));
-=======
-    strUsage += HelpMessageOpt("-litemode", strprintf(_("Disable all Dash specific functionality (Masternodes, PrivateSend, InstantSend, Governance) (0-1, default: %u)"), 0));
-    strUsage += HelpMessageOpt("-sporkaddr=<dashaddress>", strprintf(_("Override spork address. Only useful for regtest and devnet. Using this on mainnet or testnet will ban you.")));
->>>>>>> 2ae1ce48
+    strUsage += HelpMessageOpt("-litemode", strprintf(_("Disable all SPARKS specific functionality (Masternodes, PrivateSend, InstantSend, Governance) (0-1, default: %u)"), 0));
+    strUsage += HelpMessageOpt("-sporkaddr=<sparksaddress>", strprintf(_("Override spork address. Only useful for regtest and devnet. Using this on mainnet or testnet will ban you.")));
     strUsage += HelpMessageOpt("-minsporkkeys=<n>", strprintf(_("Overrides minimum spork signers to change spork value. Only useful for regtest and devnet. Using this on mainnet or testnet will ban you.")));
 
     strUsage += HelpMessageGroup(_("Masternode options:"));
@@ -610,12 +597,8 @@
     strUsage += HelpMessageOpt("-privatesendmultisession", strprintf(_("Enable multiple PrivateSend mixing sessions per block, experimental (0-1, default: %u)"), DEFAULT_PRIVATESEND_MULTISESSION));
     strUsage += HelpMessageOpt("-privatesendsessions=<n>", strprintf(_("Use N separate masternodes in parallel to mix funds (%u-%u, default: %u)"), MIN_PRIVATESEND_SESSIONS, MAX_PRIVATESEND_SESSIONS, DEFAULT_PRIVATESEND_SESSIONS));
     strUsage += HelpMessageOpt("-privatesendrounds=<n>", strprintf(_("Use N separate masternodes for each denominated input to mix funds (%u-%u, default: %u)"), MIN_PRIVATESEND_ROUNDS, MAX_PRIVATESEND_ROUNDS, DEFAULT_PRIVATESEND_ROUNDS));
-<<<<<<< HEAD
     strUsage += HelpMessageOpt("-privatesendamount=<n>", strprintf(_("Keep N SPARKS anonymized (%u-%u, default: %u)"), MIN_PRIVATESEND_AMOUNT, MAX_PRIVATESEND_AMOUNT, DEFAULT_PRIVATESEND_AMOUNT));
-=======
-    strUsage += HelpMessageOpt("-privatesendamount=<n>", strprintf(_("Keep N DASH anonymized (%u-%u, default: %u)"), MIN_PRIVATESEND_AMOUNT, MAX_PRIVATESEND_AMOUNT, DEFAULT_PRIVATESEND_AMOUNT));
     strUsage += HelpMessageOpt("-privatesenddenoms=<n>", strprintf(_("Create up to N inputs of each denominated amount (%u-%u, default: %u)"), MIN_PRIVATESEND_DENOMS, MAX_PRIVATESEND_DENOMS, DEFAULT_PRIVATESEND_DENOMS));
->>>>>>> 2ae1ce48
     strUsage += HelpMessageOpt("-liquidityprovider=<n>", strprintf(_("Provide liquidity to PrivateSend by infrequently mixing coins on a continual basis (%u-%u, default: %u, 1=very frequent, high fees, %u=very infrequent, low fees)"),
         MIN_PRIVATESEND_LIQUIDITY, MAX_PRIVATESEND_LIQUIDITY, DEFAULT_PRIVATESEND_LIQUIDITY, MAX_PRIVATESEND_LIQUIDITY));
 #endif // ENABLE_WALLET
@@ -1732,16 +1715,16 @@
 
     // ********************************************************* Step 7a: check lite mode and load sporks
 
-    // lite mode disables all Dash-specific functionality
+    // lite mode disables all SPARKS-specific functionality
     fLiteMode = GetBoolArg("-litemode", false);
     LogPrintf("fLiteMode %d\n", fLiteMode);
 
     if(fLiteMode) {
-        InitWarning(_("You are starting in lite mode, all Dash-specific functionality is disabled."));
+        InitWarning(_("You are starting in lite mode, all SPARKS-specific functionality is disabled."));
     }
 
     if((!fLiteMode && fTxIndex == false)
-       && chainparams.NetworkIDString() != CBaseChainParams::REGTEST) { // TODO remove this when pruning is fixed. See https://github.com/dashpay/dash/pull/1817 and https://github.com/dashpay/dash/pull/1743
+       && chainparams.NetworkIDString() != CBaseChainParams::REGTEST) { // TODO remove this when pruning is fixed. See https://github.com/sparkspay/sparks/pull/1817 and https://github.com/sparkspay/sparks/pull/1743
         return InitError(_("Transaction index can't be disabled in full mode. Either start with -litemode command line switch or enable transaction index."));
     }
 
@@ -1949,18 +1932,6 @@
     fMasternodeMode = GetBoolArg("-masternode", false);
     // TODO: masternode should have no wallet
 
-    //lite mode disables all Sparks-specific functionality
-    fLiteMode = GetBoolArg("-litemode", false);
-
-    if(fLiteMode) {
-        InitWarning(_("You are starting in lite mode, all Sparks-specific functionality is disabled."));
-    }
-
-    if((!fLiteMode && fTxIndex == false)
-       && chainparams.NetworkIDString() != CBaseChainParams::REGTEST) { // TODO remove this when pruning is fixed. See https://github.com/sparkspay/sparks/pull/1817 and https://github.com/sparkspay/sparks/pull/1743
-        return InitError(_("Transaction index can't be disabled in full mode. Either start with -litemode command line switch or enable transaction index."));
-    }
-
     if(fLiteMode && fMasternodeMode) {
         return InitError(_("You can not start a masternode in lite mode."));
     }
@@ -2068,7 +2039,7 @@
         }
     }
 
-    // ********************************************************* Step 10d: schedule Dash-specific tasks
+    // ********************************************************* Step 10d: schedule SPARKS-specific tasks
 
     if (!fLiteMode) {
         scheduler.scheduleEvery(boost::bind(&CNetFulfilledRequestManager::DoMaintenance, boost::ref(netfulfilledman)), 60 * 1000);
