// Copyright (c) 2009-2010 Satoshi Nakamoto
// Copyright (c) 2009-2015 The Bitcoin Core developers
<<<<<<< HEAD
// Copyright (c) 2014-2022 The Dash Core developers
// Copyright (c) 2016-2022 The Sparks Core developers
=======
// Copyright (c) 2014-2021 The Dash Core developers
>>>>>>> eaca69b2
// Distributed under the MIT software license, see the accompanying
// file COPYING or http://www.opensource.org/licenses/mit-license.php.

#if defined(HAVE_CONFIG_H)
#include <config/sparks-config.h>
#endif

#include <init.h>

#include <addrman.h>
#include <amount.h>
#include <base58.h>
#include <chain.h>
#include <chainparams.h>
#include <checkpoints.h>
#include <node/coinstats.h>
#include <compat/sanity.h>
#include <consensus/validation.h>
#include <fs.h>
#include <httpserver.h>
#include <httprpc.h>
#include <key.h>
#include <validation.h>
#include <miner.h>
#include <netbase.h>
#include <net.h>
#include <net_processing.h>
#include <policy/feerate.h>
#include <policy/fees.h>
#include <policy/policy.h>
#include <rpc/server.h>
#include <rpc/register.h>
#include <rpc/blockchain.h>
#include <script/standard.h>
#include <script/sigcache.h>
#include <scheduler.h>
#include <timedata.h>
#include <txdb.h>
#include <txmempool.h>
#include <torcontrol.h>
#include <ui_interface.h>
#include <util.h>
#include <utilmoneystr.h>
#include <validationinterface.h>

#include <masternode/activemasternode.h>
#include <coinjoin/coinjoin-server.h>
#include <dsnotificationinterface.h>
#include <flat-database.h>
#include <governance/governance.h>
#include <masternode/masternode-meta.h>
#include <masternode/masternode-payments.h>
#include <masternode/masternode-sync.h>
#include <masternode/masternode-utils.h>
#include <messagesigner.h>
#include <netfulfilledman.h>
#include <spork.h>
#include <warnings.h>
#include <walletinitinterface.h>

#include <evo/deterministicmns.h>
#include <llmq/quorums_init.h>
#include <llmq/quorums_blockprocessor.h>
#include <llmq/quorums_signing.h>
#include <llmq/quorums_utils.h>

#include <statsd_client.h>

#include <stdint.h>
#include <stdio.h>

#include <bls/bls.h>

#ifndef WIN32
#include <signal.h>
#endif

#include <boost/algorithm/string/classification.hpp>
#include <boost/algorithm/string/replace.hpp>
#include <boost/algorithm/string/split.hpp>
#include <boost/bind.hpp>
#include <boost/interprocess/sync/file_lock.hpp>
#include <boost/thread.hpp>
#include <openssl/crypto.h>

#if ENABLE_ZMQ
#include <zmq/zmqnotificationinterface.h>
#include <zmq/zmqrpc.h>
#endif

bool fFeeEstimatesInitialized = false;
static const bool DEFAULT_PROXYRANDOMIZE = true;
static const bool DEFAULT_REST_ENABLE = false;
static const bool DEFAULT_STOPAFTERBLOCKIMPORT = false;


std::unique_ptr<CConnman> g_connman;
std::unique_ptr<PeerLogicValidation> peerLogic;

#if !(ENABLE_WALLET)
class DummyWalletInit : public WalletInitInterface {
public:

<<<<<<< HEAD
    std::string GetHelpString(bool showDebug) override {return std::string{};}
    bool ParameterInteraction() override {return true;}
    void RegisterRPC(CRPCTable &) override {}
    bool Verify() override {return true;}
    bool Open() override {return true;}
    void Start(CScheduler& scheduler) override {}
    void Flush() override {}
    void Stop() override {}
    void Close() override {}

    // Sparks Specific WalletInitInterface InitPrivateSendSettings
    void AutoLockMasternodeCollaterals() override {}
    void InitPrivateSendSettings() override {}
    void InitKeePass() override {}
    bool InitAutoBackup() override {return true;}
=======
    void AddWalletOptions() const override {}
    bool ParameterInteraction() const override {return true;}
    void RegisterRPC(CRPCTable &) const override {}
    bool Verify() const override {return true;}
    bool Open() const override {LogPrintf("No wallet support compiled in!\n"); return true;}
    void Start(CScheduler& scheduler) const override {}
    void Flush() const override {}
    void Stop() const override {}
    void Close() const override {}

    // Dash Specific WalletInitInterface InitCoinJoinSettings
    void AutoLockMasternodeCollaterals() const override {}
    void InitCoinJoinSettings() const override {}
    void InitKeePass() const override {}
    bool InitAutoBackup() const override {return true;}
>>>>>>> eaca69b2
};

const WalletInitInterface& g_wallet_init_interface = DummyWalletInit();
#endif

static CDSNotificationInterface* pdsNotificationInterface = nullptr;

#ifdef WIN32
// Win32 LevelDB doesn't use filedescriptors, and the ones used for
// accessing block files don't count towards the fd_set size limit
// anyway.
#define MIN_CORE_FILEDESCRIPTORS 0
#else
#define MIN_CORE_FILEDESCRIPTORS 150
#endif

static const char* FEE_ESTIMATES_FILENAME="fee_estimates.dat";

//////////////////////////////////////////////////////////////////////////////
//
// Shutdown
//

//
// Thread management and startup/shutdown:
//
// The network-processing threads are all part of a thread group
// created by AppInit() or the Qt main() function.
//
// A clean exit happens when StartShutdown() or the SIGTERM
// signal handler sets fRequestShutdown, which makes main thread's
// WaitForShutdown() interrupts the thread group.
// And then, WaitForShutdown() makes all other on-going threads
// in the thread group join the main thread.
// Shutdown() is then called to clean up database connections, and stop other
// threads that should only be stopped after the main network-processing
// threads have exited.
//
// Shutdown for Qt is very similar, only it uses a QTimer to detect
// fRequestShutdown getting set, and then does the normal Qt
// shutdown thing.
//

std::atomic<bool> fRequestShutdown(false);
std::atomic<bool> fRequestRestart(false);

void StartShutdown()
{
    fRequestShutdown = true;
}
void StartRestart()
{
    fRequestShutdown = fRequestRestart = true;
}
bool ShutdownRequested()
{
    return fRequestShutdown;
}

/**
 * This is a minimally invasive approach to shutdown on LevelDB read errors from the
 * chainstate, while keeping user interface out of the common library, which is shared
 * between sparksd, and sparks-qt and non-server tools.
*/
class CCoinsViewErrorCatcher final : public CCoinsViewBacked
{
public:
    explicit CCoinsViewErrorCatcher(CCoinsView* view) : CCoinsViewBacked(view) {}
    bool GetCoin(const COutPoint &outpoint, Coin &coin) const override {
        try {
            return CCoinsViewBacked::GetCoin(outpoint, coin);
        } catch(const std::runtime_error& e) {
            uiInterface.ThreadSafeMessageBox(_("Error reading from database, shutting down."), "", CClientUIInterface::MSG_ERROR);
            LogPrintf("Error reading from database: %s\n", e.what());
            // Starting the shutdown sequence and returning false to the caller would be
            // interpreted as 'entry not found' (as opposed to unable to read data), and
            // could lead to invalid interpretation. Just exit immediately, as we can't
            // continue anyway, and all writes should be atomic.
            abort();
        }
    }
    // Writes do not need similar protection, as failure to write is handled by the caller.
};

static std::unique_ptr<CCoinsViewErrorCatcher> pcoinscatcher;
static std::unique_ptr<ECCVerifyHandle> globalVerifyHandle;

static boost::thread_group threadGroup;
static CScheduler scheduler;

void Interrupt()
{
    InterruptHTTPServer();
    InterruptHTTPRPC();
    InterruptRPC();
    InterruptREST();
    InterruptTorControl();
    llmq::InterruptLLMQSystem();
    InterruptMapPort();
    if (g_connman)
        g_connman->Interrupt();
}

/** Preparing steps before shutting down or restarting the wallet */
void PrepareShutdown()
{
    LogPrintf("%s: In progress...\n", __func__);
    static CCriticalSection cs_Shutdown;
    TRY_LOCK(cs_Shutdown, lockShutdown);
    if (!lockShutdown)
        return;

    /// Note: Shutdown() must be able to handle cases in which initialization failed part of the way,
    /// for example if the data directory was found to be locked.
    /// Be sure that anything that writes files or flushes caches only does this if the respective
    /// module was initialized.
    RenameThread("sparks-shutoff");
    mempool.AddTransactionsUpdated(1);
    StopHTTPRPC();
    StopREST();
    StopRPC();
    StopHTTPServer();
    llmq::StopLLMQSystem();

    // fRPCInWarmup should be `false` if we completed the loading sequence
    // before a shutdown request was received
    std::string statusmessage;
    bool fRPCInWarmup = RPCIsInWarmup(&statusmessage);

    g_wallet_init_interface.Flush();
    StopMapPort();

    // Because these depend on each-other, we make sure that neither can be
    // using the other before destroying them.
    if (peerLogic) UnregisterValidationInterface(peerLogic.get());
    if (g_connman) g_connman->Stop();
    // if (g_txindex) g_txindex->Stop(); //TODO watch out when backporting bitcoin#13033 (don't accidently put the reset here, as we've already backported bitcoin#13894)

    StopTorControl();

    // After everything has been shut down, but before things get flushed, stop the
    // CScheduler/checkqueue threadGroup
    threadGroup.interrupt_all();
    threadGroup.join_all();

    // After there are no more peers/RPC left to give us new data which may generate
    // CValidationInterface callbacks, flush them...
    GetMainSignals().FlushBackgroundCallbacks();

    if (!fRPCInWarmup) {
        // STORE DATA CACHES INTO SERIALIZED DAT FILES
        CFlatDB<CMasternodeMetaMan> flatdb1("mncache.dat", "magicMasternodeCache");
        flatdb1.Dump(mmetaman);
        CFlatDB<CNetFulfilledRequestManager> flatdb4("netfulfilled.dat", "magicFulfilledCache");
        flatdb4.Dump(netfulfilledman);
        CFlatDB<CSporkManager> flatdb6("sporks.dat", "magicSporkCache");
        flatdb6.Dump(sporkManager);
        if (!fDisableGovernance) {
            CFlatDB<CGovernanceManager> flatdb3("governance.dat", "magicGovernanceCache");
            flatdb3.Dump(governance);
        }
    }

    // After the threads that potentially access these pointers have been stopped,
    // destruct and reset all to nullptr.
    peerLogic.reset();
    g_connman.reset();
    //g_txindex.reset(); //TODO watch out when backporting bitcoin#13033 (re-enable this, was backported via bitcoin#13894)

    if (g_is_mempool_loaded && gArgs.GetArg("-persistmempool", DEFAULT_PERSIST_MEMPOOL)) {
        DumpMempool();
    }

    if (fFeeEstimatesInitialized)
    {
        ::feeEstimator.FlushUnconfirmed();
        fs::path est_path = GetDataDir() / FEE_ESTIMATES_FILENAME;
        CAutoFile est_fileout(fsbridge::fopen(est_path, "wb"), SER_DISK, CLIENT_VERSION);
        if (!est_fileout.IsNull())
            ::feeEstimator.Write(est_fileout);
        else
            LogPrintf("%s: Failed to write fee estimates to %s\n", __func__, est_path.string());
        fFeeEstimatesInitialized = false;
    }

    // FlushStateToDisk generates a SetBestChain callback, which we should avoid missing
    if (pcoinsTip != nullptr) {
        FlushStateToDisk();
    }

    // After there are no more peers/RPC left to give us new data which may generate
    // CValidationInterface callbacks, flush them...
    GetMainSignals().FlushBackgroundCallbacks();

    // Any future callbacks will be dropped. This should absolutely be safe - if
    // missing a callback results in an unrecoverable situation, unclean shutdown
    // would too. The only reason to do the above flushes is to let the wallet catch
    // up with our current chain to avoid any strange pruning edge cases and make
    // next startup faster by avoiding rescan.

    {
        LOCK(cs_main);
        if (pcoinsTip != nullptr) {
            FlushStateToDisk();
        }
        pcoinsTip.reset();
        pcoinscatcher.reset();
        pcoinsdbview.reset();
        pblocktree.reset();
        llmq::DestroyLLMQSystem();
        deterministicMNManager.reset();
        evoDb.reset();
    }
    g_wallet_init_interface.Stop();

#if ENABLE_ZMQ
    if (g_zmq_notification_interface) {
        UnregisterValidationInterface(g_zmq_notification_interface);
        delete g_zmq_notification_interface;
        g_zmq_notification_interface = nullptr;
    }
#endif

    if (pdsNotificationInterface) {
        UnregisterValidationInterface(pdsNotificationInterface);
        delete pdsNotificationInterface;
        pdsNotificationInterface = nullptr;
    }
    if (fMasternodeMode) {
        UnregisterValidationInterface(activeMasternodeManager);
    }

    // make sure to clean up BLS keys before global destructors are called (they have allocated from the secure memory pool)
    activeMasternodeInfo.blsKeyOperator.reset();
    activeMasternodeInfo.blsPubKeyOperator.reset();

#ifndef WIN32
    try {
        fs::remove(GetPidFile());
    } catch (const fs::filesystem_error& e) {
        LogPrintf("%s: Unable to remove pidfile: %s\n", __func__, e.what());
    }
#endif
    UnregisterAllValidationInterfaces();
    GetMainSignals().UnregisterBackgroundSignalScheduler();
    GetMainSignals().UnregisterWithMempoolSignals(mempool);
}

/**
* Shutdown is split into 2 parts:
* Part 1: shut down everything but the main wallet instance (done in PrepareShutdown() )
* Part 2: delete wallet instance
*
* In case of a restart PrepareShutdown() was already called before, but this method here gets
* called implicitly when the parent object is deleted. In this case we have to skip the
* PrepareShutdown() part because it was already executed and just delete the wallet instance.
*/
void Shutdown()
{
    // Shutdown part 1: prepare shutdown
    if(!fRequestRestart) {
        PrepareShutdown();
    }
    // Shutdown part 2: delete wallet instance
    g_wallet_init_interface.Close();
    globalVerifyHandle.reset();
    ECC_Stop();
    LogPrintf("%s: done\n", __func__);
}

/**
 * Signal handlers are very limited in what they are allowed to do.
 * The execution context the handler is invoked in is not guaranteed,
 * so we restrict handler operations to just touching variables:
 */
#ifndef WIN32
static void HandleSIGTERM(int)
{
    fRequestShutdown = true;
}

static void HandleSIGHUP(int)
{
    fReopenDebugLog = true;
}
#else
static BOOL WINAPI consoleCtrlHandler(DWORD dwCtrlType)
{
    fRequestShutdown = true;
    Sleep(INFINITE);
    return true;
}
#endif

#ifndef WIN32
static void registerSignalHandler(int signal, void(*handler)(int))
{
    struct sigaction sa;
    sa.sa_handler = handler;
    sigemptyset(&sa.sa_mask);
    sa.sa_flags = 0;
    sigaction(signal, &sa, nullptr);
}
#endif

void OnRPCStarted()
{
    uiInterface.NotifyBlockTip.connect(&RPCNotifyBlockChange);
}

void OnRPCStopped()
{
    uiInterface.NotifyBlockTip.disconnect(&RPCNotifyBlockChange);
    RPCNotifyBlockChange(false, nullptr);
    g_best_block_cv.notify_all();
    LogPrint(BCLog::RPC, "RPC stopped.\n");
}

std::string GetSupportedSocketEventsStr()
{
    std::string strSupportedModes = "'select'";
#ifdef USE_POLL
    strSupportedModes += ", 'poll'";
#endif
#ifdef USE_EPOLL
    strSupportedModes += ", 'epoll'";
#endif
#ifdef USE_KQUEUE
    strSupportedModes += ", 'kqueue'";
#endif
    return strSupportedModes;
}

void SetupServerArgs()
{
    const auto defaultBaseParams = CreateBaseChainParams(CBaseChainParams::MAIN);
    const auto testnetBaseParams = CreateBaseChainParams(CBaseChainParams::TESTNET);
    const auto defaultChainParams = CreateChainParams(CBaseChainParams::MAIN);
    const auto testnetChainParams = CreateChainParams(CBaseChainParams::TESTNET);

    Consensus::Params devnetConsensus = CreateChainParams(CBaseChainParams::DEVNET, true)->GetConsensus();
    Consensus::LLMQParams devnetLLMQ = devnetConsensus.llmqs.at(Consensus::LLMQ_DEVNET);

    const auto regtestLLMQ = CreateChainParams(CBaseChainParams::REGTEST)->GetConsensus().llmqs.at(Consensus::LLMQ_TEST);


    // Set all of the args and their help
    // When adding new options to the categories, please keep and ensure alphabetical ordering.
    gArgs.AddArg("-?", "Print this help message and exit", false, OptionsCategory::OPTIONS);
    gArgs.AddArg("-alertnotify=<cmd>", "Execute command when a relevant alert is received or we see a really long fork (%s in cmd is replaced by message)", false, OptionsCategory::OPTIONS);
    gArgs.AddArg("-assumevalid=<hex>", strprintf("If this block is in the chain assume that it and its ancestors are valid and potentially skip their script verification (0 to verify all, default: %s, testnet: %s)", defaultChainParams->GetConsensus().defaultAssumeValid.GetHex(), testnetChainParams->GetConsensus().defaultAssumeValid.GetHex()), false, OptionsCategory::OPTIONS);
    gArgs.AddArg("-blocksdir=<dir>", "Specify blocks directory (default: <datadir>/blocks)", false, OptionsCategory::OPTIONS);
    gArgs.AddArg("-blocknotify=<cmd>", "Execute command when the best block changes (%s in cmd is replaced by block hash)", false, OptionsCategory::OPTIONS);
    gArgs.AddArg("-blockreconstructionextratxn=<n>", strprintf("Extra transactions to keep in memory for compact block reconstructions (default: %u)", DEFAULT_BLOCK_RECONSTRUCTION_EXTRA_TXN), false, OptionsCategory::OPTIONS);
    gArgs.AddArg("-blocksonly", strprintf("Whether to operate in a blocks only mode (default: %u)", DEFAULT_BLOCKSONLY), true, OptionsCategory::OPTIONS);
    gArgs.AddArg("-conf=<file>", strprintf("Specify configuration file. Relative paths will be prefixed by datadir location. (default: %s)", BITCOIN_CONF_FILENAME), false, OptionsCategory::OPTIONS);
    gArgs.AddArg("-datadir=<dir>", "Specify data directory", false, OptionsCategory::OPTIONS);
    gArgs.AddArg("-dbbatchsize", strprintf("Maximum database write batch size in bytes (default: %u)", nDefaultDbBatchSize), true, OptionsCategory::OPTIONS);
    gArgs.AddArg("-dbcache=<n>", strprintf("Set database cache size in megabytes (%d to %d, default: %d)", nMinDbCache, nMaxDbCache, nDefaultDbCache), false, OptionsCategory::OPTIONS);
    gArgs.AddArg("-debuglogfile=<file>", strprintf("Specify location of debug log file. Relative paths will be prefixed by a net-specific datadir location. (0 to disable; default: %s)", DEFAULT_DEBUGLOGFILE), false, OptionsCategory::OPTIONS);
    gArgs.AddArg("-loadblock=<file>", "Imports blocks from external blk000??.dat file on startup", false, OptionsCategory::OPTIONS);
    gArgs.AddArg("-maxmempool=<n>", strprintf("Keep the transaction memory pool below <n> megabytes (default: %u)", DEFAULT_MAX_MEMPOOL_SIZE), false, OptionsCategory::OPTIONS);
    gArgs.AddArg("-maxorphantxsize=<n>", strprintf("Maximum total size of all orphan transactions in megabytes (default: %u)", DEFAULT_MAX_ORPHAN_TRANSACTIONS_SIZE), false, OptionsCategory::OPTIONS);
    gArgs.AddArg("-maxrecsigsage=<n>", strprintf("Number of seconds to keep LLMQ recovery sigs (default: %u)", llmq::DEFAULT_MAX_RECOVERED_SIGS_AGE), false, OptionsCategory::OPTIONS);
    gArgs.AddArg("-mempoolexpiry=<n>", strprintf("Do not keep transactions in the mempool longer than <n> hours (default: %u)", DEFAULT_MEMPOOL_EXPIRY), false, OptionsCategory::OPTIONS);
    gArgs.AddArg("-minimumchainwork=<hex>", strprintf("Minimum work assumed to exist on a valid chain in hex (default: %s, testnet: %s)", defaultChainParams->GetConsensus().nMinimumChainWork.GetHex(), testnetChainParams->GetConsensus().nMinimumChainWork.GetHex()), true, OptionsCategory::OPTIONS);
    gArgs.AddArg("-par=<n>", strprintf("Set the number of script verification threads (%u to %d, 0 = auto, <0 = leave that many cores free, default: %d)",
        -GetNumCores(), MAX_SCRIPTCHECK_THREADS, DEFAULT_SCRIPTCHECK_THREADS), false, OptionsCategory::OPTIONS);
    gArgs.AddArg("-persistmempool", strprintf("Whether to save the mempool on shutdown and load on restart (default: %u)", DEFAULT_PERSIST_MEMPOOL), false, OptionsCategory::OPTIONS);
#ifndef WIN32
    gArgs.AddArg("-pid=<file>", strprintf("Specify pid file. Relative paths will be prefixed by a net-specific datadir location. (default: %s)", BITCOIN_PID_FILENAME), false, OptionsCategory::OPTIONS);
#endif
    gArgs.AddArg("-prune=<n>", strprintf("Reduce storage requirements by enabling pruning (deleting) of old blocks. This allows the pruneblockchain RPC to be called to delete specific blocks, and enables automatic pruning of old blocks if a target size in MiB is provided. This mode is incompatible with -txindex, -rescan and -disablegovernance=false. "
            "Warning: Reverting this setting requires re-downloading the entire blockchain. "
            "(default: 0 = disable pruning blocks, 1 = allow manual pruning via RPC, >%u = automatically prune block files to stay under the specified target size in MiB)", MIN_DISK_SPACE_FOR_BLOCK_FILES / 1024 / 1024), false, OptionsCategory::OPTIONS);
    gArgs.AddArg("-syncmempool", strprintf("Sync mempool from other nodes on start (default: %u)", DEFAULT_SYNC_MEMPOOL), false, OptionsCategory::OPTIONS);
#ifndef WIN32
    gArgs.AddArg("-sysperms", "Create new files with system default permissions, instead of umask 077 (only effective with disabled wallet functionality)", false, OptionsCategory::OPTIONS);
#endif
    gArgs.AddArg("-version", "Print version and exit", false, OptionsCategory::OPTIONS);

    gArgs.AddArg("-addressindex", strprintf("Maintain a full address index, used to query for the balance, txids and unspent outputs for addresses (default: %u)", DEFAULT_ADDRESSINDEX), false, OptionsCategory::INDEXING);
    gArgs.AddArg("-reindex", "Rebuild chain state and block index from the blk*.dat files on disk", false, OptionsCategory::INDEXING);
    gArgs.AddArg("-reindex-chainstate", "Rebuild chain state from the currently indexed blocks", false, OptionsCategory::INDEXING);
    gArgs.AddArg("-spentindex", strprintf("Maintain a full spent index, used to query the spending txid and input index for an outpoint (default: %u)", DEFAULT_SPENTINDEX), false, OptionsCategory::INDEXING);
    gArgs.AddArg("-timestampindex", strprintf("Maintain a timestamp index for block hashes, used to query blocks hashes by a range of timestamps (default: %u)", DEFAULT_TIMESTAMPINDEX), false, OptionsCategory::INDEXING);
    gArgs.AddArg("-txindex", strprintf("Maintain a full transaction index, used by the getrawtransaction rpc call (default: %u)", DEFAULT_TXINDEX), false, OptionsCategory::INDEXING);

    gArgs.AddArg("-addnode=<ip>", "Add a node to connect to and attempt to keep the connection open (see the `addnode` RPC command help for more info). This option can be specified multiple times to add multiple nodes.", false, OptionsCategory::CONNECTION);
    gArgs.AddArg("-allowprivatenet", strprintf("Allow RFC1918 addresses to be relayed and connected to (default: %u)", DEFAULT_ALLOWPRIVATENET), false, OptionsCategory::CONNECTION);
    gArgs.AddArg("-banscore=<n>", strprintf("Threshold for disconnecting misbehaving peers (default: %u)", DEFAULT_BANSCORE_THRESHOLD), false, OptionsCategory::CONNECTION);
    gArgs.AddArg("-bantime=<n>", strprintf("Number of seconds to keep misbehaving peers from reconnecting (default: %u)", DEFAULT_MISBEHAVING_BANTIME), false, OptionsCategory::CONNECTION);
    gArgs.AddArg("-bind=<addr>", "Bind to given address and always listen on it. Use [host]:port notation for IPv6", false, OptionsCategory::CONNECTION);
    gArgs.AddArg("-connect=<ip>", "Connect only to the specified node; -connect=0 disables automatic connections (the rules for this peer are the same as for -addnode). This option can be specified multiple times to connect to multiple nodes.", false, OptionsCategory::CONNECTION);
    gArgs.AddArg("-discover", "Discover own IP addresses (default: 1 when listening and no -externalip or -proxy)", false, OptionsCategory::CONNECTION);
    gArgs.AddArg("-dns", strprintf("Allow DNS lookups for -addnode, -seednode and -connect (default: %u)", DEFAULT_NAME_LOOKUP), false, OptionsCategory::CONNECTION);
    gArgs.AddArg("-dnsseed", "Query for peer addresses via DNS lookup, if low on addresses (default: 1 unless -connect used)", false, OptionsCategory::CONNECTION);
    gArgs.AddArg("-enablebip61", strprintf("Send reject messages per BIP61 (default: %u)", DEFAULT_ENABLE_BIP61), false, OptionsCategory::CONNECTION);
    gArgs.AddArg("-externalip=<ip>", "Specify your own public address", false, OptionsCategory::CONNECTION);
    gArgs.AddArg("-forcednsseed", strprintf("Always query for peer addresses via DNS lookup (default: %u)", DEFAULT_FORCEDNSSEED), false, OptionsCategory::CONNECTION);
    gArgs.AddArg("-listen", "Accept connections from outside (default: 1 if no -proxy or -connect)", false, OptionsCategory::CONNECTION);
    gArgs.AddArg("-listenonion", strprintf("Automatically create Tor hidden service (default: %d)", DEFAULT_LISTEN_ONION), false, OptionsCategory::CONNECTION);
    gArgs.AddArg("-maxconnections=<n>", strprintf("Maintain at most <n> connections to peers (temporary service connections excluded) (default: %u)", DEFAULT_MAX_PEER_CONNECTIONS), false, OptionsCategory::CONNECTION);
    gArgs.AddArg("-maxreceivebuffer=<n>", strprintf("Maximum per-connection receive buffer, <n>*1000 bytes (default: %u)", DEFAULT_MAXRECEIVEBUFFER), false, OptionsCategory::CONNECTION);
    gArgs.AddArg("-maxsendbuffer=<n>", strprintf("Maximum per-connection send buffer, <n>*1000 bytes (default: %u)", DEFAULT_MAXSENDBUFFER), false, OptionsCategory::CONNECTION);
    gArgs.AddArg("-maxtimeadjustment", strprintf("Maximum allowed median peer time offset adjustment. Local perspective of time may be influenced by peers forward or backward by this amount. (default: %u seconds)", DEFAULT_MAX_TIME_ADJUSTMENT), false, OptionsCategory::CONNECTION);
    gArgs.AddArg("-maxuploadtarget=<n>", strprintf("Tries to keep outbound traffic under the given target (in MiB per 24h), 0 = no limit (default: %d)", DEFAULT_MAX_UPLOAD_TARGET), false, OptionsCategory::CONNECTION);
    gArgs.AddArg("-onion=<ip:port>", "Use separate SOCKS5 proxy to reach peers via Tor hidden services (default: -proxy)", false, OptionsCategory::CONNECTION);
    gArgs.AddArg("-onlynet=<net>", "Make outgoing connections only through network <net> (ipv4, ipv6 or onion). Incoming connections are not affected by this option. This option can be specified multiple times to allow multiple networks.", false, OptionsCategory::CONNECTION);
    gArgs.AddArg("-peerbloomfilters", strprintf("Support filtering of blocks and transaction with bloom filters (default: %u)", DEFAULT_PEERBLOOMFILTERS), false, OptionsCategory::CONNECTION);
    gArgs.AddArg("-peertimeout=<n>", strprintf("Specify p2p connection timeout in seconds. This option determines the amount of time a peer may be inactive before the connection to it is dropped. (minimum: 1, default: %d)", DEFAULT_PEER_CONNECT_TIMEOUT), false, OptionsCategory::CONNECTION);
    gArgs.AddArg("-permitbaremultisig", strprintf("Relay non-P2SH multisig (default: %u)", DEFAULT_PERMIT_BAREMULTISIG), false, OptionsCategory::CONNECTION);
    gArgs.AddArg("-port=<port>", strprintf("Listen for connections on <port> (default: %u or testnet: %u)", defaultChainParams->GetDefaultPort(), testnetChainParams->GetDefaultPort()), false, OptionsCategory::CONNECTION);
    gArgs.AddArg("-proxy=<ip:port>", "Connect through SOCKS5 proxy", false, OptionsCategory::CONNECTION);
    gArgs.AddArg("-proxyrandomize", strprintf("Randomize credentials for every proxy connection. This enables Tor stream isolation (default: %u)", DEFAULT_PROXYRANDOMIZE), false, OptionsCategory::CONNECTION);
    gArgs.AddArg("-seednode=<ip>", "Connect to a node to retrieve peer addresses, and disconnect. This option can be specified multiple times to connect to multiple nodes.", false, OptionsCategory::CONNECTION);
    gArgs.AddArg("-socketevents=<mode>", "Socket events mode, which must be one of 'select', 'poll', 'epoll' or 'kqueue', depending on your system (default: Linux - 'epoll', FreeBSD/Apple - 'kqueue', Windows - 'select')", false, OptionsCategory::CONNECTION);
    gArgs.AddArg("-timeout=<n>", strprintf("Specify connection timeout in milliseconds (minimum: 1, default: %d)", DEFAULT_CONNECT_TIMEOUT), false, OptionsCategory::CONNECTION);
    gArgs.AddArg("-torcontrol=<ip>:<port>", strprintf("Tor control port to use if onion listening enabled (default: %s)", DEFAULT_TOR_CONTROL), false, OptionsCategory::CONNECTION);
    gArgs.AddArg("-torpassword=<pass>", "Tor control port password (default: empty)", false, OptionsCategory::CONNECTION);
#ifdef USE_UPNP
#if USE_UPNP
    gArgs.AddArg("-upnp", "Use UPnP to map the listening port (default: 1 when listening and no -proxy)", false, OptionsCategory::CONNECTION);
#else
    gArgs.AddArg("-upnp", strprintf("Use UPnP to map the listening port (default: %u)", 0), false, OptionsCategory::CONNECTION);
#endif
#endif
    gArgs.AddArg("-whitebind=<addr>", "Bind to given address and whitelist peers connecting to it. Use [host]:port notation for IPv6", false, OptionsCategory::CONNECTION);
    gArgs.AddArg("-whitelist=<IP address or network>", "Whitelist peers connecting from the given IP address (e.g. 1.2.3.4) or CIDR notated network (e.g. 1.2.3.0/24). Can be specified multiple times."
        " Whitelisted peers cannot be DoS banned and their transactions are always relayed, even if they are already in the mempool, useful e.g. for a gateway", false, OptionsCategory::CONNECTION);

<<<<<<< HEAD
    strUsage += g_wallet_init_interface->GetHelpString(showDebug);
    if (mode == HMM_BITCOIN_QT)
        strUsage += HelpMessageOpt("-windowtitle=<name>", _("Sets a window title which is appended to \"Sparks Core - \""));
=======
    g_wallet_init_interface.AddWalletOptions();
>>>>>>> eaca69b2

#if ENABLE_ZMQ
    gArgs.AddArg("-zmqpubhashblock=<address>", "Enable publish hash block in <address>", false, OptionsCategory::ZMQ);
    gArgs.AddArg("-zmqpubhashgovernanceobject=<address>", "Enable publish hash of governance objects (like proposals) in <address>", false, OptionsCategory::ZMQ);
    gArgs.AddArg("-zmqpubhashgovernancevote=<address>", "Enable publish hash of governance votes in <address>", false, OptionsCategory::ZMQ);
    gArgs.AddArg("-zmqpubhashinstantsenddoublespend=<address>", "Enable publish transaction hashes of attempted InstantSend double spend in <address>", false, OptionsCategory::ZMQ);
    gArgs.AddArg("-zmqpubhashrecoveredsig=<address>", "Enable publish message hash of recovered signatures (recovered by LLMQs) in <address>", false, OptionsCategory::ZMQ);
    gArgs.AddArg("-zmqpubhashtx=<address>", "Enable publish hash transaction in <address>", false, OptionsCategory::ZMQ);
    gArgs.AddArg("-zmqpubhashtxlock=<address>", "Enable publish hash transaction (locked via InstantSend) in <address>", false, OptionsCategory::ZMQ);
    gArgs.AddArg("-zmqpubrawblock=<address>", "Enable publish raw block in <address>", false, OptionsCategory::ZMQ);
    gArgs.AddArg("-zmqpubrawinstantsenddoublespend=<address>", "Enable publish raw transactions of attempted InstantSend double spend in <address>", false, OptionsCategory::ZMQ);
    gArgs.AddArg("-zmqpubrawrecoveredsig=<address>", "Enable publish raw recovered signatures (recovered by LLMQs) in <address>", false, OptionsCategory::ZMQ);
    gArgs.AddArg("-zmqpubrawtx=<address>", "Enable publish raw transaction in <address>", false, OptionsCategory::ZMQ);
    gArgs.AddArg("-zmqpubrawtxlock=<address>", "Enable publish raw transaction (locked via InstantSend) in <address>", false, OptionsCategory::ZMQ);
#endif

<<<<<<< HEAD
    strUsage += HelpMessageGroup(_("Debugging/Testing options:"));
    strUsage += HelpMessageOpt("-uacomment=<cmt>", _("Append comment to the user agent string"));
    if (showDebug)
    {
        strUsage += HelpMessageOpt("-checkblocks=<n>", strprintf(_("How many blocks to check at startup (default: %u, 0 = all)"), DEFAULT_CHECKBLOCKS));
        strUsage += HelpMessageOpt("-checklevel=<n>", strprintf(_("How thorough the block verification of -checkblocks is (0-4, default: %u)"), DEFAULT_CHECKLEVEL));
        strUsage += HelpMessageOpt("-checkblockindex", strprintf("Do a full consistency check for mapBlockIndex, setBlockIndexCandidates, chainActive and mapBlocksUnlinked occasionally. Also sets -checkmempool (default: %u)", defaultChainParams->DefaultConsistencyChecks()));
        strUsage += HelpMessageOpt("-checkmempool=<n>", strprintf("Run checks every <n> transactions (default: %u)", defaultChainParams->DefaultConsistencyChecks()));
        strUsage += HelpMessageOpt("-checkpoints", strprintf("Disable expensive verification for known chain history (default: %u)", DEFAULT_CHECKPOINTS_ENABLED));
        strUsage += HelpMessageOpt("-disablesafemode", strprintf("Disable safemode, override a real safe mode event (default: %u)", DEFAULT_DISABLE_SAFEMODE));
        strUsage += HelpMessageOpt("-deprecatedrpc=<method>", "Allows deprecated RPC method(s) to be used");
        strUsage += HelpMessageOpt("-testsafemode", strprintf("Force safe mode (default: %u)", DEFAULT_TESTSAFEMODE));
        strUsage += HelpMessageOpt("-dropmessagestest=<n>", "Randomly drop 1 of every <n> network messages");
        strUsage += HelpMessageOpt("-fuzzmessagestest=<n>", "Randomly fuzz 1 of every <n> network messages");
        strUsage += HelpMessageOpt("-stopafterblockimport", strprintf("Stop running after importing blocks from disk (default: %u)", DEFAULT_STOPAFTERBLOCKIMPORT));
        strUsage += HelpMessageOpt("-stopatheight", strprintf("Stop running after reaching the given height in the main chain (default: %u)", DEFAULT_STOPATHEIGHT));

        strUsage += HelpMessageOpt("-limitancestorcount=<n>", strprintf("Do not accept transactions if number of in-mempool ancestors is <n> or more (default: %u)", DEFAULT_ANCESTOR_LIMIT));
        strUsage += HelpMessageOpt("-limitancestorsize=<n>", strprintf("Do not accept transactions whose size with all in-mempool ancestors exceeds <n> kilobytes (default: %u)", DEFAULT_ANCESTOR_SIZE_LIMIT));
        strUsage += HelpMessageOpt("-limitdescendantcount=<n>", strprintf("Do not accept transactions if any ancestor would have <n> or more in-mempool descendants (default: %u)", DEFAULT_DESCENDANT_LIMIT));
        strUsage += HelpMessageOpt("-limitdescendantsize=<n>", strprintf("Do not accept transactions if any ancestor would have more than <n> kilobytes of in-mempool descendants (default: %u).", DEFAULT_DESCENDANT_SIZE_LIMIT));
        strUsage += HelpMessageOpt("-vbparams=<deployment>:<start>:<end>(:<window>:<threshold>)", "Use given start/end times for specified version bits deployment (regtest-only). Specifying window and threshold is optional.");
        strUsage += HelpMessageOpt("-watchquorums=<n>", strprintf("Watch and validate quorum communication (default: %u)", llmq::DEFAULT_WATCH_QUORUMS));
        strUsage += HelpMessageOpt("-addrmantest", "Allows to test address relay on localhost");
    }
    strUsage += HelpMessageOpt("-debug=<category>", strprintf(_("Output debugging information (default: %u, supplying <category> is optional)"), 0) + ". " +
        _("If <category> is not supplied or if <category> = 1, output all debugging information.") + " " + _("<category> can be:") + " " + ListLogCategories() + ".");
    strUsage += HelpMessageOpt("-debugexclude=<category>", strprintf(_("Exclude debugging information for a category. Can be used in conjunction with -debug=1 to output debug logs for all categories except one or more specified categories.")));
    strUsage += HelpMessageOpt("-help-debug", _("Show all debugging options (usage: --help -help-debug)"));
    strUsage += HelpMessageOpt("-logips", strprintf(_("Include IP addresses in debug output (default: %u)"), DEFAULT_LOGIPS));
    strUsage += HelpMessageOpt("-logtimestamps", strprintf(_("Prepend debug output with timestamp (default: %u)"), DEFAULT_LOGTIMESTAMPS));
    if (showDebug)
    {
        strUsage += HelpMessageOpt("-logtimemicros", strprintf("Add microsecond precision to debug timestamps (default: %u)", DEFAULT_LOGTIMEMICROS));
        strUsage += HelpMessageOpt("-logthreadnames", strprintf("Add thread names to debug messages (default: %u)", DEFAULT_LOGTHREADNAMES));
        strUsage += HelpMessageOpt("-mocktime=<n>", "Replace actual time with <n> seconds since epoch (default: 0)");
        strUsage += HelpMessageOpt("-maxsigcachesize=<n>", strprintf("Limit sum of signature cache and script execution cache sizes to <n> MiB (default: %u)", DEFAULT_MAX_SIG_CACHE_SIZE));
        strUsage += HelpMessageOpt("-maxtipage=<n>", strprintf("Maximum tip age in seconds to consider node in initial block download (default: %u)", DEFAULT_MAX_TIP_AGE));
    }
    strUsage += HelpMessageOpt("-maxtxfee=<amt>", strprintf(_("Maximum total fees (in %s) to use in a single wallet transaction or raw transaction; setting this too low may abort large transactions (default: %s)"),
        CURRENCY_UNIT, FormatMoney(DEFAULT_TRANSACTION_MAXFEE)));
    strUsage += HelpMessageOpt("-printtoconsole", _("Send trace/debug info to console instead of debug.log file"));
    strUsage += HelpMessageOpt("-printtodebuglog", strprintf(_("Send trace/debug info to debug.log file (default: %u)"), 1));
    if (showDebug)
    {
        strUsage += HelpMessageOpt("-printpriority", strprintf("Log transaction fee per kB when mining blocks (default: %u)", DEFAULT_PRINTPRIORITY));
    }
    strUsage += HelpMessageOpt("-shrinkdebugfile", _("Shrink debug.log file on client startup (default: 1 when no -debug)"));
    AppendParamsHelpMessages(strUsage, showDebug);
    strUsage += HelpMessageOpt("-disablegovernance", strprintf(_("Disable governance validation (0-1, default: %u)"), 0));
    strUsage += HelpMessageOpt("-sporkaddr=<sparksaddress>", strprintf(_("Override spork address. Only useful for regtest and devnet. Using this on mainnet or testnet will ban you.")));
    strUsage += HelpMessageOpt("-minsporkkeys=<n>", strprintf(_("Overrides minimum spork signers to change spork value. Only useful for regtest and devnet. Using this on mainnet or testnet will ban you.")));

    strUsage += HelpMessageGroup(_("Masternode options:"));
    strUsage += HelpMessageOpt("-masternodeblsprivkey=<hex>", _("Set the masternode BLS private key and enable the client to act as a masternode"));

    strUsage += HelpMessageGroup(_("InstantSend options:"));
    strUsage += HelpMessageOpt("-instantsendnotify=<cmd>", _("Execute command when a wallet InstantSend transaction is successfully locked (%s in cmd is replaced by TxID)"));


    strUsage += HelpMessageGroup(_("Node relay options:"));
    if (showDebug) {
        strUsage += HelpMessageOpt("-acceptnonstdtxn", strprintf("Relay and mine \"non-standard\" transactions (%sdefault: %u)", "testnet/regtest only; ", !testnetChainParams->RequireStandard()));
        strUsage += HelpMessageOpt("-incrementalrelayfee=<amt>", strprintf("Fee rate (in %s/kB) used to define cost of relay, used for mempool limiting and BIP 125 replacement. (default: %s)", CURRENCY_UNIT, FormatMoney(DEFAULT_INCREMENTAL_RELAY_FEE)));
        strUsage += HelpMessageOpt("-dustrelayfee=<amt>", strprintf("Fee rate (in %s/kB) used to defined dust, the value of an output such that it will cost more than its value in fees at this fee rate to spend it. (default: %s)", CURRENCY_UNIT, FormatMoney(DUST_RELAY_TX_FEE)));
    }
    strUsage += HelpMessageOpt("-bytespersigop", strprintf(_("Minimum bytes per sigop in transactions we relay and mine (default: %u)"), DEFAULT_BYTES_PER_SIGOP));
    strUsage += HelpMessageOpt("-datacarrier", strprintf(_("Relay and mine data carrier transactions (default: %u)"), DEFAULT_ACCEPT_DATACARRIER));
    strUsage += HelpMessageOpt("-datacarriersize", strprintf(_("Maximum size of data in data carrier transactions we relay and mine (default: %u)"), MAX_OP_RETURN_RELAY));
    strUsage += HelpMessageOpt("-minrelaytxfee=<amt>", strprintf(_("Fees (in %s/kB) smaller than this are considered zero fee for relaying, mining and transaction creation (default: %s)"),
        CURRENCY_UNIT, FormatMoney(DEFAULT_MIN_RELAY_TX_FEE)));
    strUsage += HelpMessageOpt("-whitelistrelay", strprintf(_("Accept relayed transactions received from whitelisted peers even when not relaying transactions (default: %d)"), DEFAULT_WHITELISTRELAY));
    strUsage += HelpMessageOpt("-whitelistforcerelay", strprintf(_("Force relay of transactions from whitelisted peers even if they violate local relay policy (default: %d)"), DEFAULT_WHITELISTFORCERELAY));

    strUsage += HelpMessageGroup(_("Block creation options:"));
    strUsage += HelpMessageOpt("-blockmaxsize=<n>", strprintf(_("Set maximum block size in bytes (default: %d)"), DEFAULT_BLOCK_MAX_SIZE));
    strUsage += HelpMessageOpt("-blockmintxfee=<amt>", strprintf(_("Set lowest fee rate (in %s/kB) for transactions to be included in block creation. (default: %s)"), CURRENCY_UNIT, FormatMoney(DEFAULT_BLOCK_MIN_TX_FEE)));
    if (showDebug)
        strUsage += HelpMessageOpt("-blockversion=<n>", "Override block version to test forking scenarios");

    strUsage += HelpMessageGroup(_("RPC server options:"));
    strUsage += HelpMessageOpt("-server", _("Accept command line and JSON-RPC commands"));
    strUsage += HelpMessageOpt("-rest", strprintf(_("Accept public REST requests (default: %u)"), DEFAULT_REST_ENABLE));
    strUsage += HelpMessageOpt("-rpcbind=<addr>[:port]", _("Bind to given address to listen for JSON-RPC connections. This option is ignored unless -rpcallowip is also passed. Port is optional and overrides -rpcport. Use [host]:port notation for IPv6. This option can be specified multiple times (default: 127.0.0.1 and ::1 i.e., localhost, or if -rpcallowip has been specified, 0.0.0.0 and :: i.e., all addresses)"));
    strUsage += HelpMessageOpt("-rpccookiefile=<loc>", _("Location of the auth cookie. Relative paths will be prefixed by a net-specific datadir location. (default: data dir)"));
    strUsage += HelpMessageOpt("-rpcuser=<user>", _("Username for JSON-RPC connections"));
    strUsage += HelpMessageOpt("-rpcpassword=<pw>", _("Password for JSON-RPC connections"));
    strUsage += HelpMessageOpt("-rpcauth=<userpw>", _("Username and hashed password for JSON-RPC connections. The field <userpw> comes in the format: <USERNAME>:<SALT>$<HASH>. A canonical python script is included in share/rpcuser. The client then connects normally using the rpcuser=<USERNAME>/rpcpassword=<PASSWORD> pair of arguments. This option can be specified multiple times"));
    strUsage += HelpMessageOpt("-rpcport=<port>", strprintf(_("Listen for JSON-RPC connections on <port> (default: %u or testnet: %u)"), defaultBaseParams->RPCPort(), testnetBaseParams->RPCPort()));
    strUsage += HelpMessageOpt("-rpcallowip=<ip>", _("Allow JSON-RPC connections from specified source. Valid for <ip> are a single IP (e.g. 1.2.3.4), a network/netmask (e.g. 1.2.3.4/255.255.255.0) or a network/CIDR (e.g. 1.2.3.4/24). This option can be specified multiple times"));
    strUsage += HelpMessageOpt("-rpcthreads=<n>", strprintf(_("Set the number of threads to service RPC calls (default: %d)"), DEFAULT_HTTP_THREADS));
    if (showDebug) {
        strUsage += HelpMessageOpt("-rpcworkqueue=<n>", strprintf("Set the depth of the work queue to service RPC calls (default: %d)", DEFAULT_HTTP_WORKQUEUE));
        strUsage += HelpMessageOpt("-rpcservertimeout=<n>", strprintf("Timeout during HTTP requests (default: %d)", DEFAULT_HTTP_SERVER_TIMEOUT));
    }

    return strUsage;
=======
    gArgs.AddArg("-checkblockindex", strprintf("Do a full consistency check for mapBlockIndex, setBlockIndexCandidates, chainActive and mapBlocksUnlinked occasionally. (default: %u)", defaultChainParams->DefaultConsistencyChecks()), true, OptionsCategory::DEBUG_TEST);
    gArgs.AddArg("-checkblocks=<n>", strprintf("How many blocks to check at startup (default: %u, 0 = all)", DEFAULT_CHECKBLOCKS), true, OptionsCategory::DEBUG_TEST);
    gArgs.AddArg("-checklevel=<n>", strprintf("How thorough the block verification of -checkblocks is (0-4, default: %u)", DEFAULT_CHECKLEVEL), true, OptionsCategory::DEBUG_TEST);
    gArgs.AddArg("-checkmempool=<n>", strprintf("Run checks every <n> transactions (default: %u)", defaultChainParams->DefaultConsistencyChecks()), true, OptionsCategory::DEBUG_TEST);
    gArgs.AddArg("-checkpoints", strprintf("Disable expensive verification for known chain history (default: %u)", DEFAULT_CHECKPOINTS_ENABLED), true, OptionsCategory::DEBUG_TEST);
    gArgs.AddArg("-deprecatedrpc=<method>", "Allows deprecated RPC method(s) to be used", true, OptionsCategory::DEBUG_TEST);
    gArgs.AddArg("-dropmessagestest=<n>", "Randomly drop 1 of every <n> network messages", true, OptionsCategory::DEBUG_TEST);
    gArgs.AddArg("-limitancestorcount=<n>", strprintf("Do not accept transactions if number of in-mempool ancestors is <n> or more (default: %u)", DEFAULT_ANCESTOR_LIMIT), true, OptionsCategory::DEBUG_TEST);
    gArgs.AddArg("-limitancestorsize=<n>", strprintf("Do not accept transactions whose size with all in-mempool ancestors exceeds <n> kilobytes (default: %u)", DEFAULT_ANCESTOR_SIZE_LIMIT), true, OptionsCategory::DEBUG_TEST);
    gArgs.AddArg("-limitdescendantcount=<n>", strprintf("Do not accept transactions if any ancestor would have <n> or more in-mempool descendants (default: %u)", DEFAULT_DESCENDANT_LIMIT), true, OptionsCategory::DEBUG_TEST);
    gArgs.AddArg("-limitdescendantsize=<n>", strprintf("Do not accept transactions if any ancestor would have more than <n> kilobytes of in-mempool descendants (default: %u).", DEFAULT_DESCENDANT_SIZE_LIMIT), true, OptionsCategory::DEBUG_TEST);
    gArgs.AddArg("-stopafterblockimport", strprintf("Stop running after importing blocks from disk (default: %u)", DEFAULT_STOPAFTERBLOCKIMPORT), true, OptionsCategory::DEBUG_TEST);
    gArgs.AddArg("-stopatheight", strprintf("Stop running after reaching the given height in the main chain (default: %u)", DEFAULT_STOPATHEIGHT), true, OptionsCategory::DEBUG_TEST);
    gArgs.AddArg("-vbparams=<deployment>:<start>:<end>(:<window>:<threshold>)", "Use given start/end times for specified version bits deployment (regtest-only). Specifying window and threshold is optional.", true, OptionsCategory::DEBUG_TEST);
    gArgs.AddArg("-watchquorums=<n>", strprintf("Watch and validate quorum communication (default: %u)", llmq::DEFAULT_WATCH_QUORUMS), true, OptionsCategory::DEBUG_TEST);
    gArgs.AddArg("-addrmantest", "Allows to test address relay on localhost", true, OptionsCategory::DEBUG_TEST);

    gArgs.AddArg("-debug=<category>", strprintf("Output debugging information (default: %u, supplying <category> is optional)", 0) + ". " +
        "If <category> is not supplied or if <category> = 1, output all debugging information. <category> can be: " + ListLogCategories() + ".", false, OptionsCategory::DEBUG_TEST);
    gArgs.AddArg("-debugexclude=<category>", strprintf("Exclude debugging information for a category. Can be used in conjunction with -debug=1 to output debug logs for all categories except one or more specified categories."), false, OptionsCategory::DEBUG_TEST);
    gArgs.AddArg("-disablegovernance", strprintf("Disable governance validation (0-1, default: %u)", 0), false, OptionsCategory::DEBUG_TEST);
    gArgs.AddArg("-help-debug", "Show all debugging options (usage: --help -help-debug)", false, OptionsCategory::DEBUG_TEST);
    gArgs.AddArg("-highsubsidyblocks=<n>", strprintf("The number of blocks with a higher than normal subsidy to mine at the start of a devnet (default: %u)", devnetConsensus.nHighSubsidyBlocks), false, OptionsCategory::DEBUG_TEST);
    gArgs.AddArg("-highsubsidyfactor=<n>", strprintf("The factor to multiply the normal block subsidy by while in the highsubsidyblocks window of a devnet (default: %u)", devnetConsensus.nHighSubsidyFactor), false, OptionsCategory::DEBUG_TEST);
    gArgs.AddArg("-llmqchainlocks=<quorum name>", strprintf("Override the default LLMQ type used for ChainLocks on a devnet. Allows using ChainLocks with smaller LLMQs. (default: %s)", devnetConsensus.llmqs.at(devnetConsensus.llmqTypeChainLocks).name), false, OptionsCategory::DEBUG_TEST);
    gArgs.AddArg("-llmqdevnetparams=<size:threshold>", strprintf("Override the default LLMQ size for the LLMQ_DEVNET quorum (default: %u:%u)", devnetLLMQ.size, devnetLLMQ.threshold), false, OptionsCategory::DEBUG_TEST);
    gArgs.AddArg("-llmqinstantsend=<quorum name>", strprintf("Override the default LLMQ type used for InstantSend on a devnet. Allows using InstantSend with smaller LLMQs. (default: %s)", devnetConsensus.llmqs.at(devnetConsensus.llmqTypeInstantSend).name), false, OptionsCategory::DEBUG_TEST);
    gArgs.AddArg("-llmqtestparams=<size:threshold>", strprintf("Override the default LLMQ size for the LLMQ_TEST quorum (default: %u:%u)", regtestLLMQ.size, regtestLLMQ.threshold), false, OptionsCategory::DEBUG_TEST);
    gArgs.AddArg("-logips", strprintf("Include IP addresses in debug output (default: %u)", DEFAULT_LOGIPS), false, OptionsCategory::DEBUG_TEST);
    gArgs.AddArg("-logthreadnames", strprintf("Add thread names to debug messages (default: %u)", DEFAULT_LOGTHREADNAMES), true, OptionsCategory::DEBUG_TEST);
    gArgs.AddArg("-logtimemicros", strprintf("Add microsecond precision to debug timestamps (default: %u)", DEFAULT_LOGTIMEMICROS), true, OptionsCategory::DEBUG_TEST);
    gArgs.AddArg("-maxsigcachesize=<n>", strprintf("Limit sum of signature cache and script execution cache sizes to <n> MiB (default: %u)", DEFAULT_MAX_SIG_CACHE_SIZE), true, OptionsCategory::DEBUG_TEST);
    gArgs.AddArg("-maxtipage=<n>", strprintf("Maximum tip age in seconds to consider node in initial block download (default: %u)", DEFAULT_MAX_TIP_AGE), true, OptionsCategory::DEBUG_TEST);
    gArgs.AddArg("-mocktime=<n>", "Replace actual time with <n> seconds since epoch (default: 0)", true, OptionsCategory::DEBUG_TEST);
    gArgs.AddArg("-logtimestamps", strprintf("Prepend debug output with timestamp (default: %u)", DEFAULT_LOGTIMESTAMPS), false, OptionsCategory::DEBUG_TEST);
    gArgs.AddArg("-maxtxfee=<amt>", strprintf("Maximum total fees (in %s) to use in a single wallet transaction or raw transaction; setting this too low may abort large transactions (default: %s)",
        CURRENCY_UNIT, FormatMoney(DEFAULT_TRANSACTION_MAXFEE)), false, OptionsCategory::DEBUG_TEST);
    gArgs.AddArg("-minimumdifficultyblocks=<n>", strprintf("The number of blocks that can be mined with the minimum difficulty at the start of a devnet (default: %u)", devnetConsensus.nMinimumDifficultyBlocks), false, OptionsCategory::DEBUG_TEST);
    gArgs.AddArg("-minsporkkeys=<n>", "Overrides minimum spork signers to change spork value. Only useful for regtest and devnet. Using this on mainnet or testnet will ban you.", false, OptionsCategory::DEBUG_TEST);
    gArgs.AddArg("-printpriority", strprintf("Log transaction fee per kB when mining blocks (default: %u)", DEFAULT_PRINTPRIORITY), true, OptionsCategory::DEBUG_TEST);
    gArgs.AddArg("-printtoconsole", "Send trace/debug info to console instead of debug.log file", false, OptionsCategory::DEBUG_TEST);
    gArgs.AddArg("-printtodebuglog", strprintf("Send trace/debug info to debug.log file (default: %u)", 1), false, OptionsCategory::DEBUG_TEST);
    gArgs.AddArg("-shrinkdebugfile", "Shrink debug.log file on client startup (default: 1 when no -debug)", false, OptionsCategory::DEBUG_TEST);
    gArgs.AddArg("-sporkaddr=<dashaddress>", "Override spork address. Only useful for regtest and devnet. Using this on mainnet or testnet will ban you.", false, OptionsCategory::DEBUG_TEST);
    gArgs.AddArg("-sporkkey=<privatekey>", "Set the private key to be used for signing spork messages.", false, OptionsCategory::DEBUG_TEST);
    gArgs.AddArg("-uacomment=<cmt>", "Append comment to the user agent string", false, OptionsCategory::DEBUG_TEST);

    SetupChainParamsBaseOptions();

    gArgs.AddArg("-llmq-data-recovery=<n>", strprintf("Enable automated quorum data recovery (default: %u)", llmq::DEFAULT_ENABLE_QUORUM_DATA_RECOVERY), false, OptionsCategory::MASTERNODE);
    gArgs.AddArg("-llmq-qvvec-sync=<quorum_name>:<mode>", strprintf("Defines from which LLMQ type the masternode should sync quorum verification vectors. Can be used multiple times with different LLMQ types. <mode>: %d (sync always from all quorums of the type defined by <quorum_name>), %d (sync from all quorums of the type defined by <quorum_name> if a member of any of the quorums)", (int32_t)llmq::QvvecSyncMode::Always, (int32_t)llmq::QvvecSyncMode::OnlyIfTypeMember), false, OptionsCategory::MASTERNODE);
    gArgs.AddArg("-masternodeblsprivkey=<hex>", "Set the masternode BLS private key and enable the client to act as a masternode", false, OptionsCategory::MASTERNODE);
    gArgs.AddArg("-platform-user=<user>", "Set the username for the \"platform user\", a restricted user intended to be used by Dash Platform, to the specified username.", false, OptionsCategory::MASTERNODE);

    gArgs.AddArg("-acceptnonstdtxn", strprintf("Relay and mine \"non-standard\" transactions (%sdefault: %u)", "testnet/regtest only; ", !testnetChainParams->RequireStandard()), true, OptionsCategory::NODE_RELAY);
    gArgs.AddArg("-dustrelayfee=<amt>", strprintf("Fee rate (in %s/kB) used to defined dust, the value of an output such that it will cost more than its value in fees at this fee rate to spend it. (default: %s)", CURRENCY_UNIT, FormatMoney(DUST_RELAY_TX_FEE)), true, OptionsCategory::NODE_RELAY);
    gArgs.AddArg("-incrementalrelayfee=<amt>", strprintf("Fee rate (in %s/kB) used to define cost of relay, used for mempool limiting and BIP 125 replacement. (default: %s)", CURRENCY_UNIT, FormatMoney(DEFAULT_INCREMENTAL_RELAY_FEE)), true, OptionsCategory::NODE_RELAY);
    gArgs.AddArg("-bytespersigop", strprintf("Minimum bytes per sigop in transactions we relay and mine (default: %u)", DEFAULT_BYTES_PER_SIGOP), false, OptionsCategory::NODE_RELAY);
    gArgs.AddArg("-datacarrier", strprintf("Relay and mine data carrier transactions (default: %u)", DEFAULT_ACCEPT_DATACARRIER), false, OptionsCategory::NODE_RELAY);
    gArgs.AddArg("-datacarriersize", strprintf("Maximum size of data in data carrier transactions we relay and mine (default: %u)", MAX_OP_RETURN_RELAY), false, OptionsCategory::NODE_RELAY);
    gArgs.AddArg("-minrelaytxfee=<amt>", strprintf("Fees (in %s/kB) smaller than this are considered zero fee for relaying, mining and transaction creation (default: %s)",
        CURRENCY_UNIT, FormatMoney(DEFAULT_MIN_RELAY_TX_FEE)), false, OptionsCategory::NODE_RELAY);
    gArgs.AddArg("-whitelistforcerelay", strprintf("Force relay of transactions from whitelisted peers even if they violate local relay policy (default: %d)", DEFAULT_WHITELISTFORCERELAY), false, OptionsCategory::NODE_RELAY);
    gArgs.AddArg("-whitelistrelay", strprintf("Accept relayed transactions received from whitelisted peers even when not relaying transactions (default: %d)", DEFAULT_WHITELISTRELAY), false, OptionsCategory::NODE_RELAY);

    gArgs.AddArg("-blockmaxsize=<n>", strprintf("Set maximum block size in bytes (default: %d)", DEFAULT_BLOCK_MAX_SIZE), false, OptionsCategory::BLOCK_CREATION);
    gArgs.AddArg("-blockmintxfee=<amt>", strprintf("Set lowest fee rate (in %s/kB) for transactions to be included in block creation. (default: %s)", CURRENCY_UNIT, FormatMoney(DEFAULT_BLOCK_MIN_TX_FEE)), false, OptionsCategory::BLOCK_CREATION);
    gArgs.AddArg("-blockversion=<n>", "Override block version to test forking scenarios", true, OptionsCategory::BLOCK_CREATION);

    gArgs.AddArg("-rest", strprintf("Accept public REST requests (default: %u)", DEFAULT_REST_ENABLE), false, OptionsCategory::RPC);
    gArgs.AddArg("-rpcallowip=<ip>", "Allow JSON-RPC connections from specified source. Valid for <ip> are a single IP (e.g. 1.2.3.4), a network/netmask (e.g. 1.2.3.4/255.255.255.0) or a network/CIDR (e.g. 1.2.3.4/24). This option can be specified multiple times", false, OptionsCategory::RPC);
    gArgs.AddArg("-rpcauth=<userpw>", "Username and hashed password for JSON-RPC connections. The field <userpw> comes in the format: <USERNAME>:<SALT>$<HASH>. A canonical python script is included in share/rpcuser. The client then connects normally using the rpcuser=<USERNAME>/rpcpassword=<PASSWORD> pair of arguments. This option can be specified multiple times", false, OptionsCategory::RPC);
    gArgs.AddArg("-rpcbind=<addr>[:port]", "Bind to given address to listen for JSON-RPC connections. Do not expose the RPC server to untrusted networks such as the public internet! This option is ignored unless -rpcallowip is also passed. Port is optional and overrides -rpcport. Use [host]:port notation for IPv6. This option can be specified multiple times (default: 127.0.0.1 and ::1 i.e., localhost, or if -rpcallowip has been specified, 0.0.0.0 and :: i.e., all addresses)", false, OptionsCategory::RPC);
    gArgs.AddArg("-rpccookiefile=<loc>", "Location of the auth cookie. Relative paths will be prefixed by a net-specific datadir location. (default: data dir)", false, OptionsCategory::RPC);
    gArgs.AddArg("-rpcpassword=<pw>", "Password for JSON-RPC connections", false, OptionsCategory::RPC);
    gArgs.AddArg("-rpcport=<port>", strprintf("Listen for JSON-RPC connections on <port> (default: %u or testnet: %u)", defaultBaseParams->RPCPort(), testnetBaseParams->RPCPort()), false, OptionsCategory::RPC);
    gArgs.AddArg("-rpcservertimeout=<n>", strprintf("Timeout during HTTP requests (default: %d)", DEFAULT_HTTP_SERVER_TIMEOUT), true, OptionsCategory::RPC);
    gArgs.AddArg("-rpcthreads=<n>", strprintf("Set the number of threads to service RPC calls (default: %d)", DEFAULT_HTTP_THREADS), false, OptionsCategory::RPC);
    gArgs.AddArg("-rpcuser=<user>", "Username for JSON-RPC connections", false, OptionsCategory::RPC);
    gArgs.AddArg("-rpcworkqueue=<n>", strprintf("Set the depth of the work queue to service RPC calls (default: %d)", DEFAULT_HTTP_WORKQUEUE), true, OptionsCategory::RPC);
    gArgs.AddArg("-server", "Accept command line and JSON-RPC commands", false, OptionsCategory::RPC);

    gArgs.AddArg("-statsenabled", strprintf("Publish internal stats to statsd (default: %u)", DEFAULT_STATSD_ENABLE), false, OptionsCategory::STATSD);
    gArgs.AddArg("-statshost=<ip>", strprintf("Specify statsd host (default: %s)", DEFAULT_STATSD_HOST), false, OptionsCategory::STATSD);
    gArgs.AddArg("-statshostname=<ip>", strprintf("Specify statsd host name (default: %s)", DEFAULT_STATSD_HOSTNAME), false, OptionsCategory::STATSD);
    gArgs.AddArg("-statsport=<port>", strprintf("Specify statsd port (default: %u)", DEFAULT_STATSD_PORT), false, OptionsCategory::STATSD);
    gArgs.AddArg("-statsns=<ns>", strprintf("Specify additional namespace prefix (default: %s)", DEFAULT_STATSD_NAMESPACE), false, OptionsCategory::STATSD);
    gArgs.AddArg("-statsperiod=<seconds>", strprintf("Specify the number of seconds between periodic measurements (default: %d)", DEFAULT_STATSD_PERIOD), false, OptionsCategory::STATSD);
>>>>>>> eaca69b2
}

std::string LicenseInfo()
{
    const std::string URL_SOURCE_CODE = "<https://github.com/sparkspay/sparks>";
    const std::string URL_WEBSITE = "<https://sparkspay.io>";

    return CopyrightHolders(_("Copyright (C)"), 2018, COPYRIGHT_YEAR) + "\n" +
           "\n" +
           strprintf(_("Please contribute if you find %s useful. "
                       "Visit %s for further information about the software."),
               PACKAGE_NAME, URL_WEBSITE) +
           "\n" +
           strprintf(_("The source code is available from %s."),
               URL_SOURCE_CODE) +
           "\n" +
           "\n" +
           _("This is experimental software.") + "\n" +
           strprintf(_("Distributed under the MIT software license, see the accompanying file %s or %s"), "COPYING", "<https://opensource.org/licenses/MIT>") + "\n" +
           "\n" +
           strprintf(_("This product includes software developed by the OpenSSL Project for use in the OpenSSL Toolkit %s and cryptographic software written by Eric Young and UPnP software written by Thomas Bernard."), "<https://www.openssl.org>") +
           "\n";
}

static void BlockNotifyCallback(bool initialSync, const CBlockIndex *pBlockIndex)
{
    if (initialSync || !pBlockIndex)
        return;

    std::string strCmd = gArgs.GetArg("-blocknotify", "");
    if (!strCmd.empty()) {
        boost::replace_all(strCmd, "%s", pBlockIndex->GetBlockHash().GetHex());
        std::thread t(runCommand, strCmd);
        t.detach(); // thread runs free
    }
}

static bool fHaveGenesis = false;
static CWaitableCriticalSection cs_GenesisWait;
static CConditionVariable condvar_GenesisWait;

static void BlockNotifyGenesisWait(bool, const CBlockIndex *pBlockIndex)
{
    if (pBlockIndex != nullptr) {
        {
            WaitableLock lock_GenesisWait(cs_GenesisWait);
            fHaveGenesis = true;
        }
        condvar_GenesisWait.notify_all();
    }
}

struct CImportingNow
{
    CImportingNow() {
        assert(fImporting == false);
        fImporting = true;
    }

    ~CImportingNow() {
        assert(fImporting == true);
        fImporting = false;
    }
};


// If we're using -prune with -reindex, then delete block files that will be ignored by the
// reindex.  Since reindexing works by starting at block file 0 and looping until a blockfile
// is missing, do the same here to delete any later block files after a gap.  Also delete all
// rev files since they'll be rewritten by the reindex anyway.  This ensures that vinfoBlockFile
// is in sync with what's actually on disk by the time we start downloading, so that pruning
// works correctly.
void CleanupBlockRevFiles()
{
    std::map<std::string, fs::path> mapBlockFiles;

    // Glob all blk?????.dat and rev?????.dat files from the blocks directory.
    // Remove the rev files immediately and insert the blk file paths into an
    // ordered map keyed by block file index.
    LogPrintf("Removing unusable blk?????.dat and rev?????.dat files for -reindex with -prune\n");
    fs::path blocksdir = GetBlocksDir();
    for (fs::directory_iterator it(blocksdir); it != fs::directory_iterator(); it++) {
        if (fs::is_regular_file(*it) &&
            it->path().filename().string().length() == 12 &&
            it->path().filename().string().substr(8,4) == ".dat")
        {
            if (it->path().filename().string().substr(0,3) == "blk")
                mapBlockFiles[it->path().filename().string().substr(3,5)] = it->path();
            else if (it->path().filename().string().substr(0,3) == "rev")
                remove(it->path());
        }
    }

    // Remove all block files that aren't part of a contiguous set starting at
    // zero by walking the ordered map (keys are block file indices) by
    // keeping a separate counter.  Once we hit a gap (or if 0 doesn't exist)
    // start removing block files.
    int nContigCounter = 0;
    for (const std::pair<const std::string, fs::path>& item : mapBlockFiles) {
        if (atoi(item.first) == nContigCounter) {
            nContigCounter++;
            continue;
        }
        remove(item.second);
    }
}

void ThreadImport(std::vector<fs::path> vImportFiles)
{
    const CChainParams& chainparams = Params();
<<<<<<< HEAD
    RenameThread("sparks-loadblk");
=======
    RenameThread("dash-loadblk");
    ScheduleBatchPriority();
>>>>>>> eaca69b2

    {
    CImportingNow imp;

    // -reindex
    if (fReindex) {
        int nFile = 0;
        while (true) {
            CDiskBlockPos pos(nFile, 0);
            if (!fs::exists(GetBlockPosFilename(pos, "blk")))
                break; // No block files left to reindex
            FILE *file = OpenBlockFile(pos, true);
            if (!file)
                break; // This error is logged in OpenBlockFile
            LogPrintf("Reindexing block file blk%05u.dat...\n", (unsigned int)nFile);
            LoadExternalBlockFile(chainparams, file, &pos);
            nFile++;
        }
        pblocktree->WriteReindexing(false);
        fReindex = false;
        LogPrintf("Reindexing finished\n");
        // To avoid ending up in a situation without genesis block, re-try initializing (no-op if reindexing worked):
        LoadGenesisBlock(chainparams);
    }

    // hardcoded $DATADIR/bootstrap.dat
    fs::path pathBootstrap = GetDataDir() / "bootstrap.dat";
    if (fs::exists(pathBootstrap)) {
        FILE *file = fsbridge::fopen(pathBootstrap, "rb");
        if (file) {
            fs::path pathBootstrapOld = GetDataDir() / "bootstrap.dat.old";
            LogPrintf("Importing bootstrap.dat...\n");
            LoadExternalBlockFile(chainparams, file);
            RenameOver(pathBootstrap, pathBootstrapOld);
        } else {
            LogPrintf("Warning: Could not open bootstrap file %s\n", pathBootstrap.string());
        }
    }

    // -loadblock=
    for (const fs::path& path : vImportFiles) {
        FILE *file = fsbridge::fopen(path, "rb");
        if (file) {
            LogPrintf("Importing blocks file %s...\n", path.string());
            LoadExternalBlockFile(chainparams, file);
        } else {
            LogPrintf("Warning: Could not open blocks file %s\n", path.string());
        }
    }

    // scan for better chains in the block chain database, that are not yet connected in the active best chain
    CValidationState state;
    if (!ActivateBestChain(state, chainparams)) {
        LogPrintf("Failed to connect best block (%s)\n", FormatStateMessage(state));
        StartShutdown();
        return;
    }

    if (gArgs.GetBoolArg("-stopafterblockimport", DEFAULT_STOPAFTERBLOCKIMPORT)) {
        LogPrintf("Stopping after block import\n");
        StartShutdown();
        return;
    }
    } // End scope of CImportingNow

    // force UpdatedBlockTip to initialize nCachedBlockHeight for DS, MN payments and budgets
    // but don't call it directly to prevent triggering of other listeners like zmq etc.
    // GetMainSignals().UpdatedBlockTip(chainActive.Tip());
    pdsNotificationInterface->InitializeCurrentBlockTip();

    {
        // Get all UTXOs for each MN collateral in one go so that we can fill coin cache early
        // and reduce further locking overhead for cs_main in other parts of code including GUI
        LogPrintf("Filling coin cache with masternode UTXOs...\n");
        LOCK(cs_main);
        int64_t nStart = GetTimeMillis();
        auto mnList = deterministicMNManager->GetListAtChainTip();
        mnList.ForEachMN(false, [&](const CDeterministicMNCPtr& dmn) {
            Coin coin;
            GetUTXOCoin(dmn->collateralOutpoint, coin);
        });
        LogPrintf("Filling coin cache with masternode UTXOs: done in %dms\n", GetTimeMillis() - nStart);
    }

    if (fMasternodeMode) {
        assert(activeMasternodeManager);
        const CBlockIndex* pindexTip;
        {
            LOCK(cs_main);
            pindexTip = chainActive.Tip();
        }
        activeMasternodeManager->Init(pindexTip);
    }

    g_wallet_init_interface.AutoLockMasternodeCollaterals();

    if (gArgs.GetArg("-persistmempool", DEFAULT_PERSIST_MEMPOOL)) {
        LoadMempool();
    }
    g_is_mempool_loaded = !fRequestShutdown;
}

void PeriodicStats()
{
    assert(gArgs.GetBoolArg("-statsenabled", DEFAULT_STATSD_ENABLE));
    CCoinsStats stats;
    FlushStateToDisk();
    if (GetUTXOStats(pcoinsdbview.get(), stats)) {
        statsClient.gauge("utxoset.tx", stats.nTransactions, 1.0f);
        statsClient.gauge("utxoset.txOutputs", stats.nTransactionOutputs, 1.0f);
        statsClient.gauge("utxoset.dbSizeBytes", stats.nDiskSize, 1.0f);
        statsClient.gauge("utxoset.blockHeight", stats.nHeight, 1.0f);
        statsClient.gauge("utxoset.totalAmount", (double)stats.nTotalAmount / (double)COIN, 1.0f);
    } else {
        // something went wrong
        LogPrintf("%s: GetUTXOStats failed\n", __func__);
    }

    // short version of GetNetworkHashPS(120, -1);
    CBlockIndex *tip;
    {
        LOCK(cs_main);
        tip = chainActive.Tip();
        assert(tip);
    }
    CBlockIndex *pindex = tip;
    int64_t minTime = pindex->GetBlockTime();
    int64_t maxTime = minTime;
    for (int i = 0; i < 120 && pindex->pprev != nullptr; i++) {
        pindex = pindex->pprev;
        int64_t time = pindex->GetBlockTime();
        minTime = std::min(time, minTime);
        maxTime = std::max(time, maxTime);
    }
    arith_uint256 workDiff = tip->nChainWork - pindex->nChainWork;
    int64_t timeDiff = maxTime - minTime;
    double nNetworkHashPS = workDiff.getdouble() / timeDiff;

    statsClient.gaugeDouble("network.hashesPerSecond", nNetworkHashPS);
    statsClient.gaugeDouble("network.terahashesPerSecond", nNetworkHashPS / 1e12);
    statsClient.gaugeDouble("network.petahashesPerSecond", nNetworkHashPS / 1e15);
    statsClient.gaugeDouble("network.exahashesPerSecond", nNetworkHashPS / 1e18);
    // No need for cs_main, we never use null tip here
    statsClient.gaugeDouble("network.difficulty", (double)GetDifficulty(tip));

    statsClient.gauge("transactions.txCacheSize", pcoinsTip->GetCacheSize(), 1.0f);
    statsClient.gauge("transactions.totalTransactions", tip->nChainTx, 1.0f);

    statsClient.gauge("transactions.mempool.totalTransactions", mempool.size(), 1.0f);
    statsClient.gauge("transactions.mempool.totalTxBytes", (int64_t) mempool.GetTotalTxSize(), 1.0f);
    statsClient.gauge("transactions.mempool.memoryUsageBytes", (int64_t) mempool.DynamicMemoryUsage(), 1.0f);
    statsClient.gauge("transactions.mempool.minFeePerKb", mempool.GetMinFee(gArgs.GetArg("-maxmempool", DEFAULT_MAX_MEMPOOL_SIZE) * 1000000).GetFeePerK(), 1.0f);
}

/** Sanity checks
 *  Ensure that Sparks Core is running in a usable environment with all
 *  necessary library support.
 */
bool InitSanityCheck(void)
{
    if(!ECC_InitSanityCheck()) {
        InitError("Elliptic curve cryptography sanity check failure. Aborting.");
        return false;
    }

    if (!glibc_sanity_test() || !glibcxx_sanity_test())
        return false;

    if (!BLSInit()) {
        return false;
    }

    if (!Random_SanityCheck()) {
        InitError("OS cryptographic RNG sanity check failure. Aborting.");
        return false;
    }

    return true;
}

bool AppInitServers()
{
    RPCServer::OnStarted(&OnRPCStarted);
    RPCServer::OnStopped(&OnRPCStopped);
    if (!InitHTTPServer())
        return false;
    if (!StartRPC())
        return false;
    if (!StartHTTPRPC())
        return false;
    if (gArgs.GetBoolArg("-rest", DEFAULT_REST_ENABLE) && !StartREST())
        return false;
    if (!StartHTTPServer())
        return false;
    return true;
}

// Parameter interaction based on rules
void InitParameterInteraction()
{
    // when specifying an explicit binding address, you want to listen on it
    // even when -connect or -proxy is specified
    if (gArgs.IsArgSet("-bind")) {
        if (gArgs.SoftSetBoolArg("-listen", true))
            LogPrintf("%s: parameter interaction: -bind set -> setting -listen=1\n", __func__);
    }
    if (gArgs.IsArgSet("-whitebind")) {
        if (gArgs.SoftSetBoolArg("-listen", true))
            LogPrintf("%s: parameter interaction: -whitebind set -> setting -listen=1\n", __func__);
    }

    if (gArgs.IsArgSet("-connect")) {
        // when only connecting to trusted nodes, do not seed via DNS, or listen by default
        if (gArgs.SoftSetBoolArg("-dnsseed", false))
            LogPrintf("%s: parameter interaction: -connect set -> setting -dnsseed=0\n", __func__);
        if (gArgs.SoftSetBoolArg("-listen", false))
            LogPrintf("%s: parameter interaction: -connect set -> setting -listen=0\n", __func__);
    }

    if (gArgs.IsArgSet("-proxy")) {
        // to protect privacy, do not listen by default if a default proxy server is specified
        if (gArgs.SoftSetBoolArg("-listen", false))
            LogPrintf("%s: parameter interaction: -proxy set -> setting -listen=0\n", __func__);
        // to protect privacy, do not use UPNP when a proxy is set. The user may still specify -listen=1
        // to listen locally, so don't rely on this happening through -listen below.
        if (gArgs.SoftSetBoolArg("-upnp", false))
            LogPrintf("%s: parameter interaction: -proxy set -> setting -upnp=0\n", __func__);
        // to protect privacy, do not discover addresses by default
        if (gArgs.SoftSetBoolArg("-discover", false))
            LogPrintf("%s: parameter interaction: -proxy set -> setting -discover=0\n", __func__);
    }

    if (!gArgs.GetBoolArg("-listen", DEFAULT_LISTEN)) {
        // do not map ports or try to retrieve public IP when not listening (pointless)
        if (gArgs.SoftSetBoolArg("-upnp", false))
            LogPrintf("%s: parameter interaction: -listen=0 -> setting -upnp=0\n", __func__);
        if (gArgs.SoftSetBoolArg("-discover", false))
            LogPrintf("%s: parameter interaction: -listen=0 -> setting -discover=0\n", __func__);
        if (gArgs.SoftSetBoolArg("-listenonion", false))
            LogPrintf("%s: parameter interaction: -listen=0 -> setting -listenonion=0\n", __func__);
    }

    if (gArgs.IsArgSet("-externalip")) {
        // if an explicit public IP is specified, do not try to find others
        if (gArgs.SoftSetBoolArg("-discover", false))
            LogPrintf("%s: parameter interaction: -externalip set -> setting -discover=0\n", __func__);
    }

    // disable whitelistrelay in blocksonly mode
    if (gArgs.GetBoolArg("-blocksonly", DEFAULT_BLOCKSONLY)) {
        if (gArgs.SoftSetBoolArg("-whitelistrelay", false))
            LogPrintf("%s: parameter interaction: -blocksonly=1 -> setting -whitelistrelay=0\n", __func__);
    }

    // Forcing relay from whitelisted hosts implies we will accept relays from them in the first place.
    if (gArgs.GetBoolArg("-whitelistforcerelay", DEFAULT_WHITELISTFORCERELAY)) {
        if (gArgs.SoftSetBoolArg("-whitelistrelay", true))
            LogPrintf("%s: parameter interaction: -whitelistforcerelay=1 -> setting -whitelistrelay=1\n", __func__);
    }

    if (gArgs.GetBoolArg("-litemode", false)) {
        if (gArgs.SoftSetBoolArg("-disablegovernance", true)) {
            LogPrintf("%s: parameter interaction: -litemode=true -> setting -disablegovernance=true\n", __func__);
        }
    }

    int64_t nPruneArg = gArgs.GetArg("-prune", 0);
    if (nPruneArg > 0) {
        if (gArgs.SoftSetBoolArg("-disablegovernance", true)) {
            LogPrintf("%s: parameter interaction: -prune=%d -> setting -disablegovernance=true\n", __func__, nPruneArg);
        }
        if (gArgs.SoftSetBoolArg("-txindex", false)) {
            LogPrintf("%s: parameter interaction: -prune=%d -> setting -txindex=false\n", __func__, nPruneArg);
        }
    }

    // Make sure additional indexes are recalculated correctly in VerifyDB
    // (we must reconnect blocks whenever we disconnect them for these indexes to work)
    bool fAdditionalIndexes =
        gArgs.GetBoolArg("-addressindex", DEFAULT_ADDRESSINDEX) ||
        gArgs.GetBoolArg("-spentindex", DEFAULT_SPENTINDEX) ||
        gArgs.GetBoolArg("-timestampindex", DEFAULT_TIMESTAMPINDEX);

    if (fAdditionalIndexes && gArgs.GetArg("-checklevel", DEFAULT_CHECKLEVEL) < 4) {
        gArgs.ForceSetArg("-checklevel", "4");
        LogPrintf("%s: parameter interaction: additional indexes -> setting -checklevel=4\n", __func__);
    }

    if (gArgs.IsArgSet("-masternodeblsprivkey") && gArgs.SoftSetBoolArg("-disablewallet", true)) {
        LogPrintf("%s: parameter interaction: -masternodeblsprivkey set -> setting -disablewallet=1\n", __func__);
    }

    // Warn if network-specific options (-addnode, -connect, etc) are
    // specified in default section of config file, but not overridden
    // on the command line or in this network's section of the config file.
    gArgs.WarnForSectionOnlyArgs();
}

static std::string ResolveErrMsg(const char * const optname, const std::string& strBind)
{
    return strprintf(_("Cannot resolve -%s address: '%s'"), optname, strBind);
}

void InitLogging()
{
    fPrintToConsole = gArgs.GetBoolArg("-printtoconsole", false);
    fPrintToDebugLog = gArgs.GetBoolArg("-printtodebuglog", true) && !fPrintToConsole;
    fLogTimestamps = gArgs.GetBoolArg("-logtimestamps", DEFAULT_LOGTIMESTAMPS);
    fLogTimeMicros = gArgs.GetBoolArg("-logtimemicros", DEFAULT_LOGTIMEMICROS);
    fLogThreadNames = gArgs.GetBoolArg("-logthreadnames", DEFAULT_LOGTHREADNAMES);
    fLogIPs = gArgs.GetBoolArg("-logips", DEFAULT_LOGIPS);

    LogPrintf("\n\n\n\n\n\n\n\n\n\n\n\n\n\n\n\n\n\n\n\n");
<<<<<<< HEAD
    LogPrintf("Sparks Core version %s\n", FormatFullVersion());
=======
    std::string version_string = FormatFullVersion();
#ifdef DEBUG
    version_string += " (debug build)";
#else
    version_string += " (release build)";
#endif
    LogPrintf(PACKAGE_NAME " version %s\n", version_string);
>>>>>>> eaca69b2
}

namespace { // Variables internal to initialization process only

int nMaxConnections;
int nUserMaxConnections;
int nFD;
ServiceFlags nLocalServices = ServiceFlags(NODE_NETWORK | NODE_NETWORK_LIMITED);
int64_t peer_connect_timeout;

} // namespace

[[noreturn]] static void new_handler_terminate()
{
    // Rather than throwing std::bad-alloc if allocation fails, terminate
    // immediately to (try to) avoid chain corruption.
    // Since LogPrintf may itself allocate memory, set the handler directly
    // to terminate first.
    std::set_new_handler(std::terminate);
    LogPrintf("Error: Out of memory. Terminating.\n");

    // The log was successful, terminate now.
    std::terminate();
};

bool AppInitBasicSetup()
{
    // ********************************************************* Step 1: setup
#ifdef _MSC_VER
    // Turn off Microsoft heap dump noise
    _CrtSetReportMode(_CRT_WARN, _CRTDBG_MODE_FILE);
    _CrtSetReportFile(_CRT_WARN, CreateFileA("NUL", GENERIC_WRITE, 0, nullptr, OPEN_EXISTING, 0, 0));
    // Disable confusing "helpful" text message on abort, Ctrl-C
    _set_abort_behavior(0, _WRITE_ABORT_MSG | _CALL_REPORTFAULT);
#endif
#ifdef WIN32
    // Enable Data Execution Prevention (DEP)
    // Minimum supported OS versions: WinXP SP3, WinVista >= SP1, Win Server 2008
    // A failure is non-critical and needs no further attention!
#ifndef PROCESS_DEP_ENABLE
    // We define this here, because GCCs winbase.h limits this to _WIN32_WINNT >= 0x0601 (Windows 7),
    // which is not correct. Can be removed, when GCCs winbase.h is fixed!
#define PROCESS_DEP_ENABLE 0x00000001
#endif
    typedef BOOL (WINAPI *PSETPROCDEPPOL)(DWORD);
    PSETPROCDEPPOL setProcDEPPol = (PSETPROCDEPPOL)GetProcAddress(GetModuleHandleA("Kernel32.dll"), "SetProcessDEPPolicy");
    if (setProcDEPPol != nullptr) setProcDEPPol(PROCESS_DEP_ENABLE);
#endif

    if (!SetupNetworking())
        return InitError("Initializing networking failed");

#ifndef WIN32
    if (!gArgs.GetBoolArg("-sysperms", false)) {
        umask(077);
    }

    // Clean shutdown on SIGTERM
    registerSignalHandler(SIGTERM, HandleSIGTERM);
    registerSignalHandler(SIGINT, HandleSIGTERM);

    // Reopen debug.log on SIGHUP
    registerSignalHandler(SIGHUP, HandleSIGHUP);

    // Ignore SIGPIPE, otherwise it will bring the daemon down if the client closes unexpectedly
    signal(SIGPIPE, SIG_IGN);
#else
    SetConsoleCtrlHandler(consoleCtrlHandler, true);
#endif

    std::set_new_handler(new_handler_terminate);

    return true;
}

bool AppInitParameterInteraction()
{
    const CChainParams& chainparams = Params();
    // ********************************************************* Step 2: parameter interactions

    // also see: InitParameterInteraction()

    if (!fs::is_directory(GetBlocksDir(false))) {
        return InitError(strprintf(_("Specified blocks directory \"%s\" does not exist."), gArgs.GetArg("-blocksdir", "").c_str()));
    }

    // if using block pruning, then disallow txindex and require disabling governance validation
    if (gArgs.GetArg("-prune", 0)) {
        if (gArgs.GetBoolArg("-txindex", DEFAULT_TXINDEX))
            return InitError(_("Prune mode is incompatible with -txindex."));
        if (!gArgs.GetBoolArg("-disablegovernance", false)) {
            return InitError(_("Prune mode is incompatible with -disablegovernance=false."));
        }
    }

    if (gArgs.IsArgSet("-devnet")) {
        // Require setting of ports when running devnet
        if (gArgs.GetArg("-listen", DEFAULT_LISTEN) && !gArgs.IsArgSet("-port")) {
            return InitError(_("-port must be specified when -devnet and -listen are specified"));
        }
        if (gArgs.GetArg("-server", false) && !gArgs.IsArgSet("-rpcport")) {
            return InitError(_("-rpcport must be specified when -devnet and -server are specified"));
        }
        if (gArgs.GetArgs("-devnet").size() > 1) {
            return InitError(_("-devnet can only be specified once"));
        }
    }

    fAllowPrivateNet = gArgs.GetBoolArg("-allowprivatenet", DEFAULT_ALLOWPRIVATENET);

    // -bind and -whitebind can't be set when not listening
    size_t nUserBind = gArgs.GetArgs("-bind").size() + gArgs.GetArgs("-whitebind").size();
    if (nUserBind != 0 && !gArgs.GetBoolArg("-listen", DEFAULT_LISTEN)) {
        return InitError("Cannot set -bind or -whitebind together with -listen=0");
    }

    // Make sure enough file descriptors are available
    int nBind = std::max(nUserBind, size_t(1));
    nUserMaxConnections = gArgs.GetArg("-maxconnections", DEFAULT_MAX_PEER_CONNECTIONS);
    nMaxConnections = std::max(nUserMaxConnections, 0);

    // Trim requested connection counts, to fit into system limitations
    // <int> in std::min<int>(...) to work around FreeBSD compilation issue described in #2695
    nFD = RaiseFileDescriptorLimit(nMaxConnections + MIN_CORE_FILEDESCRIPTORS + MAX_ADDNODE_CONNECTIONS);
#ifdef USE_POLL
    int fd_max = nFD;
#else
    int fd_max = FD_SETSIZE;
#endif
    nMaxConnections = std::max(std::min<int>(nMaxConnections, fd_max - nBind - MIN_CORE_FILEDESCRIPTORS - MAX_ADDNODE_CONNECTIONS), 0);
    if (nFD < MIN_CORE_FILEDESCRIPTORS)
        return InitError(_("Not enough file descriptors available."));
    nMaxConnections = std::min(nFD - MIN_CORE_FILEDESCRIPTORS - MAX_ADDNODE_CONNECTIONS, nMaxConnections);

    if (nMaxConnections < nUserMaxConnections)
        InitWarning(strprintf(_("Reducing -maxconnections from %d to %d, because of system limitations."), nUserMaxConnections, nMaxConnections));

    // ********************************************************* Step 3: parameter-to-internal-flags
    if (gArgs.IsArgSet("-debug")) {
        // Special-case: if -debug=0/-nodebug is set, turn off debugging messages
        const std::vector<std::string> categories = gArgs.GetArgs("-debug");

        if (std::none_of(categories.begin(), categories.end(),
            [](std::string cat){return cat == "0" || cat == "none";})) {
            for (const auto& cat : categories) {
                uint64_t flag;
                if (!GetLogCategory(&flag, &cat)) {
                    InitWarning(strprintf(_("Unsupported logging category %s=%s."), "-debug", cat));
                }
                logCategories |= flag;
            }
        }
    }

    // Now remove the logging categories which were explicitly excluded
    for (const std::string& cat : gArgs.GetArgs("-debugexclude")) {
        uint64_t flag;
            if (!GetLogCategory(&flag, &cat)) {
                InitWarning(strprintf(_("Unsupported logging category %s=%s."), "-debugexclude", cat));
        }
        logCategories &= ~flag;
    }

    // Check for -debugnet
    if (gArgs.GetBoolArg("-debugnet", false))
        InitWarning(_("Unsupported argument -debugnet ignored, use -debug=net."));
    // Check for -socks - as this is a privacy risk to continue, exit here
    if (gArgs.IsArgSet("-socks"))
        return InitError(_("Unsupported argument -socks found. Setting SOCKS version isn't possible anymore, only SOCKS5 proxies are supported."));
    // Check for -tor - as this is a privacy risk to continue, exit here
    if (gArgs.GetBoolArg("-tor", false))
        return InitError(_("Unsupported argument -tor found, use -onion."));

    if (gArgs.GetBoolArg("-benchmark", false))
        InitWarning(_("Unsupported argument -benchmark ignored, use -debug=bench."));

    if (gArgs.GetBoolArg("-whitelistalwaysrelay", false))
        InitWarning(_("Unsupported argument -whitelistalwaysrelay ignored, use -whitelistrelay and/or -whitelistforcerelay."));

    if (gArgs.IsArgSet("-blockminsize"))
        InitWarning("Unsupported argument -blockminsize ignored.");

    // Checkmempool and checkblockindex default to true in regtest mode
    int ratio = std::min<int>(std::max<int>(gArgs.GetArg("-checkmempool", chainparams.DefaultConsistencyChecks() ? 1 : 0), 0), 1000000);
    if (ratio != 0) {
        mempool.setSanityCheck(1.0 / ratio);
    }
    fCheckBlockIndex = gArgs.GetBoolArg("-checkblockindex", chainparams.DefaultConsistencyChecks());
    fCheckpointsEnabled = gArgs.GetBoolArg("-checkpoints", DEFAULT_CHECKPOINTS_ENABLED);

    hashAssumeValid = uint256S(gArgs.GetArg("-assumevalid", chainparams.GetConsensus().defaultAssumeValid.GetHex()));
    if (!hashAssumeValid.IsNull())
        LogPrintf("Assuming ancestors of block %s have valid signatures.\n", hashAssumeValid.GetHex());
    else
        LogPrintf("Validating signatures for all blocks.\n");

    if (gArgs.IsArgSet("-minimumchainwork")) {
        const std::string minChainWorkStr = gArgs.GetArg("-minimumchainwork", "");
        if (!IsHexNumber(minChainWorkStr)) {
            return InitError(strprintf("Invalid non-hex (%s) minimum chain work value specified", minChainWorkStr));
        }
        nMinimumChainWork = UintToArith256(uint256S(minChainWorkStr));
    } else {
        nMinimumChainWork = UintToArith256(chainparams.GetConsensus().nMinimumChainWork);
    }
    LogPrintf("Setting nMinimumChainWork=%s\n", nMinimumChainWork.GetHex());
    if (nMinimumChainWork < UintToArith256(chainparams.GetConsensus().nMinimumChainWork)) {
        LogPrintf("Warning: nMinimumChainWork set below default value of %s\n", chainparams.GetConsensus().nMinimumChainWork.GetHex());
    }

    // mempool limits
    int64_t nMempoolSizeMax = gArgs.GetArg("-maxmempool", DEFAULT_MAX_MEMPOOL_SIZE) * 1000000;
    int64_t nMempoolSizeMin = gArgs.GetArg("-limitdescendantsize", DEFAULT_DESCENDANT_SIZE_LIMIT) * 1000 * 40;
    if (nMempoolSizeMax < 0 || nMempoolSizeMax < nMempoolSizeMin)
        return InitError(strprintf(_("-maxmempool must be at least %d MB"), std::ceil(nMempoolSizeMin / 1000000.0)));
    // incremental relay fee sets the minimum feerate increase necessary for BIP 125 replacement in the mempool
    // and the amount the mempool min fee increases above the feerate of txs evicted due to mempool limiting.
    if (gArgs.IsArgSet("-incrementalrelayfee"))
    {
        CAmount n = 0;
        if (!ParseMoney(gArgs.GetArg("-incrementalrelayfee", ""), n))
            return InitError(AmountErrMsg("incrementalrelayfee", gArgs.GetArg("-incrementalrelayfee", "")));
        incrementalRelayFee = CFeeRate(n);
    }

    // -par=0 means autodetect, but nScriptCheckThreads==0 means no concurrency
    nScriptCheckThreads = gArgs.GetArg("-par", DEFAULT_SCRIPTCHECK_THREADS);
    if (nScriptCheckThreads <= 0)
        nScriptCheckThreads += GetNumCores();
    if (nScriptCheckThreads <= 1)
        nScriptCheckThreads = 0;
    else if (nScriptCheckThreads > MAX_SCRIPTCHECK_THREADS)
        nScriptCheckThreads = MAX_SCRIPTCHECK_THREADS;

    // block pruning; get the amount of disk space (in MiB) to allot for block & undo files
    int64_t nPruneArg = gArgs.GetArg("-prune", 0);
    if (nPruneArg < 0) {
        return InitError(_("Prune cannot be configured with a negative value."));
    }
    nPruneTarget = (uint64_t) nPruneArg * 1024 * 1024;
    if (nPruneArg == 1) {  // manual pruning: -prune=1
        LogPrintf("Block pruning enabled.  Use RPC call pruneblockchain(height) to manually prune block and undo files.\n");
        nPruneTarget = std::numeric_limits<uint64_t>::max();
        fPruneMode = true;
    } else if (nPruneTarget) {
        if (gArgs.GetBoolArg("-regtest", false)) {
            // we use 1MB blocks to test this on regtest
            if (nPruneTarget < 550 * 1024 * 1024) {
                return InitError(strprintf(_("Prune configured below the minimum of %d MiB.  Please use a higher number."), 550));
            }
        } else {
            if (nPruneTarget < MIN_DISK_SPACE_FOR_BLOCK_FILES) {
                return InitError(strprintf(_("Prune configured below the minimum of %d MiB.  Please use a higher number."), MIN_DISK_SPACE_FOR_BLOCK_FILES / 1024 / 1024));
            }
        }
        LogPrintf("Prune configured to target %uMiB on disk for block and undo files.\n", nPruneTarget / 1024 / 1024);
        fPruneMode = true;
    }

    nConnectTimeout = gArgs.GetArg("-timeout", DEFAULT_CONNECT_TIMEOUT);
    if (nConnectTimeout <= 0) {
        nConnectTimeout = DEFAULT_CONNECT_TIMEOUT;
    }

    peer_connect_timeout = gArgs.GetArg("-peertimeout", DEFAULT_PEER_CONNECT_TIMEOUT);
    if (peer_connect_timeout <= 0) {
        return InitError("peertimeout cannot be configured with a negative value.");
    }

    if (gArgs.IsArgSet("-minrelaytxfee")) {
        CAmount n = 0;
        if (!ParseMoney(gArgs.GetArg("-minrelaytxfee", ""), n)) {
            return InitError(AmountErrMsg("minrelaytxfee", gArgs.GetArg("-minrelaytxfee", "")));
        }
        // High fee check is done afterward in WalletParameterInteraction()
        ::minRelayTxFee = CFeeRate(n);
    } else if (incrementalRelayFee > ::minRelayTxFee) {
        // Allow only setting incrementalRelayFee to control both
        ::minRelayTxFee = incrementalRelayFee;
        LogPrintf("Increasing minrelaytxfee to %s to match incrementalrelayfee\n",::minRelayTxFee.ToString());
    }

    // Sanity check argument for min fee for including tx in block
    // TODO: Harmonize which arguments need sanity checking and where that happens
    if (gArgs.IsArgSet("-blockmintxfee"))
    {
        CAmount n = 0;
        if (!ParseMoney(gArgs.GetArg("-blockmintxfee", ""), n))
            return InitError(AmountErrMsg("blockmintxfee", gArgs.GetArg("-blockmintxfee", "")));
    }

    // Feerate used to define dust.  Shouldn't be changed lightly as old
    // implementations may inadvertently create non-standard transactions
    if (gArgs.IsArgSet("-dustrelayfee"))
    {
        CAmount n = 0;
        if (!ParseMoney(gArgs.GetArg("-dustrelayfee", ""), n))
            return InitError(AmountErrMsg("dustrelayfee", gArgs.GetArg("-dustrelayfee", "")));
        dustRelayFee = CFeeRate(n);
    }

    fRequireStandard = !gArgs.GetBoolArg("-acceptnonstdtxn", !chainparams.RequireStandard());
    if (chainparams.RequireStandard() && !fRequireStandard)
        return InitError(strprintf("acceptnonstdtxn is not currently supported for %s chain", chainparams.NetworkIDString()));
    nBytesPerSigOp = gArgs.GetArg("-bytespersigop", nBytesPerSigOp);

    if (!g_wallet_init_interface.ParameterInteraction()) return false;

    fIsBareMultisigStd = gArgs.GetBoolArg("-permitbaremultisig", DEFAULT_PERMIT_BAREMULTISIG);
    fAcceptDatacarrier = gArgs.GetBoolArg("-datacarrier", DEFAULT_ACCEPT_DATACARRIER);
    nMaxDatacarrierBytes = gArgs.GetArg("-datacarriersize", nMaxDatacarrierBytes);

    // Option to startup with mocktime set (used for regression testing):
    SetMockTime(gArgs.GetArg("-mocktime", 0)); // SetMockTime(0) is a no-op

    if (gArgs.GetBoolArg("-peerbloomfilters", DEFAULT_PEERBLOOMFILTERS))
        nLocalServices = ServiceFlags(nLocalServices | NODE_BLOOM);

    nMaxTipAge = gArgs.GetArg("-maxtipage", DEFAULT_MAX_TIP_AGE);

    if (gArgs.IsArgSet("-vbparams")) {
        // Allow overriding version bits parameters for testing
        if (!chainparams.MineBlocksOnDemand()) {
            return InitError("Version bits parameters may only be overridden on regtest.");
        }
        for (const std::string& strDeployment : gArgs.GetArgs("-vbparams")) {
            std::vector<std::string> vDeploymentParams;
            boost::split(vDeploymentParams, strDeployment, boost::is_any_of(":"));
            if (vDeploymentParams.size() != 3 && vDeploymentParams.size() != 5 && vDeploymentParams.size() != 7) {
                return InitError("Version bits parameters malformed, expecting deployment:start:end or deployment:start:end:window:threshold or deployment:start:end:window:thresholdstart:thresholdmin:falloffcoeff");
            }
            int64_t nStartTime, nTimeout, nWindowSize = -1, nThresholdStart = -1, nThresholdMin = -1, nFalloffCoeff = -1;
            if (!ParseInt64(vDeploymentParams[1], &nStartTime)) {
                return InitError(strprintf("Invalid nStartTime (%s)", vDeploymentParams[1]));
            }
            if (!ParseInt64(vDeploymentParams[2], &nTimeout)) {
                return InitError(strprintf("Invalid nTimeout (%s)", vDeploymentParams[2]));
            }
            if (vDeploymentParams.size() >= 5) {
                if (!ParseInt64(vDeploymentParams[3], &nWindowSize)) {
                    return InitError(strprintf("Invalid nWindowSize (%s)", vDeploymentParams[3]));
                }
                if (!ParseInt64(vDeploymentParams[4], &nThresholdStart)) {
                    return InitError(strprintf("Invalid nThresholdStart (%s)", vDeploymentParams[4]));
                }
            }
            if (vDeploymentParams.size() == 7) {
                if (!ParseInt64(vDeploymentParams[5], &nThresholdMin)) {
                    return InitError(strprintf("Invalid nThresholdMin (%s)", vDeploymentParams[5]));
                }
                if (!ParseInt64(vDeploymentParams[6], &nFalloffCoeff)) {
                    return InitError(strprintf("Invalid nFalloffCoeff (%s)", vDeploymentParams[6]));
                }
            }
            bool found = false;
            for (int j=0; j<(int)Consensus::MAX_VERSION_BITS_DEPLOYMENTS; ++j)
            {
                if (vDeploymentParams[0].compare(VersionBitsDeploymentInfo[j].name) == 0) {
                    UpdateVersionBitsParameters(Consensus::DeploymentPos(j), nStartTime, nTimeout, nWindowSize, nThresholdStart, nThresholdMin, nFalloffCoeff);
                    found = true;
                    LogPrintf("Setting version bits activation parameters for %s to start=%ld, timeout=%ld, window=%ld, thresholdstart=%ld, thresholdmin=%ld, falloffcoeff=%ld\n",
                            vDeploymentParams[0], nStartTime, nTimeout, nWindowSize, nThresholdStart, nThresholdMin, nFalloffCoeff);
                    break;
                }
            }
            if (!found) {
                return InitError(strprintf("Invalid deployment (%s)", vDeploymentParams[0]));
            }
        }
    }

    if (gArgs.IsArgSet("-dip3params")) {
        // Allow overriding dip3 parameters for testing
        if (!chainparams.MineBlocksOnDemand()) {
            return InitError("DIP3 parameters may only be overridden on regtest.");
        }
        std::string strDIP3Params = gArgs.GetArg("-dip3params", "");
        std::vector<std::string> vDIP3Params;
        boost::split(vDIP3Params, strDIP3Params, boost::is_any_of(":"));
        if (vDIP3Params.size() != 2) {
            return InitError("DIP3 parameters malformed, expecting DIP3ActivationHeight:DIP3EnforcementHeight");
        }
        int nDIP3ActivationHeight, nDIP3EnforcementHeight;
        if (!ParseInt32(vDIP3Params[0], &nDIP3ActivationHeight)) {
            return InitError(strprintf("Invalid nDIP3ActivationHeight (%s)", vDIP3Params[0]));
        }
        if (!ParseInt32(vDIP3Params[1], &nDIP3EnforcementHeight)) {
            return InitError(strprintf("Invalid nDIP3EnforcementHeight (%s)", vDIP3Params[1]));
        }
        UpdateDIP3Parameters(nDIP3ActivationHeight, nDIP3EnforcementHeight);
    }

    if (gArgs.IsArgSet("-dip8params")) {
        // Allow overriding dip8 activation height for testing
        if (!chainparams.MineBlocksOnDemand()) {
            return InitError("DIP8 activation height may only be overridden on regtest.");
        }
        UpdateDIP8Parameters(gArgs.GetArg("-dip8params", Params().GetConsensus().DIP0008Height));
    }

    if (gArgs.IsArgSet("-budgetparams")) {
        // Allow overriding budget parameters for testing
        if (!chainparams.MineBlocksOnDemand()) {
            return InitError("Budget parameters may only be overridden on regtest.");
        }

        std::string strBudgetParams = gArgs.GetArg("-budgetparams", "");
        std::vector<std::string> vBudgetParams;
        boost::split(vBudgetParams, strBudgetParams, boost::is_any_of(":"));
        if (vBudgetParams.size() != 3) {
            return InitError("Budget parameters malformed, expecting masternodePaymentsStartBlock:budgetPaymentsStartBlock:superblockStartBlock");
        }
        int nMasternodePaymentsStartBlock, nBudgetPaymentsStartBlock, nSuperblockStartBlock;
        if (!ParseInt32(vBudgetParams[0], &nMasternodePaymentsStartBlock)) {
            return InitError(strprintf("Invalid nMasternodePaymentsStartBlock (%s)", vBudgetParams[0]));
        }
        if (!ParseInt32(vBudgetParams[1], &nBudgetPaymentsStartBlock)) {
            return InitError(strprintf("Invalid nBudgetPaymentsStartBlock (%s)", vBudgetParams[1]));
        }
        if (!ParseInt32(vBudgetParams[2], &nSuperblockStartBlock)) {
            return InitError(strprintf("Invalid nSuperblockStartBlock (%s)", vBudgetParams[2]));
        }
        UpdateBudgetParameters(nMasternodePaymentsStartBlock, nBudgetPaymentsStartBlock, nSuperblockStartBlock);
    }

    if (chainparams.NetworkIDString() == CBaseChainParams::DEVNET) {
        int nMinimumDifficultyBlocks = gArgs.GetArg("-minimumdifficultyblocks", chainparams.GetConsensus().nMinimumDifficultyBlocks);
        int nHighSubsidyBlocks = gArgs.GetArg("-highsubsidyblocks", chainparams.GetConsensus().nHighSubsidyBlocks);
        int nHighSubsidyFactor = gArgs.GetArg("-highsubsidyfactor", chainparams.GetConsensus().nHighSubsidyFactor);
        UpdateDevnetSubsidyAndDiffParams(nMinimumDifficultyBlocks, nHighSubsidyBlocks, nHighSubsidyFactor);
    } else if (gArgs.IsArgSet("-minimumdifficultyblocks") || gArgs.IsArgSet("-highsubsidyblocks") || gArgs.IsArgSet("-highsubsidyfactor")) {
        return InitError("Difficulty and subsidy parameters may only be overridden on devnet.");
    }

    if (chainparams.NetworkIDString() == CBaseChainParams::DEVNET) {
        std::string strLLMQTypeChainLocks = gArgs.GetArg("-llmqchainlocks", Params().GetConsensus().llmqs.at(Params().GetConsensus().llmqTypeChainLocks).name);
        std::string strLLMQTypeInstantSend = gArgs.GetArg("-llmqinstantsend", Params().GetConsensus().llmqs.at(Params().GetConsensus().llmqTypeInstantSend).name);
        Consensus::LLMQType llmqTypeChainLocks = Consensus::LLMQ_NONE;
        Consensus::LLMQType llmqTypeInstantSend = Consensus::LLMQ_NONE;
        for (const auto& p : Params().GetConsensus().llmqs) {
            if (p.second.name == strLLMQTypeChainLocks) {
                llmqTypeChainLocks = p.first;
            }
            if (p.second.name == strLLMQTypeInstantSend) {
                llmqTypeInstantSend = p.first;
            }
        }
        if (llmqTypeChainLocks == Consensus::LLMQ_NONE) {
            return InitError("Invalid LLMQ type specified for -llmqchainlocks.");
        }
        if (llmqTypeInstantSend == Consensus::LLMQ_NONE) {
            return InitError("Invalid LLMQ type specified for -llmqinstantsend.");
        }
        UpdateDevnetLLMQChainLocks(llmqTypeChainLocks);
        UpdateDevnetLLMQInstantSend(llmqTypeInstantSend);
    } else if (gArgs.IsArgSet("-llmqchainlocks")) {
        return InitError("LLMQ type for ChainLocks can only be overridden on devnet.");
    } else if (gArgs.IsArgSet("-llmqinstantsend")) {
        return InitError("LLMQ type for InstantSend can only be overridden on devnet.");
    }

    if (chainparams.NetworkIDString() == CBaseChainParams::DEVNET) {
        if (gArgs.IsArgSet("-llmqdevnetparams")) {
            std::string s = gArgs.GetArg("-llmqdevnetparams", "");
            std::vector<std::string> v;
            boost::split(v, s, boost::is_any_of(":"));
            int size, threshold;
            if (v.size() != 2 || !ParseInt32(v[0], &size) || !ParseInt32(v[1], &threshold)) {
                return InitError("Invalid -llmqdevnetparams specified");
            }
            UpdateLLMQDevnetParams(size, threshold);
        }
    } else if (gArgs.IsArgSet("-llmqdevnetparams")) {
        return InitError("LLMQ devnet params can only be overridden on devnet.");
    }

    if (chainparams.NetworkIDString() == CBaseChainParams::REGTEST) {
        if (gArgs.IsArgSet("-llmqtestparams")) {
            std::string s = gArgs.GetArg("-llmqtestparams", "");
            std::vector<std::string> v;
            boost::split(v, s, boost::is_any_of(":"));
            int size, threshold;
            if (v.size() != 2 || !ParseInt32(v[0], &size) || !ParseInt32(v[1], &threshold)) {
                return InitError("Invalid -llmqtestparams specified");
            }
            UpdateLLMQTestParams(size, threshold);
        }
    } else if (gArgs.IsArgSet("-llmqtestparams")) {
        return InitError("LLMQ test params can only be overridden on regtest.");
    }

    try {
        const bool fRecoveryEnabled{llmq::CLLMQUtils::QuorumDataRecoveryEnabled()};
        const bool fQuorumVvecRequestsEnabled{llmq::CLLMQUtils::GetEnabledQuorumVvecSyncEntries().size() > 0};
        if (!fRecoveryEnabled && fQuorumVvecRequestsEnabled) {
            InitWarning("-llmq-qvvec-sync set but recovery is disabled due to -llmq-data-recovery=0");
        }
    } catch (const std::invalid_argument& e) {
        return InitError(e.what());
    }

    if (gArgs.IsArgSet("-maxorphantx")) {
        InitWarning("-maxorphantx is not supported anymore. Use -maxorphantxsize instead.");
    }

    if (gArgs.IsArgSet("-masternode")) {
        InitWarning(_("-masternode option is deprecated and ignored, specifying -masternodeblsprivkey is enough to start this node as a masternode."));
    }

    if (gArgs.IsArgSet("-masternodeblsprivkey")) {
        if (!gArgs.GetBoolArg("-listen", DEFAULT_LISTEN) && Params().RequireRoutableExternalIP()) {
            return InitError("Masternode must accept connections from outside, set -listen=1");
        }
        if (!gArgs.GetBoolArg("-txindex", DEFAULT_TXINDEX)) {
            return InitError("Masternode must have transaction index enabled, set -txindex=1");
        }
        if (!gArgs.GetBoolArg("-peerbloomfilters", DEFAULT_PEERBLOOMFILTERS)) {
            return InitError("Masternode must have bloom filters enabled, set -peerbloomfilters=1");
        }
        if (gArgs.GetArg("-prune", 0) > 0) {
            return InitError("Masternode must have no pruning enabled, set -prune=0");
        }
        if (gArgs.GetArg("-maxconnections", DEFAULT_MAX_PEER_CONNECTIONS) < DEFAULT_MAX_PEER_CONNECTIONS) {
            return InitError(strprintf("Masternode must be able to handle at least %d connections, set -maxconnections=%d", DEFAULT_MAX_PEER_CONNECTIONS, DEFAULT_MAX_PEER_CONNECTIONS));
        }
        if (gArgs.GetBoolArg("-disablegovernance", false)) {
            return InitError(_("You can not disable governance validation on a masternode."));
        }
    }

    if (gArgs.IsArgSet("-litemode")) {
        InitWarning(_("-litemode is deprecated.") + (gArgs.GetBoolArg("-litemode", false) ? (" "  + _("Its replacement -disablegovernance has been forced instead.")) : ( " " + _("It has been replaced by -disablegovernance."))));
        gArgs.ForceRemoveArg("-litemode");
    }

    fDisableGovernance = gArgs.GetBoolArg("-disablegovernance", false);
    LogPrintf("fDisableGovernance %d\n", fDisableGovernance);

    if (fDisableGovernance) {
        InitWarning(_("You are starting with governance validation disabled.") + (fPruneMode ? " " + _("This is expected because you are running a pruned node.") : ""));
    }

    return true;
}

static bool LockDataDirectory(bool probeOnly)
{
    // Make sure only a single Sparks Core process is using the data directory.
    fs::path datadir = GetDataDir();
    if (!DirIsWritable(datadir)) {
        return InitError(strprintf(_("Cannot write to data directory '%s'; check permissions."), datadir.string()));
    }
    if (!LockDirectory(datadir, ".lock", probeOnly)) {
        return InitError(strprintf(_("Cannot obtain a lock on data directory %s. %s is probably already running."), datadir.string(), _(PACKAGE_NAME)));
    }
    return true;
}

bool AppInitSanityChecks()
{
    // ********************************************************* Step 4: sanity checks

    // Initialize elliptic curve code
    std::string sha256_algo = SHA256AutoDetect();
    LogPrintf("Using the '%s' SHA256 implementation\n", sha256_algo);
    RandomInit();
    ECC_Start();
    globalVerifyHandle.reset(new ECCVerifyHandle());

    // Sanity check
    if (!InitSanityCheck())
        return InitError(strprintf(_("Initialization sanity check failed. %s is shutting down."), _(PACKAGE_NAME)));

    // Probe the data directory lock to give an early error message, if possible
    // We cannot hold the data directory lock here, as the forking for daemon() hasn't yet happened,
    // and a fork will cause weird behavior to it.
    return LockDataDirectory(true);
}

bool AppInitLockDataDirectory()
{
    // After daemonization get the data directory lock again and hold on to it until exit
    // This creates a slight window for a race condition to happen, however this condition is harmless: it
    // will at most make us exit without printing a message to console.
    if (!LockDataDirectory(false)) {
        // Detailed error printed inside LockDataDirectory
        return false;
    }
    return true;
}

bool AppInitMain()
{
    const CChainParams& chainparams = Params();
    // ********************************************************* Step 4a: application initialization
#ifndef WIN32
    CreatePidFile(GetPidFile(), getpid());
#endif
    if (gArgs.GetBoolArg("-shrinkdebugfile", logCategories == BCLog::NONE)) {
        // Do this first since it both loads a bunch of debug.log into memory,
        // and because this needs to happen before any other debug.log printing
        ShrinkDebugFile();
    }

    if (fPrintToDebugLog) {
        if (!OpenDebugLog()) {
            return InitError(strprintf("Could not open debug log file %s", GetDebugLogPath().string()));
        }
    }

    if (!fLogTimestamps)
        LogPrintf("Startup time: %s\n", FormatISO8601DateTime(GetTime()));
    LogPrintf("Default data directory %s\n", GetDefaultDataDir().string());
    LogPrintf("Using data directory %s\n", GetDataDir().string());
    LogPrintf("Using config file %s\n", GetConfigFile(gArgs.GetArg("-conf", BITCOIN_CONF_FILENAME)).string());
    LogPrintf("Using at most %i automatic connections (%i file descriptors available)\n", nMaxConnections, nFD);

    // Warn about relative -datadir path.
    if (gArgs.IsArgSet("-datadir") && !fs::path(gArgs.GetArg("-datadir", "")).is_absolute()) {
<<<<<<< HEAD
        LogPrintf("Warning: relative datadir option '%s' specified, which will be interpreted relative to the "
                  "current working directory '%s'. This is fragile, because if Sparks Core is started in the future "
=======
        LogPrintf("Warning: relative datadir option '%s' specified, which will be interpreted relative to the " /* Continued */
                  "current working directory '%s'. This is fragile, because if Dash Core is started in the future "
>>>>>>> eaca69b2
                  "from a different location, it will be unable to locate the current data files. There could "
                  "also be data loss if Sparks Core is started while in a temporary directory.\n",
            gArgs.GetArg("-datadir", ""), fs::current_path().string());
    }

    InitSignatureCache();
    InitScriptExecutionCache();

    LogPrintf("Using %u threads for script verification\n", nScriptCheckThreads);
    if (nScriptCheckThreads) {
        for (int i=0; i<nScriptCheckThreads-1; i++)
            threadGroup.create_thread(&ThreadScriptCheck);
    }

    std::vector<std::string> vSporkAddresses;
    if (gArgs.IsArgSet("-sporkaddr")) {
        vSporkAddresses = gArgs.GetArgs("-sporkaddr");
    } else {
        vSporkAddresses = Params().SporkAddresses();
    }
    for (const auto& address: vSporkAddresses) {
        if (!sporkManager.SetSporkAddress(address)) {
            return InitError(_("Invalid spork address specified with -sporkaddr"));
        }
    }

    int minsporkkeys = gArgs.GetArg("-minsporkkeys", Params().MinSporkKeys());
    if (!sporkManager.SetMinSporkKeys(minsporkkeys)) {
        return InitError(_("Invalid minimum number of spork signers specified with -minsporkkeys"));
    }


    if (gArgs.IsArgSet("-sporkkey")) { // spork priv key
        if (!sporkManager.SetPrivKey(gArgs.GetArg("-sporkkey", ""))) {
            return InitError(_("Unable to sign spork message, wrong key?"));
        }
    }

    // Start the lightweight task scheduler thread
    CScheduler::Function serviceLoop = boost::bind(&CScheduler::serviceQueue, &scheduler);
    threadGroup.create_thread(boost::bind(&TraceThread<CScheduler::Function>, "scheduler", serviceLoop));

    GetMainSignals().RegisterBackgroundSignalScheduler(scheduler);
    GetMainSignals().RegisterWithMempoolSignals(mempool);

    tableRPC.InitPlatformRestrictions();

    /* Register RPC commands regardless of -server setting so they will be
     * available in the GUI RPC console even if external calls are disabled.
     */
    RegisterAllCoreRPCCommands(tableRPC);
    g_wallet_init_interface.RegisterRPC(tableRPC);
#if ENABLE_ZMQ
    RegisterZMQRPCCommands(tableRPC);
#endif

    /* Start the RPC server already.  It will be started in "warmup" mode
     * and not really process calls already (but it will signify connections
     * that the server is there and will be ready later).  Warmup mode will
     * be disabled when initialisation is finished.
     */
    if (gArgs.GetBoolArg("-server", false))
    {
        uiInterface.InitMessage.connect(SetRPCWarmupStatus);
        if (!AppInitServers())
            return InitError(_("Unable to start HTTP server. See debug log for details."));
    }

    // ********************************************************* Step 5: verify wallet database integrity

    if (!g_wallet_init_interface.InitAutoBackup()) return false;
    if (!g_wallet_init_interface.Verify()) return false;

    // Initialize KeePass Integration
    g_wallet_init_interface.InitKeePass();
    // ********************************************************* Step 6: network initialization
    // Note that we absolutely cannot open any actual connections
    // until the very end ("start node") as the UTXO/block state
    // is not yet setup and may end up being set up twice if we
    // need to reindex later.

    assert(!g_connman);
    g_connman = std::unique_ptr<CConnman>(new CConnman(GetRand(std::numeric_limits<uint64_t>::max()), GetRand(std::numeric_limits<uint64_t>::max())));
    CConnman& connman = *g_connman;

    peerLogic.reset(new PeerLogicValidation(&connman, scheduler, gArgs.GetBoolArg("-enablebip61", DEFAULT_ENABLE_BIP61)));
    RegisterValidationInterface(peerLogic.get());

    // sanitize comments per BIP-0014, format user agent and check total size
    std::vector<std::string> uacomments;

    if (chainparams.NetworkIDString() == CBaseChainParams::DEVNET) {
        // Add devnet name to user agent. This allows to disconnect nodes immediately if they don't belong to our own devnet
        uacomments.push_back(strprintf("devnet=%s", gArgs.GetDevNetName()));
    }

    for (const std::string& cmt : gArgs.GetArgs("-uacomment")) {
        if (cmt != SanitizeString(cmt, SAFE_CHARS_UA_COMMENT))
            return InitError(strprintf(_("User Agent comment (%s) contains unsafe characters."), cmt));
        uacomments.push_back(cmt);
    }
    strSubVersion = FormatSubVersion(CLIENT_NAME, CLIENT_VERSION, uacomments);
    if (strSubVersion.size() > MAX_SUBVERSION_LENGTH) {
        return InitError(strprintf(_("Total length of network version string (%i) exceeds maximum length (%i). Reduce the number or size of uacomments."),
            strSubVersion.size(), MAX_SUBVERSION_LENGTH));
    }

    if (gArgs.IsArgSet("-onlynet")) {
        std::set<enum Network> nets;
        for (const std::string& snet : gArgs.GetArgs("-onlynet")) {
            enum Network net = ParseNetwork(snet);
            if (net == NET_UNROUTABLE)
                return InitError(strprintf(_("Unknown network specified in -onlynet: '%s'"), snet));
            nets.insert(net);
        }
        for (int n = 0; n < NET_MAX; n++) {
            enum Network net = (enum Network)n;
            if (!nets.count(net))
                SetLimited(net);
        }
    }

    // Check for host lookup allowed before parsing any network related parameters
    fNameLookup = gArgs.GetBoolArg("-dns", DEFAULT_NAME_LOOKUP);

    bool proxyRandomize = gArgs.GetBoolArg("-proxyrandomize", DEFAULT_PROXYRANDOMIZE);
    // -proxy sets a proxy for all outgoing network traffic
    // -noproxy (or -proxy=0) as well as the empty string can be used to not set a proxy, this is the default
    std::string proxyArg = gArgs.GetArg("-proxy", "");
    SetLimited(NET_ONION);
    if (proxyArg != "" && proxyArg != "0") {
        CService proxyAddr;
        if (!Lookup(proxyArg.c_str(), proxyAddr, 9050, fNameLookup)) {
            return InitError(strprintf(_("Invalid -proxy address or hostname: '%s'"), proxyArg));
        }

        proxyType addrProxy = proxyType(proxyAddr, proxyRandomize);
        if (!addrProxy.IsValid())
            return InitError(strprintf(_("Invalid -proxy address or hostname: '%s'"), proxyArg));

        SetProxy(NET_IPV4, addrProxy);
        SetProxy(NET_IPV6, addrProxy);
        SetProxy(NET_ONION, addrProxy);
        SetNameProxy(addrProxy);
        SetLimited(NET_ONION, false); // by default, -proxy sets onion as reachable, unless -noonion later
    }

    // -onion can be used to set only a proxy for .onion, or override normal proxy for .onion addresses
    // -noonion (or -onion=0) disables connecting to .onion entirely
    // An empty string is used to not override the onion proxy (in which case it defaults to -proxy set above, or none)
    std::string onionArg = gArgs.GetArg("-onion", "");
    if (onionArg != "") {
        if (onionArg == "0") { // Handle -noonion/-onion=0
            SetLimited(NET_ONION); // set onions as unreachable
        } else {
            CService onionProxy;
            if (!Lookup(onionArg.c_str(), onionProxy, 9050, fNameLookup)) {
                return InitError(strprintf(_("Invalid -onion address or hostname: '%s'"), onionArg));
            }
            proxyType addrOnion = proxyType(onionProxy, proxyRandomize);
            if (!addrOnion.IsValid())
                return InitError(strprintf(_("Invalid -onion address or hostname: '%s'"), onionArg));
            SetProxy(NET_ONION, addrOnion);
            SetLimited(NET_ONION, false);
        }
    }

    // see Step 2: parameter interactions for more information about these
    fListen = gArgs.GetBoolArg("-listen", DEFAULT_LISTEN);
    fDiscover = gArgs.GetBoolArg("-discover", true);
    fRelayTxes = !gArgs.GetBoolArg("-blocksonly", DEFAULT_BLOCKSONLY);

    for (const std::string& strAddr : gArgs.GetArgs("-externalip")) {
        CService addrLocal;
        if (Lookup(strAddr.c_str(), addrLocal, GetListenPort(), fNameLookup) && addrLocal.IsValid())
            AddLocal(addrLocal, LOCAL_MANUAL);
        else
            return InitError(ResolveErrMsg("externalip", strAddr));
    }

#if ENABLE_ZMQ
    g_zmq_notification_interface = CZMQNotificationInterface::Create();

    if (g_zmq_notification_interface) {
        RegisterValidationInterface(g_zmq_notification_interface);
    }
#endif

    pdsNotificationInterface = new CDSNotificationInterface(connman);
    RegisterValidationInterface(pdsNotificationInterface);

    uint64_t nMaxOutboundLimit = 0; //unlimited unless -maxuploadtarget is set
    uint64_t nMaxOutboundTimeframe = MAX_UPLOAD_TIMEFRAME;

    if (gArgs.IsArgSet("-maxuploadtarget")) {
        nMaxOutboundLimit = gArgs.GetArg("-maxuploadtarget", DEFAULT_MAX_UPLOAD_TARGET)*1024*1024;
    }

    // ********************************************************* Step 7a: Load sporks

    uiInterface.InitMessage(_("Loading sporks cache..."));
    CFlatDB<CSporkManager> flatdb6("sporks.dat", "magicSporkCache");
    if (!flatdb6.Load(sporkManager)) {
        return InitError(_("Failed to load sporks cache from") + "\n" + (GetDataDir() / "sporks.dat").string());
    }

    // ********************************************************* Step 7b: load block chain

    fReindex = gArgs.GetBoolArg("-reindex", false);
    bool fReindexChainState = gArgs.GetBoolArg("-reindex-chainstate", false);

    // cache size calculations
    int64_t nTotalCache = (gArgs.GetArg("-dbcache", nDefaultDbCache) << 20);
    nTotalCache = std::max(nTotalCache, nMinDbCache << 20); // total cache cannot be less than nMinDbCache
    nTotalCache = std::min(nTotalCache, nMaxDbCache << 20); // total cache cannot be greater than nMaxDbcache
    int64_t nBlockTreeDBCache = nTotalCache / 8;
    nBlockTreeDBCache = std::min(nBlockTreeDBCache, (gArgs.GetBoolArg("-txindex", DEFAULT_TXINDEX) ? nMaxBlockDBAndTxIndexCache : nMaxBlockDBCache) << 20);
    nTotalCache -= nBlockTreeDBCache;
    int64_t nCoinDBCache = std::min(nTotalCache / 2, (nTotalCache / 4) + (1 << 23)); // use 25%-50% of the remainder for disk cache
    nCoinDBCache = std::min(nCoinDBCache, nMaxCoinsDBCache << 20); // cap total coins db cache
    nTotalCache -= nCoinDBCache;
    nCoinCacheUsage = nTotalCache; // the rest goes to in-memory cache
    int64_t nMempoolSizeMax = gArgs.GetArg("-maxmempool", DEFAULT_MAX_MEMPOOL_SIZE) * 1000000;
    int64_t nEvoDbCache = 1024 * 1024 * 16; // TODO
    LogPrintf("Cache configuration:\n");
    LogPrintf("* Using %.1fMiB for block index database\n", nBlockTreeDBCache * (1.0 / 1024 / 1024));
    LogPrintf("* Using %.1fMiB for chain state database\n", nCoinDBCache * (1.0 / 1024 / 1024));
    LogPrintf("* Using %.1fMiB for in-memory UTXO set (plus up to %.1fMiB of unused mempool space)\n", nCoinCacheUsage * (1.0 / 1024 / 1024), nMempoolSizeMax * (1.0 / 1024 / 1024));

    bool fLoaded = false;
    int64_t nStart = GetTimeMillis();

    while (!fLoaded && !fRequestShutdown) {
        bool fReset = fReindex;
        std::string strLoadError;

        uiInterface.InitMessage(_("Loading block index..."));

        LOCK(cs_main);

        do {
            const int64_t load_block_index_start_time = GetTimeMillis();
            try {
                UnloadBlockIndex();
                pcoinsTip.reset();
                pcoinsdbview.reset();
                pcoinscatcher.reset();
                // new CBlockTreeDB tries to delete the existing file, which
                // fails if it's still open from the previous loop. Close it first:
                pblocktree.reset();
                pblocktree.reset(new CBlockTreeDB(nBlockTreeDBCache, false, fReset));
                llmq::DestroyLLMQSystem();
                // Same logic as above with pblocktree
                evoDb.reset();
                evoDb.reset(new CEvoDB(nEvoDbCache, false, fReset || fReindexChainState));
                deterministicMNManager.reset();
                deterministicMNManager.reset(new CDeterministicMNManager(*evoDb));

                llmq::InitLLMQSystem(*evoDb, false, fReset || fReindexChainState);

                if (fReset) {
                    pblocktree->WriteReindexing(true);
                    //If we're reindexing in prune mode, wipe away unusable block files and all undo data files
                    if (fPruneMode)
                        CleanupBlockRevFiles();
                }

                if (fRequestShutdown) break;

                // LoadBlockIndex will load fTxIndex from the db, or set it if
                // we're reindexing. It will also load fHavePruned if we've
                // ever removed a block file from disk.
                // Note that it also sets fReindex based on the disk flag!
                // From here on out fReindex and fReset mean something different!
                if (!LoadBlockIndex(chainparams)) {
                    strLoadError = _("Error loading block database");
                    break;
                }

                if (!fDisableGovernance && !fTxIndex
                   && chainparams.NetworkIDString() != CBaseChainParams::REGTEST) { // TODO remove this when pruning is fixed. See https://github.com/sparkspay/sparks/pull/1817 and https://github.com/sparkspay/sparks/pull/1743
                    return InitError(_("Transaction index can't be disabled with governance validation enabled. Either start with -disablegovernance command line switch or enable transaction index."));
                }

                // If the loaded chain has a wrong genesis, bail out immediately
                // (we're likely using a testnet datadir, or the other way around).
                if (!mapBlockIndex.empty() && !LookupBlockIndex(chainparams.GetConsensus().hashGenesisBlock)) {
                    return InitError(_("Incorrect or no genesis block found. Wrong datadir for network?"));
                }

                if (!chainparams.GetConsensus().hashDevnetGenesisBlock.IsNull() && !mapBlockIndex.empty() && mapBlockIndex.count(chainparams.GetConsensus().hashDevnetGenesisBlock) == 0)
                    return InitError(_("Incorrect or no devnet genesis block found. Wrong datadir for devnet specified?"));

                // Check for changed -txindex state
                if (fTxIndex != gArgs.GetBoolArg("-txindex", DEFAULT_TXINDEX)) {
                    strLoadError = _("You need to rebuild the database using -reindex to change -txindex");
                    break;
                }

                // Check for changed -addressindex state
                if (fAddressIndex != gArgs.GetBoolArg("-addressindex", DEFAULT_ADDRESSINDEX)) {
                    strLoadError = _("You need to rebuild the database using -reindex to change -addressindex");
                    break;
                }

                // Check for changed -timestampindex state
                if (fTimestampIndex != gArgs.GetBoolArg("-timestampindex", DEFAULT_TIMESTAMPINDEX)) {
                    strLoadError = _("You need to rebuild the database using -reindex to change -timestampindex");
                    break;
                }

                // Check for changed -spentindex state
                if (fSpentIndex != gArgs.GetBoolArg("-spentindex", DEFAULT_SPENTINDEX)) {
                    strLoadError = _("You need to rebuild the database using -reindex to change -spentindex");
                    break;
                }

                // Check for changed -prune state.  What we are concerned about is a user who has pruned blocks
                // in the past, but is now trying to run unpruned.
                if (fHavePruned && !fPruneMode) {
                    strLoadError = _("You need to rebuild the database using -reindex to go back to unpruned mode.  This will redownload the entire blockchain");
                    break;
                }

                // At this point blocktree args are consistent with what's on disk.
                // If we're not mid-reindex (based on disk + args), add a genesis block on disk
                // (otherwise we use the one already on disk).
                // This is called again in ThreadImport after the reindex completes.
                if (!fReindex && !LoadGenesisBlock(chainparams)) {
                    strLoadError = _("Error initializing block database");
                    break;
                }

                // At this point we're either in reindex or we've loaded a useful
                // block tree into mapBlockIndex!

                pcoinsdbview.reset(new CCoinsViewDB(nCoinDBCache, false, fReset || fReindexChainState));
                pcoinscatcher.reset(new CCoinsViewErrorCatcher(pcoinsdbview.get()));

                // If necessary, upgrade from older database format.
                // This is a no-op if we cleared the coinsviewdb with -reindex or -reindex-chainstate
                if (!pcoinsdbview->Upgrade()) {
                    strLoadError = _("Error upgrading chainstate database");
                    break;
                }

                // ReplayBlocks is a no-op if we cleared the coinsviewdb with -reindex or -reindex-chainstate
                if (!ReplayBlocks(chainparams, pcoinsdbview.get())) {
                    strLoadError = _("Unable to replay blocks. You will need to rebuild the database using -reindex-chainstate.");
                    break;
                }

                // The on-disk coinsdb is now in a good state, create the cache
                pcoinsTip.reset(new CCoinsViewCache(pcoinscatcher.get()));

                // flush evodb
                if (!evoDb->CommitRootTransaction()) {
                    strLoadError = _("Failed to commit EvoDB");
                    break;
                }

                bool is_coinsview_empty = fReset || fReindexChainState || pcoinsTip->GetBestBlock().IsNull();
                if (!is_coinsview_empty) {
                    // LoadChainTip sets chainActive based on pcoinsTip's best block
                    if (!LoadChainTip(chainparams)) {
                        strLoadError = _("Error initializing block database");
                        break;
                    }
                    assert(chainActive.Tip() != NULL);
                }

                if (is_coinsview_empty && !evoDb->IsEmpty()) {
                    // EvoDB processed some blocks earlier but we have no blocks anymore, something is wrong
                    strLoadError = _("Error initializing block database");
                    break;
                }

                if (!deterministicMNManager->UpgradeDBIfNeeded() || !llmq::quorumBlockProcessor->UpgradeDB()) {
                    strLoadError = _("Error upgrading evo database");
                    break;
                }

                if (!is_coinsview_empty) {
                    uiInterface.InitMessage(_("Verifying blocks..."));
                    if (fHavePruned && gArgs.GetArg("-checkblocks", DEFAULT_CHECKBLOCKS) > MIN_BLOCKS_TO_KEEP) {
                        LogPrintf("Prune: pruned datadir may not have more than %d blocks; only checking available blocks\n",
                            MIN_BLOCKS_TO_KEEP);
                    }

                    CBlockIndex* tip = chainActive.Tip();
                    RPCNotifyBlockChange(true, tip);
                    if (tip && tip->nTime > GetAdjustedTime() + 2 * 60 * 60) {
                        strLoadError = _("The block database contains a block which appears to be from the future. "
                                "This may be due to your computer's date and time being set incorrectly. "
                                "Only rebuild the block database if you are sure that your computer's date and time are correct");
                        break;
                    }

                    if (!CVerifyDB().VerifyDB(chainparams, pcoinsdbview.get(), gArgs.GetArg("-checklevel", DEFAULT_CHECKLEVEL),
                                  gArgs.GetArg("-checkblocks", DEFAULT_CHECKBLOCKS))) {
                        strLoadError = _("Corrupted block database detected");
                        break;
                    }

                    ResetBlockFailureFlags(nullptr);
                }
            } catch (const std::exception& e) {
                LogPrintf("%s\n", e.what());
                strLoadError = _("Error opening block database");
                break;
            }

            fLoaded = true;
            LogPrintf(" block index %15dms\n", GetTimeMillis() - load_block_index_start_time);
        } while(false);

        if (!fLoaded && !fRequestShutdown) {
            // first suggest a reindex
            if (!fReset) {
                bool fRet = uiInterface.ThreadSafeQuestion(
                    strLoadError + ".\n\n" + _("Do you want to rebuild the block database now?"),
                    strLoadError + ".\nPlease restart with -reindex or -reindex-chainstate to recover.",
                    "", CClientUIInterface::MSG_ERROR | CClientUIInterface::BTN_ABORT);
                if (fRet) {
                    fReindex = true;
                    fRequestShutdown = false;
                } else {
                    LogPrintf("Aborted block database rebuild. Exiting.\n");
                    return false;
                }
            } else {
                return InitError(strLoadError);
            }
        }
    }

    // As LoadBlockIndex can take several minutes, it's possible the user
    // requested to kill the GUI during the last operation. If so, exit.
    // As the program has not fully started yet, Shutdown() is possibly overkill.
    if (fRequestShutdown)
    {
        LogPrintf("Shutdown requested. Exiting.\n");
        return false;
    }

    fs::path est_path = GetDataDir() / FEE_ESTIMATES_FILENAME;
    CAutoFile est_filein(fsbridge::fopen(est_path, "rb"), SER_DISK, CLIENT_VERSION);
    // Allowed to fail as this file IS missing on first startup.
    if (!est_filein.IsNull())
        ::feeEstimator.Read(est_filein);
    fFeeEstimatesInitialized = true;

    // ********************************************************* Step 8: load wallet
    if (!g_wallet_init_interface.Open()) return false;

    // As InitLoadWallet can take several minutes, it's possible the user
    // requested to kill the GUI during the last operation. If so, exit.
    if (fRequestShutdown)
    {
        LogPrintf("Shutdown requested. Exiting.\n");
        return false;
    }

    // ********************************************************* Step 9: data directory maintenance

    // if pruning, unset the service bit and perform the initial blockstore prune
    // after any wallet rescanning has taken place.
    if (fPruneMode) {
        LogPrintf("Unsetting NODE_NETWORK on prune mode\n");
        nLocalServices = ServiceFlags(nLocalServices & ~NODE_NETWORK);
        if (!fReindex) {
            uiInterface.InitMessage(_("Pruning blockstore..."));
            PruneAndFlush();
        }
    }

    // As PruneAndFlush can take several minutes, it's possible the user
    // requested to kill the GUI during the last operation. If so, exit.
    if (fRequestShutdown)
    {
        LogPrintf("Shutdown requested. Exiting.\n");
        return false;
    }

    // ********************************************************* Step 10a: Prepare Masternode related stuff
    fMasternodeMode = false;
    std::string strMasterNodeBLSPrivKey = gArgs.GetArg("-masternodeblsprivkey", "");
    if (!strMasterNodeBLSPrivKey.empty()) {
        auto binKey = ParseHex(strMasterNodeBLSPrivKey);
        CBLSSecretKey keyOperator(binKey);
        if (!keyOperator.IsValid()) {
            return InitError(_("Invalid masternodeblsprivkey. Please see documentation."));
        }
        fMasternodeMode = true;
        activeMasternodeInfo.blsKeyOperator = std::make_unique<CBLSSecretKey>(keyOperator);
        activeMasternodeInfo.blsPubKeyOperator = std::make_unique<CBLSPublicKey>(activeMasternodeInfo.blsKeyOperator->GetPublicKey());
        LogPrintf("MASTERNODE:\n");
        LogPrintf("  blsPubKeyOperator: %s\n", keyOperator.GetPublicKey().ToString());
    }

    if(fMasternodeMode) {
        // Create and register activeMasternodeManager, will init later in ThreadImport
        activeMasternodeManager = new CActiveMasternodeManager();
        RegisterValidationInterface(activeMasternodeManager);
    }

    if (activeMasternodeInfo.blsKeyOperator == nullptr) {
        activeMasternodeInfo.blsKeyOperator = std::make_unique<CBLSSecretKey>();
    }
    if (activeMasternodeInfo.blsPubKeyOperator == nullptr) {
        activeMasternodeInfo.blsPubKeyOperator = std::make_unique<CBLSPublicKey>();
    }

    // ********************************************************* Step 10b: setup CoinJoin

    g_wallet_init_interface.InitCoinJoinSettings();
    CCoinJoin::InitStandardDenominations();

    // ********************************************************* Step 10b: Load cache data

    // LOAD SERIALIZED DAT FILES INTO DATA CACHES FOR INTERNAL USE

    bool fLoadCacheFiles = !(fReindex || fReindexChainState);
    {
        LOCK(cs_main);
        // was blocks/chainstate deleted?
        if (chainActive.Tip() == nullptr) {
            fLoadCacheFiles = false;
        }
    }
    fs::path pathDB = GetDataDir();
    std::string strDBName;

    strDBName = "mncache.dat";
    uiInterface.InitMessage(_("Loading masternode cache..."));
    CFlatDB<CMasternodeMetaMan> flatdb1(strDBName, "magicMasternodeCache");
    if (fLoadCacheFiles) {
        if(!flatdb1.Load(mmetaman)) {
            return InitError(_("Failed to load masternode cache from") + "\n" + (pathDB / strDBName).string());
        }
    } else {
        CMasternodeMetaMan mmetamanTmp;
        if(!flatdb1.Dump(mmetamanTmp)) {
            return InitError(_("Failed to clear masternode cache at") + "\n" + (pathDB / strDBName).string());
        }
    }

    strDBName = "governance.dat";
    uiInterface.InitMessage(_("Loading governance cache..."));
    CFlatDB<CGovernanceManager> flatdb3(strDBName, "magicGovernanceCache");
    if (fLoadCacheFiles && !fDisableGovernance) {
        if(!flatdb3.Load(governance)) {
            return InitError(_("Failed to load governance cache from") + "\n" + (pathDB / strDBName).string());
        }
        governance.InitOnLoad();
    } else {
        CGovernanceManager governanceTmp;
        if(!flatdb3.Dump(governanceTmp)) {
            return InitError(_("Failed to clear governance cache at") + "\n" + (pathDB / strDBName).string());
        }
    }

    strDBName = "netfulfilled.dat";
    uiInterface.InitMessage(_("Loading fulfilled requests cache..."));
    CFlatDB<CNetFulfilledRequestManager> flatdb4(strDBName, "magicFulfilledCache");
    if (fLoadCacheFiles) {
        if(!flatdb4.Load(netfulfilledman)) {
            return InitError(_("Failed to load fulfilled requests cache from") + "\n" + (pathDB / strDBName).string());
        }
    } else {
        CNetFulfilledRequestManager netfulfilledmanTmp;
        if(!flatdb4.Dump(netfulfilledmanTmp)) {
            return InitError(_("Failed to clear fulfilled requests cache at") + "\n" + (pathDB / strDBName).string());
        }
    }

    // ********************************************************* Step 10c: schedule Sparks-specific tasks

    scheduler.scheduleEvery(std::bind(&CNetFulfilledRequestManager::DoMaintenance, std::ref(netfulfilledman)), 60 * 1000);
    scheduler.scheduleEvery(std::bind(&CMasternodeSync::DoMaintenance, std::ref(masternodeSync), std::ref(*g_connman)), 1 * 1000);
    scheduler.scheduleEvery(std::bind(&CMasternodeUtils::DoMaintenance, std::ref(*g_connman)), 1 * 1000);

    if (!fDisableGovernance) {
        scheduler.scheduleEvery(std::bind(&CGovernanceManager::DoMaintenance, std::ref(governance), std::ref(*g_connman)), 60 * 5 * 1000);
    }

    if (fMasternodeMode) {
        scheduler.scheduleEvery(std::bind(&CCoinJoinServer::DoMaintenance, std::ref(coinJoinServer), std::ref(*g_connman)), 1 * 1000);
    }

    if (gArgs.GetBoolArg("-statsenabled", DEFAULT_STATSD_ENABLE)) {
        int nStatsPeriod = std::min(std::max((int)gArgs.GetArg("-statsperiod", DEFAULT_STATSD_PERIOD), MIN_STATSD_PERIOD), MAX_STATSD_PERIOD);
        scheduler.scheduleEvery(PeriodicStats, nStatsPeriod * 1000);
    }

    llmq::StartLLMQSystem();

    // ********************************************************* Step 11: import blocks

    if (!CheckDiskSpace() && !CheckDiskSpace(0, true))
        return false;

    // Either install a handler to notify us when genesis activates, or set fHaveGenesis directly.
    // No locking, as this happens before any background thread is started.
    if (chainActive.Tip() == nullptr) {
        uiInterface.NotifyBlockTip.connect(BlockNotifyGenesisWait);
    } else {
        fHaveGenesis = true;
    }

    if (gArgs.IsArgSet("-blocknotify"))
        uiInterface.NotifyBlockTip.connect(BlockNotifyCallback);

    std::vector<fs::path> vImportFiles;
    for (const std::string& strFile : gArgs.GetArgs("-loadblock")) {
        vImportFiles.push_back(strFile);
    }

    threadGroup.create_thread(boost::bind(&ThreadImport, vImportFiles));

    // Wait for genesis block to be processed
    {
        WaitableLock lock(cs_GenesisWait);
        // We previously could hang here if StartShutdown() is called prior to
        // ThreadImport getting started, so instead we just wait on a timer to
        // check ShutdownRequested() regularly.
        while (!fHaveGenesis && !ShutdownRequested()) {
            condvar_GenesisWait.wait_for(lock, std::chrono::milliseconds(500));
        }
        uiInterface.NotifyBlockTip.disconnect(BlockNotifyGenesisWait);
    }

    // As importing blocks can take several minutes, it's possible the user
    // requested to kill the GUI during one of the last operations. If so, exit.
    if (ShutdownRequested()) {
        LogPrintf("Shutdown requested. Exiting.\n");
        return false;
    }

    // ********************************************************* Step 12: start node

    int chain_active_height;

    //// debug print
    {
        LOCK(cs_main);
        LogPrintf("mapBlockIndex.size() = %u\n", mapBlockIndex.size());
        chain_active_height = chainActive.Height();
    }
    LogPrintf("chainActive.Height() = %d\n",   chain_active_height);
    if (gArgs.GetBoolArg("-listenonion", DEFAULT_LISTEN_ONION))
        StartTorControl();

    Discover();

    // Map ports with UPnP
    if (gArgs.GetBoolArg("-upnp", DEFAULT_UPNP)) {
        StartMapPort();
    }

    CConnman::Options connOptions;
    connOptions.nLocalServices = nLocalServices;
    connOptions.nMaxConnections = nMaxConnections;
    connOptions.nMaxOutbound = std::min(MAX_OUTBOUND_CONNECTIONS, connOptions.nMaxConnections);
    connOptions.nMaxAddnode = MAX_ADDNODE_CONNECTIONS;
    connOptions.nMaxFeeler = 1;
    connOptions.nBestHeight = chain_active_height;
    connOptions.uiInterface = &uiInterface;
    connOptions.m_msgproc = peerLogic.get();
    connOptions.nSendBufferMaxSize = 1000*gArgs.GetArg("-maxsendbuffer", DEFAULT_MAXSENDBUFFER);
    connOptions.nReceiveFloodSize = 1000*gArgs.GetArg("-maxreceivebuffer", DEFAULT_MAXRECEIVEBUFFER);
    connOptions.m_added_nodes = gArgs.GetArgs("-addnode");

    connOptions.nMaxOutboundTimeframe = nMaxOutboundTimeframe;
    connOptions.nMaxOutboundLimit = nMaxOutboundLimit;
    connOptions.m_peer_connect_timeout = peer_connect_timeout;

    for (const std::string& strBind : gArgs.GetArgs("-bind")) {
        CService addrBind;
        if (!Lookup(strBind.c_str(), addrBind, GetListenPort(), false)) {
            return InitError(ResolveErrMsg("bind", strBind));
        }
        connOptions.vBinds.push_back(addrBind);
    }
    for (const std::string& strBind : gArgs.GetArgs("-whitebind")) {
        CService addrBind;
        if (!Lookup(strBind.c_str(), addrBind, 0, false)) {
            return InitError(ResolveErrMsg("whitebind", strBind));
        }
        if (addrBind.GetPort() == 0) {
            return InitError(strprintf(_("Need to specify a port with -whitebind: '%s'"), strBind));
        }
        connOptions.vWhiteBinds.push_back(addrBind);
    }

    for (const auto& net : gArgs.GetArgs("-whitelist")) {
        CSubNet subnet;
        LookupSubNet(net.c_str(), subnet);
        if (!subnet.IsValid())
            return InitError(strprintf(_("Invalid netmask specified in -whitelist: '%s'"), net));
        connOptions.vWhitelistedRange.push_back(subnet);
    }

    connOptions.vSeedNodes = gArgs.GetArgs("-seednode");

    // Initiate outbound connections unless connect=0
    connOptions.m_use_addrman_outgoing = !gArgs.IsArgSet("-connect");
    if (!connOptions.m_use_addrman_outgoing) {
        const auto connect = gArgs.GetArgs("-connect");
        if (connect.size() != 1 || connect[0] != "0") {
            connOptions.m_specified_outgoing = connect;
        }
    }

    std::string strSocketEventsMode = gArgs.GetArg("-socketevents", DEFAULT_SOCKETEVENTS);
    if (strSocketEventsMode == "select") {
        connOptions.socketEventsMode = CConnman::SOCKETEVENTS_SELECT;
#ifdef USE_POLL
    } else if (strSocketEventsMode == "poll") {
        connOptions.socketEventsMode = CConnman::SOCKETEVENTS_POLL;
#endif
#ifdef USE_EPOLL
    } else if (strSocketEventsMode == "epoll") {
        connOptions.socketEventsMode = CConnman::SOCKETEVENTS_EPOLL;
#endif
#ifdef USE_KQUEUE
    } else if (strSocketEventsMode == "kqueue") {
        connOptions.socketEventsMode = CConnman::SOCKETEVENTS_KQUEUE;
#endif
    } else {
        return InitError(strprintf(_("Invalid -socketevents ('%s') specified. Only these modes are supported: %s"), strSocketEventsMode, GetSupportedSocketEventsStr()));
    }

    if (!connman.Start(scheduler, connOptions)) {
        return false;
    }

    // ********************************************************* Step 13: finished

    SetRPCWarmupFinished();
    uiInterface.InitMessage(_("Done loading"));

    g_wallet_init_interface.Start(scheduler);

    return true;
}<|MERGE_RESOLUTION|>--- conflicted
+++ resolved
@@ -1,11 +1,7 @@
 // Copyright (c) 2009-2010 Satoshi Nakamoto
 // Copyright (c) 2009-2015 The Bitcoin Core developers
-<<<<<<< HEAD
 // Copyright (c) 2014-2022 The Dash Core developers
 // Copyright (c) 2016-2022 The Sparks Core developers
-=======
-// Copyright (c) 2014-2021 The Dash Core developers
->>>>>>> eaca69b2
 // Distributed under the MIT software license, see the accompanying
 // file COPYING or http://www.opensource.org/licenses/mit-license.php.
 
@@ -109,23 +105,6 @@
 class DummyWalletInit : public WalletInitInterface {
 public:
 
-<<<<<<< HEAD
-    std::string GetHelpString(bool showDebug) override {return std::string{};}
-    bool ParameterInteraction() override {return true;}
-    void RegisterRPC(CRPCTable &) override {}
-    bool Verify() override {return true;}
-    bool Open() override {return true;}
-    void Start(CScheduler& scheduler) override {}
-    void Flush() override {}
-    void Stop() override {}
-    void Close() override {}
-
-    // Sparks Specific WalletInitInterface InitPrivateSendSettings
-    void AutoLockMasternodeCollaterals() override {}
-    void InitPrivateSendSettings() override {}
-    void InitKeePass() override {}
-    bool InitAutoBackup() override {return true;}
-=======
     void AddWalletOptions() const override {}
     bool ParameterInteraction() const override {return true;}
     void RegisterRPC(CRPCTable &) const override {}
@@ -136,12 +115,11 @@
     void Stop() const override {}
     void Close() const override {}
 
-    // Dash Specific WalletInitInterface InitCoinJoinSettings
+    // Sparks Specific WalletInitInterface InitCoinJoinSettings
     void AutoLockMasternodeCollaterals() const override {}
     void InitCoinJoinSettings() const override {}
     void InitKeePass() const override {}
     bool InitAutoBackup() const override {return true;}
->>>>>>> eaca69b2
 };
 
 const WalletInitInterface& g_wallet_init_interface = DummyWalletInit();
@@ -573,13 +551,7 @@
     gArgs.AddArg("-whitelist=<IP address or network>", "Whitelist peers connecting from the given IP address (e.g. 1.2.3.4) or CIDR notated network (e.g. 1.2.3.0/24). Can be specified multiple times."
         " Whitelisted peers cannot be DoS banned and their transactions are always relayed, even if they are already in the mempool, useful e.g. for a gateway", false, OptionsCategory::CONNECTION);
 
-<<<<<<< HEAD
-    strUsage += g_wallet_init_interface->GetHelpString(showDebug);
-    if (mode == HMM_BITCOIN_QT)
-        strUsage += HelpMessageOpt("-windowtitle=<name>", _("Sets a window title which is appended to \"Sparks Core - \""));
-=======
     g_wallet_init_interface.AddWalletOptions();
->>>>>>> eaca69b2
 
 #if ENABLE_ZMQ
     gArgs.AddArg("-zmqpubhashblock=<address>", "Enable publish hash block in <address>", false, OptionsCategory::ZMQ);
@@ -596,105 +568,6 @@
     gArgs.AddArg("-zmqpubrawtxlock=<address>", "Enable publish raw transaction (locked via InstantSend) in <address>", false, OptionsCategory::ZMQ);
 #endif
 
-<<<<<<< HEAD
-    strUsage += HelpMessageGroup(_("Debugging/Testing options:"));
-    strUsage += HelpMessageOpt("-uacomment=<cmt>", _("Append comment to the user agent string"));
-    if (showDebug)
-    {
-        strUsage += HelpMessageOpt("-checkblocks=<n>", strprintf(_("How many blocks to check at startup (default: %u, 0 = all)"), DEFAULT_CHECKBLOCKS));
-        strUsage += HelpMessageOpt("-checklevel=<n>", strprintf(_("How thorough the block verification of -checkblocks is (0-4, default: %u)"), DEFAULT_CHECKLEVEL));
-        strUsage += HelpMessageOpt("-checkblockindex", strprintf("Do a full consistency check for mapBlockIndex, setBlockIndexCandidates, chainActive and mapBlocksUnlinked occasionally. Also sets -checkmempool (default: %u)", defaultChainParams->DefaultConsistencyChecks()));
-        strUsage += HelpMessageOpt("-checkmempool=<n>", strprintf("Run checks every <n> transactions (default: %u)", defaultChainParams->DefaultConsistencyChecks()));
-        strUsage += HelpMessageOpt("-checkpoints", strprintf("Disable expensive verification for known chain history (default: %u)", DEFAULT_CHECKPOINTS_ENABLED));
-        strUsage += HelpMessageOpt("-disablesafemode", strprintf("Disable safemode, override a real safe mode event (default: %u)", DEFAULT_DISABLE_SAFEMODE));
-        strUsage += HelpMessageOpt("-deprecatedrpc=<method>", "Allows deprecated RPC method(s) to be used");
-        strUsage += HelpMessageOpt("-testsafemode", strprintf("Force safe mode (default: %u)", DEFAULT_TESTSAFEMODE));
-        strUsage += HelpMessageOpt("-dropmessagestest=<n>", "Randomly drop 1 of every <n> network messages");
-        strUsage += HelpMessageOpt("-fuzzmessagestest=<n>", "Randomly fuzz 1 of every <n> network messages");
-        strUsage += HelpMessageOpt("-stopafterblockimport", strprintf("Stop running after importing blocks from disk (default: %u)", DEFAULT_STOPAFTERBLOCKIMPORT));
-        strUsage += HelpMessageOpt("-stopatheight", strprintf("Stop running after reaching the given height in the main chain (default: %u)", DEFAULT_STOPATHEIGHT));
-
-        strUsage += HelpMessageOpt("-limitancestorcount=<n>", strprintf("Do not accept transactions if number of in-mempool ancestors is <n> or more (default: %u)", DEFAULT_ANCESTOR_LIMIT));
-        strUsage += HelpMessageOpt("-limitancestorsize=<n>", strprintf("Do not accept transactions whose size with all in-mempool ancestors exceeds <n> kilobytes (default: %u)", DEFAULT_ANCESTOR_SIZE_LIMIT));
-        strUsage += HelpMessageOpt("-limitdescendantcount=<n>", strprintf("Do not accept transactions if any ancestor would have <n> or more in-mempool descendants (default: %u)", DEFAULT_DESCENDANT_LIMIT));
-        strUsage += HelpMessageOpt("-limitdescendantsize=<n>", strprintf("Do not accept transactions if any ancestor would have more than <n> kilobytes of in-mempool descendants (default: %u).", DEFAULT_DESCENDANT_SIZE_LIMIT));
-        strUsage += HelpMessageOpt("-vbparams=<deployment>:<start>:<end>(:<window>:<threshold>)", "Use given start/end times for specified version bits deployment (regtest-only). Specifying window and threshold is optional.");
-        strUsage += HelpMessageOpt("-watchquorums=<n>", strprintf("Watch and validate quorum communication (default: %u)", llmq::DEFAULT_WATCH_QUORUMS));
-        strUsage += HelpMessageOpt("-addrmantest", "Allows to test address relay on localhost");
-    }
-    strUsage += HelpMessageOpt("-debug=<category>", strprintf(_("Output debugging information (default: %u, supplying <category> is optional)"), 0) + ". " +
-        _("If <category> is not supplied or if <category> = 1, output all debugging information.") + " " + _("<category> can be:") + " " + ListLogCategories() + ".");
-    strUsage += HelpMessageOpt("-debugexclude=<category>", strprintf(_("Exclude debugging information for a category. Can be used in conjunction with -debug=1 to output debug logs for all categories except one or more specified categories.")));
-    strUsage += HelpMessageOpt("-help-debug", _("Show all debugging options (usage: --help -help-debug)"));
-    strUsage += HelpMessageOpt("-logips", strprintf(_("Include IP addresses in debug output (default: %u)"), DEFAULT_LOGIPS));
-    strUsage += HelpMessageOpt("-logtimestamps", strprintf(_("Prepend debug output with timestamp (default: %u)"), DEFAULT_LOGTIMESTAMPS));
-    if (showDebug)
-    {
-        strUsage += HelpMessageOpt("-logtimemicros", strprintf("Add microsecond precision to debug timestamps (default: %u)", DEFAULT_LOGTIMEMICROS));
-        strUsage += HelpMessageOpt("-logthreadnames", strprintf("Add thread names to debug messages (default: %u)", DEFAULT_LOGTHREADNAMES));
-        strUsage += HelpMessageOpt("-mocktime=<n>", "Replace actual time with <n> seconds since epoch (default: 0)");
-        strUsage += HelpMessageOpt("-maxsigcachesize=<n>", strprintf("Limit sum of signature cache and script execution cache sizes to <n> MiB (default: %u)", DEFAULT_MAX_SIG_CACHE_SIZE));
-        strUsage += HelpMessageOpt("-maxtipage=<n>", strprintf("Maximum tip age in seconds to consider node in initial block download (default: %u)", DEFAULT_MAX_TIP_AGE));
-    }
-    strUsage += HelpMessageOpt("-maxtxfee=<amt>", strprintf(_("Maximum total fees (in %s) to use in a single wallet transaction or raw transaction; setting this too low may abort large transactions (default: %s)"),
-        CURRENCY_UNIT, FormatMoney(DEFAULT_TRANSACTION_MAXFEE)));
-    strUsage += HelpMessageOpt("-printtoconsole", _("Send trace/debug info to console instead of debug.log file"));
-    strUsage += HelpMessageOpt("-printtodebuglog", strprintf(_("Send trace/debug info to debug.log file (default: %u)"), 1));
-    if (showDebug)
-    {
-        strUsage += HelpMessageOpt("-printpriority", strprintf("Log transaction fee per kB when mining blocks (default: %u)", DEFAULT_PRINTPRIORITY));
-    }
-    strUsage += HelpMessageOpt("-shrinkdebugfile", _("Shrink debug.log file on client startup (default: 1 when no -debug)"));
-    AppendParamsHelpMessages(strUsage, showDebug);
-    strUsage += HelpMessageOpt("-disablegovernance", strprintf(_("Disable governance validation (0-1, default: %u)"), 0));
-    strUsage += HelpMessageOpt("-sporkaddr=<sparksaddress>", strprintf(_("Override spork address. Only useful for regtest and devnet. Using this on mainnet or testnet will ban you.")));
-    strUsage += HelpMessageOpt("-minsporkkeys=<n>", strprintf(_("Overrides minimum spork signers to change spork value. Only useful for regtest and devnet. Using this on mainnet or testnet will ban you.")));
-
-    strUsage += HelpMessageGroup(_("Masternode options:"));
-    strUsage += HelpMessageOpt("-masternodeblsprivkey=<hex>", _("Set the masternode BLS private key and enable the client to act as a masternode"));
-
-    strUsage += HelpMessageGroup(_("InstantSend options:"));
-    strUsage += HelpMessageOpt("-instantsendnotify=<cmd>", _("Execute command when a wallet InstantSend transaction is successfully locked (%s in cmd is replaced by TxID)"));
-
-
-    strUsage += HelpMessageGroup(_("Node relay options:"));
-    if (showDebug) {
-        strUsage += HelpMessageOpt("-acceptnonstdtxn", strprintf("Relay and mine \"non-standard\" transactions (%sdefault: %u)", "testnet/regtest only; ", !testnetChainParams->RequireStandard()));
-        strUsage += HelpMessageOpt("-incrementalrelayfee=<amt>", strprintf("Fee rate (in %s/kB) used to define cost of relay, used for mempool limiting and BIP 125 replacement. (default: %s)", CURRENCY_UNIT, FormatMoney(DEFAULT_INCREMENTAL_RELAY_FEE)));
-        strUsage += HelpMessageOpt("-dustrelayfee=<amt>", strprintf("Fee rate (in %s/kB) used to defined dust, the value of an output such that it will cost more than its value in fees at this fee rate to spend it. (default: %s)", CURRENCY_UNIT, FormatMoney(DUST_RELAY_TX_FEE)));
-    }
-    strUsage += HelpMessageOpt("-bytespersigop", strprintf(_("Minimum bytes per sigop in transactions we relay and mine (default: %u)"), DEFAULT_BYTES_PER_SIGOP));
-    strUsage += HelpMessageOpt("-datacarrier", strprintf(_("Relay and mine data carrier transactions (default: %u)"), DEFAULT_ACCEPT_DATACARRIER));
-    strUsage += HelpMessageOpt("-datacarriersize", strprintf(_("Maximum size of data in data carrier transactions we relay and mine (default: %u)"), MAX_OP_RETURN_RELAY));
-    strUsage += HelpMessageOpt("-minrelaytxfee=<amt>", strprintf(_("Fees (in %s/kB) smaller than this are considered zero fee for relaying, mining and transaction creation (default: %s)"),
-        CURRENCY_UNIT, FormatMoney(DEFAULT_MIN_RELAY_TX_FEE)));
-    strUsage += HelpMessageOpt("-whitelistrelay", strprintf(_("Accept relayed transactions received from whitelisted peers even when not relaying transactions (default: %d)"), DEFAULT_WHITELISTRELAY));
-    strUsage += HelpMessageOpt("-whitelistforcerelay", strprintf(_("Force relay of transactions from whitelisted peers even if they violate local relay policy (default: %d)"), DEFAULT_WHITELISTFORCERELAY));
-
-    strUsage += HelpMessageGroup(_("Block creation options:"));
-    strUsage += HelpMessageOpt("-blockmaxsize=<n>", strprintf(_("Set maximum block size in bytes (default: %d)"), DEFAULT_BLOCK_MAX_SIZE));
-    strUsage += HelpMessageOpt("-blockmintxfee=<amt>", strprintf(_("Set lowest fee rate (in %s/kB) for transactions to be included in block creation. (default: %s)"), CURRENCY_UNIT, FormatMoney(DEFAULT_BLOCK_MIN_TX_FEE)));
-    if (showDebug)
-        strUsage += HelpMessageOpt("-blockversion=<n>", "Override block version to test forking scenarios");
-
-    strUsage += HelpMessageGroup(_("RPC server options:"));
-    strUsage += HelpMessageOpt("-server", _("Accept command line and JSON-RPC commands"));
-    strUsage += HelpMessageOpt("-rest", strprintf(_("Accept public REST requests (default: %u)"), DEFAULT_REST_ENABLE));
-    strUsage += HelpMessageOpt("-rpcbind=<addr>[:port]", _("Bind to given address to listen for JSON-RPC connections. This option is ignored unless -rpcallowip is also passed. Port is optional and overrides -rpcport. Use [host]:port notation for IPv6. This option can be specified multiple times (default: 127.0.0.1 and ::1 i.e., localhost, or if -rpcallowip has been specified, 0.0.0.0 and :: i.e., all addresses)"));
-    strUsage += HelpMessageOpt("-rpccookiefile=<loc>", _("Location of the auth cookie. Relative paths will be prefixed by a net-specific datadir location. (default: data dir)"));
-    strUsage += HelpMessageOpt("-rpcuser=<user>", _("Username for JSON-RPC connections"));
-    strUsage += HelpMessageOpt("-rpcpassword=<pw>", _("Password for JSON-RPC connections"));
-    strUsage += HelpMessageOpt("-rpcauth=<userpw>", _("Username and hashed password for JSON-RPC connections. The field <userpw> comes in the format: <USERNAME>:<SALT>$<HASH>. A canonical python script is included in share/rpcuser. The client then connects normally using the rpcuser=<USERNAME>/rpcpassword=<PASSWORD> pair of arguments. This option can be specified multiple times"));
-    strUsage += HelpMessageOpt("-rpcport=<port>", strprintf(_("Listen for JSON-RPC connections on <port> (default: %u or testnet: %u)"), defaultBaseParams->RPCPort(), testnetBaseParams->RPCPort()));
-    strUsage += HelpMessageOpt("-rpcallowip=<ip>", _("Allow JSON-RPC connections from specified source. Valid for <ip> are a single IP (e.g. 1.2.3.4), a network/netmask (e.g. 1.2.3.4/255.255.255.0) or a network/CIDR (e.g. 1.2.3.4/24). This option can be specified multiple times"));
-    strUsage += HelpMessageOpt("-rpcthreads=<n>", strprintf(_("Set the number of threads to service RPC calls (default: %d)"), DEFAULT_HTTP_THREADS));
-    if (showDebug) {
-        strUsage += HelpMessageOpt("-rpcworkqueue=<n>", strprintf("Set the depth of the work queue to service RPC calls (default: %d)", DEFAULT_HTTP_WORKQUEUE));
-        strUsage += HelpMessageOpt("-rpcservertimeout=<n>", strprintf("Timeout during HTTP requests (default: %d)", DEFAULT_HTTP_SERVER_TIMEOUT));
-    }
-
-    return strUsage;
-=======
     gArgs.AddArg("-checkblockindex", strprintf("Do a full consistency check for mapBlockIndex, setBlockIndexCandidates, chainActive and mapBlocksUnlinked occasionally. (default: %u)", defaultChainParams->DefaultConsistencyChecks()), true, OptionsCategory::DEBUG_TEST);
     gArgs.AddArg("-checkblocks=<n>", strprintf("How many blocks to check at startup (default: %u, 0 = all)", DEFAULT_CHECKBLOCKS), true, OptionsCategory::DEBUG_TEST);
     gArgs.AddArg("-checklevel=<n>", strprintf("How thorough the block verification of -checkblocks is (0-4, default: %u)", DEFAULT_CHECKLEVEL), true, OptionsCategory::DEBUG_TEST);
@@ -738,7 +611,7 @@
     gArgs.AddArg("-printtoconsole", "Send trace/debug info to console instead of debug.log file", false, OptionsCategory::DEBUG_TEST);
     gArgs.AddArg("-printtodebuglog", strprintf("Send trace/debug info to debug.log file (default: %u)", 1), false, OptionsCategory::DEBUG_TEST);
     gArgs.AddArg("-shrinkdebugfile", "Shrink debug.log file on client startup (default: 1 when no -debug)", false, OptionsCategory::DEBUG_TEST);
-    gArgs.AddArg("-sporkaddr=<dashaddress>", "Override spork address. Only useful for regtest and devnet. Using this on mainnet or testnet will ban you.", false, OptionsCategory::DEBUG_TEST);
+    gArgs.AddArg("-sporkaddr=<sparksaddress>", "Override spork address. Only useful for regtest and devnet. Using this on mainnet or testnet will ban you.", false, OptionsCategory::DEBUG_TEST);
     gArgs.AddArg("-sporkkey=<privatekey>", "Set the private key to be used for signing spork messages.", false, OptionsCategory::DEBUG_TEST);
     gArgs.AddArg("-uacomment=<cmt>", "Append comment to the user agent string", false, OptionsCategory::DEBUG_TEST);
 
@@ -747,7 +620,7 @@
     gArgs.AddArg("-llmq-data-recovery=<n>", strprintf("Enable automated quorum data recovery (default: %u)", llmq::DEFAULT_ENABLE_QUORUM_DATA_RECOVERY), false, OptionsCategory::MASTERNODE);
     gArgs.AddArg("-llmq-qvvec-sync=<quorum_name>:<mode>", strprintf("Defines from which LLMQ type the masternode should sync quorum verification vectors. Can be used multiple times with different LLMQ types. <mode>: %d (sync always from all quorums of the type defined by <quorum_name>), %d (sync from all quorums of the type defined by <quorum_name> if a member of any of the quorums)", (int32_t)llmq::QvvecSyncMode::Always, (int32_t)llmq::QvvecSyncMode::OnlyIfTypeMember), false, OptionsCategory::MASTERNODE);
     gArgs.AddArg("-masternodeblsprivkey=<hex>", "Set the masternode BLS private key and enable the client to act as a masternode", false, OptionsCategory::MASTERNODE);
-    gArgs.AddArg("-platform-user=<user>", "Set the username for the \"platform user\", a restricted user intended to be used by Dash Platform, to the specified username.", false, OptionsCategory::MASTERNODE);
+    gArgs.AddArg("-platform-user=<user>", "Set the username for the \"platform user\", a restricted user intended to be used by Sparks Platform, to the specified username.", false, OptionsCategory::MASTERNODE);
 
     gArgs.AddArg("-acceptnonstdtxn", strprintf("Relay and mine \"non-standard\" transactions (%sdefault: %u)", "testnet/regtest only; ", !testnetChainParams->RequireStandard()), true, OptionsCategory::NODE_RELAY);
     gArgs.AddArg("-dustrelayfee=<amt>", strprintf("Fee rate (in %s/kB) used to defined dust, the value of an output such that it will cost more than its value in fees at this fee rate to spend it. (default: %s)", CURRENCY_UNIT, FormatMoney(DUST_RELAY_TX_FEE)), true, OptionsCategory::NODE_RELAY);
@@ -783,7 +656,6 @@
     gArgs.AddArg("-statsport=<port>", strprintf("Specify statsd port (default: %u)", DEFAULT_STATSD_PORT), false, OptionsCategory::STATSD);
     gArgs.AddArg("-statsns=<ns>", strprintf("Specify additional namespace prefix (default: %s)", DEFAULT_STATSD_NAMESPACE), false, OptionsCategory::STATSD);
     gArgs.AddArg("-statsperiod=<seconds>", strprintf("Specify the number of seconds between periodic measurements (default: %d)", DEFAULT_STATSD_PERIOD), false, OptionsCategory::STATSD);
->>>>>>> eaca69b2
 }
 
 std::string LicenseInfo()
@@ -894,12 +766,8 @@
 void ThreadImport(std::vector<fs::path> vImportFiles)
 {
     const CChainParams& chainparams = Params();
-<<<<<<< HEAD
     RenameThread("sparks-loadblk");
-=======
-    RenameThread("dash-loadblk");
     ScheduleBatchPriority();
->>>>>>> eaca69b2
 
     {
     CImportingNow imp;
@@ -1213,9 +1081,6 @@
     fLogIPs = gArgs.GetBoolArg("-logips", DEFAULT_LOGIPS);
 
     LogPrintf("\n\n\n\n\n\n\n\n\n\n\n\n\n\n\n\n\n\n\n\n");
-<<<<<<< HEAD
-    LogPrintf("Sparks Core version %s\n", FormatFullVersion());
-=======
     std::string version_string = FormatFullVersion();
 #ifdef DEBUG
     version_string += " (debug build)";
@@ -1223,7 +1088,6 @@
     version_string += " (release build)";
 #endif
     LogPrintf(PACKAGE_NAME " version %s\n", version_string);
->>>>>>> eaca69b2
 }
 
 namespace { // Variables internal to initialization process only
@@ -1843,13 +1707,8 @@
 
     // Warn about relative -datadir path.
     if (gArgs.IsArgSet("-datadir") && !fs::path(gArgs.GetArg("-datadir", "")).is_absolute()) {
-<<<<<<< HEAD
-        LogPrintf("Warning: relative datadir option '%s' specified, which will be interpreted relative to the "
+        LogPrintf("Warning: relative datadir option '%s' specified, which will be interpreted relative to the " /* Continued */
                   "current working directory '%s'. This is fragile, because if Sparks Core is started in the future "
-=======
-        LogPrintf("Warning: relative datadir option '%s' specified, which will be interpreted relative to the " /* Continued */
-                  "current working directory '%s'. This is fragile, because if Dash Core is started in the future "
->>>>>>> eaca69b2
                   "from a different location, it will be unable to locate the current data files. There could "
                   "also be data loss if Sparks Core is started while in a temporary directory.\n",
             gArgs.GetArg("-datadir", ""), fs::current_path().string());
