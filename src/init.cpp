// Copyright (c) 2009-2010 Satoshi Nakamoto
// Copyright (c) 2009-2020 The Bitcoin Core developers
// Copyright (c) 2014-2024 The Dash Core developers
// Copyright (c) 2016-2025 The Sparks Core developers
// Distributed under the MIT software license, see the accompanying
// file COPYING or http://www.opensource.org/licenses/mit-license.php.

#if defined(HAVE_CONFIG_H)
#include <config/bitcoin-config.h>
#endif

#include <init.h>

#include <addrman.h>
#include <amount.h>
#include <banman.h>
#include <base58.h>
#include <blockfilter.h>
#include <chain.h>
#include <chainparams.h>
#include <context.h>
#include <deploymentstatus.h>
#include <node/coinstats.h>
#include <fs.h>
#include <hash.h>
#include <httpserver.h>
#include <httprpc.h>
#include <interfaces/chain.h>
#include <index/blockfilterindex.h>
#include <index/coinstatsindex.h>
#include <index/txindex.h>
#include <interfaces/node.h>
#include <key.h>
#include <mapport.h>
#include <miner.h>
#include <net.h>
#include <net_permissions.h>
#include <net_processing.h>
#include <netbase.h>
#include <node/blockstorage.h>
#include <node/context.h>
#include <node/ui_interface.h>
#include <policy/feerate.h>
#include <policy/fees.h>
#include <policy/policy.h>
#include <policy/settings.h>
#include <rpc/blockchain.h>
#include <rpc/register.h>
#include <rpc/server.h>
#include <rpc/util.h>
#include <scheduler.h>
#include <script/sigcache.h>
#include <script/standard.h>
#include <shutdown.h>
#include <sync.h>
#include <timedata.h>
#include <torcontrol.h>
#include <txdb.h>
#include <txmempool.h>
#include <util/asmap.h>
#include <util/error.h>
#include <util/moneystr.h>
#include <util/strencodings.h>
#include <util/string.h>
#include <util/system.h>
#include <util/thread.h>
#include <util/threadnames.h>
#include <util/translation.h>
#include <validation.h>

#include <validationinterface.h>

#include <masternode/node.h>
#include <coinjoin/coinjoin.h>
#include <coinjoin/context.h>
#ifdef ENABLE_WALLET
#include <coinjoin/client.h>
#include <coinjoin/options.h>
#endif // ENABLE_WALLET
#include <coinjoin/server.h>
#include <dsnotificationinterface.h>
#include <flat-database.h>
#include <governance/governance.h>
#include <masternode/meta.h>
#include <masternode/sync.h>
#include <masternode/utils.h>
#include <messagesigner.h>
#include <netfulfilledman.h>
#include <spork.h>
#include <walletinitinterface.h>

#include <evo/creditpool.h>
#include <evo/deterministicmns.h>
#include <evo/mnhftx.h>
#include <llmq/blockprocessor.h>
#include <llmq/chainlocks.h>
#include <llmq/context.h>
#include <llmq/instantsend.h>
#include <llmq/quorums.h>
#include <llmq/dkgsessionmgr.h>
#include <llmq/options.h>
#include <llmq/signing.h>
#include <llmq/snapshot.h>
#include <llmq/signing_shares.h>

#include <statsd_client.h>

#include <functional>
#include <set>
#include <stdint.h>
#include <stdio.h>
#include <memory>
#include <optional>
#include <thread>
#include <vector>

#include <bls/bls.h>

#ifndef WIN32
#include <attributes.h>
#include <cerrno>
#include <signal.h>
#include <sys/stat.h>
#endif

#include <boost/signals2/signal.hpp>

#if ENABLE_ZMQ
#include <zmq/zmqabstractnotifier.h>
#include <zmq/zmqnotificationinterface.h>
#include <zmq/zmqrpc.h>
#endif

static const bool DEFAULT_PROXYRANDOMIZE = true;
static const bool DEFAULT_REST_ENABLE = false;

static CDSNotificationInterface* pdsNotificationInterface = nullptr;

#ifdef WIN32
// Win32 LevelDB doesn't use filedescriptors, and the ones used for
// accessing block files don't count towards the fd_set size limit
// anyway.
#define MIN_CORE_FILEDESCRIPTORS 0
#else
#define MIN_CORE_FILEDESCRIPTORS 150
#endif

static const char* DEFAULT_ASMAP_FILENAME="ip_asn.map";
/**
 * The PID file facilities.
 */
static const char* BITCOIN_PID_FILENAME = "sparksd.pid";

static fs::path GetPidFile(const ArgsManager& args)
{
    return AbsPathForConfigVal(fs::path(args.GetArg("-pid", BITCOIN_PID_FILENAME)));
}

[[nodiscard]] static bool CreatePidFile(const ArgsManager& args)
{
    fsbridge::ofstream file{GetPidFile(args)};
    if (file) {
#ifdef WIN32
        tfm::format(file, "%d\n", GetCurrentProcessId());
#else
        tfm::format(file, "%d\n", getpid());
#endif
        return true;
    } else {
        return InitError(strprintf(_("Unable to create the PID file '%s': %s"), GetPidFile(args).string(), std::strerror(errno)));
    }
}

//////////////////////////////////////////////////////////////////////////////
//
// Shutdown
//

//
// Thread management and startup/shutdown:
//
// The network-processing threads are all part of a thread group
// created by AppInit() or the Qt main() function.
//
// A clean exit happens when StartShutdown() or the SIGTERM
// signal handler sets ShutdownRequested(), which makes main thread's
// WaitForShutdown() interrupts the thread group.
// And then, WaitForShutdown() makes all other on-going threads
// in the thread group join the main thread.
// Shutdown() is then called to clean up database connections, and stop other
// threads that should only be stopped after the main network-processing
// threads have exited.
//
// Shutdown for Qt is very similar, only it uses a QTimer to detect
// ShutdownRequested() getting set, and then does the normal Qt
// shutdown thing.
//

void Interrupt(NodeContext& node)
{
    InterruptHTTPServer();
    InterruptHTTPRPC();
    InterruptRPC();
    InterruptREST();
    InterruptTorControl();
    if (node.llmq_ctx) {
        node.llmq_ctx->Interrupt();
    }
    InterruptMapPort();
    if (node.connman)
        node.connman->Interrupt();
    if (g_txindex) {
        g_txindex->Interrupt();
    }
    ForEachBlockFilterIndex([](BlockFilterIndex& index) { index.Interrupt(); });
    if (g_coin_stats_index) {
        g_coin_stats_index->Interrupt();
    }
}

/** Preparing steps before shutting down or restarting the wallet */
void PrepareShutdown(NodeContext& node)
{
    static Mutex g_shutdown_mutex;
    TRY_LOCK(g_shutdown_mutex, lock_shutdown);
    if (!lock_shutdown) return;
    LogPrintf("%s: In progress...\n", __func__);
    Assert(node.args);

    /// Note: Shutdown() must be able to handle cases in which initialization failed part of the way,
    /// for example if the data directory was found to be locked.
    /// Be sure that anything that writes files or flushes caches only does this if the respective
    /// module was initialized.
    util::ThreadRename("shutoff");
    if (node.mempool) node.mempool->AddTransactionsUpdated(1);

    StopHTTPRPC();
    StopREST();
    StopRPC();
    StopHTTPServer();
    if (node.llmq_ctx) node.llmq_ctx->Stop();

    for (const auto& client : node.chain_clients) {
        client->flush();
    }
    StopMapPort();

    // Because these depend on each-other, we make sure that neither can be
    // using the other before destroying them.
    if (node.peerman) UnregisterValidationInterface(node.peerman.get());
    // Follow the lock order requirements:
    // * CheckForStaleTipAndEvictPeers locks cs_main before indirectly calling GetExtraFullOutboundCount
    //   which locks cs_vNodes.
    // * ProcessMessage locks cs_main and g_cs_orphans before indirectly calling ForEachNode which
    //   locks cs_vNodes.
    // * CConnman::Stop calls DeleteNode, which calls FinalizeNode, which locks cs_main and calls
    //   EraseOrphansFor, which locks g_cs_orphans.
    //
    // Thus the implicit locking order requirement is: (1) cs_main, (2) g_cs_orphans, (3) cs_vNodes.
    if (node.connman) {
        node.connman->StopThreads();
        LOCK2(::cs_main, ::g_cs_orphans);
        node.connman->StopNodes();
    }

    StopTorControl();

    // After everything has been shut down, but before things get flushed, stop the
    // CScheduler/checkqueue, threadGroup and load block thread.
    if (node.scheduler) node.scheduler->stop();
    if (node.chainman && node.chainman->m_load_block.joinable()) node.chainman->m_load_block.join();
    StopScriptCheckWorkerThreads();

    // After there are no more peers/RPC left to give us new data which may generate
    // CValidationInterface callbacks, flush them...
    GetMainSignals().FlushBackgroundCallbacks();

    // After the threads that potentially access these pointers have been stopped,
    // destruct and reset all to nullptr.
    node.peerman.reset();
    node.connman.reset();
    node.banman.reset();
    node.addrman.reset();

    if (node.mempool && node.mempool->IsLoaded() && node.args->GetBoolArg("-persistmempool", DEFAULT_PERSIST_MEMPOOL)) {
        DumpMempool(*node.mempool);
    }

    // Drop transactions we were still watching, and record fee estimations.
    if (node.fee_estimator) node.fee_estimator->Flush();

    // FlushStateToDisk generates a ChainStateFlushed callback, which we should avoid missing
    if (node.chainman) {
        LOCK(cs_main);
        for (CChainState* chainstate : node.chainman->GetAll()) {
            if (chainstate->CanFlushToDisk()) {
                chainstate->ForceFlushStateToDisk();
            }
        }
    }

    // After there are no more peers/RPC left to give us new data which may generate
    // CValidationInterface callbacks, flush them...
    GetMainSignals().FlushBackgroundCallbacks();

    // After all scheduled tasks have been flushed, destroy pointers
    // and reset all to nullptr.
    node.netfulfilledman = nullptr;
    ::netfulfilledman.reset();
    node.mn_metaman = nullptr;
    ::mmetaman.reset();
    node.dstxman = nullptr;
    ::dstxManager.reset();
    node.mn_sync = nullptr;
    ::masternodeSync.reset();
    node.sporkman = nullptr;
    ::sporkManager.reset();
    node.govman = nullptr;
    ::governance.reset();

    // Stop and delete all indexes only after flushing background callbacks.
    if (g_txindex) {
        g_txindex->Stop();
        g_txindex.reset();
    }
    if (g_coin_stats_index) {
        g_coin_stats_index->Stop();
        g_coin_stats_index.reset();
    }
    ForEachBlockFilterIndex([](BlockFilterIndex& index) { index.Stop(); });
    DestroyAllBlockFilterIndexes();

    // Any future callbacks will be dropped. This should absolutely be safe - if
    // missing a callback results in an unrecoverable situation, unclean shutdown
    // would too. The only reason to do the above flushes is to let the wallet catch
    // up with our current chain to avoid any strange pruning edge cases and make
    // next startup faster by avoiding rescan.

    if (node.chainman) {
        LOCK(cs_main);
        for (CChainState* chainstate : node.chainman->GetAll()) {
            if (chainstate->CanFlushToDisk()) {
                chainstate->ForceFlushStateToDisk();
                chainstate->ResetCoinsViews();
            }
        }
        pblocktree.reset();
        if (node.llmq_ctx) {
            node.llmq_ctx.reset();
        }
        llmq::quorumSnapshotManager.reset();
        node.dmnman = nullptr;
        deterministicMNManager.reset();
        node.cpoolman = nullptr;
        creditPoolManager.reset();
        node.mnhf_manager.reset();
        node.evodb.reset();
    }
    for (const auto& client : node.chain_clients) {
        client->stop();
    }

#if ENABLE_ZMQ
    if (g_zmq_notification_interface) {
        UnregisterValidationInterface(g_zmq_notification_interface);
        delete g_zmq_notification_interface;
        g_zmq_notification_interface = nullptr;
    }
#endif

    if (pdsNotificationInterface) {
        UnregisterValidationInterface(pdsNotificationInterface);
        delete pdsNotificationInterface;
        pdsNotificationInterface = nullptr;
    }
    if (fMasternodeMode) {
        UnregisterValidationInterface(activeMasternodeManager.get());
        activeMasternodeManager.reset();
    }

    {
        LOCK(activeMasternodeInfoCs);
        // make sure to clean up BLS keys before global destructors are called (they have allocated from the secure memory pool)
        activeMasternodeInfo.blsKeyOperator.reset();
        activeMasternodeInfo.blsPubKeyOperator.reset();
    }

    node.chain_clients.clear();

    // After all wallets are removed, destroy all CoinJoin objects
    // and reset them to nullptr
    node.cj_ctx.reset();

    UnregisterAllValidationInterfaces();
    GetMainSignals().UnregisterBackgroundSignalScheduler();
}

/**
* Shutdown is split into 2 parts:
* Part 1: shut down everything but the main wallet instance (done in PrepareShutdown() )
* Part 2: delete wallet instance
*
* In case of a restart PrepareShutdown() was already called before, but this method here gets
* called implicitly when the parent object is deleted. In this case we have to skip the
* PrepareShutdown() part because it was already executed and just delete the wallet instance.
*/
void Shutdown(NodeContext& node)
{
    // Shutdown part 1: prepare shutdown
    if(!RestartRequested()) {
        PrepareShutdown(node);
    }
    // Shutdown part 2: delete wallet instance
    ECC_Stop();
    node.mempool.reset();
    node.fee_estimator.reset();
    node.chainman = nullptr;
    node.scheduler.reset();

    try {
        if (!fs::remove(GetPidFile(*node.args))) {
            LogPrintf("%s: Unable to remove PID file: File does not exist\n", __func__);
        }
    } catch (const fs::filesystem_error& e) {
        LogPrintf("%s: Unable to remove PID file: %s\n", __func__, fsbridge::get_filesystem_error_message(e));
    }

    node.args = nullptr;
    LogPrintf("%s: done\n", __func__);
}

/**
 * Signal handlers are very limited in what they are allowed to do.
 * The execution context the handler is invoked in is not guaranteed,
 * so we restrict handler operations to just touching variables:
 */
#ifndef WIN32
static void HandleSIGTERM(int)
{
    StartShutdown();
}

static void HandleSIGHUP(int)
{
    LogInstance().m_reopen_file = true;
}
#else
static BOOL WINAPI consoleCtrlHandler(DWORD dwCtrlType)
{
    StartShutdown();
    Sleep(INFINITE);
    return true;
}
#endif

#ifndef WIN32
static void registerSignalHandler(int signal, void(*handler)(int))
{
    struct sigaction sa;
    sa.sa_handler = handler;
    sigemptyset(&sa.sa_mask);
    sa.sa_flags = 0;
    sigaction(signal, &sa, nullptr);
}
#endif

static boost::signals2::connection rpc_notify_block_change_connection;
static void OnRPCStarted()
{
    rpc_notify_block_change_connection = uiInterface.NotifyBlockTip_connect(std::bind(RPCNotifyBlockChange, std::placeholders::_2));
}

static void OnRPCStopped()
{
    rpc_notify_block_change_connection.disconnect();
    RPCNotifyBlockChange(nullptr);
    g_best_block_cv.notify_all();
    LogPrint(BCLog::RPC, "RPC stopped.\n");
}

std::string GetSupportedSocketEventsStr()
{
    std::string strSupportedModes = "'select'";
#ifdef USE_POLL
    strSupportedModes += ", 'poll'";
#endif
#ifdef USE_EPOLL
    strSupportedModes += ", 'epoll'";
#endif
#ifdef USE_KQUEUE
    strSupportedModes += ", 'kqueue'";
#endif
    return strSupportedModes;
}

void SetupServerArgs(NodeContext& node)
{
    assert(!node.args);
    node.args = &gArgs;
    ArgsManager& argsman = *node.args;

    SetupHelpOptions(argsman);
    argsman.AddArg("-help-debug", "Print help message with debugging options and exit", ArgsManager::ALLOW_ANY, OptionsCategory::DEBUG_TEST);

    const auto defaultBaseParams = CreateBaseChainParams(CBaseChainParams::MAIN);
    const auto testnetBaseParams = CreateBaseChainParams(CBaseChainParams::TESTNET);
    const auto regtestBaseParams = CreateBaseChainParams(CBaseChainParams::REGTEST);
    const auto defaultChainParams = CreateChainParams(argsman, CBaseChainParams::MAIN);
    const auto testnetChainParams = CreateChainParams(argsman, CBaseChainParams::TESTNET);
    const auto regtestChainParams = CreateChainParams(argsman, CBaseChainParams::REGTEST);

    // Hidden Options
    std::vector<std::string> hidden_args = {"-dbcrashratio", "-forcecompactdb", "-printcrashinfo",
        // GUI args. These will be overwritten by SetupUIArgs for the GUI
        "-choosedatadir", "-lang=<lang>", "-min", "-resetguisettings", "-splash", "-uiplatform"};


    // Set all of the args and their help
    // When adding new options to the categories, please keep and ensure alphabetical ordering.
#if HAVE_SYSTEM
    argsman.AddArg("-alertnotify=<cmd>", "Execute command when an alert is raised (%s in cmd is replaced by message)", ArgsManager::ALLOW_ANY, OptionsCategory::OPTIONS);
#endif
    argsman.AddArg("-assumevalid=<hex>", strprintf("If this block is in the chain assume that it and its ancestors are valid and potentially skip their script verification (0 to verify all, default: %s, testnet: %s)", defaultChainParams->GetConsensus().defaultAssumeValid.GetHex(), testnetChainParams->GetConsensus().defaultAssumeValid.GetHex()), ArgsManager::ALLOW_ANY, OptionsCategory::OPTIONS);
    argsman.AddArg("-blocksdir=<dir>", "Specify directory to hold blocks subdirectory for *.dat files (default: <datadir>)", ArgsManager::ALLOW_ANY, OptionsCategory::OPTIONS);
    argsman.AddArg("-fastprune", "Use smaller block files and lower minimum prune height for testing purposes", ArgsManager::ALLOW_ANY | ArgsManager::DEBUG_ONLY, OptionsCategory::DEBUG_TEST);
#if HAVE_SYSTEM
    argsman.AddArg("-blocknotify=<cmd>", "Execute command when the best block changes (%s in cmd is replaced by block hash)", ArgsManager::ALLOW_ANY, OptionsCategory::OPTIONS);
#endif
    argsman.AddArg("-blockreconstructionextratxn=<n>", strprintf("Extra transactions to keep in memory for compact block reconstructions (default: %u)", DEFAULT_BLOCK_RECONSTRUCTION_EXTRA_TXN), ArgsManager::ALLOW_ANY, OptionsCategory::OPTIONS);
    argsman.AddArg("-blocksonly", strprintf("Whether to reject transactions from network peers. Automatic broadcast and rebroadcast of any transactions from inbound peers is disabled, unless the peer has the 'forcerelay' permission. RPC transactions are not affected. (default: %u)", DEFAULT_BLOCKSONLY), ArgsManager::ALLOW_ANY, OptionsCategory::OPTIONS);
#if HAVE_SYSTEM
    argsman.AddArg("-chainlocknotify=<cmd>", "Execute command when the best chainlock changes (%s in cmd is replaced by chainlocked block hash)", ArgsManager::ALLOW_ANY, OptionsCategory::OPTIONS);
#endif
    argsman.AddArg("-coinstatsindex", strprintf("Maintain coinstats index used by the gettxoutsetinfo RPC (default: %u)", DEFAULT_COINSTATSINDEX), ArgsManager::ALLOW_ANY, OptionsCategory::OPTIONS);
    argsman.AddArg("-conf=<file>", strprintf("Specify path to read-only configuration file. Relative paths will be prefixed by datadir location. (default: %s)", BITCOIN_CONF_FILENAME), ArgsManager::ALLOW_ANY, OptionsCategory::OPTIONS);
    argsman.AddArg("-datadir=<dir>", "Specify data directory", ArgsManager::ALLOW_ANY, OptionsCategory::OPTIONS);
    argsman.AddArg("-dbbatchsize", strprintf("Maximum database write batch size in bytes (default: %u)", nDefaultDbBatchSize), ArgsManager::ALLOW_ANY | ArgsManager::DEBUG_ONLY, OptionsCategory::OPTIONS);
    argsman.AddArg("-dbcache=<n>", strprintf("Maximum database cache size <n> MiB (%d to %d, default: %d). In addition, unused mempool memory is shared for this cache (see -maxmempool).", nMinDbCache, nMaxDbCache, nDefaultDbCache), ArgsManager::ALLOW_ANY, OptionsCategory::OPTIONS);
    argsman.AddArg("-debuglogfile=<file>", strprintf("Specify location of debug log file. Relative paths will be prefixed by a net-specific datadir location. (-nodebuglogfile to disable; default: %s)", DEFAULT_DEBUGLOGFILE), ArgsManager::ALLOW_ANY, OptionsCategory::OPTIONS);
    argsman.AddArg("-includeconf=<file>", "Specify additional configuration file, relative to the -datadir path (only useable from configuration file, not command line)", ArgsManager::ALLOW_ANY, OptionsCategory::OPTIONS);
    argsman.AddArg("-loadblock=<file>", "Imports blocks from external file on startup", ArgsManager::ALLOW_ANY, OptionsCategory::OPTIONS);
    argsman.AddArg("-maxmempool=<n>", strprintf("Keep the transaction memory pool below <n> megabytes (default: %u)", DEFAULT_MAX_MEMPOOL_SIZE), ArgsManager::ALLOW_ANY, OptionsCategory::OPTIONS);
    argsman.AddArg("-maxorphantxsize=<n>", strprintf("Maximum total size of all orphan transactions in megabytes (default: %u)", DEFAULT_MAX_ORPHAN_TRANSACTIONS_SIZE), ArgsManager::ALLOW_ANY, OptionsCategory::OPTIONS);
    argsman.AddArg("-maxrecsigsage=<n>", strprintf("Number of seconds to keep LLMQ recovery sigs (default: %u)", llmq::DEFAULT_MAX_RECOVERED_SIGS_AGE), ArgsManager::ALLOW_ANY, OptionsCategory::OPTIONS);
    argsman.AddArg("-mempoolexpiry=<n>", strprintf("Do not keep transactions in the mempool longer than <n> hours (default: %u)", DEFAULT_MEMPOOL_EXPIRY), ArgsManager::ALLOW_ANY, OptionsCategory::OPTIONS);
    argsman.AddArg("-minimumchainwork=<hex>", strprintf("Minimum work assumed to exist on a valid chain in hex (default: %s, testnet: %s)", defaultChainParams->GetConsensus().nMinimumChainWork.GetHex(), testnetChainParams->GetConsensus().nMinimumChainWork.GetHex()), ArgsManager::ALLOW_ANY | ArgsManager::DEBUG_ONLY, OptionsCategory::OPTIONS);
    argsman.AddArg("-par=<n>", strprintf("Set the number of script verification threads (%u to %d, 0 = auto, <0 = leave that many cores free, default: %d)",
        -GetNumCores(), MAX_SCRIPTCHECK_THREADS, DEFAULT_SCRIPTCHECK_THREADS), ArgsManager::ALLOW_ANY, OptionsCategory::OPTIONS);
    argsman.AddArg("-persistmempool", strprintf("Whether to save the mempool on shutdown and load on restart (default: %u)", DEFAULT_PERSIST_MEMPOOL), ArgsManager::ALLOW_ANY, OptionsCategory::OPTIONS);
    argsman.AddArg("-pid=<file>", strprintf("Specify pid file. Relative paths will be prefixed by a net-specific datadir location. (default: %s)", BITCOIN_PID_FILENAME), ArgsManager::ALLOW_ANY, OptionsCategory::OPTIONS);
    argsman.AddArg("-prune=<n>", strprintf("Reduce storage requirements by enabling pruning (deleting) of old blocks. This allows the pruneblockchain RPC to be called to delete specific blocks, and enables automatic pruning of old blocks if a target size in MiB is provided. This mode is incompatible with -txindex, -coinstatsindex, -rescan and -disablegovernance=false. "
            "Warning: Reverting this setting requires re-downloading the entire blockchain. "
            "(default: 0 = disable pruning blocks, 1 = allow manual pruning via RPC, >%u = automatically prune block files to stay under the specified target size in MiB)", MIN_DISK_SPACE_FOR_BLOCK_FILES / 1024 / 1024), ArgsManager::ALLOW_ANY, OptionsCategory::OPTIONS);
    argsman.AddArg("-settings=<file>", strprintf("Specify path to dynamic settings data file. Can be disabled with -nosettings. File is written at runtime and not meant to be edited by users (use %s instead for custom settings). Relative paths will be prefixed by datadir location. (default: %s)", BITCOIN_CONF_FILENAME, BITCOIN_SETTINGS_FILENAME), ArgsManager::ALLOW_ANY, OptionsCategory::OPTIONS);
    argsman.AddArg("-syncmempool", strprintf("Sync mempool from other nodes on start (default: %u)", DEFAULT_SYNC_MEMPOOL), ArgsManager::ALLOW_ANY, OptionsCategory::OPTIONS);
#if HAVE_SYSTEM
    argsman.AddArg("-startupnotify=<cmd>", "Execute command on startup.", ArgsManager::ALLOW_ANY, OptionsCategory::OPTIONS);
#endif
#ifndef WIN32
    argsman.AddArg("-sysperms", "Create new files with system default permissions, instead of umask 077 (only effective with disabled wallet functionality)", ArgsManager::ALLOW_ANY, OptionsCategory::OPTIONS);
#else
    hidden_args.emplace_back("-sysperms");
#endif
    argsman.AddArg("-version", "Print version and exit", ArgsManager::ALLOW_ANY, OptionsCategory::OPTIONS);

    argsman.AddArg("-addressindex", strprintf("Maintain a full address index, used to query for the balance, txids and unspent outputs for addresses (default: %u)", DEFAULT_ADDRESSINDEX), ArgsManager::ALLOW_ANY, OptionsCategory::INDEXING);
    argsman.AddArg("-reindex", "Rebuild chain state and block index from the blk*.dat files on disk", ArgsManager::ALLOW_ANY, OptionsCategory::INDEXING);
    argsman.AddArg("-reindex-chainstate", "Rebuild chain state from the currently indexed blocks. When in pruning mode or if blocks on disk might be corrupted, use full -reindex instead.", ArgsManager::ALLOW_ANY, OptionsCategory::INDEXING);
    argsman.AddArg("-spentindex", strprintf("Maintain a full spent index, used to query the spending txid and input index for an outpoint (default: %u)", DEFAULT_SPENTINDEX), ArgsManager::ALLOW_ANY, OptionsCategory::INDEXING);
    argsman.AddArg("-timestampindex", strprintf("Maintain a timestamp index for block hashes, used to query blocks hashes by a range of timestamps (default: %u)", DEFAULT_TIMESTAMPINDEX), ArgsManager::ALLOW_ANY, OptionsCategory::INDEXING);
    argsman.AddArg("-txindex", strprintf("Maintain a full transaction index, used by the getrawtransaction rpc call (default: %u)", DEFAULT_TXINDEX), ArgsManager::ALLOW_ANY, OptionsCategory::INDEXING);
    argsman.AddArg("-blockfilterindex=<type>",
                 strprintf("Maintain an index of compact filters by block (default: %s, values: %s).", DEFAULT_BLOCKFILTERINDEX, ListBlockFilterTypes()) +
                 " If <type> is not supplied or if <type> = 1, indexes for all known types are enabled.",
                 ArgsManager::ALLOW_ANY, OptionsCategory::OPTIONS);

    argsman.AddArg("-asmap=<file>", strprintf("Specify asn mapping used for bucketing of the peers (default: %s). Relative paths will be prefixed by the net-specific datadir location.", DEFAULT_ASMAP_FILENAME), ArgsManager::ALLOW_ANY, OptionsCategory::CONNECTION);
    argsman.AddArg("-addnode=<ip>", "Add a node to connect to and attempt to keep the connection open (see the `addnode` RPC command help for more info). This option can be specified multiple times to add multiple nodes.", ArgsManager::ALLOW_ANY | ArgsManager::NETWORK_ONLY, OptionsCategory::CONNECTION);
    argsman.AddArg("-allowprivatenet", strprintf("Allow RFC1918 addresses to be relayed and connected to (default: %u)", DEFAULT_ALLOWPRIVATENET), ArgsManager::ALLOW_ANY, OptionsCategory::CONNECTION);
    argsman.AddArg("-banscore=<n>", strprintf("Threshold for disconnecting and discouraging misbehaving peers (default: %u)", DEFAULT_BANSCORE_THRESHOLD), ArgsManager::ALLOW_ANY, OptionsCategory::CONNECTION);
    argsman.AddArg("-bantime=<n>", strprintf("Default duration (in seconds) of manually configured bans (default: %u)", DEFAULT_MISBEHAVING_BANTIME), ArgsManager::ALLOW_ANY, OptionsCategory::CONNECTION);
    argsman.AddArg("-bind=<addr>[:<port>][=onion]", strprintf("Bind to given address and always listen on it (default: 0.0.0.0). Use [host]:port notation for IPv6. Append =onion to tag any incoming connections to that address and port as incoming Tor connections (default: 127.0.0.1:%u=onion, testnet: 127.0.0.1:%u=onion, regtest: 127.0.0.1:%u=onion)", defaultBaseParams->OnionServiceTargetPort(), testnetBaseParams->OnionServiceTargetPort(), regtestBaseParams->OnionServiceTargetPort()), ArgsManager::ALLOW_ANY | ArgsManager::NETWORK_ONLY, OptionsCategory::CONNECTION);
    argsman.AddArg("-connect=<ip>", "Connect only to the specified node; -noconnect disables automatic connections (the rules for this peer are the same as for -addnode). This option can be specified multiple times to connect to multiple nodes.", ArgsManager::ALLOW_ANY | ArgsManager::NETWORK_ONLY, OptionsCategory::CONNECTION);
    argsman.AddArg("-discover", "Discover own IP addresses (default: 1 when listening and no -externalip or -proxy)", ArgsManager::ALLOW_ANY, OptionsCategory::CONNECTION);
    argsman.AddArg("-dns", strprintf("Allow DNS lookups for -addnode, -seednode and -connect (default: %u)", DEFAULT_NAME_LOOKUP), ArgsManager::ALLOW_ANY, OptionsCategory::CONNECTION);
    argsman.AddArg("-dnsseed", "Query for peer addresses via DNS lookup, if low on addresses (default: 1 unless -connect used)", ArgsManager::ALLOW_ANY, OptionsCategory::CONNECTION);
    argsman.AddArg("-externalip=<ip>", "Specify your own public address", ArgsManager::ALLOW_ANY, OptionsCategory::CONNECTION);
    argsman.AddArg("-forcednsseed", strprintf("Always query for peer addresses via DNS lookup (default: %u)", DEFAULT_FORCEDNSSEED), ArgsManager::ALLOW_ANY, OptionsCategory::CONNECTION);
    argsman.AddArg("-listen", "Accept connections from outside (default: 1 if no -proxy or -connect)", ArgsManager::ALLOW_ANY, OptionsCategory::CONNECTION);
    argsman.AddArg("-listenonion", strprintf("Automatically create Tor onion service (default: %d)", DEFAULT_LISTEN_ONION), ArgsManager::ALLOW_ANY, OptionsCategory::CONNECTION);
    argsman.AddArg("-maxconnections=<n>", strprintf("Maintain at most <n> connections to peers (temporary service connections excluded) (default: %u)", DEFAULT_MAX_PEER_CONNECTIONS), ArgsManager::ALLOW_ANY, OptionsCategory::CONNECTION);
    argsman.AddArg("-maxreceivebuffer=<n>", strprintf("Maximum per-connection receive buffer, <n>*1000 bytes (default: %u)", DEFAULT_MAXRECEIVEBUFFER), ArgsManager::ALLOW_ANY, OptionsCategory::CONNECTION);
    argsman.AddArg("-maxsendbuffer=<n>", strprintf("Maximum per-connection send buffer, <n>*1000 bytes (default: %u)", DEFAULT_MAXSENDBUFFER), ArgsManager::ALLOW_ANY, OptionsCategory::CONNECTION);
    argsman.AddArg("-maxtimeadjustment", strprintf("Maximum allowed median peer time offset adjustment. Local perspective of time may be influenced by peers forward or backward by this amount. (default: %u seconds)", DEFAULT_MAX_TIME_ADJUSTMENT), ArgsManager::ALLOW_ANY, OptionsCategory::CONNECTION);
    argsman.AddArg("-maxuploadtarget=<n>", strprintf("Tries to keep outbound traffic under the given target (in MiB per 24h). Limit does not apply to peers with 'download' permission. 0 = no limit (default: %d)", DEFAULT_MAX_UPLOAD_TARGET), ArgsManager::ALLOW_ANY, OptionsCategory::CONNECTION);
    argsman.AddArg("-onion=<ip:port>", "Use separate SOCKS5 proxy to reach peers via Tor onion services, set -noonion to disable (default: -proxy)", ArgsManager::ALLOW_ANY, OptionsCategory::CONNECTION);
    argsman.AddArg("-i2psam=<ip:port>", "I2P SAM proxy to reach I2P peers and accept I2P connections (default: none)", ArgsManager::ALLOW_ANY, OptionsCategory::CONNECTION);
    argsman.AddArg("-i2pacceptincoming", "If set and -i2psam is also set then incoming I2P connections are accepted via the SAM proxy. If this is not set but -i2psam is set then only outgoing connections will be made to the I2P network. Ignored if -i2psam is not set. Listening for incoming I2P connections is done through the SAM proxy, not by binding to a local address and port (default: 1)", ArgsManager::ALLOW_BOOL, OptionsCategory::CONNECTION);
    argsman.AddArg("-onlynet=<net>", "Make outgoing connections only through network <net> (" + Join(GetNetworkNames(), ", ") + "). Incoming connections are not affected by this option. This option can be specified multiple times to allow multiple networks. Warning: if it is used with non-onion networks and the -onion or -proxy option is set, then outbound onion connections will still be made; use -noonion or -onion=0 to disable outbound onion connections in this case.", ArgsManager::ALLOW_ANY, OptionsCategory::CONNECTION);
    argsman.AddArg("-peerblockfilters", strprintf("Serve compact block filters to peers per BIP 157 (default: %u)", DEFAULT_PEERBLOCKFILTERS), ArgsManager::ALLOW_ANY, OptionsCategory::CONNECTION);
    argsman.AddArg("-peerbloomfilters", strprintf("Support filtering of blocks and transaction with bloom filters (default: %u)", DEFAULT_PEERBLOOMFILTERS), ArgsManager::ALLOW_ANY, OptionsCategory::CONNECTION);
    argsman.AddArg("-peertimeout=<n>", strprintf("Specify a p2p connection timeout delay in seconds. After connecting to a peer, wait this amount of time before considering disconnection based on inactivity (minimum: 1, default: %d)", DEFAULT_PEER_CONNECT_TIMEOUT), ArgsManager::ALLOW_ANY, OptionsCategory::CONNECTION);
    argsman.AddArg("-permitbaremultisig", strprintf("Relay non-P2SH multisig (default: %u)", DEFAULT_PERMIT_BAREMULTISIG), ArgsManager::ALLOW_ANY, OptionsCategory::CONNECTION);
    argsman.AddArg("-port=<port>", strprintf("Listen for connections on <port>. Nodes not using the default ports (default: %u, testnet: %u, regtest: %u) are unlikely to get incoming connections. Not relevant for I2P (see doc/i2p.md).", defaultChainParams->GetDefaultPort(), testnetChainParams->GetDefaultPort(), regtestChainParams->GetDefaultPort()), ArgsManager::ALLOW_ANY | ArgsManager::NETWORK_ONLY, OptionsCategory::CONNECTION);
    argsman.AddArg("-proxy=<ip:port>", "Connect through SOCKS5 proxy, set -noproxy to disable (default: disabled)", ArgsManager::ALLOW_ANY, OptionsCategory::CONNECTION);
    argsman.AddArg("-proxyrandomize", strprintf("Randomize credentials for every proxy connection. This enables Tor stream isolation (default: %u)", DEFAULT_PROXYRANDOMIZE), ArgsManager::ALLOW_ANY, OptionsCategory::CONNECTION);
    argsman.AddArg("-seednode=<ip>", "Connect to a node to retrieve peer addresses, and disconnect. This option can be specified multiple times to connect to multiple nodes.", ArgsManager::ALLOW_ANY, OptionsCategory::CONNECTION);
    argsman.AddArg("-socketevents=<mode>", "Socket events mode, which must be one of 'select', 'poll', 'epoll' or 'kqueue', depending on your system (default: Linux - 'epoll', FreeBSD/Apple - 'kqueue', Windows - 'select')", ArgsManager::ALLOW_ANY, OptionsCategory::CONNECTION);
    argsman.AddArg("-timeout=<n>", strprintf("Specify socket connection timeout in milliseconds. If an initial attempt to connect is unsuccessful after this amount of time, drop it (minimum: 1, default: %d)", DEFAULT_CONNECT_TIMEOUT), ArgsManager::ALLOW_ANY, OptionsCategory::CONNECTION);
    argsman.AddArg("-torcontrol=<ip>:<port>", strprintf("Tor control port to use if onion listening enabled (default: %s)", DEFAULT_TOR_CONTROL), ArgsManager::ALLOW_ANY, OptionsCategory::CONNECTION);
    argsman.AddArg("-torpassword=<pass>", "Tor control port password (default: empty)", ArgsManager::ALLOW_ANY | ArgsManager::SENSITIVE, OptionsCategory::CONNECTION);
#ifdef USE_UPNP
#if USE_UPNP
    argsman.AddArg("-upnp", "Use UPnP to map the listening port (default: 1 when listening and no -proxy)", ArgsManager::ALLOW_ANY, OptionsCategory::CONNECTION);
#else
    argsman.AddArg("-upnp", strprintf("Use UPnP to map the listening port (default: %u)", 0), ArgsManager::ALLOW_ANY, OptionsCategory::CONNECTION);
#endif
#else
    hidden_args.emplace_back("-upnp");
#endif
#ifdef USE_NATPMP
    argsman.AddArg("-natpmp", strprintf("Use NAT-PMP to map the listening port (default: %s)", DEFAULT_NATPMP ? "1 when listening and no -proxy" : "0"), ArgsManager::ALLOW_BOOL, OptionsCategory::CONNECTION);
#else
    hidden_args.emplace_back("-natpmp");
#endif // USE_NATPMP
    argsman.AddArg("-whitebind=<[permissions@]addr>", "Bind to the given address and add permission flags to the peers connecting to it. "
        "Use [host]:port notation for IPv6. Allowed permissions: " + Join(NET_PERMISSIONS_DOC, ", ") + ". "
        "Specify multiple permissions separated by commas (default: download,noban,mempool,relay). Can be specified multiple times.", ArgsManager::ALLOW_ANY, OptionsCategory::CONNECTION);

    argsman.AddArg("-whitelist=<[permissions@]IP address or network>", "Add permission flags to the peers connecting from the given IP address (e.g. 1.2.3.4) or "
        "CIDR-notated network (e.g. 1.2.3.0/24). Uses the same permissions as "
        "-whitebind. Can be specified multiple times." , ArgsManager::ALLOW_ANY, OptionsCategory::CONNECTION);

    g_wallet_init_interface.AddWalletOptions(argsman);

#if ENABLE_ZMQ
    argsman.AddArg("-zmqpubhashblock=<address>", "Enable publish hash block in <address>", ArgsManager::ALLOW_ANY, OptionsCategory::ZMQ);
    argsman.AddArg("-zmqpubhashchainlock=<address>", "Enable publish hash block (locked via ChainLocks) in <address>", ArgsManager::ALLOW_ANY, OptionsCategory::ZMQ);
    argsman.AddArg("-zmqpubhashgovernanceobject=<address>", "Enable publish hash of governance objects (like proposals) in <address>", ArgsManager::ALLOW_ANY, OptionsCategory::ZMQ);
    argsman.AddArg("-zmqpubhashgovernancevote=<address>", "Enable publish hash of governance votes in <address>", ArgsManager::ALLOW_ANY, OptionsCategory::ZMQ);
    argsman.AddArg("-zmqpubhashinstantsenddoublespend=<address>", "Enable publish transaction hashes of attempted InstantSend double spend in <address>", ArgsManager::ALLOW_ANY, OptionsCategory::ZMQ);
    argsman.AddArg("-zmqpubhashrecoveredsig=<address>", "Enable publish message hash of recovered signatures (recovered by LLMQs) in <address>", ArgsManager::ALLOW_ANY, OptionsCategory::ZMQ);
    argsman.AddArg("-zmqpubhashtx=<address>", "Enable publish hash transaction in <address>", ArgsManager::ALLOW_ANY, OptionsCategory::ZMQ);
    argsman.AddArg("-zmqpubhashtxlock=<address>", "Enable publish hash transaction (locked via InstantSend) in <address>", ArgsManager::ALLOW_ANY, OptionsCategory::ZMQ);
    argsman.AddArg("-zmqpubrawblock=<address>", "Enable publish raw block in <address>", ArgsManager::ALLOW_ANY, OptionsCategory::ZMQ);
    argsman.AddArg("-zmqpubrawchainlock=<address>", "Enable publish raw block (locked via ChainLocks) in <address>", ArgsManager::ALLOW_ANY, OptionsCategory::ZMQ);
    argsman.AddArg("-zmqpubrawchainlocksig=<address>", "Enable publish raw block (locked via ChainLocks) and CLSIG message in <address>", ArgsManager::ALLOW_ANY, OptionsCategory::ZMQ);
    argsman.AddArg("-zmqpubrawgovernancevote=<address>", "Enable publish raw governance objects (like proposals) in <address>", ArgsManager::ALLOW_ANY, OptionsCategory::ZMQ);
    argsman.AddArg("-zmqpubrawgovernanceobject=<address>", "Enable publish raw governance votes in <address>", ArgsManager::ALLOW_ANY, OptionsCategory::ZMQ);
    argsman.AddArg("-zmqpubrawinstantsenddoublespend=<address>", "Enable publish raw transactions of attempted InstantSend double spend in <address>", ArgsManager::ALLOW_ANY, OptionsCategory::ZMQ);
    argsman.AddArg("-zmqpubrawrecoveredsig=<address>", "Enable publish raw recovered signatures (recovered by LLMQs) in <address>", ArgsManager::ALLOW_ANY, OptionsCategory::ZMQ);
    argsman.AddArg("-zmqpubrawtx=<address>", "Enable publish raw transaction in <address>", ArgsManager::ALLOW_ANY, OptionsCategory::ZMQ);
    argsman.AddArg("-zmqpubrawtxlock=<address>", "Enable publish raw transaction (locked via InstantSend) in <address>", ArgsManager::ALLOW_ANY, OptionsCategory::ZMQ);
    argsman.AddArg("-zmqpubrawtxlocksig=<address>", "Enable publish raw transaction (locked via InstantSend) and ISLOCK in <address>", ArgsManager::ALLOW_ANY, OptionsCategory::ZMQ);
    argsman.AddArg("-zmqpubhashblockhwm=<n>", strprintf("Set publish hash block outbound message high water mark (default: %d)", CZMQAbstractNotifier::DEFAULT_ZMQ_SNDHWM), ArgsManager::ALLOW_ANY, OptionsCategory::ZMQ);
    argsman.AddArg("-zmqpubhashchainlockhwm=<n>", strprintf("Set publish hash chain lock outbound message high water mark (default: %d)", CZMQAbstractNotifier::DEFAULT_ZMQ_SNDHWM), ArgsManager::ALLOW_ANY, OptionsCategory::ZMQ);
    argsman.AddArg("-zmqpubhashgovernanceobjecthwm=<n>", strprintf("Set publish hash governance object outbound message high water mark (default: %d)", CZMQAbstractNotifier::DEFAULT_ZMQ_SNDHWM), ArgsManager::ALLOW_ANY, OptionsCategory::ZMQ);
    argsman.AddArg("-zmqpubhashgovernancevotehwm=<n>", strprintf("Set publish hash governance vote outbound message high water mark (default: %d)", CZMQAbstractNotifier::DEFAULT_ZMQ_SNDHWM), ArgsManager::ALLOW_ANY, OptionsCategory::ZMQ);
    argsman.AddArg("-zmqpubhashinstantsenddoublespendhwm=<n>", strprintf("Set publish hash InstantSend double spend outbound message high water mark (default: %d)", CZMQAbstractNotifier::DEFAULT_ZMQ_SNDHWM), ArgsManager::ALLOW_ANY, OptionsCategory::ZMQ);
    argsman.AddArg("-zmqpubhashrecoveredsighwm=<n>", strprintf("Set publish hash recovered signature outbound message high water mark (default: %d)", CZMQAbstractNotifier::DEFAULT_ZMQ_SNDHWM), ArgsManager::ALLOW_ANY, OptionsCategory::ZMQ);
    argsman.AddArg("-zmqpubhashtxhwm=<n>", strprintf("Set publish hash transaction outbound message high water mark (default: %d)", CZMQAbstractNotifier::DEFAULT_ZMQ_SNDHWM), ArgsManager::ALLOW_ANY, OptionsCategory::ZMQ);
    argsman.AddArg("-zmqpubhashtxlockhwm=<n>", strprintf("Set publish hash transaction lock outbound message high water mark (default: %d)", CZMQAbstractNotifier::DEFAULT_ZMQ_SNDHWM), ArgsManager::ALLOW_ANY, OptionsCategory::ZMQ);
    argsman.AddArg("-zmqpubrawblockhwm=<n>", strprintf("Set publish raw block outbound message high water mark (default: %d)", CZMQAbstractNotifier::DEFAULT_ZMQ_SNDHWM), ArgsManager::ALLOW_ANY, OptionsCategory::ZMQ);
    argsman.AddArg("-zmqpubrawchainlockhwm=<n>", strprintf("Set publish raw chain lock outbound message high water mark (default: %d)", CZMQAbstractNotifier::DEFAULT_ZMQ_SNDHWM), ArgsManager::ALLOW_ANY, OptionsCategory::ZMQ);
    argsman.AddArg("-zmqpubrawchainlocksighwm=<n>", strprintf("Set publish raw chain lock signature outbound message high water mark (default: %d)", CZMQAbstractNotifier::DEFAULT_ZMQ_SNDHWM), ArgsManager::ALLOW_ANY, OptionsCategory::ZMQ);
    argsman.AddArg("-zmqpubrawgovernanceobjecthwm=<n>", strprintf("Set publish raw governance object outbound message high water mark (default: %d)", CZMQAbstractNotifier::DEFAULT_ZMQ_SNDHWM), ArgsManager::ALLOW_ANY, OptionsCategory::ZMQ);
    argsman.AddArg("-zmqpubrawgovernancevotehwm=<n>", strprintf("Set publish raw governance vote outbound message high water mark (default: %d)", CZMQAbstractNotifier::DEFAULT_ZMQ_SNDHWM), ArgsManager::ALLOW_ANY, OptionsCategory::ZMQ);
    argsman.AddArg("-zmqpubrawinstantsenddoublespendhwm=<n>", strprintf("Set publish raw InstantSend double spend outbound message high water mark (default: %d)", CZMQAbstractNotifier::DEFAULT_ZMQ_SNDHWM), ArgsManager::ALLOW_ANY, OptionsCategory::ZMQ);
    argsman.AddArg("-zmqpubrawrecoveredsighwm=<n>", strprintf("Set publish raw recovered signature outbound message high water mark (default: %d)", CZMQAbstractNotifier::DEFAULT_ZMQ_SNDHWM), ArgsManager::ALLOW_ANY, OptionsCategory::ZMQ);
    argsman.AddArg("-zmqpubrawtxhwm=<n>", strprintf("Set publish raw transaction outbound message high water mark (default: %d)", CZMQAbstractNotifier::DEFAULT_ZMQ_SNDHWM), ArgsManager::ALLOW_ANY, OptionsCategory::ZMQ);
    argsman.AddArg("-zmqpubrawtxlockhwm=<n>", strprintf("Set publish raw transaction lock outbound message high water mark (default: %d)", CZMQAbstractNotifier::DEFAULT_ZMQ_SNDHWM), ArgsManager::ALLOW_ANY, OptionsCategory::ZMQ);
    argsman.AddArg("-zmqpubrawtxlocksighwm=<n>", strprintf("Set publish raw transaction lock signature outbound message high water mark (default: %d)", CZMQAbstractNotifier::DEFAULT_ZMQ_SNDHWM), ArgsManager::ALLOW_ANY, OptionsCategory::ZMQ);
#else
    hidden_args.emplace_back("-zmqpubhashblock=<address>");
    hidden_args.emplace_back("-zmqpubhashchainlock=<address>");
    hidden_args.emplace_back("-zmqpubhashgovernanceobject=<address>");
    hidden_args.emplace_back("-zmqpubhashgovernancevote=<address>");
    hidden_args.emplace_back("-zmqpubhashinstantsenddoublespend=<address>");
    hidden_args.emplace_back("-zmqpubhashrecoveredsig=<address>");
    hidden_args.emplace_back("-zmqpubhashtx=<address>");
    hidden_args.emplace_back("-zmqpubhashtxlock=<address>");
    hidden_args.emplace_back("-zmqpubrawblock=<address>");
    hidden_args.emplace_back("-zmqpubrawchainlock=<address>");
    hidden_args.emplace_back("-zmqpubrawchainlocksig=<address>");
    hidden_args.emplace_back("-zmqpubrawgovernancevote=<address>");
    hidden_args.emplace_back("-zmqpubrawgovernanceobject=<address>");
    hidden_args.emplace_back("-zmqpubrawinstantsenddoublespend=<address>");
    hidden_args.emplace_back("-zmqpubrawrecoveredsig=<address>");
    hidden_args.emplace_back("-zmqpubrawtx=<address>");
    hidden_args.emplace_back("-zmqpubrawtxlock=<address>");
    hidden_args.emplace_back("-zmqpubrawtxlocksig=<address>");
    hidden_args.emplace_back("-zmqpubhashblockhwm=<n>");
    hidden_args.emplace_back("-zmqpubhashchainlockhwm=<n>");
    hidden_args.emplace_back("-zmqpubhashgovernanceobjecthwm=<n>");
    hidden_args.emplace_back("-zmqpubhashgovernancevotehwm=<n>");
    hidden_args.emplace_back("-zmqpubhashinstantsenddoublespendhwm=<n>");
    hidden_args.emplace_back("-zmqpubhashrecoveredsighwm=<n>");
    hidden_args.emplace_back("-zmqpubhashtxhwm=<n>");
    hidden_args.emplace_back("-zmqpubhashtxlockhwm=<n>");
    hidden_args.emplace_back("-zmqpubrawblockhwm=<n>");
    hidden_args.emplace_back("-zmqpubrawchainlockhwm=<n>");
    hidden_args.emplace_back("-zmqpubrawchainlocksighwm=<n>");
    hidden_args.emplace_back("-zmqpubrawgovernanceobjecthwm=<n>");
    hidden_args.emplace_back("-zmqpubrawgovernancevotehwm=<n>");
    hidden_args.emplace_back("-zmqpubrawinstantsenddoublespendhwm=<n>");
    hidden_args.emplace_back("-zmqpubrawrecoveredsighwm=<n>");
    hidden_args.emplace_back("-zmqpubrawtxhwm=<n>");
    hidden_args.emplace_back("-zmqpubrawtxlockhwm=<n>");
    hidden_args.emplace_back("-zmqpubrawtxlocksighwm=<n>");
#endif

    argsman.AddArg("-checkblockindex", strprintf("Do a consistency check for the block tree, and  occasionally. (default: %u, regtest: %u)", defaultChainParams->DefaultConsistencyChecks(), regtestChainParams->DefaultConsistencyChecks()), ArgsManager::ALLOW_ANY | ArgsManager::DEBUG_ONLY, OptionsCategory::DEBUG_TEST);
    argsman.AddArg("-checkblocks=<n>", strprintf("How many blocks to check at startup (default: %u, 0 = all)", DEFAULT_CHECKBLOCKS), ArgsManager::ALLOW_ANY | ArgsManager::DEBUG_ONLY, OptionsCategory::DEBUG_TEST);
    argsman.AddArg("-checklevel=<n>", strprintf("How thorough the block verification of -checkblocks is: %s (0-4, default: %u)", Join(CHECKLEVEL_DOC, ", "), DEFAULT_CHECKLEVEL), ArgsManager::ALLOW_ANY | ArgsManager::DEBUG_ONLY, OptionsCategory::DEBUG_TEST);
    argsman.AddArg("-checkmempool=<n>", strprintf("Run checks every <n> transactions (default: %u, regtest: %u)", defaultChainParams->DefaultConsistencyChecks(), regtestChainParams->DefaultConsistencyChecks()), ArgsManager::ALLOW_ANY | ArgsManager::DEBUG_ONLY, OptionsCategory::DEBUG_TEST);
    argsman.AddArg("-checkpoints", strprintf("Enable rejection of any forks from the known historical chain until block %s (default: %u)", defaultChainParams->Checkpoints().GetHeight(), DEFAULT_CHECKPOINTS_ENABLED), ArgsManager::ALLOW_ANY | ArgsManager::DEBUG_ONLY, OptionsCategory::DEBUG_TEST);
    argsman.AddArg("-deprecatedrpc=<method>", "Allows deprecated RPC method(s) to be used", ArgsManager::ALLOW_ANY | ArgsManager::DEBUG_ONLY, OptionsCategory::DEBUG_TEST);
    argsman.AddArg("-limitancestorcount=<n>", strprintf("Do not accept transactions if number of in-mempool ancestors is <n> or more (default: %u)", DEFAULT_ANCESTOR_LIMIT), ArgsManager::ALLOW_ANY | ArgsManager::DEBUG_ONLY, OptionsCategory::DEBUG_TEST);
    argsman.AddArg("-limitancestorsize=<n>", strprintf("Do not accept transactions whose size with all in-mempool ancestors exceeds <n> kilobytes (default: %u)", DEFAULT_ANCESTOR_SIZE_LIMIT), ArgsManager::ALLOW_ANY | ArgsManager::DEBUG_ONLY, OptionsCategory::DEBUG_TEST);
    argsman.AddArg("-limitdescendantcount=<n>", strprintf("Do not accept transactions if any ancestor would have <n> or more in-mempool descendants (default: %u)", DEFAULT_DESCENDANT_LIMIT), ArgsManager::ALLOW_ANY | ArgsManager::DEBUG_ONLY, OptionsCategory::DEBUG_TEST);
    argsman.AddArg("-limitdescendantsize=<n>", strprintf("Do not accept transactions if any ancestor would have more than <n> kilobytes of in-mempool descendants (default: %u).", DEFAULT_DESCENDANT_SIZE_LIMIT), ArgsManager::ALLOW_ANY | ArgsManager::DEBUG_ONLY, OptionsCategory::DEBUG_TEST);
    argsman.AddArg("-stopafterblockimport", strprintf("Stop running after importing blocks from disk (default: %u)", DEFAULT_STOPAFTERBLOCKIMPORT), ArgsManager::ALLOW_ANY | ArgsManager::DEBUG_ONLY, OptionsCategory::DEBUG_TEST);
    argsman.AddArg("-stopatheight", strprintf("Stop running after reaching the given height in the main chain (default: %u)", DEFAULT_STOPATHEIGHT), ArgsManager::ALLOW_ANY | ArgsManager::DEBUG_ONLY, OptionsCategory::DEBUG_TEST);
    argsman.AddArg("-watchquorums=<n>", strprintf("Watch and validate quorum communication (default: %u)", llmq::DEFAULT_WATCH_QUORUMS), ArgsManager::ALLOW_ANY | ArgsManager::DEBUG_ONLY, OptionsCategory::DEBUG_TEST);
    argsman.AddArg("-addrmantest", "Allows to test address relay on localhost", ArgsManager::ALLOW_ANY | ArgsManager::DEBUG_ONLY, OptionsCategory::DEBUG_TEST);
    argsman.AddArg("-capturemessages", "Capture all P2P messages to disk", ArgsManager::ALLOW_BOOL | ArgsManager::DEBUG_ONLY, OptionsCategory::DEBUG_TEST);
    argsman.AddArg("-debug=<category>", "Output debugging information (default: -nodebug, supplying <category> is optional). "
        "If <category> is not supplied or if <category> = 1, output all debugging information. <category> can be: " + LogInstance().LogCategoriesString() + ". This option can be specified multiple times to output multiple categories.", ArgsManager::ALLOW_ANY, OptionsCategory::DEBUG_TEST);
    argsman.AddArg("-debugexclude=<category>", strprintf("Exclude debugging information for a category. Can be used in conjunction with -debug=1 to output debug logs for all categories except the specified category. This option can be specified multiple times to exclude multiple categories."), ArgsManager::ALLOW_ANY, OptionsCategory::DEBUG_TEST);
    argsman.AddArg("-disablegovernance", strprintf("Disable governance validation (0-1, default: %u)", 0), ArgsManager::ALLOW_ANY, OptionsCategory::DEBUG_TEST);
    argsman.AddArg("-logips", strprintf("Include IP addresses in debug output (default: %u)", DEFAULT_LOGIPS), ArgsManager::ALLOW_ANY, OptionsCategory::DEBUG_TEST);
    argsman.AddArg("-logtimemicros", strprintf("Add microsecond precision to debug timestamps (default: %u)", DEFAULT_LOGTIMEMICROS), ArgsManager::ALLOW_ANY | ArgsManager::DEBUG_ONLY, OptionsCategory::DEBUG_TEST);
#ifdef HAVE_THREAD_LOCAL
    argsman.AddArg("-logtimestamps", strprintf("Prepend debug output with timestamp (default: %u)", DEFAULT_LOGTIMESTAMPS), ArgsManager::ALLOW_ANY, OptionsCategory::DEBUG_TEST);
#else
    hidden_args.emplace_back("-logthreadnames");
#endif
    argsman.AddArg("-logthreadnames", strprintf("Prepend debug output with name of the originating thread (only available on platforms supporting thread_local) (default: %u)", DEFAULT_LOGTHREADNAMES), ArgsManager::ALLOW_ANY | ArgsManager::DEBUG_ONLY, OptionsCategory::DEBUG_TEST);
    argsman.AddArg("-maxsigcachesize=<n>", strprintf("Limit sum of signature cache and script execution cache sizes to <n> MiB (default: %u)", DEFAULT_MAX_SIG_CACHE_SIZE), ArgsManager::ALLOW_ANY | ArgsManager::DEBUG_ONLY, OptionsCategory::DEBUG_TEST);
    argsman.AddArg("-maxtipage=<n>", strprintf("Maximum tip age in seconds to consider node in initial block download (default: %u)", DEFAULT_MAX_TIP_AGE), ArgsManager::ALLOW_ANY | ArgsManager::DEBUG_ONLY, OptionsCategory::DEBUG_TEST);
    argsman.AddArg("-mocktime=<n>", "Replace actual time with " + UNIX_EPOCH_TIME + "(default: 0)", ArgsManager::ALLOW_ANY | ArgsManager::DEBUG_ONLY, OptionsCategory::DEBUG_TEST);
    argsman.AddArg("-minsporkkeys=<n>", "Overrides minimum spork signers to change spork value. Only useful for regtest and devnet. Using this on mainnet or testnet will ban you.", ArgsManager::ALLOW_ANY, OptionsCategory::DEBUG_TEST);
    argsman.AddArg("-printpriority", strprintf("Log transaction fee per kB when mining blocks (default: %u)", DEFAULT_PRINTPRIORITY), ArgsManager::ALLOW_ANY | ArgsManager::DEBUG_ONLY, OptionsCategory::DEBUG_TEST);
    argsman.AddArg("-printtoconsole", "Send trace/debug info to console (default: 1 when no -daemon. To disable logging to file, set -nodebuglogfile)", ArgsManager::ALLOW_ANY, OptionsCategory::DEBUG_TEST);
    argsman.AddArg("-pushversion", "Protocol version to report to other nodes", ArgsManager::ALLOW_ANY, OptionsCategory::DEBUG_TEST);
    argsman.AddArg("-shrinkdebugfile", "Shrink debug.log file on client startup (default: 1 when no -debug)", ArgsManager::ALLOW_ANY, OptionsCategory::DEBUG_TEST);
    argsman.AddArg("-sporkaddr=<sparksaddress>", "Override spork address. Only useful for regtest and devnet. Using this on mainnet or testnet will ban you.", ArgsManager::ALLOW_ANY, OptionsCategory::DEBUG_TEST);
    argsman.AddArg("-sporkkey=<privatekey>", "Set the private key to be used for signing spork messages.", ArgsManager::ALLOW_ANY | ArgsManager::SENSITIVE, OptionsCategory::DEBUG_TEST);
    argsman.AddArg("-uacomment=<cmt>", "Append comment to the user agent string", ArgsManager::ALLOW_ANY, OptionsCategory::DEBUG_TEST);

    SetupChainParamsBaseOptions(argsman);

    argsman.AddArg("-llmq-data-recovery=<n>", strprintf("Enable automated quorum data recovery (default: %u)", llmq::DEFAULT_ENABLE_QUORUM_DATA_RECOVERY), ArgsManager::ALLOW_ANY, OptionsCategory::MASTERNODE);
    argsman.AddArg("-llmq-qvvec-sync=<quorum_name>:<mode>", strprintf("Defines from which LLMQ type the masternode should sync quorum verification vectors. Can be used multiple times with different LLMQ types. <mode>: %d (sync always from all quorums of the type defined by <quorum_name>), %d (sync from all quorums of the type defined by <quorum_name> if a member of any of the quorums)", (int32_t)llmq::QvvecSyncMode::Always, (int32_t)llmq::QvvecSyncMode::OnlyIfTypeMember), ArgsManager::ALLOW_ANY, OptionsCategory::MASTERNODE);
    argsman.AddArg("-masternodeblsprivkey=<hex>", "Set the masternode BLS private key and enable the client to act as a masternode", ArgsManager::ALLOW_ANY | ArgsManager::SENSITIVE, OptionsCategory::MASTERNODE);
    argsman.AddArg("-platform-user=<user>", "Set the username for the \"platform user\", a restricted user intended to be used by Sparks Platform, to the specified username.", ArgsManager::ALLOW_ANY, OptionsCategory::MASTERNODE);

    argsman.AddArg("-acceptnonstdtxn", strprintf("Relay and mine \"non-standard\" transactions (%sdefault: %u)", "testnet/regtest only; ", !testnetChainParams->RequireStandard()), ArgsManager::ALLOW_ANY | ArgsManager::DEBUG_ONLY, OptionsCategory::NODE_RELAY);
    argsman.AddArg("-dustrelayfee=<amt>", strprintf("Fee rate (in %s/kB) used to define dust, the value of an output such that it will cost more than its value in fees at this fee rate to spend it. (default: %s)", CURRENCY_UNIT, FormatMoney(DUST_RELAY_TX_FEE)), ArgsManager::ALLOW_ANY | ArgsManager::DEBUG_ONLY, OptionsCategory::NODE_RELAY);
    argsman.AddArg("-incrementalrelayfee=<amt>", strprintf("Fee rate (in %s/kB) used to define cost of relay, used for mempool limiting and BIP 125 replacement. (default: %s)", CURRENCY_UNIT, FormatMoney(DEFAULT_INCREMENTAL_RELAY_FEE)), ArgsManager::ALLOW_ANY | ArgsManager::DEBUG_ONLY, OptionsCategory::NODE_RELAY);
    argsman.AddArg("-bytespersigop", strprintf("Equivalent bytes per sigop in transactions for relay and mining (default: %u)", DEFAULT_BYTES_PER_SIGOP), ArgsManager::ALLOW_ANY, OptionsCategory::NODE_RELAY);
    argsman.AddArg("-datacarrier", strprintf("Relay and mine data carrier transactions (default: %u)", DEFAULT_ACCEPT_DATACARRIER), ArgsManager::ALLOW_ANY, OptionsCategory::NODE_RELAY);
    argsman.AddArg("-datacarriersize", strprintf("Maximum size of data in data carrier transactions we relay and mine (default: %u)", MAX_OP_RETURN_RELAY), ArgsManager::ALLOW_ANY, OptionsCategory::NODE_RELAY);
    argsman.AddArg("-minrelaytxfee=<amt>", strprintf("Fees (in %s/kB) smaller than this are considered zero fee for relaying, mining and transaction creation (default: %s)",
        CURRENCY_UNIT, FormatMoney(DEFAULT_MIN_RELAY_TX_FEE)), ArgsManager::ALLOW_ANY, OptionsCategory::NODE_RELAY);
    argsman.AddArg("-whitelistforcerelay", strprintf("Add 'forcerelay' permission to whitelisted inbound peers with default permissions. This will relay transactions even if the transactions were already in the mempool. (default: %d)", DEFAULT_WHITELISTFORCERELAY), ArgsManager::ALLOW_ANY, OptionsCategory::NODE_RELAY);
    argsman.AddArg("-whitelistrelay", strprintf("Add 'relay' permission to whitelisted inbound peers with default permissions. This will accept relayed transactions even when not relaying transactions (default: %d)", DEFAULT_WHITELISTRELAY), ArgsManager::ALLOW_ANY, OptionsCategory::NODE_RELAY);

    argsman.AddArg("-blockmaxsize=<n>", strprintf("Set maximum block size in bytes (default: %d)", DEFAULT_BLOCK_MAX_SIZE), ArgsManager::ALLOW_ANY, OptionsCategory::BLOCK_CREATION);
    argsman.AddArg("-blockmintxfee=<amt>", strprintf("Set lowest fee rate (in %s/kB) for transactions to be included in block creation. (default: %s)", CURRENCY_UNIT, FormatMoney(DEFAULT_BLOCK_MIN_TX_FEE)), ArgsManager::ALLOW_ANY, OptionsCategory::BLOCK_CREATION);
    argsman.AddArg("-blockversion=<n>", "Override block version to test forking scenarios", ArgsManager::ALLOW_ANY | ArgsManager::DEBUG_ONLY, OptionsCategory::BLOCK_CREATION);

    argsman.AddArg("-rest", strprintf("Accept public REST requests (default: %u)", DEFAULT_REST_ENABLE), ArgsManager::ALLOW_ANY, OptionsCategory::RPC);
    argsman.AddArg("-rpcallowip=<ip>", "Allow JSON-RPC connections from specified source. Valid for <ip> are a single IP (e.g. 1.2.3.4), a network/netmask (e.g. 1.2.3.4/255.255.255.0) or a network/CIDR (e.g. 1.2.3.4/24). This option can be specified multiple times", ArgsManager::ALLOW_ANY, OptionsCategory::RPC);
    argsman.AddArg("-rpcauth=<userpw>", "Username and HMAC-SHA-256 hashed password for JSON-RPC connections. The field <userpw> comes in the format: <USERNAME>:<SALT>$<HASH>. A canonical python script is included in share/rpcuser. The client then connects normally using the rpcuser=<USERNAME>/rpcpassword=<PASSWORD> pair of arguments. This option can be specified multiple times", ArgsManager::ALLOW_ANY | ArgsManager::SENSITIVE, OptionsCategory::RPC);
    argsman.AddArg("-rpcbind=<addr>[:port]", "Bind to given address to listen for JSON-RPC connections. Do not expose the RPC server to untrusted networks such as the public internet! This option is ignored unless -rpcallowip is also passed. Port is optional and overrides -rpcport. Use [host]:port notation for IPv6. This option can be specified multiple times (default: 127.0.0.1 and ::1 i.e., localhost, or if -rpcallowip has been specified, 0.0.0.0 and :: i.e., all addresses)", ArgsManager::ALLOW_ANY | ArgsManager::NETWORK_ONLY | ArgsManager::SENSITIVE, OptionsCategory::RPC);
    argsman.AddArg("-rpccookiefile=<loc>", "Location of the auth cookie. Relative paths will be prefixed by a net-specific datadir location. (default: data dir)", ArgsManager::ALLOW_ANY, OptionsCategory::RPC);
    argsman.AddArg("-rpcpassword=<pw>", "Password for JSON-RPC connections", ArgsManager::ALLOW_ANY | ArgsManager::SENSITIVE, OptionsCategory::RPC);
    argsman.AddArg("-rpcport=<port>", strprintf("Listen for JSON-RPC connections on <port> (default: %u, testnet: %u, regtest: %u)", defaultBaseParams->RPCPort(), testnetBaseParams->RPCPort(), regtestBaseParams->RPCPort()), ArgsManager::ALLOW_ANY | ArgsManager::NETWORK_ONLY, OptionsCategory::RPC);
    argsman.AddArg("-rpcservertimeout=<n>", strprintf("Timeout during HTTP requests (default: %d)", DEFAULT_HTTP_SERVER_TIMEOUT), ArgsManager::ALLOW_ANY | ArgsManager::DEBUG_ONLY, OptionsCategory::RPC);
    argsman.AddArg("-rpcthreads=<n>", strprintf("Set the number of threads to service RPC calls (default: %d)", DEFAULT_HTTP_THREADS), ArgsManager::ALLOW_ANY, OptionsCategory::RPC);
    argsman.AddArg("-rpcuser=<user>", "Username for JSON-RPC connections", ArgsManager::ALLOW_ANY | ArgsManager::SENSITIVE, OptionsCategory::RPC);
    argsman.AddArg("-rpcwhitelist=<whitelist>", "Set a whitelist to filter incoming RPC calls for a specific user. The field <whitelist> comes in the format: <USERNAME>:<rpc 1>,<rpc 2>,...,<rpc n>. If multiple whitelists are set for a given user, they are set-intersected. See -rpcwhitelistdefault documentation for information on default whitelist behavior.", ArgsManager::ALLOW_ANY, OptionsCategory::RPC);
    argsman.AddArg("-rpcwhitelistdefault", "Sets default behavior for rpc whitelisting. Unless rpcwhitelistdefault is set to 0, if any -rpcwhitelist is set, the rpc server acts as if all rpc users are subject to empty-unless-otherwise-specified whitelists. If rpcwhitelistdefault is set to 1 and no -rpcwhitelist is set, rpc server acts as if all rpc users are subject to empty whitelists.", ArgsManager::ALLOW_BOOL, OptionsCategory::RPC);
    argsman.AddArg("-rpcworkqueue=<n>", strprintf("Set the depth of the work queue to service RPC calls (default: %d)", DEFAULT_HTTP_WORKQUEUE), ArgsManager::ALLOW_ANY | ArgsManager::DEBUG_ONLY, OptionsCategory::RPC);
    argsman.AddArg("-server", "Accept command line and JSON-RPC commands", ArgsManager::ALLOW_ANY, OptionsCategory::RPC);

    argsman.AddArg("-statsenabled", strprintf("Publish internal stats to statsd (default: %u)", DEFAULT_STATSD_ENABLE), ArgsManager::ALLOW_ANY, OptionsCategory::STATSD);
    argsman.AddArg("-statshost=<ip>", strprintf("Specify statsd host (default: %s)", DEFAULT_STATSD_HOST), ArgsManager::ALLOW_ANY, OptionsCategory::STATSD);
    argsman.AddArg("-statshostname=<ip>", strprintf("Specify statsd host name (default: %s)", DEFAULT_STATSD_HOSTNAME), ArgsManager::ALLOW_ANY, OptionsCategory::STATSD);
    argsman.AddArg("-statsport=<port>", strprintf("Specify statsd port (default: %u)", DEFAULT_STATSD_PORT), ArgsManager::ALLOW_ANY, OptionsCategory::STATSD);
    argsman.AddArg("-statsns=<ns>", strprintf("Specify additional namespace prefix (default: %s)", DEFAULT_STATSD_NAMESPACE), ArgsManager::ALLOW_ANY, OptionsCategory::STATSD);
    argsman.AddArg("-statsperiod=<seconds>", strprintf("Specify the number of seconds between periodic measurements (default: %d)", DEFAULT_STATSD_PERIOD), ArgsManager::ALLOW_ANY, OptionsCategory::STATSD);
#if HAVE_DECL_DAEMON
    argsman.AddArg("-daemon", "Run in the background as a daemon and accept commands", ArgsManager::ALLOW_ANY, OptionsCategory::OPTIONS);
#else
    hidden_args.emplace_back("-daemon");
#endif

    // Add the hidden options
    argsman.AddHiddenArgs(hidden_args);
}

std::string LicenseInfo()
{
    const std::string URL_SOURCE_CODE = "<https://github.com/sparkspay/sparks>";

    return CopyrightHolders(_("Copyright (C)").translated, 2018, COPYRIGHT_YEAR) + "\n" +
           "\n" +
           strprintf(_("Please contribute if you find %s useful. "
                       "Visit %s for further information about the software.").translated,
               PACKAGE_NAME, "<" PACKAGE_URL ">") +
           "\n" +
           strprintf(_("The source code is available from %s.").translated,
               URL_SOURCE_CODE) +
           "\n" +
           "\n" +
           _("This is experimental software.").translated + "\n" +
           strprintf(_("Distributed under the MIT software license, see the accompanying file %s or %s").translated, "COPYING", "<https://opensource.org/licenses/MIT>") +
           "\n";
}

static bool fHaveGenesis = false;
static Mutex g_genesis_wait_mutex;
static std::condition_variable g_genesis_wait_cv;

static void BlockNotifyGenesisWait(const CBlockIndex* pBlockIndex)
{
    if (pBlockIndex != nullptr) {
        {
            LOCK(g_genesis_wait_mutex);
            fHaveGenesis = true;
        }
        g_genesis_wait_cv.notify_all();
    }
}

// If we're using -prune with -reindex, then delete block files that will be ignored by the
// reindex.  Since reindexing works by starting at block file 0 and looping until a blockfile
// is missing, do the same here to delete any later block files after a gap.  Also delete all
// rev files since they'll be rewritten by the reindex anyway.  This ensures that vinfoBlockFile
// is in sync with what's actually on disk by the time we start downloading, so that pruning
// works correctly.
static void CleanupBlockRevFiles()
{
    std::map<std::string, fs::path> mapBlockFiles;

    // Glob all blk?????.dat and rev?????.dat files from the blocks directory.
    // Remove the rev files immediately and insert the blk file paths into an
    // ordered map keyed by block file index.
    LogPrintf("Removing unusable blk?????.dat and rev?????.dat files for -reindex with -prune\n");
    fs::path blocksdir = GetBlocksDir();
    for (fs::directory_iterator it(blocksdir); it != fs::directory_iterator(); it++) {
        if (fs::is_regular_file(*it) &&
            it->path().filename().string().length() == 12 &&
            it->path().filename().string().substr(8,4) == ".dat")
        {
            if (it->path().filename().string().substr(0,3) == "blk")
                mapBlockFiles[it->path().filename().string().substr(3,5)] = it->path();
            else if (it->path().filename().string().substr(0,3) == "rev")
                remove(it->path());
        }
    }

    // Remove all block files that aren't part of a contiguous set starting at
    // zero by walking the ordered map (keys are block file indices) by
    // keeping a separate counter.  Once we hit a gap (or if 0 doesn't exist)
    // start removing block files.
    int nContigCounter = 0;
    for (const std::pair<const std::string, fs::path>& item : mapBlockFiles) {
        if (LocaleIndependentAtoi<int>(item.first) == nContigCounter) {
            nContigCounter++;
            continue;
        }
        remove(item.second);
    }
}

#if HAVE_SYSTEM
static void StartupNotify(const ArgsManager& args)
{
    std::string cmd = args.GetArg("-startupnotify", "");
    if (!cmd.empty()) {
        std::thread t(runCommand, cmd);
        t.detach(); // thread runs free
    }
}
#endif

static void PeriodicStats(ArgsManager& args, const CTxMemPool& mempool)
{
    assert(args.GetBoolArg("-statsenabled", DEFAULT_STATSD_ENABLE));
    CCoinsStats stats{CoinStatsHashType::NONE};
    ::ChainstateActive().ForceFlushStateToDisk();
    if (WITH_LOCK(cs_main, return GetUTXOStats(&::ChainstateActive().CoinsDB(), std::ref(g_chainman.m_blockman), stats, RpcInterruptionPoint, ::ChainActive().Tip()))) {
        statsClient.gauge("utxoset.tx", stats.nTransactions, 1.0f);
        statsClient.gauge("utxoset.txOutputs", stats.nTransactionOutputs, 1.0f);
        statsClient.gauge("utxoset.dbSizeBytes", stats.nDiskSize, 1.0f);
        statsClient.gauge("utxoset.blockHeight", stats.nHeight, 1.0f);
        if (stats.total_amount.has_value()) {
            statsClient.gauge("utxoset.totalAmount", (double)stats.total_amount.value() / (double)COIN, 1.0f);
        }
    } else {
        // something went wrong
        LogPrintf("%s: GetUTXOStats failed\n", __func__);
    }

    // short version of GetNetworkHashPS(120, -1);
    CBlockIndex *tip = ::ChainActive().Tip();
    CBlockIndex *pindex = tip;
    int64_t minTime = pindex->GetBlockTime();
    int64_t maxTime = minTime;
    for (int i = 0; i < 120 && pindex->pprev != nullptr; i++) {
        pindex = pindex->pprev;
        int64_t time = pindex->GetBlockTime();
        minTime = std::min(time, minTime);
        maxTime = std::max(time, maxTime);
    }
    arith_uint256 workDiff = tip->nChainWork - pindex->nChainWork;
    int64_t timeDiff = maxTime - minTime;
    double nNetworkHashPS = workDiff.getdouble() / timeDiff;

    statsClient.gaugeDouble("network.hashesPerSecond", nNetworkHashPS);
    statsClient.gaugeDouble("network.terahashesPerSecond", nNetworkHashPS / 1e12);
    statsClient.gaugeDouble("network.petahashesPerSecond", nNetworkHashPS / 1e15);
    statsClient.gaugeDouble("network.exahashesPerSecond", nNetworkHashPS / 1e18);
    // No need for cs_main, we never use null tip here
    statsClient.gaugeDouble("network.difficulty", (double)GetDifficulty(tip));

    statsClient.gauge("transactions.txCacheSize", WITH_LOCK(cs_main, return ::ChainstateActive().CoinsTip().GetCacheSize()), 1.0f);
    statsClient.gauge("transactions.totalTransactions", tip->nChainTx, 1.0f);

    {
        LOCK(mempool.cs);
        statsClient.gauge("transactions.mempool.totalTransactions", mempool.size(), 1.0f);
        statsClient.gauge("transactions.mempool.totalTxBytes", (int64_t) mempool.GetTotalTxSize(), 1.0f);
        statsClient.gauge("transactions.mempool.memoryUsageBytes", (int64_t) mempool.DynamicMemoryUsage(), 1.0f);
        statsClient.gauge("transactions.mempool.minFeePerKb", mempool.GetMinFee(args.GetArg("-maxmempool", DEFAULT_MAX_MEMPOOL_SIZE) * 1000000).GetFeePerK(), 1.0f);
    }
}

/** Sanity checks
 *  Ensure that Sparks Core is running in a usable environment with all
 *  necessary library support.
 */
static bool InitSanityCheck()
{
    if (!ECC_InitSanityCheck()) {
        return InitError(Untranslated("Elliptic curve cryptography sanity check failure. Aborting."));
    }

    if (!BLSInit()) {
        return false;
    }

    if (!Random_SanityCheck()) {
        return InitError(Untranslated("OS cryptographic RNG sanity check failure. Aborting."));
    }

    if (!ChronoSanityCheck()) {
        return InitError(Untranslated("Clock epoch mismatch. Aborting."));
    }

    return true;
}

static bool AppInitServers(const CoreContext& context, NodeContext& node)
{
    const ArgsManager& args = *Assert(node.args);
    RPCServer::OnStarted(&OnRPCStarted);
    RPCServer::OnStopped(&OnRPCStopped);
    if (!InitHTTPServer())
        return false;
    StartRPC();
    node.rpc_interruption_point = RpcInterruptionPoint;
    if (!StartHTTPRPC(context))
        return false;
    if (args.GetBoolArg("-rest", DEFAULT_REST_ENABLE)) StartREST(context);
    StartHTTPServer();
    return true;
}

// Parameter interaction based on rules
void InitParameterInteraction(ArgsManager& args)
{
    // when specifying an explicit binding address, you want to listen on it
    // even when -connect or -proxy is specified
    if (args.IsArgSet("-bind")) {
        if (args.SoftSetBoolArg("-listen", true))
            LogPrintf("%s: parameter interaction: -bind set -> setting -listen=1\n", __func__);
    }
    if (args.IsArgSet("-whitebind")) {
        if (args.SoftSetBoolArg("-listen", true))
            LogPrintf("%s: parameter interaction: -whitebind set -> setting -listen=1\n", __func__);
    }

    if (args.IsArgSet("-connect")) {
        // when only connecting to trusted nodes, do not seed via DNS, or listen by default
        if (args.SoftSetBoolArg("-dnsseed", false))
            LogPrintf("%s: parameter interaction: -connect set -> setting -dnsseed=0\n", __func__);
        if (args.SoftSetBoolArg("-listen", false))
            LogPrintf("%s: parameter interaction: -connect set -> setting -listen=0\n", __func__);
    }

    std::string proxy_arg = args.GetArg("-proxy", "");
    if (proxy_arg != "" && proxy_arg != "0") {
        // to protect privacy, do not listen by default if a default proxy server is specified
        if (args.SoftSetBoolArg("-listen", false))
            LogPrintf("%s: parameter interaction: -proxy set -> setting -listen=0\n", __func__);
        // to protect privacy, do not map ports when a proxy is set. The user may still specify -listen=1
        // to listen locally, so don't rely on this happening through -listen below.
        if (args.SoftSetBoolArg("-upnp", false))
            LogPrintf("%s: parameter interaction: -proxy set -> setting -upnp=0\n", __func__);
        if (args.SoftSetBoolArg("-natpmp", false))
            LogPrintf("%s: parameter interaction: -proxy set -> setting -natpmp=0\n", __func__);
        // to protect privacy, do not discover addresses by default
        if (args.SoftSetBoolArg("-discover", false))
            LogPrintf("%s: parameter interaction: -proxy set -> setting -discover=0\n", __func__);
    }

    if (!args.GetBoolArg("-listen", DEFAULT_LISTEN)) {
        // do not map ports or try to retrieve public IP when not listening (pointless)
        if (args.SoftSetBoolArg("-upnp", false))
            LogPrintf("%s: parameter interaction: -listen=0 -> setting -upnp=0\n", __func__);
        if (args.SoftSetBoolArg("-natpmp", false))
            LogPrintf("%s: parameter interaction: -listen=0 -> setting -natpmp=0\n", __func__);
        if (args.SoftSetBoolArg("-discover", false))
            LogPrintf("%s: parameter interaction: -listen=0 -> setting -discover=0\n", __func__);
        if (args.SoftSetBoolArg("-listenonion", false))
            LogPrintf("%s: parameter interaction: -listen=0 -> setting -listenonion=0\n", __func__);
        if (args.SoftSetBoolArg("-i2pacceptincoming", false)) {
            LogPrintf("%s: parameter interaction: -listen=0 -> setting -i2pacceptincoming=0\n", __func__);
        }
    }

    if (args.IsArgSet("-externalip")) {
        // if an explicit public IP is specified, do not try to find others
        if (args.SoftSetBoolArg("-discover", false))
            LogPrintf("%s: parameter interaction: -externalip set -> setting -discover=0\n", __func__);
    }

    // disable whitelistrelay in blocksonly mode
    if (args.GetBoolArg("-blocksonly", DEFAULT_BLOCKSONLY)) {
        if (args.SoftSetBoolArg("-whitelistrelay", false))
            LogPrintf("%s: parameter interaction: -blocksonly=1 -> setting -whitelistrelay=0\n", __func__);
    }

    // Forcing relay from whitelisted hosts implies we will accept relays from them in the first place.
    if (args.GetBoolArg("-whitelistforcerelay", DEFAULT_WHITELISTFORCERELAY)) {
        if (args.SoftSetBoolArg("-whitelistrelay", true))
            LogPrintf("%s: parameter interaction: -whitelistforcerelay=1 -> setting -whitelistrelay=1\n", __func__);
    }

    int64_t nPruneArg = args.GetArg("-prune", 0);
    if (nPruneArg > 0) {
        if (args.SoftSetBoolArg("-disablegovernance", true)) {
            LogPrintf("%s: parameter interaction: -prune=%d -> setting -disablegovernance=true\n", __func__, nPruneArg);
        }
        if (args.SoftSetBoolArg("-txindex", false)) {
            LogPrintf("%s: parameter interaction: -prune=%d -> setting -txindex=false\n", __func__, nPruneArg);
        }
    }

    // Make sure additional indexes are recalculated correctly in VerifyDB
    // (we must reconnect blocks whenever we disconnect them for these indexes to work)
    bool fAdditionalIndexes =
        args.GetBoolArg("-addressindex", DEFAULT_ADDRESSINDEX) ||
        args.GetBoolArg("-spentindex", DEFAULT_SPENTINDEX) ||
        args.GetBoolArg("-timestampindex", DEFAULT_TIMESTAMPINDEX);

    if (fAdditionalIndexes && args.GetArg("-checklevel", DEFAULT_CHECKLEVEL) < 4) {
        args.ForceSetArg("-checklevel", "4");
        LogPrintf("%s: parameter interaction: additional indexes -> setting -checklevel=4\n", __func__);
    }

    if (args.IsArgSet("-masternodeblsprivkey") && args.SoftSetBoolArg("-disablewallet", true)) {
        LogPrintf("%s: parameter interaction: -masternodeblsprivkey set -> setting -disablewallet=1\n", __func__);
    }
}

/**
 * Initialize global loggers.
 *
 * Note that this is called very early in the process lifetime, so you should be
 * careful about what global state you rely on here.
 */
void InitLogging(const ArgsManager& args)
{
    LogInstance().m_print_to_file = !args.IsArgNegated("-debuglogfile");
    LogInstance().m_file_path = AbsPathForConfigVal(args.GetArg("-debuglogfile", DEFAULT_DEBUGLOGFILE));
    LogInstance().m_print_to_console = args.GetBoolArg("-printtoconsole", !args.GetBoolArg("-daemon", false));
    LogInstance().m_log_timestamps = args.GetBoolArg("-logtimestamps", DEFAULT_LOGTIMESTAMPS);
    LogInstance().m_log_time_micros = args.GetBoolArg("-logtimemicros", DEFAULT_LOGTIMEMICROS);
#ifdef HAVE_THREAD_LOCAL
    LogInstance().m_log_threadnames = args.GetBoolArg("-logthreadnames", DEFAULT_LOGTHREADNAMES);
#endif
    fLogIPs = args.GetBoolArg("-logips", DEFAULT_LOGIPS);

    std::string version_string = FormatFullVersion();
#ifdef DEBUG_CORE
    version_string += " (debug build)";
#else
    version_string += " (release build)";
#endif
    LogPrintf(PACKAGE_NAME " version %s\n", version_string);
}

namespace { // Variables internal to initialization process only

int nMaxConnections;
int nUserMaxConnections;
int nFD;
ServiceFlags nLocalServices = ServiceFlags(NODE_NETWORK | NODE_NETWORK_LIMITED | NODE_HEADERS_COMPRESSED);
int64_t peer_connect_timeout;
std::set<BlockFilterType> g_enabled_filter_types;

} // namespace

[[noreturn]] static void new_handler_terminate()
{
    // Rather than throwing std::bad-alloc if allocation fails, terminate
    // immediately to (try to) avoid chain corruption.
    // Since LogPrintf may itself allocate memory, set the handler directly
    // to terminate first.
    std::set_new_handler(std::terminate);
    LogPrintf("Error: Out of memory. Terminating.\n");

    // The log was successful, terminate now.
    std::terminate();
};

bool AppInitBasicSetup(const ArgsManager& args)
{
    // ********************************************************* Step 1: setup
#ifdef _MSC_VER
    // Turn off Microsoft heap dump noise
    _CrtSetReportMode(_CRT_WARN, _CRTDBG_MODE_FILE);
    _CrtSetReportFile(_CRT_WARN, CreateFileA("NUL", GENERIC_WRITE, 0, nullptr, OPEN_EXISTING, 0, 0));
    // Disable confusing "helpful" text message on abort, Ctrl-C
    _set_abort_behavior(0, _WRITE_ABORT_MSG | _CALL_REPORTFAULT);
#endif
#ifdef WIN32
    // Enable heap terminate-on-corruption
    HeapSetInformation(nullptr, HeapEnableTerminationOnCorruption, nullptr, 0);
#endif
    if (!InitShutdownState()) {
        return InitError(Untranslated("Initializing wait-for-shutdown state failed."));
    }

    if (!SetupNetworking()) {
        return InitError(Untranslated("Initializing networking failed."));
    }

#ifndef WIN32
    if (!args.GetBoolArg("-sysperms", false)) {
        umask(077);
    }

    // Clean shutdown on SIGTERM
    registerSignalHandler(SIGTERM, HandleSIGTERM);
    registerSignalHandler(SIGINT, HandleSIGTERM);

    // Reopen debug.log on SIGHUP
    registerSignalHandler(SIGHUP, HandleSIGHUP);

    // Ignore SIGPIPE, otherwise it will bring the daemon down if the client closes unexpectedly
    signal(SIGPIPE, SIG_IGN);
#else
    SetConsoleCtrlHandler(consoleCtrlHandler, true);
#endif

    std::set_new_handler(new_handler_terminate);

    return true;
}

bool AppInitParameterInteraction(const ArgsManager& args)
{
    const CChainParams& chainparams = Params();
    // ********************************************************* Step 2: parameter interactions

    // also see: InitParameterInteraction()

    // Error if network-specific options (-addnode, -connect, etc) are
    // specified in default section of config file, but not overridden
    // on the command line or in this network's section of the config file.
    std::string network = args.GetChainName();
    bilingual_str errors;
    for (const auto& arg : args.GetUnsuitableSectionOnlyArgs()) {
        errors += strprintf(_("Config setting for %s only applied on %s network when in [%s] section.") + Untranslated("\n"), arg, network, network);
    }

    if (!errors.empty()) {
        return InitError(errors);
    }

    // Warn if unrecognized section name are present in the config file.
    bilingual_str warnings;
    for (const auto& section : args.GetUnrecognizedSections()) {
        warnings += strprintf(Untranslated("%s:%i ") + _("Section [%s] is not recognized.") + Untranslated("\n"), section.m_file, section.m_line, section.m_name);
    }

    if (!warnings.empty()) {
        InitWarning(warnings);
    }

    if (!fs::is_directory(GetBlocksDir())) {
        return InitError(strprintf(_("Specified blocks directory \"%s\" does not exist."), args.GetArg("-blocksdir", "")));
    }

    // parse and validate enabled filter types
    std::string blockfilterindex_value = args.GetArg("-blockfilterindex", DEFAULT_BLOCKFILTERINDEX);
    if (blockfilterindex_value == "" || blockfilterindex_value == "1") {
        g_enabled_filter_types = AllBlockFilterTypes();
    } else if (blockfilterindex_value != "0") {
        const std::vector<std::string> names = args.GetArgs("-blockfilterindex");
        for (const auto& name : names) {
            BlockFilterType filter_type;
            if (!BlockFilterTypeByName(name, filter_type)) {
                return InitError(strprintf(_("Unknown -blockfilterindex value %s."), name));
            }
            g_enabled_filter_types.insert(filter_type);
        }
    }

    // Signal NODE_COMPACT_FILTERS if peerblockfilters and basic filters index are both enabled.
    if (args.GetBoolArg("-peerblockfilters", DEFAULT_PEERBLOCKFILTERS)) {
        if (g_enabled_filter_types.count(BlockFilterType::BASIC_FILTER) != 1) {
            return InitError(_("Cannot set -peerblockfilters without -blockfilterindex."));
        }

        nLocalServices = ServiceFlags(nLocalServices | NODE_COMPACT_FILTERS);
    }

    // if using block pruning, then disallow txindex, coinstatsindex and require disabling governance validation
    if (args.GetArg("-prune", 0)) {
        if (args.GetBoolArg("-txindex", DEFAULT_TXINDEX))
            return InitError(_("Prune mode is incompatible with -txindex."));
        if (args.GetBoolArg("-coinstatsindex", DEFAULT_COINSTATSINDEX))
            return InitError(_("Prune mode is incompatible with -coinstatsindex."));
        if (!args.GetBoolArg("-disablegovernance", false)) {
            return InitError(_("Prune mode is incompatible with -disablegovernance=false."));
        }
    }

    if (args.IsArgSet("-devnet")) {
        // Require setting of ports when running devnet
        if (args.GetBoolArg("-listen", DEFAULT_LISTEN) && !args.IsArgSet("-port")) {
            return InitError(_("-port must be specified when -devnet and -listen are specified"));
        }
        if (args.GetBoolArg("-server", false) && !args.IsArgSet("-rpcport")) {
            return InitError(_("-rpcport must be specified when -devnet and -server are specified"));
        }
        if (args.GetArgs("-devnet").size() > 1) {
            return InitError(_("-devnet can only be specified once"));
        }
    }

    fAllowPrivateNet = args.GetBoolArg("-allowprivatenet", DEFAULT_ALLOWPRIVATENET);

    // -bind and -whitebind can't be set when not listening
    size_t nUserBind = args.GetArgs("-bind").size() + args.GetArgs("-whitebind").size();
    if (nUserBind != 0 && !args.GetBoolArg("-listen", DEFAULT_LISTEN)) {
        return InitError(Untranslated("Cannot set -bind or -whitebind together with -listen=0"));
    }

    // Make sure enough file descriptors are available
    int nBind = std::max(nUserBind, size_t(1));
    nUserMaxConnections = args.GetArg("-maxconnections", DEFAULT_MAX_PEER_CONNECTIONS);
    nMaxConnections = std::max(nUserMaxConnections, 0);

    nFD = RaiseFileDescriptorLimit(nMaxConnections + MIN_CORE_FILEDESCRIPTORS + MAX_ADDNODE_CONNECTIONS + nBind + NUM_FDS_MESSAGE_CAPTURE);

#ifdef USE_POLL
    int fd_max = nFD;
#else
    int fd_max = FD_SETSIZE;
#endif
    // Trim requested connection counts, to fit into system limitations
    // <int> in std::min<int>(...) to work around FreeBSD compilation issue described in #2695
    nMaxConnections = std::max(std::min<int>(nMaxConnections, fd_max - nBind - MIN_CORE_FILEDESCRIPTORS - MAX_ADDNODE_CONNECTIONS - NUM_FDS_MESSAGE_CAPTURE), 0);
    if (nFD < MIN_CORE_FILEDESCRIPTORS)
        return InitError(_("Not enough file descriptors available."));
    nMaxConnections = std::min(nFD - MIN_CORE_FILEDESCRIPTORS - MAX_ADDNODE_CONNECTIONS - NUM_FDS_MESSAGE_CAPTURE, nMaxConnections);

    if (nMaxConnections < nUserMaxConnections)
        InitWarning(strprintf(_("Reducing -maxconnections from %d to %d, because of system limitations."), nUserMaxConnections, nMaxConnections));

    // ********************************************************* Step 3: parameter-to-internal-flags
    if (args.IsArgSet("-debug")) {
        // Special-case: if -debug=0/-nodebug is set, turn off debugging messages
        const std::vector<std::string> categories = args.GetArgs("-debug");

        if (std::none_of(categories.begin(), categories.end(),
            [](std::string cat){return cat == "0" || cat == "none";})) {
            for (const auto& cat : categories) {
                if (!LogInstance().EnableCategory(cat)) {
                    InitWarning(strprintf(_("Unsupported logging category %s=%s."), "-debug", cat));
                }
            }
        }
    }

    // Now remove the logging categories which were explicitly excluded
    for (const std::string& cat : args.GetArgs("-debugexclude")) {
        if (!LogInstance().DisableCategory(cat)) {
            InitWarning(strprintf(_("Unsupported logging category %s=%s."), "-debugexclude", cat));
        }
    }

    fCheckBlockIndex = args.GetBoolArg("-checkblockindex", chainparams.DefaultConsistencyChecks());
    fCheckpointsEnabled = args.GetBoolArg("-checkpoints", DEFAULT_CHECKPOINTS_ENABLED);

    hashAssumeValid = uint256S(args.GetArg("-assumevalid", chainparams.GetConsensus().defaultAssumeValid.GetHex()));
    if (!hashAssumeValid.IsNull())
        LogPrintf("Assuming ancestors of block %s have valid signatures.\n", hashAssumeValid.GetHex());
    else
        LogPrintf("Validating signatures for all blocks.\n");

    if (args.IsArgSet("-minimumchainwork")) {
        const std::string minChainWorkStr = args.GetArg("-minimumchainwork", "");
        if (!IsHexNumber(minChainWorkStr)) {
            return InitError(strprintf(Untranslated("Invalid non-hex (%s) minimum chain work value specified"), minChainWorkStr));
        }
        nMinimumChainWork = UintToArith256(uint256S(minChainWorkStr));
    } else {
        nMinimumChainWork = UintToArith256(chainparams.GetConsensus().nMinimumChainWork);
    }
    LogPrintf("Setting nMinimumChainWork=%s\n", nMinimumChainWork.GetHex());
    if (nMinimumChainWork < UintToArith256(chainparams.GetConsensus().nMinimumChainWork)) {
        LogPrintf("Warning: nMinimumChainWork set below default value of %s\n", chainparams.GetConsensus().nMinimumChainWork.GetHex());
    }

    // mempool limits
    int64_t nMempoolSizeMax = args.GetArg("-maxmempool", DEFAULT_MAX_MEMPOOL_SIZE) * 1000000;
    int64_t nMempoolSizeMin = args.GetArg("-limitdescendantsize", DEFAULT_DESCENDANT_SIZE_LIMIT) * 1000 * 40;
    if (nMempoolSizeMax < 0 || nMempoolSizeMax < nMempoolSizeMin)
        return InitError(strprintf(_("-maxmempool must be at least %d MB"), std::ceil(nMempoolSizeMin / 1000000.0)));
    // incremental relay fee sets the minimum feerate increase necessary for BIP 125 replacement in the mempool
    // and the amount the mempool min fee increases above the feerate of txs evicted due to mempool limiting.
    if (args.IsArgSet("-incrementalrelayfee")) {
        if (std::optional<CAmount> inc_relay_fee = ParseMoney(args.GetArg("-incrementalrelayfee", ""))) {
            ::incrementalRelayFee = CFeeRate{inc_relay_fee.value()};
        } else {
            return InitError(AmountErrMsg("incrementalrelayfee", args.GetArg("-incrementalrelayfee", "")));
        }
    }

    // block pruning; get the amount of disk space (in MiB) to allot for block & undo files
    int64_t nPruneArg = args.GetArg("-prune", 0);
    if (nPruneArg < 0) {
        return InitError(_("Prune cannot be configured with a negative value."));
    }
    nPruneTarget = (uint64_t) nPruneArg * 1024 * 1024;
    if (nPruneArg == 1) {  // manual pruning: -prune=1
        LogPrintf("Block pruning enabled.  Use RPC call pruneblockchain(height) to manually prune block and undo files.\n");
        nPruneTarget = std::numeric_limits<uint64_t>::max();
        fPruneMode = true;
    } else if (nPruneTarget) {
        if (args.GetBoolArg("-regtest", false)) {
            // we use 1MB blocks to test this on regtest
            if (nPruneTarget < 550 * 1024 * 1024) {
                return InitError(strprintf(_("Prune configured below the minimum of %d MiB.  Please use a higher number."), 550));
            }
        } else {
            if (nPruneTarget < MIN_DISK_SPACE_FOR_BLOCK_FILES) {
                return InitError(strprintf(_("Prune configured below the minimum of %d MiB.  Please use a higher number."), MIN_DISK_SPACE_FOR_BLOCK_FILES / 1024 / 1024));
            }
        }
        LogPrintf("Prune configured to target %u MiB on disk for block and undo files.\n", nPruneTarget / 1024 / 1024);
        fPruneMode = true;
    }

    nConnectTimeout = args.GetArg("-timeout", DEFAULT_CONNECT_TIMEOUT);
    if (nConnectTimeout <= 0) {
        nConnectTimeout = DEFAULT_CONNECT_TIMEOUT;
    }

    peer_connect_timeout = args.GetArg("-peertimeout", DEFAULT_PEER_CONNECT_TIMEOUT);
    if (peer_connect_timeout <= 0) {
        return InitError(Untranslated("peertimeout must be a positive integer."));
    }

    if (args.IsArgSet("-minrelaytxfee")) {
        if (std::optional<CAmount> min_relay_fee = ParseMoney(args.GetArg("-minrelaytxfee", ""))) {
            // High fee check is done afterward in CWallet::Create()
            ::minRelayTxFee = CFeeRate{min_relay_fee.value()};
        } else {
            return InitError(AmountErrMsg("minrelaytxfee", args.GetArg("-minrelaytxfee", "")));
        }
    } else if (incrementalRelayFee > ::minRelayTxFee) {
        // Allow only setting incrementalRelayFee to control both
        ::minRelayTxFee = incrementalRelayFee;
        LogPrintf("Increasing minrelaytxfee to %s to match incrementalrelayfee\n",::minRelayTxFee.ToString());
    }

    // Sanity check argument for min fee for including tx in block
    // TODO: Harmonize which arguments need sanity checking and where that happens
    if (args.IsArgSet("-blockmintxfee")) {
        if (!ParseMoney(args.GetArg("-blockmintxfee", ""))) {
            return InitError(AmountErrMsg("blockmintxfee", args.GetArg("-blockmintxfee", "")));
        }
    }

    // Feerate used to define dust.  Shouldn't be changed lightly as old
    // implementations may inadvertently create non-standard transactions
    if (args.IsArgSet("-dustrelayfee")) {
        if (std::optional<CAmount> parsed = ParseMoney(args.GetArg("-dustrelayfee", ""))) {
            dustRelayFee = CFeeRate{parsed.value()};
        } else {
            return InitError(AmountErrMsg("dustrelayfee", args.GetArg("-dustrelayfee", "")));
        }
    }

    fRequireStandard = !args.GetBoolArg("-acceptnonstdtxn", !chainparams.RequireStandard());
    if (!chainparams.IsTestChain() && !fRequireStandard) {
        return InitError(strprintf(Untranslated("acceptnonstdtxn is not currently supported for %s chain"), chainparams.NetworkIDString()));
    }
    nBytesPerSigOp = args.GetArg("-bytespersigop", nBytesPerSigOp);

    if (!g_wallet_init_interface.ParameterInteraction()) return false;

    fIsBareMultisigStd = args.GetBoolArg("-permitbaremultisig", DEFAULT_PERMIT_BAREMULTISIG);
    fAcceptDatacarrier = args.GetBoolArg("-datacarrier", DEFAULT_ACCEPT_DATACARRIER);
    nMaxDatacarrierBytes = args.GetArg("-datacarriersize", nMaxDatacarrierBytes);

    // Option to startup with mocktime set (used for regression testing):
    SetMockTime(args.GetArg("-mocktime", 0)); // SetMockTime(0) is a no-op

    if (args.GetBoolArg("-peerbloomfilters", DEFAULT_PEERBLOOMFILTERS))
        nLocalServices = ServiceFlags(nLocalServices | NODE_BLOOM);

    nMaxTipAge = args.GetArg("-maxtipage", DEFAULT_MAX_TIP_AGE);

    if (args.IsArgSet("-proxy") && args.GetArg("-proxy", "").empty()) {
        return InitError(_("No proxy server specified. Use -proxy=<ip> or -proxy=<ip:port>."));
    }

    try {
        const bool fRecoveryEnabled{llmq::QuorumDataRecoveryEnabled()};
        const bool fQuorumVvecRequestsEnabled{llmq::GetEnabledQuorumVvecSyncEntries().size() > 0};
        if (!fRecoveryEnabled && fQuorumVvecRequestsEnabled) {
            InitWarning(Untranslated("-llmq-qvvec-sync set but recovery is disabled due to -llmq-data-recovery=0"));
        }
    } catch (const std::invalid_argument& e) {
        return InitError(Untranslated(e.what()));
    }

    if (args.IsArgSet("-masternodeblsprivkey")) {
        if (!args.GetBoolArg("-listen", DEFAULT_LISTEN) && Params().RequireRoutableExternalIP()) {
            return InitError(Untranslated("Masternode must accept connections from outside, set -listen=1"));
        }
        if (!args.GetBoolArg("-txindex", DEFAULT_TXINDEX)) {
            return InitError(Untranslated("Masternode must have transaction index enabled, set -txindex=1"));
        }
        if (!args.GetBoolArg("-peerbloomfilters", DEFAULT_PEERBLOOMFILTERS)) {
            return InitError(Untranslated("Masternode must have bloom filters enabled, set -peerbloomfilters=1"));
        }
        if (args.GetArg("-prune", 0) > 0) {
            return InitError(Untranslated("Masternode must have no pruning enabled, set -prune=0"));
        }
        if (args.GetArg("-maxconnections", DEFAULT_MAX_PEER_CONNECTIONS) < DEFAULT_MAX_PEER_CONNECTIONS) {
            return InitError(strprintf(Untranslated("Masternode must be able to handle at least %d connections, set -maxconnections=%d"), DEFAULT_MAX_PEER_CONNECTIONS, DEFAULT_MAX_PEER_CONNECTIONS));
        }
        if (args.GetBoolArg("-disablegovernance", false)) {
            return InitError(_("You can not disable governance validation on a masternode."));
        }
    }

    fDisableGovernance = args.GetBoolArg("-disablegovernance", false);
    LogPrintf("fDisableGovernance %d\n", fDisableGovernance);

    if (fDisableGovernance) {
        InitWarning(_("You are starting with governance validation disabled.") +
            (fPruneMode ?
                Untranslated(" ") + _("This is expected because you are running a pruned node.") :
                Untranslated("")));
    }

    return true;
}

static bool LockDataDirectory(bool probeOnly)
{
    // Make sure only a single Sparks Core process is using the data directory.
    fs::path datadir = GetDataDir();
    if (!DirIsWritable(datadir)) {
        return InitError(strprintf(_("Cannot write to data directory '%s'; check permissions."), datadir.string()));
    }
    if (!LockDirectory(datadir, ".lock", probeOnly)) {
        return InitError(strprintf(_("Cannot obtain a lock on data directory %s. %s is probably already running."), datadir.string(), PACKAGE_NAME));
    }
    return true;
}

bool AppInitSanityChecks()
{
    // ********************************************************* Step 4: sanity checks

    // Initialize elliptic curve code
    std::string sha256_algo = SHA256AutoDetect();
    LogPrintf("Using the '%s' SHA256 implementation\n", sha256_algo);
    RandomInit();
    ECC_Start();

    // Sanity check
    if (!InitSanityCheck())
        return InitError(strprintf(_("Initialization sanity check failed. %s is shutting down."), PACKAGE_NAME));

    // Probe the data directory lock to give an early error message, if possible
    // We cannot hold the data directory lock here, as the forking for daemon() hasn't yet happened,
    // and a fork will cause weird behavior to it.
    return LockDataDirectory(true);
}

bool AppInitLockDataDirectory()
{
    // After daemonization get the data directory lock again and hold on to it until exit
    // This creates a slight window for a race condition to happen, however this condition is harmless: it
    // will at most make us exit without printing a message to console.
    if (!LockDataDirectory(false)) {
        // Detailed error printed inside LockDataDirectory
        return false;
    }
    return true;
}

bool AppInitInterfaces(NodeContext& node)
{
    node.chain = interfaces::MakeChain(node);
    // Create client interfaces for wallets that are supposed to be loaded
    // according to -wallet and -disablewallet options. This only constructs
    // the interfaces, it doesn't load wallet data. Wallets actually get loaded
    // when load() and start() interface methods are called below.
    g_wallet_init_interface.Construct(node);
    return true;
}

bool AppInitMain(const CoreContext& context, NodeContext& node, interfaces::BlockAndHeaderTipInfo* tip_info)
{
    const ArgsManager& args = *Assert(node.args);
    const CChainParams& chainparams = Params();
    // ********************************************************* Step 4a: application initialization
    if (!CreatePidFile(args)) {
        // Detailed error printed inside CreatePidFile().
        return false;
    }
    if (LogInstance().m_print_to_file) {
        if (args.GetBoolArg("-shrinkdebugfile", LogInstance().DefaultShrinkDebugFile())) {
            // Do this first since it both loads a bunch of debug.log into memory,
            // and because this needs to happen before any other debug.log printing
            LogInstance().ShrinkDebugFile();
        }
    }
    if (!LogInstance().StartLogging()) {
        return InitError(strprintf(Untranslated("Could not open debug log file %s"),
            LogInstance().m_file_path.string()));
    }

    if (!LogInstance().m_log_timestamps)
        LogPrintf("Startup time: %s\n", FormatISO8601DateTime(GetTime()));
    LogPrintf("Default data directory %s\n", GetDefaultDataDir().string());
    LogPrintf("Using data directory %s\n", GetDataDir().string());

    // Only log conf file usage message if conf file actually exists.
    fs::path config_file_path = GetConfigFile(args.GetArg("-conf", BITCOIN_CONF_FILENAME));
    if (fs::exists(config_file_path)) {
        LogPrintf("Config file: %s\n", config_file_path.string());
    } else if (args.IsArgSet("-conf")) {
        // Warn if no conf file exists at path provided by user
        InitWarning(strprintf(_("The specified config file %s does not exist"), config_file_path.string()));
    } else {
        // Not categorizing as "Warning" because it's the default behavior
        LogPrintf("Config file: %s (not found, skipping)\n", config_file_path.string());
    }

    // Log the config arguments to debug.log
    args.LogArgs();

    LogPrintf("Using at most %i automatic connections (%i file descriptors available)\n", nMaxConnections, nFD);

    // Warn about relative -datadir path.
    if (args.IsArgSet("-datadir") && !fs::path(args.GetArg("-datadir", "")).is_absolute()) {
        LogPrintf("Warning: relative datadir option '%s' specified, which will be interpreted relative to the " /* Continued */
                  "current working directory '%s'. This is fragile, because if Sparks Core is started in the future "
                  "from a different location, it will be unable to locate the current data files. There could "
                  "also be data loss if Sparks Core is started while in a temporary directory.\n",
                  args.GetArg("-datadir", ""), fs::current_path().string());
    }

    InitSignatureCache();
    InitScriptExecutionCache();

    int script_threads = args.GetArg("-par", DEFAULT_SCRIPTCHECK_THREADS);
    if (script_threads <= 0) {
        // -par=0 means autodetect (number of cores - 1 script threads)
        // -par=-n means "leave n cores free" (number of cores - n - 1 script threads)
        script_threads += GetNumCores();
    }

    // Subtract 1 because the main thread counts towards the par threads
    script_threads = std::max(script_threads - 1, 0);

    // Number of script-checking threads <= MAX_SCRIPTCHECK_THREADS
    script_threads = std::min(script_threads, MAX_SCRIPTCHECK_THREADS);

    LogPrintf("Script verification uses %d additional threads\n", script_threads);
    if (script_threads >= 1) {
        g_parallel_script_checks = true;
        StartScriptCheckWorkerThreads(script_threads);
    }

    assert(activeMasternodeInfo.blsKeyOperator == nullptr);
    assert(activeMasternodeInfo.blsPubKeyOperator == nullptr);
    fMasternodeMode = false;
    std::string strMasterNodeBLSPrivKey = args.GetArg("-masternodeblsprivkey", "");
    if (!strMasterNodeBLSPrivKey.empty()) {
        CBLSSecretKey keyOperator(ParseHex(strMasterNodeBLSPrivKey));
        if (!keyOperator.IsValid()) {
            return InitError(_("Invalid masternodeblsprivkey. Please see documentation."));
        }
        fMasternodeMode = true;
        {
            LOCK(activeMasternodeInfoCs);
            activeMasternodeInfo.blsKeyOperator = std::make_unique<CBLSSecretKey>(keyOperator);
            activeMasternodeInfo.blsPubKeyOperator = std::make_unique<CBLSPublicKey>(keyOperator.GetPublicKey());
        }
        // We don't know the actual scheme at this point, print both
        LogPrintf("MASTERNODE:\n  blsPubKeyOperator legacy: %s\n  blsPubKeyOperator basic: %s\n",
                activeMasternodeInfo.blsPubKeyOperator->ToString(true),
                activeMasternodeInfo.blsPubKeyOperator->ToString(false));
    } else {
        LOCK(activeMasternodeInfoCs);
        activeMasternodeInfo.blsKeyOperator = std::make_unique<CBLSSecretKey>();
        activeMasternodeInfo.blsPubKeyOperator = std::make_unique<CBLSPublicKey>();
    }

    assert(!node.scheduler);
    node.scheduler = std::make_unique<CScheduler>();

    // Start the lightweight task scheduler thread
    node.scheduler->m_service_thread = std::thread(util::TraceThread, "scheduler", [&] { node.scheduler->serviceQueue(); });

    // Gather some entropy once per minute.
    node.scheduler->scheduleEvery([]{
        RandAddPeriodic();
    }, std::chrono::minutes{1});

    GetMainSignals().RegisterBackgroundSignalScheduler(*node.scheduler);

    tableRPC.InitPlatformRestrictions();

    /* Register RPC commands regardless of -server setting so they will be
     * available in the GUI RPC console even if external calls are disabled.
     */
    RegisterAllCoreRPCCommands(tableRPC);
    for (const auto& client : node.chain_clients) {
        client->registerRpcs();
    }
#if ENABLE_ZMQ
    RegisterZMQRPCCommands(tableRPC);
#endif

    /* Start the RPC server already.  It will be started in "warmup" mode
     * and not really process calls already (but it will signify connections
     * that the server is there and will be ready later).  Warmup mode will
     * be disabled when initialisation is finished.
     */
    if (args.GetBoolArg("-server", false)) {
        uiInterface.InitMessage_connect(SetRPCWarmupStatus);
        if (!AppInitServers(context, node))
            return InitError(_("Unable to start HTTP server. See debug log for details."));
    }

    // ********************************************************* Step 5: verify wallet database integrity

    if (!g_wallet_init_interface.InitAutoBackup()) return false;
    for (const auto& client : node.chain_clients) {
        if (!client->verify()) {
            return false;
        }
    }

    // ********************************************************* Step 6: network initialization
    // Note that we absolutely cannot open any actual connections
    // until the very end ("start node") as the UTXO/block state
    // is not yet setup and may end up being set up twice if we
    // need to reindex later.

    fListen = args.GetBoolArg("-listen", DEFAULT_LISTEN);
    fDiscover = args.GetBoolArg("-discover", true);
    const bool ignores_incoming_txs{args.GetBoolArg("-blocksonly", DEFAULT_BLOCKSONLY)};

    assert(!node.addrman);
    node.addrman = std::make_unique<CAddrMan>();
    assert(!node.banman);
    node.banman = std::make_unique<BanMan>(GetDataDir() / "banlist", &uiInterface, args.GetArg("-bantime", DEFAULT_MISBEHAVING_BANTIME));
    assert(!node.connman);
    node.connman = std::make_unique<CConnman>(GetRand(std::numeric_limits<uint64_t>::max()), GetRand(std::numeric_limits<uint64_t>::max()), *node.addrman);

    assert(!node.fee_estimator);
    // Don't initialize fee estimation with old data if we don't relay transactions,
    // as they would never get updated.
    if (!ignores_incoming_txs) node.fee_estimator = std::make_unique<CBlockPolicyEstimator>();

    assert(!node.mempool);
    int check_ratio = std::min<int>(std::max<int>(args.GetArg("-checkmempool", chainparams.DefaultConsistencyChecks() ? 1 : 0), 0), 1000000);
    node.mempool = std::make_unique<CTxMemPool>(node.fee_estimator.get(), check_ratio);

    assert(!node.chainman);
    node.chainman = &g_chainman;
    ChainstateManager& chainman = *Assert(node.chainman);

    assert(!::governance);
    ::governance = std::make_unique<CGovernanceManager>();
    node.govman = ::governance.get();

    assert(!node.peerman);
    node.peerman = PeerManager::make(chainparams, *node.connman, *node.addrman, node.banman.get(),
                                     *node.scheduler, chainman, *node.mempool, *node.govman,
                                     node.cj_ctx, node.llmq_ctx, ignores_incoming_txs);
    RegisterValidationInterface(node.peerman.get());

    assert(!::sporkManager);
    ::sporkManager = std::make_unique<CSporkManager>();
    node.sporkman = ::sporkManager.get();

    std::vector<std::string> vSporkAddresses;
    if (args.IsArgSet("-sporkaddr")) {
        vSporkAddresses = args.GetArgs("-sporkaddr");
    } else {
        vSporkAddresses = Params().SporkAddresses();
    }
    for (const auto& address: vSporkAddresses) {
        if (!node.sporkman->SetSporkAddress(address)) {
            return InitError(_("Invalid spork address specified with -sporkaddr"));
        }
    }

    int minsporkkeys = args.GetArg("-minsporkkeys", Params().MinSporkKeys());
    if (!node.sporkman->SetMinSporkKeys(minsporkkeys)) {
        return InitError(_("Invalid minimum number of spork signers specified with -minsporkkeys"));
    }


    if (args.IsArgSet("-sporkkey")) { // spork priv key
        if (!node.sporkman->SetPrivKey(args.GetArg("-sporkkey", ""))) {
            return InitError(_("Unable to sign spork message, wrong key?"));
        }
    }

    assert(!::masternodeSync);
    ::masternodeSync = std::make_unique<CMasternodeSync>(*node.connman, *node.govman);
    node.mn_sync = ::masternodeSync.get();

    // sanitize comments per BIP-0014, format user agent and check total size
    std::vector<std::string> uacomments;

    if (chainparams.NetworkIDString() == CBaseChainParams::DEVNET) {
        // Add devnet name to user agent. This allows to disconnect nodes immediately if they don't belong to our own devnet
        uacomments.push_back(strprintf("devnet.%s", args.GetDevNetName()));
    }

    for (const std::string& cmt : args.GetArgs("-uacomment")) {
        if (cmt != SanitizeString(cmt, SAFE_CHARS_UA_COMMENT))
            return InitError(strprintf(_("User Agent comment (%s) contains unsafe characters."), cmt));
        uacomments.push_back(cmt);
    }
    strSubVersion = FormatSubVersion(CLIENT_NAME, CLIENT_VERSION, uacomments);
    if (strSubVersion.size() > MAX_SUBVERSION_LENGTH) {
        return InitError(strprintf(_("Total length of network version string (%i) exceeds maximum length (%i). Reduce the number or size of uacomments."),
            strSubVersion.size(), MAX_SUBVERSION_LENGTH));
    }

    if (args.IsArgSet("-onlynet")) {
        std::set<enum Network> nets;
        for (const std::string& snet : args.GetArgs("-onlynet")) {
            enum Network net = ParseNetwork(snet);
            if (net == NET_UNROUTABLE)
                return InitError(strprintf(_("Unknown network specified in -onlynet: '%s'"), snet));
            nets.insert(net);
        }
        for (int n = 0; n < NET_MAX; n++) {
            enum Network net = (enum Network)n;
            if (!nets.count(net))
                SetReachable(net, false);
        }
    }

    // Check for host lookup allowed before parsing any network related parameters
    fNameLookup = args.GetBoolArg("-dns", DEFAULT_NAME_LOOKUP);

    bool proxyRandomize = args.GetBoolArg("-proxyrandomize", DEFAULT_PROXYRANDOMIZE);
    // -proxy sets a proxy for all outgoing network traffic
    // -noproxy (or -proxy=0) as well as the empty string can be used to not set a proxy, this is the default
    std::string proxyArg = args.GetArg("-proxy", "");
    SetReachable(NET_ONION, false);
    if (proxyArg != "" && proxyArg != "0") {
        CService proxyAddr;
        if (!Lookup(proxyArg, proxyAddr, 9050, fNameLookup)) {
            return InitError(strprintf(_("Invalid -proxy address or hostname: '%s'"), proxyArg));
        }

        proxyType addrProxy = proxyType(proxyAddr, proxyRandomize);
        if (!addrProxy.IsValid())
            return InitError(strprintf(_("Invalid -proxy address or hostname: '%s'"), proxyArg));

        SetProxy(NET_IPV4, addrProxy);
        SetProxy(NET_IPV6, addrProxy);
        SetProxy(NET_ONION, addrProxy);
        SetNameProxy(addrProxy);
        SetReachable(NET_ONION, true); // by default, -proxy sets onion as reachable, unless -noonion later
    }

    // -onion can be used to set only a proxy for .onion, or override normal proxy for .onion addresses
    // -noonion (or -onion=0) disables connecting to .onion entirely
    // An empty string is used to not override the onion proxy (in which case it defaults to -proxy set above, or none)
    std::string onionArg = args.GetArg("-onion", "");
    if (onionArg != "") {
        if (onionArg == "0") { // Handle -noonion/-onion=0
            SetReachable(NET_ONION, false);
        } else {
            CService onionProxy;
            if (!Lookup(onionArg, onionProxy, 9050, fNameLookup)) {
                return InitError(strprintf(_("Invalid -onion address or hostname: '%s'"), onionArg));
            }
            proxyType addrOnion = proxyType(onionProxy, proxyRandomize);
            if (!addrOnion.IsValid())
                return InitError(strprintf(_("Invalid -onion address or hostname: '%s'"), onionArg));
            SetProxy(NET_ONION, addrOnion);
            SetReachable(NET_ONION, true);
        }
    }

    for (const std::string& strAddr : args.GetArgs("-externalip")) {
        CService addrLocal;
        if (Lookup(strAddr, addrLocal, GetListenPort(), fNameLookup) && addrLocal.IsValid())
            AddLocal(addrLocal, LOCAL_MANUAL);
        else
            return InitError(ResolveErrMsg("externalip", strAddr));
    }

    // Read asmap file if configured
    if (args.IsArgSet("-asmap")) {
        fs::path asmap_path = fs::path(args.GetArg("-asmap", ""));
        if (asmap_path.empty()) {
            asmap_path = DEFAULT_ASMAP_FILENAME;
        }
        if (!asmap_path.is_absolute()) {
            asmap_path = GetDataDir() / asmap_path;
        }
        if (!fs::exists(asmap_path)) {
            InitError(strprintf(_("Could not find asmap file %s"), asmap_path));
            return false;
        }
        std::vector<bool> asmap = CAddrMan::DecodeAsmap(asmap_path);
        if (asmap.size() == 0) {
            InitError(strprintf(_("Could not parse asmap file %s"), asmap_path));
            return false;
        }
        const uint256 asmap_version = SerializeHash(asmap);
        node.connman->SetAsmap(std::move(asmap));
        LogPrintf("Using asmap version %s for IP bucketing\n", asmap_version.ToString());
    } else {
        LogPrintf("Using /16 prefix for IP bucketing\n");
    }

#if ENABLE_ZMQ
    g_zmq_notification_interface = CZMQNotificationInterface::Create();

    if (g_zmq_notification_interface) {
        RegisterValidationInterface(g_zmq_notification_interface);
    }
#endif

    pdsNotificationInterface = new CDSNotificationInterface(
        *node.connman, *node.mn_sync, ::deterministicMNManager, *node.govman, node.llmq_ctx, node.cj_ctx
    );
    RegisterValidationInterface(pdsNotificationInterface);

    if (fMasternodeMode) {
        // Create and register activeMasternodeManager, will init later in ThreadImport
        activeMasternodeManager = std::make_unique<CActiveMasternodeManager>(*node.connman);
        RegisterValidationInterface(activeMasternodeManager.get());
    }

    // ********************************************************* Step 7a: Load sporks

    if (!node.sporkman->LoadCache()) {
        auto file_path = (GetDataDir() / "sporks.dat").string();
        return InitError(strprintf(_("Failed to load sporks cache from %s"), file_path));
    }

    // ********************************************************* Step 7b: load block chain

    fReindex = args.GetBoolArg("-reindex", false);
    bool fReindexChainState = args.GetBoolArg("-reindex-chainstate", false);

    // cache size calculations
    int64_t nTotalCache = (args.GetArg("-dbcache", nDefaultDbCache) << 20);
    nTotalCache = std::max(nTotalCache, nMinDbCache << 20); // total cache cannot be less than nMinDbCache
    nTotalCache = std::min(nTotalCache, nMaxDbCache << 20); // total cache cannot be greater than nMaxDbcache
    int64_t nBlockTreeDBCache = std::min(nTotalCache / 8, nMaxBlockDBCache << 20);
    nTotalCache -= nBlockTreeDBCache;
    int64_t nTxIndexCache = std::min(nTotalCache / 8, args.GetBoolArg("-txindex", DEFAULT_TXINDEX) ? nMaxTxIndexCache << 20 : 0);
    nTotalCache -= nTxIndexCache;
    int64_t filter_index_cache = 0;
    if (!g_enabled_filter_types.empty()) {
        size_t n_indexes = g_enabled_filter_types.size();
        int64_t max_cache = std::min(nTotalCache / 8, max_filter_index_cache << 20);
        filter_index_cache = max_cache / n_indexes;
        nTotalCache -= filter_index_cache * n_indexes;
    }
    int64_t nCoinDBCache = std::min(nTotalCache / 2, (nTotalCache / 4) + (1 << 23)); // use 25%-50% of the remainder for disk cache
    nCoinDBCache = std::min(nCoinDBCache, nMaxCoinsDBCache << 20); // cap total coins db cache
    nTotalCache -= nCoinDBCache;
    int64_t nCoinCacheUsage = nTotalCache; // the rest goes to in-memory cache
    int64_t nMempoolSizeMax = args.GetArg("-maxmempool", DEFAULT_MAX_MEMPOOL_SIZE) * 1000000;
    int64_t nEvoDbCache = 1024 * 1024 * 64; // TODO
    LogPrintf("Cache configuration:\n");
    LogPrintf("* Using %.1f MiB for block index database\n", nBlockTreeDBCache * (1.0 / 1024 / 1024));
    if (args.GetBoolArg("-txindex", DEFAULT_TXINDEX)) {
        LogPrintf("* Using %.1f MiB for transaction index database\n", nTxIndexCache * (1.0 / 1024 / 1024));
    }
    for (BlockFilterType filter_type : g_enabled_filter_types) {
        LogPrintf("* Using %.1f MiB for %s block filter index database\n",
                  filter_index_cache * (1.0 / 1024 / 1024), BlockFilterTypeName(filter_type));
    }
    LogPrintf("* Using %.1f MiB for chain state database\n", nCoinDBCache * (1.0 / 1024 / 1024));
    LogPrintf("* Using %.1f MiB for in-memory UTXO set (plus up to %.1f MiB of unused mempool space)\n", nCoinCacheUsage * (1.0 / 1024 / 1024), nMempoolSizeMax * (1.0 / 1024 / 1024));

    bool fLoaded = false;

    while (!fLoaded && !ShutdownRequested()) {
        const bool fReset = fReindex;
        auto is_coinsview_empty = [&](CChainState* chainstate) EXCLUSIVE_LOCKS_REQUIRED(::cs_main) {
            return fReset || fReindexChainState || chainstate->CoinsTip().GetBestBlock().IsNull();
        };
        bilingual_str strLoadError;

        uiInterface.InitMessage(_("Loading block index...").translated);

        do {
            bool failed_verification = false;
            const int64_t load_block_index_start_time = GetTimeMillis();

            try {
                LOCK(cs_main);
                node.evodb.reset();
                node.evodb = std::make_unique<CEvoDB>(nEvoDbCache, false, fReset || fReindexChainState);
                node.mnhf_manager.reset();
                node.mnhf_manager = std::make_unique<CMNHFManager>(*node.evodb);


                chainman.Reset();
                chainman.InitializeChainstate(Assert(node.mempool.get()), *node.mnhf_manager, *node.evodb, llmq::chainLocksHandler, llmq::quorumInstantSendManager, llmq::quorumBlockProcessor);
                chainman.m_total_coinstip_cache = nCoinCacheUsage;
                chainman.m_total_coinsdb_cache = nCoinDBCache;

                UnloadBlockIndex(node.mempool.get(), chainman);

                // new CBlockTreeDB tries to delete the existing file, which
                // fails if it's still open from the previous loop. Close it first:
                pblocktree.reset();
                pblocktree.reset(new CBlockTreeDB(nBlockTreeDBCache, false, fReset));

                // Same logic as above with pblocktree
                deterministicMNManager.reset();
                deterministicMNManager = std::make_unique<CDeterministicMNManager>(chainman.ActiveChainstate(), *node.connman, *node.evodb);
                node.dmnman = deterministicMNManager.get();
                creditPoolManager.reset();
                creditPoolManager = std::make_unique<CCreditPoolManager>(*node.evodb);
                node.cpoolman = creditPoolManager.get();
                llmq::quorumSnapshotManager.reset();
                llmq::quorumSnapshotManager.reset(new llmq::CQuorumSnapshotManager(*node.evodb));

                if (node.llmq_ctx) {
                    node.llmq_ctx->Interrupt();
                    node.llmq_ctx->Stop();
                }
                node.llmq_ctx.reset();
                node.llmq_ctx.reset(new LLMQContext(chainman.ActiveChainstate(), *node.connman, *node.evodb, *node.sporkman, *node.mempool, node.peerman, false, fReset || fReindexChainState));
                // Have to start it early to let VerifyDB check ChainLock signatures in coinbase
                node.llmq_ctx->Start();

                if (fReset) {
                    pblocktree->WriteReindexing(true);
                    //If we're reindexing in prune mode, wipe away unusable block files and all undo data files
                    if (fPruneMode)
                        CleanupBlockRevFiles();
                }

                if (ShutdownRequested()) break;

                // LoadBlockIndex will load fHavePruned if we've ever removed a
                // block file from disk.
                // Note that it also sets fReindex based on the disk flag!
                // From here on out fReindex and fReset mean something different!
                if (!chainman.LoadBlockIndex()) {
                    if (ShutdownRequested()) break;
                    strLoadError = _("Error loading block database");
                    break;
                }

                if (!fDisableGovernance && !args.GetBoolArg("-txindex", DEFAULT_TXINDEX) && chainparams.NetworkIDString() != CBaseChainParams::REGTEST) { // TODO remove this when pruning is fixed. See https://github.com/sparkspay/sparks/pull/1817 and https://github.com/sparkspay/sparks/pull/1743
                    return InitError(_("Transaction index can't be disabled with governance validation enabled. Either start with -disablegovernance command line switch or enable transaction index."));
                }

                // If the loaded chain has a wrong genesis, bail out immediately
                // (we're likely using a testnet datadir, or the other way around).
                if (!chainman.BlockIndex().empty() &&
                        !g_chainman.m_blockman.LookupBlockIndex(chainparams.GetConsensus().hashGenesisBlock)) {
                    return InitError(_("Incorrect or no genesis block found. Wrong datadir for network?"));
                }

                if (!chainparams.GetConsensus().hashDevnetGenesisBlock.IsNull() && !chainman.BlockIndex().empty() &&
                        !g_chainman.m_blockman.LookupBlockIndex(chainparams.GetConsensus().hashDevnetGenesisBlock)) {
                    return InitError(_("Incorrect or no devnet genesis block found. Wrong datadir for devnet specified?"));
                }

                // Check for changed -addressindex state
                if (fAddressIndex != args.GetBoolArg("-addressindex", DEFAULT_ADDRESSINDEX)) {
                    strLoadError = _("You need to rebuild the database using -reindex to change -addressindex");
                    break;
                }

                // Check for changed -timestampindex state
                if (fTimestampIndex != args.GetBoolArg("-timestampindex", DEFAULT_TIMESTAMPINDEX)) {
                    strLoadError = _("You need to rebuild the database using -reindex to change -timestampindex");
                    break;
                }

                // Check for changed -spentindex state
                if (fSpentIndex != args.GetBoolArg("-spentindex", DEFAULT_SPENTINDEX)) {
                    strLoadError = _("You need to rebuild the database using -reindex to change -spentindex");
                    break;
                }

                // Check for changed -prune state.  What we are concerned about is a user who has pruned blocks
                // in the past, but is now trying to run unpruned.
                if (fHavePruned && !fPruneMode) {
                    strLoadError = _("You need to rebuild the database using -reindex to go back to unpruned mode.  This will redownload the entire blockchain");
                    break;
                }

                // At this point blocktree args are consistent with what's on disk.
                // If we're not mid-reindex (based on disk + args), add a genesis block on disk
                // (otherwise we use the one already on disk).
                // This is called again in ThreadImport after the reindex completes.
                if (!fReindex && !::ChainstateActive().LoadGenesisBlock()) {
                    strLoadError = _("Error initializing block database");
                    break;
                }

                // At this point we're either in reindex or we've loaded a useful
                // block tree into BlockIndex()!

                bool failed_chainstate_init = false;
                for (CChainState* chainstate : chainman.GetAll()) {
                    chainstate->InitCoinsDB(
                        /* cache_size_bytes */ nCoinDBCache,
                        /* in_memory */ false,
                        /* should_wipe */ fReset || fReindexChainState);

                    chainstate->CoinsErrorCatcher().AddReadErrCallback([]() {
                        uiInterface.ThreadSafeMessageBox(
                            _("Error reading from database, shutting down."),
                            "", CClientUIInterface::MSG_ERROR);
                    });

                    // If necessary, upgrade from older database format.
                    // This is a no-op if we cleared the coinsviewdb with -reindex or -reindex-chainstate
                    if (!chainstate->CoinsDB().Upgrade()) {
                        strLoadError = _("Error upgrading chainstate database");
                        failed_chainstate_init = true;
                        break;
                    }

                    // ReplayBlocks is a no-op if we cleared the coinsviewdb with -reindex or -reindex-chainstate
                    if (!chainstate->ReplayBlocks()) {
                        strLoadError = _("Unable to replay blocks. You will need to rebuild the database using -reindex-chainstate.");
                        failed_chainstate_init = true;
                        break;
                    }

                    // The on-disk coinsdb is now in a good state, create the cache
                    chainstate->InitCoinsCache(nCoinCacheUsage);
                    assert(chainstate->CanFlushToDisk());

                    // flush evodb
                    // TODO: CEvoDB instance should probably be a part of CChainState
                    // (for multiple chainstates to actually work in parallel)
                    // and not a global
                    if (&::ChainstateActive() == chainstate && !node.evodb->CommitRootTransaction()) {
                        strLoadError = _("Failed to commit EvoDB");
                        failed_chainstate_init = true;
                        break;
                    }

                    if (!is_coinsview_empty(chainstate)) {
                        // LoadChainTip initializes the chain based on CoinsTip()'s best block
                        if (!chainstate->LoadChainTip()) {
                            strLoadError = _("Error initializing block database");
                            failed_chainstate_init = true;
                            break; // out of the per-chainstate loop
                        }
                        assert(chainstate->m_chain.Tip() != nullptr);
                    }
                }

                if (failed_chainstate_init) {
                    break; // out of the chainstate activation do-while
                }

                if (!node.dmnman->MigrateDBIfNeeded()) {
                    strLoadError = _("Error upgrading evo database");
                    break;
                }
                if (!node.dmnman->MigrateDBIfNeeded2()) {
                    strLoadError = _("Error upgrading evo database");
                    break;
                }

                for (CChainState* chainstate : chainman.GetAll()) {
                    if (!is_coinsview_empty(chainstate)) {
                        uiInterface.InitMessage(_("Verifying blocks...").translated);
                        if (fHavePruned && args.GetArg("-checkblocks", DEFAULT_CHECKBLOCKS) > MIN_BLOCKS_TO_KEEP) {
                            LogPrintf("Prune: pruned datadir may not have more than %d blocks; only checking available blocks\n",
                                MIN_BLOCKS_TO_KEEP);
                        }

                        const CBlockIndex* tip = chainstate->m_chain.Tip();
                        RPCNotifyBlockChange(tip);
                        if (tip && tip->nTime > GetAdjustedTime() + 2 * 60 * 60) {
                            strLoadError = _("The block database contains a block which appears to be from the future. "
                                    "This may be due to your computer's date and time being set incorrectly. "
                                    "Only rebuild the block database if you are sure that your computer's date and time are correct");
                            failed_verification = true;
                            break;
                        }
                        const bool v19active{DeploymentActiveAfter(tip, chainparams.GetConsensus(), Consensus::DEPLOYMENT_V19)};
                        if (v19active) {
                            bls::bls_legacy_scheme.store(false);
                            LogPrintf("%s: bls_legacy_scheme=%d\n", __func__, bls::bls_legacy_scheme.load());
                        }

                        if (!CVerifyDB().VerifyDB(
                                *chainstate, chainparams, chainstate->CoinsDB(),
                                *node.evodb,
                                args.GetArg("-checklevel", DEFAULT_CHECKLEVEL),
                                args.GetArg("-checkblocks", DEFAULT_CHECKBLOCKS))) {
                            strLoadError = _("Corrupted block database detected");
                            failed_verification = true;
                            break;
                        }

                        // VerifyDB() disconnects blocks which might result in us switching back to legacy.
                        // Make sure we use the right scheme.
                        if (v19active && bls::bls_legacy_scheme.load()) {
                            bls::bls_legacy_scheme.store(false);
                            LogPrintf("%s: bls_legacy_scheme=%d\n", __func__, bls::bls_legacy_scheme.load());
                        }

                        if (args.GetArg("-checklevel", DEFAULT_CHECKLEVEL) >= 3) {
                            chainstate->ResetBlockFailureFlags(nullptr);
                        }

                    } else {
                        // TODO: CEvoDB instance should probably be a part of CChainState
                        // (for multiple chainstates to actually work in parallel)
                        // and not a global
                        if (&::ChainstateActive() == chainstate && !node.evodb->IsEmpty()) {
                            // EvoDB processed some blocks earlier but we have no blocks anymore, something is wrong
                            strLoadError = _("Error initializing block database");
                            failed_verification = true;
                            break;
                        }
                    }
                }
            } catch (const std::exception& e) {
                LogPrintf("%s\n", e.what());
                strLoadError = _("Error opening block database");
                failed_verification = true;
                break;
            }

            if (!failed_verification) {
                fLoaded = true;
                LogPrintf(" block index %15dms\n", GetTimeMillis() - load_block_index_start_time);
            }
        } while(false);

        if (!fLoaded && !ShutdownRequested()) {
            // first suggest a reindex
            if (!fReset) {
                bool fRet = uiInterface.ThreadSafeQuestion(
                    strLoadError + Untranslated(".\n\n") + _("Do you want to rebuild the block database now?"),
                    strLoadError.original + ".\nPlease restart with -reindex or -reindex-chainstate to recover.",
                    "", CClientUIInterface::MSG_ERROR | CClientUIInterface::BTN_ABORT);
                if (fRet) {
                    fReindex = true;
                    AbortShutdown();
                } else {
                    LogPrintf("Aborted block database rebuild. Exiting.\n");
                    return false;
                }
            } else {
                return InitError(strLoadError);
            }
        }
    }

    // As LoadBlockIndex can take several minutes, it's possible the user
    // requested to kill the GUI during the last operation. If so, exit.
    // As the program has not fully started yet, Shutdown() is possibly overkill.
    if (ShutdownRequested()) {
        LogPrintf("Shutdown requested. Exiting.\n");
        return false;
    }

    // ********************************************************* Step 7c: Setup CoinJoin

    node.cj_ctx = std::make_unique<CJContext>(chainman.ActiveChainstate(), *node.connman, *node.mempool, *node.mn_sync, !ignores_incoming_txs);

#ifdef ENABLE_WALLET
    node.coinjoin_loader = interfaces::MakeCoinJoinLoader(*node.cj_ctx->walletman);
    g_wallet_init_interface.InitCoinJoinSettings(*node.cj_ctx->walletman);
#endif // ENABLE_WALLET

    // ********************************************************* Step 7d: Setup other Dash services

    bool fLoadCacheFiles = !(fReindex || fReindexChainState) && (::ChainActive().Tip() != nullptr);

    if (!fDisableGovernance) {
        if (!node.govman->LoadCache(fLoadCacheFiles)) {
            auto file_path = (GetDataDir() / "governance.dat").string();
            if (fLoadCacheFiles && !fDisableGovernance) {
                return InitError(strprintf(_("Failed to load governance cache from %s"), file_path));
            }
            return InitError(strprintf(_("Failed to clear governance cache at %s"), file_path));
        }
    }

    assert(!::dstxManager);
    ::dstxManager = std::make_unique<CDSTXManager>();
    node.dstxman = ::dstxManager.get();

    assert(!::mmetaman);
    ::mmetaman = std::make_unique<CMasternodeMetaMan>(fLoadCacheFiles);
    node.mn_metaman = ::mmetaman.get();
    if (!node.mn_metaman->IsValid()) {
        auto file_path = (GetDataDir() / "mncache.dat").string();
        if (fLoadCacheFiles) {
            return InitError(strprintf(_("Failed to load masternode cache from %s"), file_path));
        }
        return InitError(strprintf(_("Failed to clear masternode cache at %s"), file_path));
    }

    assert(!::netfulfilledman);
    ::netfulfilledman = std::make_unique<CNetFulfilledRequestManager>(fLoadCacheFiles);
    node.netfulfilledman = ::netfulfilledman.get();
    if (!node.netfulfilledman->IsValid()) {
        auto file_path = (GetDataDir() / "netfulfilled.dat").string();
        if (fLoadCacheFiles) {
            return InitError(strprintf(_("Failed to load fulfilled requests cache from %s"), file_path));
        }
        return InitError(strprintf(_("Failed to clear fulfilled requests cache at %s"), file_path));
    }

    // ********************************************************* Step 8: start indexers
    if (args.GetBoolArg("-txindex", DEFAULT_TXINDEX)) {
        g_txindex = std::make_unique<TxIndex>(nTxIndexCache, false, fReindex);
        if (!g_txindex->Start(::ChainstateActive())) {
            return false;
        }
    }

    for (const auto& filter_type : g_enabled_filter_types) {
        InitBlockFilterIndex(filter_type, filter_index_cache, false, fReindex);
        if (!GetBlockFilterIndex(filter_type)->Start(::ChainstateActive())) {
            return false;
        }
    }

    if (args.GetBoolArg("-coinstatsindex", DEFAULT_COINSTATSINDEX)) {
        g_coin_stats_index = std::make_unique<CoinStatsIndex>(/* cache size */ 0, false, fReindex);
        if (!g_coin_stats_index->Start(::ChainstateActive())) {
            return false;
        }
    }

    // ********************************************************* Step 9: load wallet
    for (const auto& client : node.chain_clients) {
        if (!client->load()) {
            return false;
        }
    }

    // As InitLoadWallet can take several minutes, it's possible the user
    // requested to kill the GUI during the last operation. If so, exit.
    if (ShutdownRequested())
    {
        LogPrintf("Shutdown requested. Exiting.\n");
        return false;
    }
    // ********************************************************* Step 10: data directory maintenance


    // if pruning, unset the service bit and perform the initial blockstore prune
    // after any wallet rescanning has taken place.
    if (fPruneMode) {
        LogPrintf("Unsetting NODE_NETWORK on prune mode\n");
        nLocalServices = ServiceFlags(nLocalServices & ~NODE_NETWORK);
        if (!fReindex) {
            LOCK(cs_main);
            for (CChainState* chainstate : chainman.GetAll()) {
                uiInterface.InitMessage(_("Pruning blockstore...").translated);
                chainstate->PruneAndFlush();
            }
        }
    }

    // As PruneAndFlush can take several minutes, it's possible the user
    // requested to kill the GUI during the last operation. If so, exit.
    if (ShutdownRequested())
    {
        LogPrintf("Shutdown requested. Exiting.\n");
        return false;
    }

    // ********************************************************* Step 10a: schedule Sparks-specific tasks

    node.scheduler->scheduleEvery(std::bind(&CNetFulfilledRequestManager::DoMaintenance, std::ref(*node.netfulfilledman)), std::chrono::minutes{1});
    node.scheduler->scheduleEvery(std::bind(&CMasternodeSync::DoMaintenance, std::ref(*node.mn_sync)), std::chrono::seconds{1});
    node.scheduler->scheduleEvery(std::bind(&CMasternodeUtils::DoMaintenance, std::ref(*node.connman), std::ref(*node.mn_sync), std::ref(*node.cj_ctx)), std::chrono::minutes{1});
    node.scheduler->scheduleEvery(std::bind(&CDeterministicMNManager::DoMaintenance, std::ref(*node.dmnman)), std::chrono::seconds{10});

    if (!fDisableGovernance) {
        node.scheduler->scheduleEvery(std::bind(&CGovernanceManager::DoMaintenance, std::ref(*node.govman), std::ref(*node.connman)), std::chrono::minutes{5});
    }

    if (fMasternodeMode) {
        node.scheduler->scheduleEvery(std::bind(&CCoinJoinServer::DoMaintenance, std::ref(*node.cj_ctx->server)), std::chrono::seconds{1});
        node.scheduler->scheduleEvery(std::bind(&llmq::CDKGSessionManager::CleanupOldContributions, std::ref(*node.llmq_ctx->qdkgsman)), std::chrono::hours{1});
#ifdef ENABLE_WALLET
    } else if (!ignores_incoming_txs) {
        node.scheduler->scheduleEvery(std::bind(&CCoinJoinClientQueueManager::DoMaintenance, std::ref(*node.cj_ctx->queueman)), std::chrono::seconds{1});
        node.scheduler->scheduleEvery(std::bind(&CoinJoinWalletManager::DoMaintenance, std::ref(*node.cj_ctx->walletman), std::ref(*node.fee_estimator)), std::chrono::seconds{1});
#endif // ENABLE_WALLET
    }

    if (args.GetBoolArg("-statsenabled", DEFAULT_STATSD_ENABLE)) {
        int nStatsPeriod = std::min(std::max((int)args.GetArg("-statsperiod", DEFAULT_STATSD_PERIOD), MIN_STATSD_PERIOD), MAX_STATSD_PERIOD);
        node.scheduler->scheduleEvery(std::bind(&PeriodicStats, std::ref(*node.args), std::cref(*node.mempool)), std::chrono::seconds{nStatsPeriod});
    }

    // ********************************************************* Step 11: import blocks

    if (!CheckDiskSpace(GetDataDir())) {
        InitError(strprintf(_("Error: Disk space is low for %s"), GetDataDir()));
        return false;
    }
    if (!CheckDiskSpace(GetBlocksDir())) {
        InitError(strprintf(_("Error: Disk space is low for %s"), GetBlocksDir()));
        return false;
    }

    // Either install a handler to notify us when genesis activates, or set fHaveGenesis directly.
    // No locking, as this happens before any background thread is started.
    boost::signals2::connection block_notify_genesis_wait_connection;
    if (::ChainActive().Tip() == nullptr) {
        block_notify_genesis_wait_connection = uiInterface.NotifyBlockTip_connect(std::bind(BlockNotifyGenesisWait, std::placeholders::_2));
    } else {
        fHaveGenesis = true;
    }

#if HAVE_SYSTEM
    const std::string block_notify = args.GetArg("-blocknotify", "");
    if (!block_notify.empty()) {
        uiInterface.NotifyBlockTip_connect([block_notify](SynchronizationState sync_state, const CBlockIndex* pBlockIndex) {
            if (sync_state != SynchronizationState::POST_INIT || !pBlockIndex) return;
            std::string command = block_notify;
            ReplaceAll(command, "%s", pBlockIndex->GetBlockHash().GetHex());
            std::thread t(runCommand, command);
            t.detach(); // thread runs free
        });
    }
    const std::string chainlock_notify = args.GetArg("-chainlocknotify", "");
    if (!chainlock_notify.empty()) {
        uiInterface.NotifyChainLock_connect([chainlock_notify](const std::string& bestChainLockHash, int bestChainLockHeight) {
            std::string command = chainlock_notify;
            ReplaceAll(command, "%s", bestChainLockHash);
            std::thread t(runCommand, command);
            t.detach(); // thread runs free
        });
    }
#endif

    std::vector<fs::path> vImportFiles;
    for (const std::string& strFile : args.GetArgs("-loadblock")) {
        vImportFiles.push_back(strFile);
    }

    chainman.m_load_block = std::thread(&util::TraceThread, "loadblk", [=, &chainman, &args] {
        ThreadImport(chainman, *pdsNotificationInterface ,vImportFiles, args);
    });

    // Wait for genesis block to be processed
    {
        WAIT_LOCK(g_genesis_wait_mutex, lock);
        // We previously could hang here if StartShutdown() is called prior to
        // ThreadImport getting started, so instead we just wait on a timer to
        // check ShutdownRequested() regularly.
        while (!fHaveGenesis && !ShutdownRequested()) {
            g_genesis_wait_cv.wait_for(lock, std::chrono::milliseconds(500));
        }
        block_notify_genesis_wait_connection.disconnect();
    }

    // As importing blocks can take several minutes, it's possible the user
    // requested to kill the GUI during one of the last operations. If so, exit.
    if (ShutdownRequested()) {
        LogPrintf("Shutdown requested. Exiting.\n");
        return false;
    }

    // ********************************************************* Step 12: start node

    int chain_active_height;

    //// debug print
    {
        LOCK(cs_main);
        LogPrintf("block tree size = %u\n", chainman.BlockIndex().size());
        chain_active_height = chainman.ActiveChain().Height();
        if (tip_info) {
            tip_info->block_height = chain_active_height;
            tip_info->block_time = chainman.ActiveChain().Tip() ? chainman.ActiveChain().Tip()->GetBlockTime() : Params().GenesisBlock().GetBlockTime();
<<<<<<< HEAD
            tip_info->block_hash = chainman.ActiveChain().Tip() ? chainman.ActiveChain().Tip()->GetBlockHash() : Params().GenesisBlock().GetHash(BlockAlgo::NEOSCRYPT);
=======
            tip_info->block_hash = chainman.ActiveChain().Tip() ? chainman.ActiveChain().Tip()->GetBlockHash() : Params().GenesisBlock().GetHash(chainparams.GetConsensus());
>>>>>>> 9da01eea
            tip_info->verification_progress = GuessVerificationProgress(Params().TxData(), chainman.ActiveChain().Tip());
        }
        if (tip_info && ::pindexBestHeader) {
            tip_info->header_height = ::pindexBestHeader->nHeight;
            tip_info->header_time = ::pindexBestHeader->GetBlockTime();
        }
    }
    LogPrintf("::ChainActive().Height() = %d\n",   chain_active_height);
    if (node.peerman) node.peerman->SetBestHeight(chain_active_height);

    Discover();

    // Map ports with UPnP or NAT-PMP.
    StartMapPort(args.GetBoolArg("-upnp", DEFAULT_UPNP), args.GetBoolArg("-natpmp", DEFAULT_NATPMP));

    CConnman::Options connOptions;
    connOptions.nLocalServices = nLocalServices;
    connOptions.nMaxConnections = nMaxConnections;
    connOptions.m_max_outbound_full_relay = std::min(MAX_OUTBOUND_FULL_RELAY_CONNECTIONS, connOptions.nMaxConnections);
    connOptions.m_max_outbound_block_relay = std::min(MAX_BLOCK_RELAY_ONLY_CONNECTIONS, connOptions.nMaxConnections-connOptions.m_max_outbound_full_relay);
    connOptions.nMaxAddnode = MAX_ADDNODE_CONNECTIONS;
    connOptions.nMaxFeeler = MAX_FEELER_CONNECTIONS;
    connOptions.uiInterface = &uiInterface;
    connOptions.m_banman = node.banman.get();
    connOptions.m_msgproc = node.peerman.get();
    connOptions.nSendBufferMaxSize = 1000 * args.GetArg("-maxsendbuffer", DEFAULT_MAXSENDBUFFER);
    connOptions.nReceiveFloodSize = 1000 * args.GetArg("-maxreceivebuffer", DEFAULT_MAXRECEIVEBUFFER);
    connOptions.m_added_nodes = args.GetArgs("-addnode");

    connOptions.nMaxOutboundLimit = 1024 * 1024 * args.GetArg("-maxuploadtarget", DEFAULT_MAX_UPLOAD_TARGET);
    connOptions.m_peer_connect_timeout = peer_connect_timeout;

    for (const std::string& bind_arg : args.GetArgs("-bind")) {
        CService bind_addr;
        const size_t index = bind_arg.rfind('=');
        if (index == std::string::npos) {
            if (Lookup(bind_arg, bind_addr, GetListenPort(), false)) {
                connOptions.vBinds.push_back(bind_addr);
                continue;
            }
        } else {
            const std::string network_type = bind_arg.substr(index + 1);
            if (network_type == "onion") {
                const std::string truncated_bind_arg = bind_arg.substr(0, index);
                if (Lookup(truncated_bind_arg, bind_addr, BaseParams().OnionServiceTargetPort(), false)) {
                    connOptions.onion_binds.push_back(bind_addr);
                    continue;
                }
            }
        }
        return InitError(ResolveErrMsg("bind", bind_arg));
    }

    if (connOptions.onion_binds.empty()) {
        connOptions.onion_binds.push_back(DefaultOnionServiceTarget());
    }

    if (args.GetBoolArg("-listenonion", DEFAULT_LISTEN_ONION)) {
        const auto bind_addr = connOptions.onion_binds.front();
        if (connOptions.onion_binds.size() > 1) {
            InitWarning(strprintf(_("More than one onion bind address is provided. Using %s for the automatically created Tor onion service."), bind_addr.ToStringIPPort()));
        }
        StartTorControl(bind_addr);
    }

    for (const std::string& strBind : args.GetArgs("-whitebind")) {
        NetWhitebindPermissions whitebind;
        bilingual_str error;
        if (!NetWhitebindPermissions::TryParse(strBind, whitebind, error)) return InitError(error);
        connOptions.vWhiteBinds.push_back(whitebind);
    }

    for (const auto& net : args.GetArgs("-whitelist")) {
        NetWhitelistPermissions subnet;
        bilingual_str error;
        if (!NetWhitelistPermissions::TryParse(net, subnet, error)) return InitError(error);
        connOptions.vWhitelistedRange.push_back(subnet);
    }

    connOptions.vSeedNodes = args.GetArgs("-seednode");

    // Initiate outbound connections unless connect=0
    connOptions.m_use_addrman_outgoing = !args.IsArgSet("-connect");
    if (!connOptions.m_use_addrman_outgoing) {
        const auto connect = args.GetArgs("-connect");
        if (connect.size() != 1 || connect[0] != "0") {
            connOptions.m_specified_outgoing = connect;
        }
    }

    std::string strSocketEventsMode = args.GetArg("-socketevents", DEFAULT_SOCKETEVENTS);
    if (strSocketEventsMode == "select") {
        connOptions.socketEventsMode = CConnman::SOCKETEVENTS_SELECT;
#ifdef USE_POLL
    } else if (strSocketEventsMode == "poll") {
        connOptions.socketEventsMode = CConnman::SOCKETEVENTS_POLL;
#endif
#ifdef USE_EPOLL
    } else if (strSocketEventsMode == "epoll") {
        connOptions.socketEventsMode = CConnman::SOCKETEVENTS_EPOLL;
#endif
#ifdef USE_KQUEUE
    } else if (strSocketEventsMode == "kqueue") {
        connOptions.socketEventsMode = CConnman::SOCKETEVENTS_KQUEUE;
#endif
    } else {
        return InitError(strprintf(_("Invalid -socketevents ('%s') specified. Only these modes are supported: %s"), strSocketEventsMode, GetSupportedSocketEventsStr()));
    }

    const std::string& i2psam_arg = args.GetArg("-i2psam", "");
    if (!i2psam_arg.empty()) {
        CService addr;
        if (!Lookup(i2psam_arg, addr, 7656, fNameLookup) || !addr.IsValid()) {
            return InitError(strprintf(_("Invalid -i2psam address or hostname: '%s'"), i2psam_arg));
        }
        SetReachable(NET_I2P, true);
        SetProxy(NET_I2P, proxyType{addr});
    } else {
        SetReachable(NET_I2P, false);
    }

    connOptions.m_i2p_accept_incoming = args.GetBoolArg("-i2pacceptincoming", true);

    if (!node.connman->Start(*node.scheduler, connOptions)) {
        return false;
    }

    // ********************************************************* Step 13: finished

    SetRPCWarmupFinished();
    uiInterface.InitMessage(_("Done loading").translated);

    for (const auto& client : node.chain_clients) {
        client->start(*node.scheduler);
    }

    BanMan* banman = node.banman.get();
    node.scheduler->scheduleEvery([banman]{
        banman->DumpBanlist();
    }, DUMP_BANS_INTERVAL);

#if HAVE_SYSTEM
    StartupNotify(args);
#endif

    return true;
}<|MERGE_RESOLUTION|>--- conflicted
+++ resolved
@@ -2436,11 +2436,7 @@
         if (tip_info) {
             tip_info->block_height = chain_active_height;
             tip_info->block_time = chainman.ActiveChain().Tip() ? chainman.ActiveChain().Tip()->GetBlockTime() : Params().GenesisBlock().GetBlockTime();
-<<<<<<< HEAD
-            tip_info->block_hash = chainman.ActiveChain().Tip() ? chainman.ActiveChain().Tip()->GetBlockHash() : Params().GenesisBlock().GetHash(BlockAlgo::NEOSCRYPT);
-=======
             tip_info->block_hash = chainman.ActiveChain().Tip() ? chainman.ActiveChain().Tip()->GetBlockHash() : Params().GenesisBlock().GetHash(chainparams.GetConsensus());
->>>>>>> 9da01eea
             tip_info->verification_progress = GuessVerificationProgress(Params().TxData(), chainman.ActiveChain().Tip());
         }
         if (tip_info && ::pindexBestHeader) {
