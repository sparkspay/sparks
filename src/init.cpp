// Copyright (c) 2009-2010 Satoshi Nakamoto
<<<<<<< HEAD
// Copyright (c) 2009-2015 The Bitcoin Core developers
// Copyright (c) 2014-2022 The Dash Core developers
// Copyright (c) 2016-2022 The Sparks Core developers
=======
// Copyright (c) 2009-2018 The Bitcoin Core developers
// Copyright (c) 2014-2023 The Dash Core developers
>>>>>>> 1f3f0e00
// Distributed under the MIT software license, see the accompanying
// file COPYING or http://www.opensource.org/licenses/mit-license.php.

#if defined(HAVE_CONFIG_H)
<<<<<<< HEAD
#include <config/sparks-config.h>
=======
#include <config/bitcoin-config.h>
>>>>>>> 1f3f0e00
#endif

#include <init.h>

#include <addrman.h>
#include <amount.h>
#include <banman.h>
#include <base58.h>
#include <blockfilter.h>
#include <chain.h>
#include <chainparams.h>
#include <context.h>
#include <node/coinstats.h>
#include <compat/sanity.h>
#include <consensus/validation.h>
#include <fs.h>
#include <hash.h>
#include <httpserver.h>
#include <httprpc.h>
#include <interfaces/chain.h>
#include <index/blockfilterindex.h>
#include <index/txindex.h>
#include <interfaces/node.h>
#include <key.h>
#include <mapport.h>
#include <miner.h>
#include <net.h>
#include <net_permissions.h>
#include <net_processing.h>
#include <netbase.h>
#include <node/context.h>
#include <policy/feerate.h>
#include <policy/fees.h>
#include <policy/policy.h>
#include <policy/settings.h>
#include <rpc/blockchain.h>
#include <rpc/register.h>
#include <rpc/server.h>
#include <rpc/util.h>
#include <scheduler.h>
#include <script/sigcache.h>
#include <script/standard.h>
#include <shutdown.h>
#include <timedata.h>
#include <torcontrol.h>
#include <txdb.h>
#include <txmempool.h>
#include <ui_interface.h>
#include <util/asmap.h>
#include <util/error.h>
#include <util/moneystr.h>
#include <util/system.h>
#include <util/threadnames.h>
#include <util/translation.h>
#include <util/validation.h>
#include <validation.h>
#include <validationinterface.h>

#include <masternode/node.h>
#ifdef ENABLE_WALLET
#include <coinjoin/client.h>
#include <coinjoin/options.h>
#endif // ENABLE_WALLET
#include <coinjoin/server.h>
#include <dsnotificationinterface.h>
#include <flat-database.h>
#include <governance/governance.h>
#include <masternode/meta.h>
#include <masternode/sync.h>
#include <masternode/utils.h>
#include <messagesigner.h>
#include <netfulfilledman.h>
#include <spork.h>
#include <walletinitinterface.h>

#include <evo/deterministicmns.h>
#include <llmq/blockprocessor.h>
#include <llmq/chainlocks.h>
#include <llmq/context.h>
#include <llmq/instantsend.h>
#include <llmq/quorums.h>
#include <llmq/dkgsessionmgr.h>
#include <llmq/signing.h>
#include <llmq/snapshot.h>
#include <llmq/utils.h>
#include <llmq/signing_shares.h>

#include <statsd_client.h>

#include <stdint.h>
#include <stdio.h>
#include <set>

#include <bls/bls.h>

#ifndef WIN32
#include <attributes.h>
#include <cerrno>
#include <signal.h>
#include <sys/stat.h>
#endif

#include <boost/algorithm/string/classification.hpp>
#include <boost/algorithm/string/replace.hpp>
#include <boost/algorithm/string/split.hpp>
#include <boost/thread.hpp>

#if ENABLE_ZMQ
#include <zmq/zmqabstractnotifier.h>
#include <zmq/zmqnotificationinterface.h>
#include <zmq/zmqrpc.h>
#endif

static bool fFeeEstimatesInitialized = false;
static const bool DEFAULT_PROXYRANDOMIZE = true;
static const bool DEFAULT_REST_ENABLE = false;
static const bool DEFAULT_STOPAFTERBLOCKIMPORT = false;

// Dump addresses to banlist.dat every 15 minutes (900s)
static constexpr int DUMP_BANS_INTERVAL = 60 * 15;

<<<<<<< HEAD
std::unique_ptr<CConnman> g_connman;
std::unique_ptr<PeerLogicValidation> peerLogic;

#if !(ENABLE_WALLET)
class DummyWalletInit : public WalletInitInterface {
public:

    void AddWalletOptions() const override {}
    bool ParameterInteraction() const override {return true;}
    void RegisterRPC(CRPCTable &) const override {}
    bool Verify() const override {return true;}
    bool Open() const override {LogPrintf("No wallet support compiled in!\n"); return true;}
    void Start(CScheduler& scheduler) const override {}
    void Flush() const override {}
    void Stop() const override {}
    void Close() const override {}

    // Sparks Specific WalletInitInterface InitCoinJoinSettings
    void AutoLockMasternodeCollaterals() const override {}
    void InitCoinJoinSettings() const override {}
    void InitKeePass() const override {}
    bool InitAutoBackup() const override {return true;}
};

const WalletInitInterface& g_wallet_init_interface = DummyWalletInit();
#endif
=======
>>>>>>> 1f3f0e00

static CDSNotificationInterface* pdsNotificationInterface = nullptr;

#ifdef WIN32
// Win32 LevelDB doesn't use filedescriptors, and the ones used for
// accessing block files don't count towards the fd_set size limit
// anyway.
#define MIN_CORE_FILEDESCRIPTORS 0
#else
#define MIN_CORE_FILEDESCRIPTORS 150
#endif

static const char* FEE_ESTIMATES_FILENAME="fee_estimates.dat";

static const char* DEFAULT_ASMAP_FILENAME="ip_asn.map";
/**
 * The PID file facilities.
 */
static const char* BITCOIN_PID_FILENAME = "dashd.pid";

static fs::path GetPidFile(const ArgsManager& args)
{
    return AbsPathForConfigVal(fs::path(args.GetArg("-pid", BITCOIN_PID_FILENAME)));
}

[[nodiscard]] static bool CreatePidFile(const ArgsManager& args)
{
    fsbridge::ofstream file{GetPidFile(args)};
    if (file) {
#ifdef WIN32
        tfm::format(file, "%d\n", GetCurrentProcessId());
#else
        tfm::format(file, "%d\n", getpid());
#endif
        return true;
    } else {
        return InitError(strprintf(_("Unable to create the PID file '%s': %s"), GetPidFile(args).string(), std::strerror(errno)));
    }
}

//////////////////////////////////////////////////////////////////////////////
//
// Shutdown
//

//
// Thread management and startup/shutdown:
//
// The network-processing threads are all part of a thread group
// created by AppInit() or the Qt main() function.
//
// A clean exit happens when StartShutdown() or the SIGTERM
// signal handler sets ShutdownRequested(), which makes main thread's
// WaitForShutdown() interrupts the thread group.
// And then, WaitForShutdown() makes all other on-going threads
// in the thread group join the main thread.
// Shutdown() is then called to clean up database connections, and stop other
// threads that should only be stopped after the main network-processing
// threads have exited.
//
// Shutdown for Qt is very similar, only it uses a QTimer to detect
// ShutdownRequested() getting set, and then does the normal Qt
// shutdown thing.
//

<<<<<<< HEAD
std::atomic<bool> fRequestShutdown(false);
std::atomic<bool> fRequestRestart(false);

void StartShutdown()
{
    fRequestShutdown = true;
}
void StartRestart()
{
    fRequestShutdown = fRequestRestart = true;
}
bool ShutdownRequested()
{
    return fRequestShutdown;
}

/**
 * This is a minimally invasive approach to shutdown on LevelDB read errors from the
 * chainstate, while keeping user interface out of the common library, which is shared
 * between sparksd, and sparks-qt and non-server tools.
*/
class CCoinsViewErrorCatcher final : public CCoinsViewBacked
{
public:
    explicit CCoinsViewErrorCatcher(CCoinsView* view) : CCoinsViewBacked(view) {}
    bool GetCoin(const COutPoint &outpoint, Coin &coin) const override {
        try {
            return CCoinsViewBacked::GetCoin(outpoint, coin);
        } catch(const std::runtime_error& e) {
            uiInterface.ThreadSafeMessageBox(_("Error reading from database, shutting down."), "", CClientUIInterface::MSG_ERROR);
            LogPrintf("Error reading from database: %s\n", e.what());
            // Starting the shutdown sequence and returning false to the caller would be
            // interpreted as 'entry not found' (as opposed to unable to read data), and
            // could lead to invalid interpretation. Just exit immediately, as we can't
            // continue anyway, and all writes should be atomic.
            abort();
        }
    }
    // Writes do not need similar protection, as failure to write is handled by the caller.
};

static std::unique_ptr<CCoinsViewErrorCatcher> pcoinscatcher;
=======
>>>>>>> 1f3f0e00
static std::unique_ptr<ECCVerifyHandle> globalVerifyHandle;

static boost::thread_group threadGroup;

void Interrupt(NodeContext& node)
{
    InterruptHTTPServer();
    InterruptHTTPRPC();
    InterruptRPC();
    InterruptREST();
    InterruptTorControl();
    if (node.llmq_ctx) {
        node.llmq_ctx->Interrupt();
    }
    InterruptMapPort();
    if (node.connman)
        node.connman->Interrupt();
    if (g_txindex) {
        g_txindex->Interrupt();
    }
    ForEachBlockFilterIndex([](BlockFilterIndex& index) { index.Interrupt(); });
}

/** Preparing steps before shutting down or restarting the wallet */
void PrepareShutdown(NodeContext& node)
{
    LogPrintf("%s: In progress...\n", __func__);
    static CCriticalSection cs_Shutdown;
    TRY_LOCK(cs_Shutdown, lockShutdown);
    if (!lockShutdown)
        return;
    Assert(node.args);

    /// Note: Shutdown() must be able to handle cases in which initialization failed part of the way,
    /// for example if the data directory was found to be locked.
    /// Be sure that anything that writes files or flushes caches only does this if the respective
    /// module was initialized.
<<<<<<< HEAD
    RenameThread("sparks-shutoff");
=======
    util::ThreadRename("shutoff");
>>>>>>> 1f3f0e00
    mempool.AddTransactionsUpdated(1);
    StopHTTPRPC();
    StopREST();
    StopRPC();
    StopHTTPServer();
    if (node.llmq_ctx) node.llmq_ctx->Stop();

    ::coinJoinServer.reset();
#ifdef ENABLE_WALLET
    ::coinJoinClientQueueManager.reset();
#endif // ENABLE_WALLET

    // fRPCInWarmup should be `false` if we completed the loading sequence
    // before a shutdown request was received
    std::string statusmessage;
    bool fRPCInWarmup = RPCIsInWarmup(&statusmessage);

    for (const auto& client : node.chain_clients) {
        client->flush();
    }
    StopMapPort();

    // Because these depend on each-other, we make sure that neither can be
    // using the other before destroying them.
    if (node.peer_logic) UnregisterValidationInterface(node.peer_logic.get());
    if (node.connman) node.connman->Stop();

    StopTorControl();

    // After everything has been shut down, but before things get flushed, stop the
    // CScheduler/checkqueue threadGroup
    if (node.scheduler) node.scheduler->stop();
    threadGroup.interrupt_all();
    threadGroup.join_all();
    StopScriptCheckWorkerThreads();

    // After there are no more peers/RPC left to give us new data which may generate
    // CValidationInterface callbacks, flush them...
    GetMainSignals().FlushBackgroundCallbacks();

    if (!fRPCInWarmup) {
        // STORE DATA CACHES INTO SERIALIZED DAT FILES
        CFlatDB<CMasternodeMetaMan> flatdb1("mncache.dat", "magicMasternodeCache");
        flatdb1.Dump(mmetaman);
        CFlatDB<CNetFulfilledRequestManager> flatdb4("netfulfilled.dat", "magicFulfilledCache");
        flatdb4.Dump(netfulfilledman);
        CFlatDB<CSporkManager> flatdb6("sporks.dat", "magicSporkCache");
        flatdb6.Dump(*::sporkManager);
        if (!fDisableGovernance) {
            CFlatDB<CGovernanceManager> flatdb3("governance.dat", "magicGovernanceCache");
            flatdb3.Dump(*::governance);
        }
    }

    // After related databases and caches have been flushed, destroy pointers
    // and reset all to nullptr.
    ::masternodeSync.reset();
    ::governance.reset();
    ::sporkManager.reset();

    // After the threads that potentially access these pointers have been stopped,
    // destruct and reset all to nullptr.
    node.peer_logic.reset();
    node.connman.reset();
    node.banman.reset();

    if (::mempool.IsLoaded() && node.args->GetArg("-persistmempool", DEFAULT_PERSIST_MEMPOOL)) {
        DumpMempool(::mempool);
    }

    if (fFeeEstimatesInitialized)
    {
        ::feeEstimator.FlushUnconfirmed();
        fs::path est_path = GetDataDir() / FEE_ESTIMATES_FILENAME;
        CAutoFile est_fileout(fsbridge::fopen(est_path, "wb"), SER_DISK, CLIENT_VERSION);
        if (!est_fileout.IsNull())
            ::feeEstimator.Write(est_fileout);
        else
            LogPrintf("%s: Failed to write fee estimates to %s\n", __func__, est_path.string());
        fFeeEstimatesInitialized = false;
    }

    // FlushStateToDisk generates a ChainStateFlushed callback, which we should avoid missing
    if (node.chainman) {
        LOCK(cs_main);
        for (CChainState* chainstate : node.chainman->GetAll()) {
            if (chainstate->CanFlushToDisk()) {
                chainstate->ForceFlushStateToDisk();
            }
        }
    }

    // After there are no more peers/RPC left to give us new data which may generate
    // CValidationInterface callbacks, flush them...
    GetMainSignals().FlushBackgroundCallbacks();

    // Stop and delete all indexes only after flushing background callbacks.
    if (g_txindex) {
        g_txindex->Stop();
        g_txindex.reset();
    }
    ForEachBlockFilterIndex([](BlockFilterIndex& index) { index.Stop(); });
    DestroyAllBlockFilterIndexes();

    // Any future callbacks will be dropped. This should absolutely be safe - if
    // missing a callback results in an unrecoverable situation, unclean shutdown
    // would too. The only reason to do the above flushes is to let the wallet catch
    // up with our current chain to avoid any strange pruning edge cases and make
    // next startup faster by avoiding rescan.

    if (node.chainman) {
        LOCK(cs_main);
        for (CChainState* chainstate : node.chainman->GetAll()) {
            if (chainstate->CanFlushToDisk()) {
                chainstate->ForceFlushStateToDisk();
                chainstate->ResetCoinsViews();
            }
        }
        pblocktree.reset();
        if (node.llmq_ctx) {
            node.llmq_ctx.reset();
        }
        llmq::quorumSnapshotManager.reset();
        deterministicMNManager.reset();
        evoDb.reset();
    }
    for (const auto& client : node.chain_clients) {
        client->stop();
    }

#if ENABLE_ZMQ
    if (g_zmq_notification_interface) {
        UnregisterValidationInterface(g_zmq_notification_interface);
        delete g_zmq_notification_interface;
        g_zmq_notification_interface = nullptr;
    }
#endif

    if (pdsNotificationInterface) {
        UnregisterValidationInterface(pdsNotificationInterface);
        delete pdsNotificationInterface;
        pdsNotificationInterface = nullptr;
    }
    if (fMasternodeMode) {
        UnregisterValidationInterface(activeMasternodeManager.get());
        activeMasternodeManager.reset();
    }

    {
        LOCK(activeMasternodeInfoCs);
        // make sure to clean up BLS keys before global destructors are called (they have allocated from the secure memory pool)
        activeMasternodeInfo.blsKeyOperator.reset();
        activeMasternodeInfo.blsPubKeyOperator.reset();
    }

    node.chain_clients.clear();
    UnregisterAllValidationInterfaces();
    GetMainSignals().UnregisterBackgroundSignalScheduler();
    GetMainSignals().UnregisterWithMempoolSignals(mempool);
}

/**
* Shutdown is split into 2 parts:
* Part 1: shut down everything but the main wallet instance (done in PrepareShutdown() )
* Part 2: delete wallet instance
*
* In case of a restart PrepareShutdown() was already called before, but this method here gets
* called implicitly when the parent object is deleted. In this case we have to skip the
* PrepareShutdown() part because it was already executed and just delete the wallet instance.
*/
void Shutdown(NodeContext& node)
{
    // Shutdown part 1: prepare shutdown
    if(!RestartRequested()) {
        PrepareShutdown(node);
    }
    // Shutdown part 2: delete wallet instance
    globalVerifyHandle.reset();
    ECC_Stop();
    node.mempool = nullptr;
    node.chainman = nullptr;
    node.scheduler.reset();

    try {
        if (!fs::remove(GetPidFile(*node.args))) {
            LogPrintf("%s: Unable to remove PID file: File does not exist\n", __func__);
        }
    } catch (const fs::filesystem_error& e) {
        LogPrintf("%s: Unable to remove PID file: %s\n", __func__, fsbridge::get_filesystem_error_message(e));
    }

    node.args = nullptr;
    LogPrintf("%s: done\n", __func__);
}

/**
 * Signal handlers are very limited in what they are allowed to do.
 * The execution context the handler is invoked in is not guaranteed,
 * so we restrict handler operations to just touching variables:
 */
#ifndef WIN32
static void HandleSIGTERM(int)
{
    StartShutdown();
}

static void HandleSIGHUP(int)
{
    LogInstance().m_reopen_file = true;
}
#else
static BOOL WINAPI consoleCtrlHandler(DWORD dwCtrlType)
{
    StartShutdown();
    Sleep(INFINITE);
    return true;
}
#endif

#ifndef WIN32
static void registerSignalHandler(int signal, void(*handler)(int))
{
    struct sigaction sa;
    sa.sa_handler = handler;
    sigemptyset(&sa.sa_mask);
    sa.sa_flags = 0;
    sigaction(signal, &sa, nullptr);
}
#endif

static boost::signals2::connection rpc_notify_block_change_connection;
static void OnRPCStarted()
{
    rpc_notify_block_change_connection = uiInterface.NotifyBlockTip_connect(&RPCNotifyBlockChange);
}

static void OnRPCStopped()
{
    rpc_notify_block_change_connection.disconnect();
    RPCNotifyBlockChange(false, nullptr);
    g_best_block_cv.notify_all();
    LogPrint(BCLog::RPC, "RPC stopped.\n");
}

std::string GetSupportedSocketEventsStr()
{
    std::string strSupportedModes = "'select'";
#ifdef USE_POLL
    strSupportedModes += ", 'poll'";
#endif
#ifdef USE_EPOLL
    strSupportedModes += ", 'epoll'";
#endif
#ifdef USE_KQUEUE
    strSupportedModes += ", 'kqueue'";
#endif
    return strSupportedModes;
}

void SetupServerArgs(NodeContext& node)
{
    assert(!node.args);
    node.args = &gArgs;
    ArgsManager& argsman = *node.args;

    SetupHelpOptions(argsman);
    argsman.AddArg("-help-debug", "Print help message with debugging options and exit", ArgsManager::ALLOW_ANY, OptionsCategory::DEBUG_TEST);

    const auto defaultBaseParams = CreateBaseChainParams(CBaseChainParams::MAIN);
    const auto testnetBaseParams = CreateBaseChainParams(CBaseChainParams::TESTNET);
    const auto regtestBaseParams = CreateBaseChainParams(CBaseChainParams::REGTEST);
    const auto defaultChainParams = CreateChainParams(CBaseChainParams::MAIN);
    const auto testnetChainParams = CreateChainParams(CBaseChainParams::TESTNET);
    const auto regtestChainParams = CreateChainParams(CBaseChainParams::REGTEST);

    // Hidden Options
    std::vector<std::string> hidden_args = {"-dbcrashratio", "-forcecompactdb", "-printcrashinfo",
        // GUI args. These will be overwritten by SetupUIArgs for the GUI
        "-choosedatadir", "-lang=<lang>", "-min", "-resetguisettings", "-splash", "-uiplatform"};


    // Set all of the args and their help
    // When adding new options to the categories, please keep and ensure alphabetical ordering.
#if HAVE_SYSTEM
    argsman.AddArg("-alertnotify=<cmd>", "Execute command when an alert is raised (%s in cmd is replaced by message)", ArgsManager::ALLOW_ANY, OptionsCategory::OPTIONS);
#endif
    argsman.AddArg("-assumevalid=<hex>", strprintf("If this block is in the chain assume that it and its ancestors are valid and potentially skip their script verification (0 to verify all, default: %s, testnet: %s)", defaultChainParams->GetConsensus().defaultAssumeValid.GetHex(), testnetChainParams->GetConsensus().defaultAssumeValid.GetHex()), ArgsManager::ALLOW_ANY, OptionsCategory::OPTIONS);
    argsman.AddArg("-blocksdir=<dir>", "Specify directory to hold blocks subdirectory for *.dat files (default: <datadir>)", ArgsManager::ALLOW_ANY, OptionsCategory::OPTIONS);
#if HAVE_SYSTEM
    argsman.AddArg("-blocknotify=<cmd>", "Execute command when the best block changes (%s in cmd is replaced by block hash)", ArgsManager::ALLOW_ANY, OptionsCategory::OPTIONS);
#endif
    argsman.AddArg("-blockreconstructionextratxn=<n>", strprintf("Extra transactions to keep in memory for compact block reconstructions (default: %u)", DEFAULT_BLOCK_RECONSTRUCTION_EXTRA_TXN), ArgsManager::ALLOW_ANY, OptionsCategory::OPTIONS);
    argsman.AddArg("-blocksonly", strprintf("Whether to reject transactions from network peers. Automatic broadcast and rebroadcast of any transactions from inbound peers is disabled, unless '-whitelistforcerelay' is '1', in which case whitelisted peers' transactions will be relayed. RPC transactions are not affected. (default: %u)", DEFAULT_BLOCKSONLY), ArgsManager::ALLOW_ANY, OptionsCategory::OPTIONS);
    argsman.AddArg("-conf=<file>", strprintf("Specify path to read-only configuration file. Relative paths will be prefixed by datadir location. (default: %s)", BITCOIN_CONF_FILENAME), ArgsManager::ALLOW_ANY, OptionsCategory::OPTIONS);
    argsman.AddArg("-datadir=<dir>", "Specify data directory", ArgsManager::ALLOW_ANY, OptionsCategory::OPTIONS);
    argsman.AddArg("-dbbatchsize", strprintf("Maximum database write batch size in bytes (default: %u)", nDefaultDbBatchSize), ArgsManager::ALLOW_ANY | ArgsManager::DEBUG_ONLY, OptionsCategory::OPTIONS);
    argsman.AddArg("-dbcache=<n>", strprintf("Maximum database cache size <n> MiB (%d to %d, default: %d). In addition, unused mempool memory is shared for this cache (see -maxmempool).", nMinDbCache, nMaxDbCache, nDefaultDbCache), ArgsManager::ALLOW_ANY, OptionsCategory::OPTIONS);
    argsman.AddArg("-debuglogfile=<file>", strprintf("Specify location of debug log file. Relative paths will be prefixed by a net-specific datadir location. (-nodebuglogfile to disable; default: %s)", DEFAULT_DEBUGLOGFILE), ArgsManager::ALLOW_ANY, OptionsCategory::OPTIONS);
    argsman.AddArg("-includeconf=<file>", "Specify additional configuration file, relative to the -datadir path (only useable from configuration file, not command line)", ArgsManager::ALLOW_ANY, OptionsCategory::OPTIONS);
    argsman.AddArg("-loadblock=<file>", "Imports blocks from external file on startup", ArgsManager::ALLOW_ANY, OptionsCategory::OPTIONS);
    argsman.AddArg("-maxmempool=<n>", strprintf("Keep the transaction memory pool below <n> megabytes (default: %u)", DEFAULT_MAX_MEMPOOL_SIZE), ArgsManager::ALLOW_ANY, OptionsCategory::OPTIONS);
    argsman.AddArg("-maxorphantxsize=<n>", strprintf("Maximum total size of all orphan transactions in megabytes (default: %u)", DEFAULT_MAX_ORPHAN_TRANSACTIONS_SIZE), ArgsManager::ALLOW_ANY, OptionsCategory::OPTIONS);
    argsman.AddArg("-maxrecsigsage=<n>", strprintf("Number of seconds to keep LLMQ recovery sigs (default: %u)", llmq::DEFAULT_MAX_RECOVERED_SIGS_AGE), ArgsManager::ALLOW_ANY, OptionsCategory::OPTIONS);
    argsman.AddArg("-mempoolexpiry=<n>", strprintf("Do not keep transactions in the mempool longer than <n> hours (default: %u)", DEFAULT_MEMPOOL_EXPIRY), ArgsManager::ALLOW_ANY, OptionsCategory::OPTIONS);
    argsman.AddArg("-minimumchainwork=<hex>", strprintf("Minimum work assumed to exist on a valid chain in hex (default: %s, testnet: %s)", defaultChainParams->GetConsensus().nMinimumChainWork.GetHex(), testnetChainParams->GetConsensus().nMinimumChainWork.GetHex()), ArgsManager::ALLOW_ANY | ArgsManager::DEBUG_ONLY, OptionsCategory::OPTIONS);
    argsman.AddArg("-par=<n>", strprintf("Set the number of script verification threads (%u to %d, 0 = auto, <0 = leave that many cores free, default: %d)",
        -GetNumCores(), MAX_SCRIPTCHECK_THREADS, DEFAULT_SCRIPTCHECK_THREADS), ArgsManager::ALLOW_ANY, OptionsCategory::OPTIONS);
    argsman.AddArg("-persistmempool", strprintf("Whether to save the mempool on shutdown and load on restart (default: %u)", DEFAULT_PERSIST_MEMPOOL), ArgsManager::ALLOW_ANY, OptionsCategory::OPTIONS);
    argsman.AddArg("-pid=<file>", strprintf("Specify pid file. Relative paths will be prefixed by a net-specific datadir location. (default: %s)", BITCOIN_PID_FILENAME), ArgsManager::ALLOW_ANY, OptionsCategory::OPTIONS);
    argsman.AddArg("-prune=<n>", strprintf("Reduce storage requirements by enabling pruning (deleting) of old blocks. This allows the pruneblockchain RPC to be called to delete specific blocks, and enables automatic pruning of old blocks if a target size in MiB is provided. This mode is incompatible with -txindex, -rescan and -disablegovernance=false. "
            "Warning: Reverting this setting requires re-downloading the entire blockchain. "
            "(default: 0 = disable pruning blocks, 1 = allow manual pruning via RPC, >%u = automatically prune block files to stay under the specified target size in MiB)", MIN_DISK_SPACE_FOR_BLOCK_FILES / 1024 / 1024), ArgsManager::ALLOW_ANY, OptionsCategory::OPTIONS);
    argsman.AddArg("-settings=<file>", strprintf("Specify path to dynamic settings data file. Can be disabled with -nosettings. File is written at runtime and not meant to be edited by users (use %s instead for custom settings). Relative paths will be prefixed by datadir location. (default: %s)", BITCOIN_CONF_FILENAME, BITCOIN_SETTINGS_FILENAME), ArgsManager::ALLOW_ANY, OptionsCategory::OPTIONS);
    argsman.AddArg("-syncmempool", strprintf("Sync mempool from other nodes on start (default: %u)", DEFAULT_SYNC_MEMPOOL), ArgsManager::ALLOW_ANY, OptionsCategory::OPTIONS);
#ifndef WIN32
    argsman.AddArg("-sysperms", "Create new files with system default permissions, instead of umask 077 (only effective with disabled wallet functionality)", ArgsManager::ALLOW_ANY, OptionsCategory::OPTIONS);
#else
    hidden_args.emplace_back("-sysperms");
#endif
    argsman.AddArg("-version", "Print version and exit", ArgsManager::ALLOW_ANY, OptionsCategory::OPTIONS);

    argsman.AddArg("-addressindex", strprintf("Maintain a full address index, used to query for the balance, txids and unspent outputs for addresses (default: %u)", DEFAULT_ADDRESSINDEX), ArgsManager::ALLOW_ANY, OptionsCategory::INDEXING);
    argsman.AddArg("-reindex", "Rebuild chain state and block index from the blk*.dat files on disk", ArgsManager::ALLOW_ANY, OptionsCategory::INDEXING);
    argsman.AddArg("-reindex-chainstate", "Rebuild chain state from the currently indexed blocks. When in pruning mode or if blocks on disk might be corrupted, use full -reindex instead.", ArgsManager::ALLOW_ANY, OptionsCategory::INDEXING);
    argsman.AddArg("-spentindex", strprintf("Maintain a full spent index, used to query the spending txid and input index for an outpoint (default: %u)", DEFAULT_SPENTINDEX), ArgsManager::ALLOW_ANY, OptionsCategory::INDEXING);
    argsman.AddArg("-timestampindex", strprintf("Maintain a timestamp index for block hashes, used to query blocks hashes by a range of timestamps (default: %u)", DEFAULT_TIMESTAMPINDEX), ArgsManager::ALLOW_ANY, OptionsCategory::INDEXING);
    argsman.AddArg("-txindex", strprintf("Maintain a full transaction index, used by the getrawtransaction rpc call (default: %u)", DEFAULT_TXINDEX), ArgsManager::ALLOW_ANY, OptionsCategory::INDEXING);
    argsman.AddArg("-blockfilterindex=<type>",
                 strprintf("Maintain an index of compact filters by block (default: %s, values: %s).", DEFAULT_BLOCKFILTERINDEX, ListBlockFilterTypes()) +
                 " If <type> is not supplied or if <type> = 1, indexes for all known types are enabled.",
                 ArgsManager::ALLOW_ANY, OptionsCategory::OPTIONS);

    argsman.AddArg("-asmap=<file>", strprintf("Specify asn mapping used for bucketing of the peers (default: %s). Relative paths will be prefixed by the net-specific datadir location.", DEFAULT_ASMAP_FILENAME), ArgsManager::ALLOW_ANY, OptionsCategory::CONNECTION);
    argsman.AddArg("-addnode=<ip>", "Add a node to connect to and attempt to keep the connection open (see the `addnode` RPC command help for more info). This option can be specified multiple times to add multiple nodes.", ArgsManager::ALLOW_ANY | ArgsManager::NETWORK_ONLY, OptionsCategory::CONNECTION);
    argsman.AddArg("-allowprivatenet", strprintf("Allow RFC1918 addresses to be relayed and connected to (default: %u)", DEFAULT_ALLOWPRIVATENET), ArgsManager::ALLOW_ANY, OptionsCategory::CONNECTION);
    argsman.AddArg("-banscore=<n>", strprintf("Threshold for disconnecting and discouraging misbehaving peers (default: %u)", DEFAULT_BANSCORE_THRESHOLD), ArgsManager::ALLOW_ANY, OptionsCategory::CONNECTION);
    argsman.AddArg("-bantime=<n>", strprintf("Default duration (in seconds) of manually configured bans (default: %u)", DEFAULT_MISBEHAVING_BANTIME), ArgsManager::ALLOW_ANY, OptionsCategory::CONNECTION);
    argsman.AddArg("-bind=<addr>", "Bind to given address and always listen on it. Use [host]:port notation for IPv6", ArgsManager::ALLOW_ANY | ArgsManager::NETWORK_ONLY, OptionsCategory::CONNECTION);
    argsman.AddArg("-connect=<ip>", "Connect only to the specified node; -noconnect disables automatic connections (the rules for this peer are the same as for -addnode). This option can be specified multiple times to connect to multiple nodes.", ArgsManager::ALLOW_ANY | ArgsManager::NETWORK_ONLY, OptionsCategory::CONNECTION);
    argsman.AddArg("-discover", "Discover own IP addresses (default: 1 when listening and no -externalip or -proxy)", ArgsManager::ALLOW_ANY, OptionsCategory::CONNECTION);
    argsman.AddArg("-dns", strprintf("Allow DNS lookups for -addnode, -seednode and -connect (default: %u)", DEFAULT_NAME_LOOKUP), ArgsManager::ALLOW_ANY, OptionsCategory::CONNECTION);
    argsman.AddArg("-dnsseed", "Query for peer addresses via DNS lookup, if low on addresses (default: 1 unless -connect used)", ArgsManager::ALLOW_ANY, OptionsCategory::CONNECTION);
    argsman.AddArg("-enablebip61", strprintf("Send reject messages per BIP61 (default: %u)", DEFAULT_ENABLE_BIP61), ArgsManager::ALLOW_ANY, OptionsCategory::CONNECTION);
    argsman.AddArg("-externalip=<ip>", "Specify your own public address", ArgsManager::ALLOW_ANY, OptionsCategory::CONNECTION);
    argsman.AddArg("-forcednsseed", strprintf("Always query for peer addresses via DNS lookup (default: %u)", DEFAULT_FORCEDNSSEED), ArgsManager::ALLOW_ANY, OptionsCategory::CONNECTION);
    argsman.AddArg("-listen", "Accept connections from outside (default: 1 if no -proxy or -connect)", ArgsManager::ALLOW_ANY, OptionsCategory::CONNECTION);
    argsman.AddArg("-listenonion", strprintf("Automatically create Tor hidden service (default: %d)", DEFAULT_LISTEN_ONION), ArgsManager::ALLOW_ANY, OptionsCategory::CONNECTION);
    argsman.AddArg("-maxconnections=<n>", strprintf("Maintain at most <n> connections to peers (temporary service connections excluded) (default: %u)", DEFAULT_MAX_PEER_CONNECTIONS), ArgsManager::ALLOW_ANY, OptionsCategory::CONNECTION);
    argsman.AddArg("-maxreceivebuffer=<n>", strprintf("Maximum per-connection receive buffer, <n>*1000 bytes (default: %u)", DEFAULT_MAXRECEIVEBUFFER), ArgsManager::ALLOW_ANY, OptionsCategory::CONNECTION);
    argsman.AddArg("-maxsendbuffer=<n>", strprintf("Maximum per-connection send buffer, <n>*1000 bytes (default: %u)", DEFAULT_MAXSENDBUFFER), ArgsManager::ALLOW_ANY, OptionsCategory::CONNECTION);
    argsman.AddArg("-maxtimeadjustment", strprintf("Maximum allowed median peer time offset adjustment. Local perspective of time may be influenced by peers forward or backward by this amount. (default: %u seconds)", DEFAULT_MAX_TIME_ADJUSTMENT), ArgsManager::ALLOW_ANY, OptionsCategory::CONNECTION);
    argsman.AddArg("-maxuploadtarget=<n>", strprintf("Tries to keep outbound traffic under the given target (in MiB per 24h), 0 = no limit (default: %d)", DEFAULT_MAX_UPLOAD_TARGET), ArgsManager::ALLOW_ANY, OptionsCategory::CONNECTION);
    argsman.AddArg("-onion=<ip:port>", "Use separate SOCKS5 proxy to reach peers via Tor hidden services, set -noonion to disable (default: -proxy)", ArgsManager::ALLOW_ANY, OptionsCategory::CONNECTION);
    argsman.AddArg("-onlynet=<net>", "Make outgoing connections only through network <net> (ipv4, ipv6 or onion). Incoming connections are not affected by this option. This option can be specified multiple times to allow multiple networks.", ArgsManager::ALLOW_ANY, OptionsCategory::CONNECTION);
    argsman.AddArg("-peerblockfilters", strprintf("Serve compact block filters to peers per BIP 157 (default: %u)", DEFAULT_PEERBLOCKFILTERS), ArgsManager::ALLOW_ANY, OptionsCategory::CONNECTION);
    argsman.AddArg("-peerbloomfilters", strprintf("Support filtering of blocks and transaction with bloom filters (default: %u)", DEFAULT_PEERBLOOMFILTERS), ArgsManager::ALLOW_ANY, OptionsCategory::CONNECTION);
    argsman.AddArg("-peertimeout=<n>", strprintf("Specify p2p connection timeout in seconds. This option determines the amount of time a peer may be inactive before the connection to it is dropped. (minimum: 1, default: %d)", DEFAULT_PEER_CONNECT_TIMEOUT), ArgsManager::ALLOW_ANY, OptionsCategory::CONNECTION);
    argsman.AddArg("-permitbaremultisig", strprintf("Relay non-P2SH multisig (default: %u)", DEFAULT_PERMIT_BAREMULTISIG), ArgsManager::ALLOW_ANY, OptionsCategory::CONNECTION);
    argsman.AddArg("-port=<port>", strprintf("Listen for connections on <port> (default: %u, testnet: %u, regtest: %u)", defaultChainParams->GetDefaultPort(), testnetChainParams->GetDefaultPort(), regtestChainParams->GetDefaultPort()), ArgsManager::ALLOW_ANY | ArgsManager::NETWORK_ONLY, OptionsCategory::CONNECTION);
    argsman.AddArg("-proxy=<ip:port>", "Connect through SOCKS5 proxy, set -noproxy to disable (default: disabled)", ArgsManager::ALLOW_ANY, OptionsCategory::CONNECTION);
    argsman.AddArg("-proxyrandomize", strprintf("Randomize credentials for every proxy connection. This enables Tor stream isolation (default: %u)", DEFAULT_PROXYRANDOMIZE), ArgsManager::ALLOW_ANY, OptionsCategory::CONNECTION);
    argsman.AddArg("-seednode=<ip>", "Connect to a node to retrieve peer addresses, and disconnect. This option can be specified multiple times to connect to multiple nodes.", ArgsManager::ALLOW_ANY, OptionsCategory::CONNECTION);
    argsman.AddArg("-socketevents=<mode>", "Socket events mode, which must be one of 'select', 'poll', 'epoll' or 'kqueue', depending on your system (default: Linux - 'epoll', FreeBSD/Apple - 'kqueue', Windows - 'select')", ArgsManager::ALLOW_ANY, OptionsCategory::CONNECTION);
    argsman.AddArg("-timeout=<n>", strprintf("Specify connection timeout in milliseconds (minimum: 1, default: %d)", DEFAULT_CONNECT_TIMEOUT), ArgsManager::ALLOW_ANY, OptionsCategory::CONNECTION);
    argsman.AddArg("-torcontrol=<ip>:<port>", strprintf("Tor control port to use if onion listening enabled (default: %s)", DEFAULT_TOR_CONTROL), ArgsManager::ALLOW_ANY, OptionsCategory::CONNECTION);
    argsman.AddArg("-torpassword=<pass>", "Tor control port password (default: empty)", ArgsManager::ALLOW_ANY | ArgsManager::SENSITIVE, OptionsCategory::CONNECTION);
#ifdef USE_UPNP
#if USE_UPNP
    argsman.AddArg("-upnp", "Use UPnP to map the listening port (default: 1 when listening and no -proxy)", ArgsManager::ALLOW_ANY, OptionsCategory::CONNECTION);
#else
    argsman.AddArg("-upnp", strprintf("Use UPnP to map the listening port (default: %u)", 0), ArgsManager::ALLOW_ANY, OptionsCategory::CONNECTION);
#endif
#else
    hidden_args.emplace_back("-upnp");
#endif
#ifdef USE_NATPMP
    argsman.AddArg("-natpmp", strprintf("Use NAT-PMP to map the listening port (default: %s)", DEFAULT_NATPMP ? "1 when listening and no -proxy" : "0"), ArgsManager::ALLOW_BOOL, OptionsCategory::CONNECTION);
#else
    hidden_args.emplace_back("-natpmp");
#endif // USE_NATPMP
    argsman.AddArg("-whitebind=<[permissions@]addr>", "Bind to given address and whitelist peers connecting to it. "
        "Use [host]:port notation for IPv6. Allowed permissions are bloomfilter (allow requesting BIP37 filtered blocks and transactions), "
        "noban (do not ban for misbehavior), "
        "forcerelay (relay transactions that are already in the mempool; implies relay), "
        "relay (relay even in -blocksonly mode), "
        "and mempool (allow requesting BIP35 mempool contents). "
        "Specify multiple permissions separated by commas (default: noban,mempool,relay). Can be specified multiple times.", ArgsManager::ALLOW_ANY, OptionsCategory::CONNECTION);

    argsman.AddArg("-whitelist=<[permissions@]IP address or network>", "Whitelist peers connecting from the given IP address (e.g. 1.2.3.4) or "
        "CIDR notated network(e.g. 1.2.3.0/24). Uses same permissions as "
        "-whitebind. Can be specified multiple times." , ArgsManager::ALLOW_ANY, OptionsCategory::CONNECTION);

    g_wallet_init_interface.AddWalletOptions(argsman);

#if ENABLE_ZMQ
    argsman.AddArg("-zmqpubhashblock=<address>", "Enable publish hash block in <address>", ArgsManager::ALLOW_ANY, OptionsCategory::ZMQ);
    argsman.AddArg("-zmqpubhashchainlock=<address>", "Enable publish hash block (locked via ChainLocks) in <address>", ArgsManager::ALLOW_ANY, OptionsCategory::ZMQ);
    argsman.AddArg("-zmqpubhashgovernanceobject=<address>", "Enable publish hash of governance objects (like proposals) in <address>", ArgsManager::ALLOW_ANY, OptionsCategory::ZMQ);
    argsman.AddArg("-zmqpubhashgovernancevote=<address>", "Enable publish hash of governance votes in <address>", ArgsManager::ALLOW_ANY, OptionsCategory::ZMQ);
    argsman.AddArg("-zmqpubhashinstantsenddoublespend=<address>", "Enable publish transaction hashes of attempted InstantSend double spend in <address>", ArgsManager::ALLOW_ANY, OptionsCategory::ZMQ);
    argsman.AddArg("-zmqpubhashrecoveredsig=<address>", "Enable publish message hash of recovered signatures (recovered by LLMQs) in <address>", ArgsManager::ALLOW_ANY, OptionsCategory::ZMQ);
    argsman.AddArg("-zmqpubhashtx=<address>", "Enable publish hash transaction in <address>", ArgsManager::ALLOW_ANY, OptionsCategory::ZMQ);
    argsman.AddArg("-zmqpubhashtxlock=<address>", "Enable publish hash transaction (locked via InstantSend) in <address>", ArgsManager::ALLOW_ANY, OptionsCategory::ZMQ);
    argsman.AddArg("-zmqpubrawblock=<address>", "Enable publish raw block in <address>", ArgsManager::ALLOW_ANY, OptionsCategory::ZMQ);
    argsman.AddArg("-zmqpubrawchainlock=<address>", "Enable publish raw block (locked via ChainLocks) in <address>", ArgsManager::ALLOW_ANY, OptionsCategory::ZMQ);
    argsman.AddArg("-zmqpubrawchainlocksig=<address>", "Enable publish raw block (locked via ChainLocks) and CLSIG message in <address>", ArgsManager::ALLOW_ANY, OptionsCategory::ZMQ);
    argsman.AddArg("-zmqpubrawgovernancevote=<address>", "Enable publish raw governance objects (like proposals) in <address>", ArgsManager::ALLOW_ANY, OptionsCategory::ZMQ);
    argsman.AddArg("-zmqpubrawgovernanceobject=<address>", "Enable publish raw governance votes in <address>", ArgsManager::ALLOW_ANY, OptionsCategory::ZMQ);
    argsman.AddArg("-zmqpubrawinstantsenddoublespend=<address>", "Enable publish raw transactions of attempted InstantSend double spend in <address>", ArgsManager::ALLOW_ANY, OptionsCategory::ZMQ);
    argsman.AddArg("-zmqpubrawrecoveredsig=<address>", "Enable publish raw recovered signatures (recovered by LLMQs) in <address>", ArgsManager::ALLOW_ANY, OptionsCategory::ZMQ);
    argsman.AddArg("-zmqpubrawtx=<address>", "Enable publish raw transaction in <address>", ArgsManager::ALLOW_ANY, OptionsCategory::ZMQ);
    argsman.AddArg("-zmqpubrawtxlock=<address>", "Enable publish raw transaction (locked via InstantSend) in <address>", ArgsManager::ALLOW_ANY, OptionsCategory::ZMQ);
    argsman.AddArg("-zmqpubrawtxlocksig=<address>", "Enable publish raw transaction (locked via InstantSend) and ISLOCK in <address>", ArgsManager::ALLOW_ANY, OptionsCategory::ZMQ);
    argsman.AddArg("-zmqpubhashblockhwm=<n>", strprintf("Set publish hash block outbound message high water mark (default: %d)", CZMQAbstractNotifier::DEFAULT_ZMQ_SNDHWM), ArgsManager::ALLOW_ANY, OptionsCategory::ZMQ);
    argsman.AddArg("-zmqpubhashchainlockhwm=<n>", strprintf("Set publish hash chain lock outbound message high water mark (default: %d)", CZMQAbstractNotifier::DEFAULT_ZMQ_SNDHWM), ArgsManager::ALLOW_ANY, OptionsCategory::ZMQ);
    argsman.AddArg("-zmqpubhashgovernanceobjecthwm=<n>", strprintf("Set publish hash governance object outbound message high water mark (default: %d)", CZMQAbstractNotifier::DEFAULT_ZMQ_SNDHWM), ArgsManager::ALLOW_ANY, OptionsCategory::ZMQ);
    argsman.AddArg("-zmqpubhashgovernancevotehwm=<n>", strprintf("Set publish hash governance vote outbound message high water mark (default: %d)", CZMQAbstractNotifier::DEFAULT_ZMQ_SNDHWM), ArgsManager::ALLOW_ANY, OptionsCategory::ZMQ);
    argsman.AddArg("-zmqpubhashinstantsenddoublespendhwm=<n>", strprintf("Set publish hash InstantSend double spend outbound message high water mark (default: %d)", CZMQAbstractNotifier::DEFAULT_ZMQ_SNDHWM), ArgsManager::ALLOW_ANY, OptionsCategory::ZMQ);
    argsman.AddArg("-zmqpubhashrecoveredsighwm=<n>", strprintf("Set publish hash recovered signature outbound message high water mark (default: %d)", CZMQAbstractNotifier::DEFAULT_ZMQ_SNDHWM), ArgsManager::ALLOW_ANY, OptionsCategory::ZMQ);
    argsman.AddArg("-zmqpubhashtxhwm=<n>", strprintf("Set publish hash transaction outbound message high water mark (default: %d)", CZMQAbstractNotifier::DEFAULT_ZMQ_SNDHWM), ArgsManager::ALLOW_ANY, OptionsCategory::ZMQ);
    argsman.AddArg("-zmqpubhashtxlockhwm=<n>", strprintf("Set publish hash transaction lock outbound message high water mark (default: %d)", CZMQAbstractNotifier::DEFAULT_ZMQ_SNDHWM), ArgsManager::ALLOW_ANY, OptionsCategory::ZMQ);
    argsman.AddArg("-zmqpubrawblockhwm=<n>", strprintf("Set publish raw block outbound message high water mark (default: %d)", CZMQAbstractNotifier::DEFAULT_ZMQ_SNDHWM), ArgsManager::ALLOW_ANY, OptionsCategory::ZMQ);
    argsman.AddArg("-zmqpubrawchainlockhwm=<n>", strprintf("Set publish raw chain lock outbound message high water mark (default: %d)", CZMQAbstractNotifier::DEFAULT_ZMQ_SNDHWM), ArgsManager::ALLOW_ANY, OptionsCategory::ZMQ);
    argsman.AddArg("-zmqpubrawchainlocksighwm=<n>", strprintf("Set publish raw chain lock signature outbound message high water mark (default: %d)", CZMQAbstractNotifier::DEFAULT_ZMQ_SNDHWM), ArgsManager::ALLOW_ANY, OptionsCategory::ZMQ);
    argsman.AddArg("-zmqpubrawgovernanceobjecthwm=<n>", strprintf("Set publish raw governance object outbound message high water mark (default: %d)", CZMQAbstractNotifier::DEFAULT_ZMQ_SNDHWM), ArgsManager::ALLOW_ANY, OptionsCategory::ZMQ);
    argsman.AddArg("-zmqpubrawgovernancevotehwm=<n>", strprintf("Set publish raw governance vote outbound message high water mark (default: %d)", CZMQAbstractNotifier::DEFAULT_ZMQ_SNDHWM), ArgsManager::ALLOW_ANY, OptionsCategory::ZMQ);
    argsman.AddArg("-zmqpubrawinstantsenddoublespendhwm=<n>", strprintf("Set publish raw InstantSend double spend outbound message high water mark (default: %d)", CZMQAbstractNotifier::DEFAULT_ZMQ_SNDHWM), ArgsManager::ALLOW_ANY, OptionsCategory::ZMQ);
    argsman.AddArg("-zmqpubrawrecoveredsighwm=<n>", strprintf("Set publish raw recovered signature outbound message high water mark (default: %d)", CZMQAbstractNotifier::DEFAULT_ZMQ_SNDHWM), ArgsManager::ALLOW_ANY, OptionsCategory::ZMQ);
    argsman.AddArg("-zmqpubrawtxhwm=<n>", strprintf("Set publish raw transaction outbound message high water mark (default: %d)", CZMQAbstractNotifier::DEFAULT_ZMQ_SNDHWM), ArgsManager::ALLOW_ANY, OptionsCategory::ZMQ);
    argsman.AddArg("-zmqpubrawtxlockhwm=<n>", strprintf("Set publish raw transaction lock outbound message high water mark (default: %d)", CZMQAbstractNotifier::DEFAULT_ZMQ_SNDHWM), ArgsManager::ALLOW_ANY, OptionsCategory::ZMQ);
    argsman.AddArg("-zmqpubrawtxlocksighwm=<n>", strprintf("Set publish raw transaction lock signature outbound message high water mark (default: %d)", CZMQAbstractNotifier::DEFAULT_ZMQ_SNDHWM), ArgsManager::ALLOW_ANY, OptionsCategory::ZMQ);
#else
    hidden_args.emplace_back("-zmqpubhashblock=<address>");
    hidden_args.emplace_back("-zmqpubhashchainlock=<address>");
    hidden_args.emplace_back("-zmqpubhashgovernanceobject=<address>");
    hidden_args.emplace_back("-zmqpubhashgovernancevote=<address>");
    hidden_args.emplace_back("-zmqpubhashinstantsenddoublespend=<address>");
    hidden_args.emplace_back("-zmqpubhashrecoveredsig=<address>");
    hidden_args.emplace_back("-zmqpubhashtx=<address>");
    hidden_args.emplace_back("-zmqpubhashtxlock=<address>");
    hidden_args.emplace_back("-zmqpubrawblock=<address>");
    hidden_args.emplace_back("-zmqpubrawchainlock=<address>");
    hidden_args.emplace_back("-zmqpubrawchainlocksig=<address>");
    hidden_args.emplace_back("-zmqpubrawgovernancevote=<address>");
    hidden_args.emplace_back("-zmqpubrawgovernanceobject=<address>");
    hidden_args.emplace_back("-zmqpubrawinstantsenddoublespend=<address>");
    hidden_args.emplace_back("-zmqpubrawrecoveredsig=<address>");
    hidden_args.emplace_back("-zmqpubrawtx=<address>");
    hidden_args.emplace_back("-zmqpubrawtxlock=<address>");
    hidden_args.emplace_back("-zmqpubrawtxlocksig=<address>");
    hidden_args.emplace_back("-zmqpubhashblockhwm=<n>");
    hidden_args.emplace_back("-zmqpubhashchainlockhwm=<n>");
    hidden_args.emplace_back("-zmqpubhashgovernanceobjecthwm=<n>");
    hidden_args.emplace_back("-zmqpubhashgovernancevotehwm=<n>");
    hidden_args.emplace_back("-zmqpubhashinstantsenddoublespendhwm=<n>");
    hidden_args.emplace_back("-zmqpubhashrecoveredsighwm=<n>");
    hidden_args.emplace_back("-zmqpubhashtxhwm=<n>");
    hidden_args.emplace_back("-zmqpubhashtxlockhwm=<n>");
    hidden_args.emplace_back("-zmqpubrawblockhwm=<n>");
    hidden_args.emplace_back("-zmqpubrawchainlockhwm=<n>");
    hidden_args.emplace_back("-zmqpubrawchainlocksighwm=<n>");
    hidden_args.emplace_back("-zmqpubrawgovernanceobjecthwm=<n>");
    hidden_args.emplace_back("-zmqpubrawgovernancevotehwm=<n>");
    hidden_args.emplace_back("-zmqpubrawinstantsenddoublespendhwm=<n>");
    hidden_args.emplace_back("-zmqpubrawrecoveredsighwm=<n>");
    hidden_args.emplace_back("-zmqpubrawtxhwm=<n>");
    hidden_args.emplace_back("-zmqpubrawtxlockhwm=<n>");
    hidden_args.emplace_back("-zmqpubrawtxlocksighwm=<n>");
#endif

    argsman.AddArg("-checkblockindex", strprintf("Do a consistency check for the block tree, and  occasionally. (default: %u, regtest: %u)", defaultChainParams->DefaultConsistencyChecks(), regtestChainParams->DefaultConsistencyChecks()), ArgsManager::ALLOW_ANY | ArgsManager::DEBUG_ONLY, OptionsCategory::DEBUG_TEST);
    argsman.AddArg("-checkblocks=<n>", strprintf("How many blocks to check at startup (default: %u, 0 = all)", DEFAULT_CHECKBLOCKS), ArgsManager::ALLOW_ANY | ArgsManager::DEBUG_ONLY, OptionsCategory::DEBUG_TEST);
    argsman.AddArg("-checklevel=<n>", strprintf("How thorough the block verification of -checkblocks is: "
        "level 0 reads the blocks from disk, "
        "level 1 verifies block validity, "
        "level 2 verifies undo data, "
        "level 3 checks disconnection of tip blocks, "
        "and level 4 tries to reconnect the blocks, "
        "each level includes the checks of the previous levels "
        "(0-4, default: %u)", DEFAULT_CHECKLEVEL), ArgsManager::ALLOW_ANY | ArgsManager::DEBUG_ONLY, OptionsCategory::DEBUG_TEST);
    argsman.AddArg("-checkmempool=<n>", strprintf("Run checks every <n> transactions (default: %u, regtest: %u)", defaultChainParams->DefaultConsistencyChecks(), regtestChainParams->DefaultConsistencyChecks()), ArgsManager::ALLOW_ANY | ArgsManager::DEBUG_ONLY, OptionsCategory::DEBUG_TEST);
    argsman.AddArg("-checkpoints", strprintf("Enable rejection of any forks from the known historical chain until block 1450000 (default: %u)", DEFAULT_CHECKPOINTS_ENABLED), ArgsManager::ALLOW_ANY | ArgsManager::DEBUG_ONLY, OptionsCategory::DEBUG_TEST);
    argsman.AddArg("-deprecatedrpc=<method>", "Allows deprecated RPC method(s) to be used", ArgsManager::ALLOW_ANY | ArgsManager::DEBUG_ONLY, OptionsCategory::DEBUG_TEST);
    argsman.AddArg("-dropmessagestest=<n>", "Randomly drop 1 of every <n> network messages", ArgsManager::ALLOW_ANY | ArgsManager::DEBUG_ONLY, OptionsCategory::DEBUG_TEST);
    argsman.AddArg("-limitancestorcount=<n>", strprintf("Do not accept transactions if number of in-mempool ancestors is <n> or more (default: %u)", DEFAULT_ANCESTOR_LIMIT), ArgsManager::ALLOW_ANY | ArgsManager::DEBUG_ONLY, OptionsCategory::DEBUG_TEST);
    argsman.AddArg("-limitancestorsize=<n>", strprintf("Do not accept transactions whose size with all in-mempool ancestors exceeds <n> kilobytes (default: %u)", DEFAULT_ANCESTOR_SIZE_LIMIT), ArgsManager::ALLOW_ANY | ArgsManager::DEBUG_ONLY, OptionsCategory::DEBUG_TEST);
    argsman.AddArg("-limitdescendantcount=<n>", strprintf("Do not accept transactions if any ancestor would have <n> or more in-mempool descendants (default: %u)", DEFAULT_DESCENDANT_LIMIT), ArgsManager::ALLOW_ANY | ArgsManager::DEBUG_ONLY, OptionsCategory::DEBUG_TEST);
    argsman.AddArg("-limitdescendantsize=<n>", strprintf("Do not accept transactions if any ancestor would have more than <n> kilobytes of in-mempool descendants (default: %u).", DEFAULT_DESCENDANT_SIZE_LIMIT), ArgsManager::ALLOW_ANY | ArgsManager::DEBUG_ONLY, OptionsCategory::DEBUG_TEST);
    argsman.AddArg("-stopafterblockimport", strprintf("Stop running after importing blocks from disk (default: %u)", DEFAULT_STOPAFTERBLOCKIMPORT), ArgsManager::ALLOW_ANY | ArgsManager::DEBUG_ONLY, OptionsCategory::DEBUG_TEST);
    argsman.AddArg("-stopatheight", strprintf("Stop running after reaching the given height in the main chain (default: %u)", DEFAULT_STOPATHEIGHT), ArgsManager::ALLOW_ANY | ArgsManager::DEBUG_ONLY, OptionsCategory::DEBUG_TEST);
    argsman.AddArg("-watchquorums=<n>", strprintf("Watch and validate quorum communication (default: %u)", llmq::DEFAULT_WATCH_QUORUMS), ArgsManager::ALLOW_ANY | ArgsManager::DEBUG_ONLY, OptionsCategory::DEBUG_TEST);
    argsman.AddArg("-addrmantest", "Allows to test address relay on localhost", ArgsManager::ALLOW_ANY | ArgsManager::DEBUG_ONLY, OptionsCategory::DEBUG_TEST);

    argsman.AddArg("-debug=<category>", "Output debugging information (default: -nodebug, supplying <category> is optional). "
        "If <category> is not supplied or if <category> = 1, output all debugging information. <category> can be: " + ListLogCategories() + ".", ArgsManager::ALLOW_ANY, OptionsCategory::DEBUG_TEST);
    argsman.AddArg("-debugexclude=<category>", strprintf("Exclude debugging information for a category. Can be used in conjunction with -debug=1 to output debug logs for all categories except one or more specified categories."), ArgsManager::ALLOW_ANY, OptionsCategory::DEBUG_TEST);
    argsman.AddArg("-disablegovernance", strprintf("Disable governance validation (0-1, default: %u)", 0), ArgsManager::ALLOW_ANY, OptionsCategory::DEBUG_TEST);
    argsman.AddArg("-logips", strprintf("Include IP addresses in debug output (default: %u)", DEFAULT_LOGIPS), ArgsManager::ALLOW_ANY, OptionsCategory::DEBUG_TEST);
    argsman.AddArg("-logtimemicros", strprintf("Add microsecond precision to debug timestamps (default: %u)", DEFAULT_LOGTIMEMICROS), ArgsManager::ALLOW_ANY | ArgsManager::DEBUG_ONLY, OptionsCategory::DEBUG_TEST);
    argsman.AddArg("-logtimestamps", strprintf("Prepend debug output with timestamp (default: %u)", DEFAULT_LOGTIMESTAMPS), ArgsManager::ALLOW_ANY, OptionsCategory::DEBUG_TEST);
    argsman.AddArg("-logthreadnames", strprintf("Prepend debug output with name of the originating thread (only available on platforms supporting thread_local) (default: %u)", DEFAULT_LOGTHREADNAMES), ArgsManager::ALLOW_ANY | ArgsManager::DEBUG_ONLY, OptionsCategory::DEBUG_TEST);
    argsman.AddArg("-maxsigcachesize=<n>", strprintf("Limit sum of signature cache and script execution cache sizes to <n> MiB (default: %u)", DEFAULT_MAX_SIG_CACHE_SIZE), ArgsManager::ALLOW_ANY | ArgsManager::DEBUG_ONLY, OptionsCategory::DEBUG_TEST);
    argsman.AddArg("-maxtipage=<n>", strprintf("Maximum tip age in seconds to consider node in initial block download (default: %u)", DEFAULT_MAX_TIP_AGE), ArgsManager::ALLOW_ANY | ArgsManager::DEBUG_ONLY, OptionsCategory::DEBUG_TEST);
    argsman.AddArg("-mocktime=<n>", "Replace actual time with " + UNIX_EPOCH_TIME + "(default: 0)", ArgsManager::ALLOW_ANY | ArgsManager::DEBUG_ONLY, OptionsCategory::DEBUG_TEST);
    argsman.AddArg("-minsporkkeys=<n>", "Overrides minimum spork signers to change spork value. Only useful for regtest and devnet. Using this on mainnet or testnet will ban you.", ArgsManager::ALLOW_ANY, OptionsCategory::DEBUG_TEST);
    argsman.AddArg("-printpriority", strprintf("Log transaction fee per kB when mining blocks (default: %u)", DEFAULT_PRINTPRIORITY), ArgsManager::ALLOW_ANY | ArgsManager::DEBUG_ONLY, OptionsCategory::DEBUG_TEST);
    argsman.AddArg("-printtoconsole", "Send trace/debug info to console (default: 1 when no -daemon. To disable logging to file, set -nodebuglogfile)", ArgsManager::ALLOW_ANY, OptionsCategory::DEBUG_TEST);
    argsman.AddArg("-pushversion", "Protocol version to report to other nodes", ArgsManager::ALLOW_ANY, OptionsCategory::DEBUG_TEST);
    argsman.AddArg("-shrinkdebugfile", "Shrink debug.log file on client startup (default: 1 when no -debug)", ArgsManager::ALLOW_ANY, OptionsCategory::DEBUG_TEST);
    argsman.AddArg("-sporkaddr=<dashaddress>", "Override spork address. Only useful for regtest and devnet. Using this on mainnet or testnet will ban you.", ArgsManager::ALLOW_ANY, OptionsCategory::DEBUG_TEST);
    argsman.AddArg("-sporkkey=<privatekey>", "Set the private key to be used for signing spork messages.", ArgsManager::ALLOW_ANY, OptionsCategory::DEBUG_TEST);
    argsman.AddArg("-uacomment=<cmt>", "Append comment to the user agent string", ArgsManager::ALLOW_ANY, OptionsCategory::DEBUG_TEST);

    SetupChainParamsBaseOptions(argsman);

    argsman.AddArg("-llmq-data-recovery=<n>", strprintf("Enable automated quorum data recovery (default: %u)", llmq::DEFAULT_ENABLE_QUORUM_DATA_RECOVERY), ArgsManager::ALLOW_ANY, OptionsCategory::MASTERNODE);
    argsman.AddArg("-llmq-qvvec-sync=<quorum_name>:<mode>", strprintf("Defines from which LLMQ type the masternode should sync quorum verification vectors. Can be used multiple times with different LLMQ types. <mode>: %d (sync always from all quorums of the type defined by <quorum_name>), %d (sync from all quorums of the type defined by <quorum_name> if a member of any of the quorums)", (int32_t)llmq::QvvecSyncMode::Always, (int32_t)llmq::QvvecSyncMode::OnlyIfTypeMember), ArgsManager::ALLOW_ANY, OptionsCategory::MASTERNODE);
    argsman.AddArg("-masternodeblsprivkey=<hex>", "Set the masternode BLS private key and enable the client to act as a masternode", ArgsManager::ALLOW_ANY, OptionsCategory::MASTERNODE);
    argsman.AddArg("-platform-user=<user>", "Set the username for the \"platform user\", a restricted user intended to be used by Dash Platform, to the specified username.", ArgsManager::ALLOW_ANY, OptionsCategory::MASTERNODE);

    argsman.AddArg("-acceptnonstdtxn", strprintf("Relay and mine \"non-standard\" transactions (%sdefault: %u)", "testnet/regtest only; ", !testnetChainParams->RequireStandard()), ArgsManager::ALLOW_ANY | ArgsManager::DEBUG_ONLY, OptionsCategory::NODE_RELAY);
    argsman.AddArg("-dustrelayfee=<amt>", strprintf("Fee rate (in %s/kB) used to define dust, the value of an output such that it will cost more than its value in fees at this fee rate to spend it. (default: %s)", CURRENCY_UNIT, FormatMoney(DUST_RELAY_TX_FEE)), ArgsManager::ALLOW_ANY | ArgsManager::DEBUG_ONLY, OptionsCategory::NODE_RELAY);
    argsman.AddArg("-incrementalrelayfee=<amt>", strprintf("Fee rate (in %s/kB) used to define cost of relay, used for mempool limiting and BIP 125 replacement. (default: %s)", CURRENCY_UNIT, FormatMoney(DEFAULT_INCREMENTAL_RELAY_FEE)), ArgsManager::ALLOW_ANY | ArgsManager::DEBUG_ONLY, OptionsCategory::NODE_RELAY);
    argsman.AddArg("-bytespersigop", strprintf("Equivalent bytes per sigop in transactions for relay and mining (default: %u)", DEFAULT_BYTES_PER_SIGOP), ArgsManager::ALLOW_ANY, OptionsCategory::NODE_RELAY);
    argsman.AddArg("-datacarrier", strprintf("Relay and mine data carrier transactions (default: %u)", DEFAULT_ACCEPT_DATACARRIER), ArgsManager::ALLOW_ANY, OptionsCategory::NODE_RELAY);
    argsman.AddArg("-datacarriersize", strprintf("Maximum size of data in data carrier transactions we relay and mine (default: %u)", MAX_OP_RETURN_RELAY), ArgsManager::ALLOW_ANY, OptionsCategory::NODE_RELAY);
    argsman.AddArg("-minrelaytxfee=<amt>", strprintf("Fees (in %s/kB) smaller than this are considered zero fee for relaying, mining and transaction creation (default: %s)",
        CURRENCY_UNIT, FormatMoney(DEFAULT_MIN_RELAY_TX_FEE)), ArgsManager::ALLOW_ANY, OptionsCategory::NODE_RELAY);
    argsman.AddArg("-whitelistforcerelay", strprintf("Add 'forcerelay' permission to whitelisted inbound peers with default permissions. This will relay transactions even if the transactions were already in the mempool. (default: %d)", DEFAULT_WHITELISTFORCERELAY), ArgsManager::ALLOW_ANY, OptionsCategory::NODE_RELAY);
    argsman.AddArg("-whitelistrelay", strprintf("Add 'relay' permission to whitelisted inbound peers with default permissions. This will accept relayed transactions even when not relaying transactions (default: %d)", DEFAULT_WHITELISTRELAY), ArgsManager::ALLOW_ANY, OptionsCategory::NODE_RELAY);

    argsman.AddArg("-blockmaxsize=<n>", strprintf("Set maximum block size in bytes (default: %d)", DEFAULT_BLOCK_MAX_SIZE), ArgsManager::ALLOW_ANY, OptionsCategory::BLOCK_CREATION);
    argsman.AddArg("-blockmintxfee=<amt>", strprintf("Set lowest fee rate (in %s/kB) for transactions to be included in block creation. (default: %s)", CURRENCY_UNIT, FormatMoney(DEFAULT_BLOCK_MIN_TX_FEE)), ArgsManager::ALLOW_ANY, OptionsCategory::BLOCK_CREATION);
    argsman.AddArg("-blockversion=<n>", "Override block version to test forking scenarios", ArgsManager::ALLOW_ANY | ArgsManager::DEBUG_ONLY, OptionsCategory::BLOCK_CREATION);

    argsman.AddArg("-rest", strprintf("Accept public REST requests (default: %u)", DEFAULT_REST_ENABLE), ArgsManager::ALLOW_ANY, OptionsCategory::RPC);
    argsman.AddArg("-rpcallowip=<ip>", "Allow JSON-RPC connections from specified source. Valid for <ip> are a single IP (e.g. 1.2.3.4), a network/netmask (e.g. 1.2.3.4/255.255.255.0) or a network/CIDR (e.g. 1.2.3.4/24). This option can be specified multiple times", ArgsManager::ALLOW_ANY, OptionsCategory::RPC);
    argsman.AddArg("-rpcauth=<userpw>", "Username and HMAC-SHA-256 hashed password for JSON-RPC connections. The field <userpw> comes in the format: <USERNAME>:<SALT>$<HASH>. A canonical python script is included in share/rpcuser. The client then connects normally using the rpcuser=<USERNAME>/rpcpassword=<PASSWORD> pair of arguments. This option can be specified multiple times", ArgsManager::ALLOW_ANY | ArgsManager::SENSITIVE, OptionsCategory::RPC);
    argsman.AddArg("-rpcbind=<addr>[:port]", "Bind to given address to listen for JSON-RPC connections. Do not expose the RPC server to untrusted networks such as the public internet! This option is ignored unless -rpcallowip is also passed. Port is optional and overrides -rpcport. Use [host]:port notation for IPv6. This option can be specified multiple times (default: 127.0.0.1 and ::1 i.e., localhost, or if -rpcallowip has been specified, 0.0.0.0 and :: i.e., all addresses)", ArgsManager::ALLOW_ANY | ArgsManager::NETWORK_ONLY | ArgsManager::SENSITIVE, OptionsCategory::RPC);
    argsman.AddArg("-rpccookiefile=<loc>", "Location of the auth cookie. Relative paths will be prefixed by a net-specific datadir location. (default: data dir)", ArgsManager::ALLOW_ANY, OptionsCategory::RPC);
    argsman.AddArg("-rpcpassword=<pw>", "Password for JSON-RPC connections", ArgsManager::ALLOW_ANY | ArgsManager::SENSITIVE, OptionsCategory::RPC);
    argsman.AddArg("-rpcport=<port>", strprintf("Listen for JSON-RPC connections on <port> (default: %u, testnet: %u, regtest: %u)", defaultBaseParams->RPCPort(), testnetBaseParams->RPCPort(), regtestBaseParams->RPCPort()), ArgsManager::ALLOW_ANY | ArgsManager::NETWORK_ONLY, OptionsCategory::RPC);
    argsman.AddArg("-rpcservertimeout=<n>", strprintf("Timeout during HTTP requests (default: %d)", DEFAULT_HTTP_SERVER_TIMEOUT), ArgsManager::ALLOW_ANY | ArgsManager::DEBUG_ONLY, OptionsCategory::RPC);
    argsman.AddArg("-rpcthreads=<n>", strprintf("Set the number of threads to service RPC calls (default: %d)", DEFAULT_HTTP_THREADS), ArgsManager::ALLOW_ANY, OptionsCategory::RPC);
    argsman.AddArg("-rpcuser=<user>", "Username for JSON-RPC connections", ArgsManager::ALLOW_ANY | ArgsManager::SENSITIVE, OptionsCategory::RPC);
    argsman.AddArg("-rpcwhitelist=<whitelist>", "Set a whitelist to filter incoming RPC calls for a specific user. The field <whitelist> comes in the format: <USERNAME>:<rpc 1>,<rpc 2>,...,<rpc n>. If multiple whitelists are set for a given user, they are set-intersected. See -rpcwhitelistdefault documentation for information on default whitelist behavior.", ArgsManager::ALLOW_ANY, OptionsCategory::RPC);
    argsman.AddArg("-rpcwhitelistdefault", "Sets default behavior for rpc whitelisting. Unless rpcwhitelistdefault is set to 0, if any -rpcwhitelist is set, the rpc server acts as if all rpc users are subject to empty-unless-otherwise-specified whitelists. If rpcwhitelistdefault is set to 1 and no -rpcwhitelist is set, rpc server acts as if all rpc users are subject to empty whitelists.", ArgsManager::ALLOW_BOOL, OptionsCategory::RPC);
    argsman.AddArg("-rpcworkqueue=<n>", strprintf("Set the depth of the work queue to service RPC calls (default: %d)", DEFAULT_HTTP_WORKQUEUE), ArgsManager::ALLOW_ANY | ArgsManager::DEBUG_ONLY, OptionsCategory::RPC);
    argsman.AddArg("-server", "Accept command line and JSON-RPC commands", ArgsManager::ALLOW_ANY, OptionsCategory::RPC);

    argsman.AddArg("-statsenabled", strprintf("Publish internal stats to statsd (default: %u)", DEFAULT_STATSD_ENABLE), ArgsManager::ALLOW_ANY, OptionsCategory::STATSD);
    argsman.AddArg("-statshost=<ip>", strprintf("Specify statsd host (default: %s)", DEFAULT_STATSD_HOST), ArgsManager::ALLOW_ANY, OptionsCategory::STATSD);
    argsman.AddArg("-statshostname=<ip>", strprintf("Specify statsd host name (default: %s)", DEFAULT_STATSD_HOSTNAME), ArgsManager::ALLOW_ANY, OptionsCategory::STATSD);
    argsman.AddArg("-statsport=<port>", strprintf("Specify statsd port (default: %u)", DEFAULT_STATSD_PORT), ArgsManager::ALLOW_ANY, OptionsCategory::STATSD);
    argsman.AddArg("-statsns=<ns>", strprintf("Specify additional namespace prefix (default: %s)", DEFAULT_STATSD_NAMESPACE), ArgsManager::ALLOW_ANY, OptionsCategory::STATSD);
    argsman.AddArg("-statsperiod=<seconds>", strprintf("Specify the number of seconds between periodic measurements (default: %d)", DEFAULT_STATSD_PERIOD), ArgsManager::ALLOW_ANY, OptionsCategory::STATSD);
#if HAVE_DECL_DAEMON
    argsman.AddArg("-daemon", "Run in the background as a daemon and accept commands", ArgsManager::ALLOW_ANY, OptionsCategory::OPTIONS);
#else
    hidden_args.emplace_back("-daemon");
#endif

<<<<<<< HEAD
    gArgs.AddArg("-checkblockindex", strprintf("Do a full consistency check for mapBlockIndex, setBlockIndexCandidates, chainActive and mapBlocksUnlinked occasionally. (default: %u)", defaultChainParams->DefaultConsistencyChecks()), true, OptionsCategory::DEBUG_TEST);
    gArgs.AddArg("-checkblocks=<n>", strprintf("How many blocks to check at startup (default: %u, 0 = all)", DEFAULT_CHECKBLOCKS), true, OptionsCategory::DEBUG_TEST);
    gArgs.AddArg("-checklevel=<n>", strprintf("How thorough the block verification of -checkblocks is (0-4, default: %u)", DEFAULT_CHECKLEVEL), true, OptionsCategory::DEBUG_TEST);
    gArgs.AddArg("-checkmempool=<n>", strprintf("Run checks every <n> transactions (default: %u)", defaultChainParams->DefaultConsistencyChecks()), true, OptionsCategory::DEBUG_TEST);
    gArgs.AddArg("-checkpoints", strprintf("Disable expensive verification for known chain history (default: %u)", DEFAULT_CHECKPOINTS_ENABLED), true, OptionsCategory::DEBUG_TEST);
    gArgs.AddArg("-deprecatedrpc=<method>", "Allows deprecated RPC method(s) to be used", true, OptionsCategory::DEBUG_TEST);
    gArgs.AddArg("-dropmessagestest=<n>", "Randomly drop 1 of every <n> network messages", true, OptionsCategory::DEBUG_TEST);
    gArgs.AddArg("-limitancestorcount=<n>", strprintf("Do not accept transactions if number of in-mempool ancestors is <n> or more (default: %u)", DEFAULT_ANCESTOR_LIMIT), true, OptionsCategory::DEBUG_TEST);
    gArgs.AddArg("-limitancestorsize=<n>", strprintf("Do not accept transactions whose size with all in-mempool ancestors exceeds <n> kilobytes (default: %u)", DEFAULT_ANCESTOR_SIZE_LIMIT), true, OptionsCategory::DEBUG_TEST);
    gArgs.AddArg("-limitdescendantcount=<n>", strprintf("Do not accept transactions if any ancestor would have <n> or more in-mempool descendants (default: %u)", DEFAULT_DESCENDANT_LIMIT), true, OptionsCategory::DEBUG_TEST);
    gArgs.AddArg("-limitdescendantsize=<n>", strprintf("Do not accept transactions if any ancestor would have more than <n> kilobytes of in-mempool descendants (default: %u).", DEFAULT_DESCENDANT_SIZE_LIMIT), true, OptionsCategory::DEBUG_TEST);
    gArgs.AddArg("-stopafterblockimport", strprintf("Stop running after importing blocks from disk (default: %u)", DEFAULT_STOPAFTERBLOCKIMPORT), true, OptionsCategory::DEBUG_TEST);
    gArgs.AddArg("-stopatheight", strprintf("Stop running after reaching the given height in the main chain (default: %u)", DEFAULT_STOPATHEIGHT), true, OptionsCategory::DEBUG_TEST);
    gArgs.AddArg("-vbparams=<deployment>:<start>:<end>(:<window>:<threshold>)", "Use given start/end times for specified version bits deployment (regtest-only). Specifying window and threshold is optional.", true, OptionsCategory::DEBUG_TEST);
    gArgs.AddArg("-watchquorums=<n>", strprintf("Watch and validate quorum communication (default: %u)", llmq::DEFAULT_WATCH_QUORUMS), true, OptionsCategory::DEBUG_TEST);
    gArgs.AddArg("-addrmantest", "Allows to test address relay on localhost", true, OptionsCategory::DEBUG_TEST);

    gArgs.AddArg("-debug=<category>", strprintf("Output debugging information (default: %u, supplying <category> is optional)", 0) + ". " +
        "If <category> is not supplied or if <category> = 1, output all debugging information. <category> can be: " + ListLogCategories() + ".", false, OptionsCategory::DEBUG_TEST);
    gArgs.AddArg("-debugexclude=<category>", strprintf("Exclude debugging information for a category. Can be used in conjunction with -debug=1 to output debug logs for all categories except one or more specified categories."), false, OptionsCategory::DEBUG_TEST);
    gArgs.AddArg("-disablegovernance", strprintf("Disable governance validation (0-1, default: %u)", 0), false, OptionsCategory::DEBUG_TEST);
    gArgs.AddArg("-help-debug", "Show all debugging options (usage: --help -help-debug)", false, OptionsCategory::DEBUG_TEST);
    gArgs.AddArg("-highsubsidyblocks=<n>", strprintf("The number of blocks with a higher than normal subsidy to mine at the start of a devnet (default: %u)", devnetConsensus.nHighSubsidyBlocks), false, OptionsCategory::DEBUG_TEST);
    gArgs.AddArg("-highsubsidyfactor=<n>", strprintf("The factor to multiply the normal block subsidy by while in the highsubsidyblocks window of a devnet (default: %u)", devnetConsensus.nHighSubsidyFactor), false, OptionsCategory::DEBUG_TEST);
    gArgs.AddArg("-llmqchainlocks=<quorum name>", strprintf("Override the default LLMQ type used for ChainLocks on a devnet. Allows using ChainLocks with smaller LLMQs. (default: %s)", devnetConsensus.llmqs.at(devnetConsensus.llmqTypeChainLocks).name), false, OptionsCategory::DEBUG_TEST);
    gArgs.AddArg("-llmqdevnetparams=<size:threshold>", strprintf("Override the default LLMQ size for the LLMQ_DEVNET quorum (default: %u:%u)", devnetLLMQ.size, devnetLLMQ.threshold), false, OptionsCategory::DEBUG_TEST);
    gArgs.AddArg("-llmqinstantsend=<quorum name>", strprintf("Override the default LLMQ type used for InstantSend on a devnet. Allows using InstantSend with smaller LLMQs. (default: %s)", devnetConsensus.llmqs.at(devnetConsensus.llmqTypeInstantSend).name), false, OptionsCategory::DEBUG_TEST);
    gArgs.AddArg("-llmqtestparams=<size:threshold>", strprintf("Override the default LLMQ size for the LLMQ_TEST quorum (default: %u:%u)", regtestLLMQ.size, regtestLLMQ.threshold), false, OptionsCategory::DEBUG_TEST);
    gArgs.AddArg("-logips", strprintf("Include IP addresses in debug output (default: %u)", DEFAULT_LOGIPS), false, OptionsCategory::DEBUG_TEST);
    gArgs.AddArg("-logthreadnames", strprintf("Add thread names to debug messages (default: %u)", DEFAULT_LOGTHREADNAMES), true, OptionsCategory::DEBUG_TEST);
    gArgs.AddArg("-logtimemicros", strprintf("Add microsecond precision to debug timestamps (default: %u)", DEFAULT_LOGTIMEMICROS), true, OptionsCategory::DEBUG_TEST);
    gArgs.AddArg("-maxsigcachesize=<n>", strprintf("Limit sum of signature cache and script execution cache sizes to <n> MiB (default: %u)", DEFAULT_MAX_SIG_CACHE_SIZE), true, OptionsCategory::DEBUG_TEST);
    gArgs.AddArg("-maxtipage=<n>", strprintf("Maximum tip age in seconds to consider node in initial block download (default: %u)", DEFAULT_MAX_TIP_AGE), true, OptionsCategory::DEBUG_TEST);
    gArgs.AddArg("-mocktime=<n>", "Replace actual time with <n> seconds since epoch (default: 0)", true, OptionsCategory::DEBUG_TEST);
    gArgs.AddArg("-logtimestamps", strprintf("Prepend debug output with timestamp (default: %u)", DEFAULT_LOGTIMESTAMPS), false, OptionsCategory::DEBUG_TEST);
    gArgs.AddArg("-maxtxfee=<amt>", strprintf("Maximum total fees (in %s) to use in a single wallet transaction or raw transaction; setting this too low may abort large transactions (default: %s)",
        CURRENCY_UNIT, FormatMoney(DEFAULT_TRANSACTION_MAXFEE)), false, OptionsCategory::DEBUG_TEST);
    gArgs.AddArg("-minimumdifficultyblocks=<n>", strprintf("The number of blocks that can be mined with the minimum difficulty at the start of a devnet (default: %u)", devnetConsensus.nMinimumDifficultyBlocks), false, OptionsCategory::DEBUG_TEST);
    gArgs.AddArg("-minsporkkeys=<n>", "Overrides minimum spork signers to change spork value. Only useful for regtest and devnet. Using this on mainnet or testnet will ban you.", false, OptionsCategory::DEBUG_TEST);
    gArgs.AddArg("-printpriority", strprintf("Log transaction fee per kB when mining blocks (default: %u)", DEFAULT_PRINTPRIORITY), true, OptionsCategory::DEBUG_TEST);
    gArgs.AddArg("-printtoconsole", "Send trace/debug info to console instead of debug.log file", false, OptionsCategory::DEBUG_TEST);
    gArgs.AddArg("-printtodebuglog", strprintf("Send trace/debug info to debug.log file (default: %u)", 1), false, OptionsCategory::DEBUG_TEST);
    gArgs.AddArg("-shrinkdebugfile", "Shrink debug.log file on client startup (default: 1 when no -debug)", false, OptionsCategory::DEBUG_TEST);
    gArgs.AddArg("-sporkaddr=<sparksaddress>", "Override spork address. Only useful for regtest and devnet. Using this on mainnet or testnet will ban you.", false, OptionsCategory::DEBUG_TEST);
    gArgs.AddArg("-sporkkey=<privatekey>", "Set the private key to be used for signing spork messages.", false, OptionsCategory::DEBUG_TEST);
    gArgs.AddArg("-uacomment=<cmt>", "Append comment to the user agent string", false, OptionsCategory::DEBUG_TEST);

    SetupChainParamsBaseOptions();

    gArgs.AddArg("-llmq-data-recovery=<n>", strprintf("Enable automated quorum data recovery (default: %u)", llmq::DEFAULT_ENABLE_QUORUM_DATA_RECOVERY), false, OptionsCategory::MASTERNODE);
    gArgs.AddArg("-llmq-qvvec-sync=<quorum_name>:<mode>", strprintf("Defines from which LLMQ type the masternode should sync quorum verification vectors. Can be used multiple times with different LLMQ types. <mode>: %d (sync always from all quorums of the type defined by <quorum_name>), %d (sync from all quorums of the type defined by <quorum_name> if a member of any of the quorums)", (int32_t)llmq::QvvecSyncMode::Always, (int32_t)llmq::QvvecSyncMode::OnlyIfTypeMember), false, OptionsCategory::MASTERNODE);
    gArgs.AddArg("-masternodeblsprivkey=<hex>", "Set the masternode BLS private key and enable the client to act as a masternode", false, OptionsCategory::MASTERNODE);
    gArgs.AddArg("-platform-user=<user>", "Set the username for the \"platform user\", a restricted user intended to be used by Sparks Platform, to the specified username.", false, OptionsCategory::MASTERNODE);

    gArgs.AddArg("-acceptnonstdtxn", strprintf("Relay and mine \"non-standard\" transactions (%sdefault: %u)", "testnet/regtest only; ", !testnetChainParams->RequireStandard()), true, OptionsCategory::NODE_RELAY);
    gArgs.AddArg("-dustrelayfee=<amt>", strprintf("Fee rate (in %s/kB) used to defined dust, the value of an output such that it will cost more than its value in fees at this fee rate to spend it. (default: %s)", CURRENCY_UNIT, FormatMoney(DUST_RELAY_TX_FEE)), true, OptionsCategory::NODE_RELAY);
    gArgs.AddArg("-incrementalrelayfee=<amt>", strprintf("Fee rate (in %s/kB) used to define cost of relay, used for mempool limiting and BIP 125 replacement. (default: %s)", CURRENCY_UNIT, FormatMoney(DEFAULT_INCREMENTAL_RELAY_FEE)), true, OptionsCategory::NODE_RELAY);
    gArgs.AddArg("-bytespersigop", strprintf("Minimum bytes per sigop in transactions we relay and mine (default: %u)", DEFAULT_BYTES_PER_SIGOP), false, OptionsCategory::NODE_RELAY);
    gArgs.AddArg("-datacarrier", strprintf("Relay and mine data carrier transactions (default: %u)", DEFAULT_ACCEPT_DATACARRIER), false, OptionsCategory::NODE_RELAY);
    gArgs.AddArg("-datacarriersize", strprintf("Maximum size of data in data carrier transactions we relay and mine (default: %u)", MAX_OP_RETURN_RELAY), false, OptionsCategory::NODE_RELAY);
    gArgs.AddArg("-minrelaytxfee=<amt>", strprintf("Fees (in %s/kB) smaller than this are considered zero fee for relaying, mining and transaction creation (default: %s)",
        CURRENCY_UNIT, FormatMoney(DEFAULT_MIN_RELAY_TX_FEE)), false, OptionsCategory::NODE_RELAY);
    gArgs.AddArg("-whitelistforcerelay", strprintf("Force relay of transactions from whitelisted peers even if they violate local relay policy (default: %d)", DEFAULT_WHITELISTFORCERELAY), false, OptionsCategory::NODE_RELAY);
    gArgs.AddArg("-whitelistrelay", strprintf("Accept relayed transactions received from whitelisted peers even when not relaying transactions (default: %d)", DEFAULT_WHITELISTRELAY), false, OptionsCategory::NODE_RELAY);

    gArgs.AddArg("-blockmaxsize=<n>", strprintf("Set maximum block size in bytes (default: %d)", DEFAULT_BLOCK_MAX_SIZE), false, OptionsCategory::BLOCK_CREATION);
    gArgs.AddArg("-blockmintxfee=<amt>", strprintf("Set lowest fee rate (in %s/kB) for transactions to be included in block creation. (default: %s)", CURRENCY_UNIT, FormatMoney(DEFAULT_BLOCK_MIN_TX_FEE)), false, OptionsCategory::BLOCK_CREATION);
    gArgs.AddArg("-blockversion=<n>", "Override block version to test forking scenarios", true, OptionsCategory::BLOCK_CREATION);

    gArgs.AddArg("-rest", strprintf("Accept public REST requests (default: %u)", DEFAULT_REST_ENABLE), false, OptionsCategory::RPC);
    gArgs.AddArg("-rpcallowip=<ip>", "Allow JSON-RPC connections from specified source. Valid for <ip> are a single IP (e.g. 1.2.3.4), a network/netmask (e.g. 1.2.3.4/255.255.255.0) or a network/CIDR (e.g. 1.2.3.4/24). This option can be specified multiple times", false, OptionsCategory::RPC);
    gArgs.AddArg("-rpcauth=<userpw>", "Username and hashed password for JSON-RPC connections. The field <userpw> comes in the format: <USERNAME>:<SALT>$<HASH>. A canonical python script is included in share/rpcuser. The client then connects normally using the rpcuser=<USERNAME>/rpcpassword=<PASSWORD> pair of arguments. This option can be specified multiple times", false, OptionsCategory::RPC);
    gArgs.AddArg("-rpcbind=<addr>[:port]", "Bind to given address to listen for JSON-RPC connections. Do not expose the RPC server to untrusted networks such as the public internet! This option is ignored unless -rpcallowip is also passed. Port is optional and overrides -rpcport. Use [host]:port notation for IPv6. This option can be specified multiple times (default: 127.0.0.1 and ::1 i.e., localhost, or if -rpcallowip has been specified, 0.0.0.0 and :: i.e., all addresses)", false, OptionsCategory::RPC);
    gArgs.AddArg("-rpccookiefile=<loc>", "Location of the auth cookie. Relative paths will be prefixed by a net-specific datadir location. (default: data dir)", false, OptionsCategory::RPC);
    gArgs.AddArg("-rpcpassword=<pw>", "Password for JSON-RPC connections", false, OptionsCategory::RPC);
    gArgs.AddArg("-rpcport=<port>", strprintf("Listen for JSON-RPC connections on <port> (default: %u or testnet: %u)", defaultBaseParams->RPCPort(), testnetBaseParams->RPCPort()), false, OptionsCategory::RPC);
    gArgs.AddArg("-rpcservertimeout=<n>", strprintf("Timeout during HTTP requests (default: %d)", DEFAULT_HTTP_SERVER_TIMEOUT), true, OptionsCategory::RPC);
    gArgs.AddArg("-rpcthreads=<n>", strprintf("Set the number of threads to service RPC calls (default: %d)", DEFAULT_HTTP_THREADS), false, OptionsCategory::RPC);
    gArgs.AddArg("-rpcuser=<user>", "Username for JSON-RPC connections", false, OptionsCategory::RPC);
    gArgs.AddArg("-rpcworkqueue=<n>", strprintf("Set the depth of the work queue to service RPC calls (default: %d)", DEFAULT_HTTP_WORKQUEUE), true, OptionsCategory::RPC);
    gArgs.AddArg("-server", "Accept command line and JSON-RPC commands", false, OptionsCategory::RPC);

    gArgs.AddArg("-statsenabled", strprintf("Publish internal stats to statsd (default: %u)", DEFAULT_STATSD_ENABLE), false, OptionsCategory::STATSD);
    gArgs.AddArg("-statshost=<ip>", strprintf("Specify statsd host (default: %s)", DEFAULT_STATSD_HOST), false, OptionsCategory::STATSD);
    gArgs.AddArg("-statshostname=<ip>", strprintf("Specify statsd host name (default: %s)", DEFAULT_STATSD_HOSTNAME), false, OptionsCategory::STATSD);
    gArgs.AddArg("-statsport=<port>", strprintf("Specify statsd port (default: %u)", DEFAULT_STATSD_PORT), false, OptionsCategory::STATSD);
    gArgs.AddArg("-statsns=<ns>", strprintf("Specify additional namespace prefix (default: %s)", DEFAULT_STATSD_NAMESPACE), false, OptionsCategory::STATSD);
    gArgs.AddArg("-statsperiod=<seconds>", strprintf("Specify the number of seconds between periodic measurements (default: %d)", DEFAULT_STATSD_PERIOD), false, OptionsCategory::STATSD);
=======
    // Add the hidden options
    argsman.AddHiddenArgs(hidden_args);
>>>>>>> 1f3f0e00
}

std::string LicenseInfo()
{
    const std::string URL_SOURCE_CODE = "<https://github.com/sparkspay/sparks>";
    const std::string URL_WEBSITE = "<https://sparkspay.io>";

<<<<<<< HEAD
    return CopyrightHolders(_("Copyright (C)"), 2018, COPYRIGHT_YEAR) + "\n" +
=======
    return CopyrightHolders(_("Copyright (C)").translated, 2014, COPYRIGHT_YEAR) + "\n" +
>>>>>>> 1f3f0e00
           "\n" +
           strprintf(_("Please contribute if you find %s useful. "
                       "Visit %s for further information about the software.").translated,
               PACKAGE_NAME, URL_WEBSITE) +
           "\n" +
           strprintf(_("The source code is available from %s.").translated,
               URL_SOURCE_CODE) +
           "\n" +
           "\n" +
           _("This is experimental software.").translated + "\n" +
           strprintf(_("Distributed under the MIT software license, see the accompanying file %s or %s").translated, "COPYING", "<https://opensource.org/licenses/MIT>") +
           "\n";
}

static bool fHaveGenesis = false;
static Mutex g_genesis_wait_mutex;
static std::condition_variable g_genesis_wait_cv;

static void BlockNotifyGenesisWait(bool, const CBlockIndex *pBlockIndex)
{
    if (pBlockIndex != nullptr) {
        {
            LOCK(g_genesis_wait_mutex);
            fHaveGenesis = true;
        }
        g_genesis_wait_cv.notify_all();
    }
}

struct CImportingNow
{
    CImportingNow() {
        assert(fImporting == false);
        fImporting = true;
    }

    ~CImportingNow() {
        assert(fImporting == true);
        fImporting = false;
    }
};


// If we're using -prune with -reindex, then delete block files that will be ignored by the
// reindex.  Since reindexing works by starting at block file 0 and looping until a blockfile
// is missing, do the same here to delete any later block files after a gap.  Also delete all
// rev files since they'll be rewritten by the reindex anyway.  This ensures that vinfoBlockFile
// is in sync with what's actually on disk by the time we start downloading, so that pruning
// works correctly.
static void CleanupBlockRevFiles()
{
    std::map<std::string, fs::path> mapBlockFiles;

    // Glob all blk?????.dat and rev?????.dat files from the blocks directory.
    // Remove the rev files immediately and insert the blk file paths into an
    // ordered map keyed by block file index.
    LogPrintf("Removing unusable blk?????.dat and rev?????.dat files for -reindex with -prune\n");
    fs::path blocksdir = GetBlocksDir();
    for (fs::directory_iterator it(blocksdir); it != fs::directory_iterator(); it++) {
        if (fs::is_regular_file(*it) &&
            it->path().filename().string().length() == 12 &&
            it->path().filename().string().substr(8,4) == ".dat")
        {
            if (it->path().filename().string().substr(0,3) == "blk")
                mapBlockFiles[it->path().filename().string().substr(3,5)] = it->path();
            else if (it->path().filename().string().substr(0,3) == "rev")
                remove(it->path());
        }
    }

    // Remove all block files that aren't part of a contiguous set starting at
    // zero by walking the ordered map (keys are block file indices) by
    // keeping a separate counter.  Once we hit a gap (or if 0 doesn't exist)
    // start removing block files.
    int nContigCounter = 0;
    for (const std::pair<const std::string, fs::path>& item : mapBlockFiles) {
        if (atoi(item.first) == nContigCounter) {
            nContigCounter++;
            continue;
        }
        remove(item.second);
    }
}

static void ThreadImport(ChainstateManager& chainman, std::vector<fs::path> vImportFiles, const ArgsManager& args)
{
    const CChainParams& chainparams = Params();
<<<<<<< HEAD
    RenameThread("sparks-loadblk");
=======
    util::ThreadRename("loadblk");
>>>>>>> 1f3f0e00
    ScheduleBatchPriority();

    {
    CImportingNow imp;

    // -reindex
    if (fReindex) {
        int nFile = 0;
        while (true) {
            FlatFilePos pos(nFile, 0);
            if (!fs::exists(GetBlockPosFilename(pos)))
                break; // No block files left to reindex
            FILE *file = OpenBlockFile(pos, true);
            if (!file)
                break; // This error is logged in OpenBlockFile
            LogPrintf("Reindexing block file blk%05u.dat...\n", (unsigned int)nFile);
            LoadExternalBlockFile(chainparams, file, &pos);
            if (ShutdownRequested()) {
                LogPrintf("Shutdown requested. Exit %s\n", __func__);
                return;
            }
            nFile++;
        }
        pblocktree->WriteReindexing(false);
        fReindex = false;
        LogPrintf("Reindexing finished\n");
        // To avoid ending up in a situation without genesis block, re-try initializing (no-op if reindexing worked):
        LoadGenesisBlock(chainparams);
    }

    // -loadblock=
    for (const fs::path& path : vImportFiles) {
        FILE *file = fsbridge::fopen(path, "rb");
        if (file) {
            LogPrintf("Importing blocks file %s...\n", path.string());
            LoadExternalBlockFile(chainparams, file);
            if (ShutdownRequested()) {
                LogPrintf("Shutdown requested. Exit %s\n", __func__);
                return;
            }
        } else {
            LogPrintf("Warning: Could not open blocks file %s\n", path.string());
        }
    }

    // scan for better chains in the block chain database, that are not yet connected in the active best chain

    // We can't hold cs_main during ActivateBestChain even though we're accessing
    // the chainman unique_ptrs since ABC requires us not to be holding cs_main, so retrieve
    // the relevant pointers before the ABC call.
    for (CChainState* chainstate : WITH_LOCK(::cs_main, return chainman.GetAll())) {
        CValidationState state;
        if (!chainstate->ActivateBestChain(state, chainparams, nullptr)) {
            LogPrintf("Failed to connect best block (%s)\n", FormatStateMessage(state));
            StartShutdown();
            return;
        }
    }

    if (args.GetBoolArg("-stopafterblockimport", DEFAULT_STOPAFTERBLOCKIMPORT)) {
        LogPrintf("Stopping after block import\n");
        StartShutdown();
        return;
    }
    } // End scope of CImportingNow

    // force UpdatedBlockTip to initialize nCachedBlockHeight for DS, MN payments and budgets
    // but don't call it directly to prevent triggering of other listeners like zmq etc.
    // GetMainSignals().UpdatedBlockTip(::ChainActive().Tip());
    pdsNotificationInterface->InitializeCurrentBlockTip();

    {
        // Get all UTXOs for each MN collateral in one go so that we can fill coin cache early
        // and reduce further locking overhead for cs_main in other parts of code including GUI
        LogPrintf("Filling coin cache with masternode UTXOs...\n");
        LOCK(cs_main);
        int64_t nStart = GetTimeMillis();
        auto mnList = deterministicMNManager->GetListAtChainTip();
        mnList.ForEachMN(false, [&](auto& dmn) {
            Coin coin;
            GetUTXOCoin(dmn.collateralOutpoint, coin);
        });
        LogPrintf("Filling coin cache with masternode UTXOs: done in %dms\n", GetTimeMillis() - nStart);
    }

    if (fMasternodeMode) {
        assert(activeMasternodeManager);
        activeMasternodeManager->Init(::ChainActive().Tip());
    }

    g_wallet_init_interface.AutoLockMasternodeCollaterals();

    if (args.GetArg("-persistmempool", DEFAULT_PERSIST_MEMPOOL)) {
        LoadMempool(::mempool);
    }
    ::mempool.SetIsLoaded(!ShutdownRequested());
}

void PeriodicStats(ArgsManager& args)
{
    assert(args.GetBoolArg("-statsenabled", DEFAULT_STATSD_ENABLE));
    CCoinsStats stats;
    ::ChainstateActive().ForceFlushStateToDisk();
    if (WITH_LOCK(cs_main, return GetUTXOStats(&::ChainstateActive().CoinsDB(), stats, CoinStatsHashType::NONE, boost::this_thread::interruption_point))) {
        statsClient.gauge("utxoset.tx", stats.nTransactions, 1.0f);
        statsClient.gauge("utxoset.txOutputs", stats.nTransactionOutputs, 1.0f);
        statsClient.gauge("utxoset.dbSizeBytes", stats.nDiskSize, 1.0f);
        statsClient.gauge("utxoset.blockHeight", stats.nHeight, 1.0f);
        statsClient.gauge("utxoset.totalAmount", (double)stats.nTotalAmount / (double)COIN, 1.0f);
    } else {
        // something went wrong
        LogPrintf("%s: GetUTXOStats failed\n", __func__);
    }

    // short version of GetNetworkHashPS(120, -1);
    CBlockIndex *tip = ::ChainActive().Tip();
    CBlockIndex *pindex = tip;
    int64_t minTime = pindex->GetBlockTime();
    int64_t maxTime = minTime;
    for (int i = 0; i < 120 && pindex->pprev != nullptr; i++) {
        pindex = pindex->pprev;
        int64_t time = pindex->GetBlockTime();
        minTime = std::min(time, minTime);
        maxTime = std::max(time, maxTime);
    }
    arith_uint256 workDiff = tip->nChainWork - pindex->nChainWork;
    int64_t timeDiff = maxTime - minTime;
    double nNetworkHashPS = workDiff.getdouble() / timeDiff;

    statsClient.gaugeDouble("network.hashesPerSecond", nNetworkHashPS);
    statsClient.gaugeDouble("network.terahashesPerSecond", nNetworkHashPS / 1e12);
    statsClient.gaugeDouble("network.petahashesPerSecond", nNetworkHashPS / 1e15);
    statsClient.gaugeDouble("network.exahashesPerSecond", nNetworkHashPS / 1e18);
    // No need for cs_main, we never use null tip here
    statsClient.gaugeDouble("network.difficulty", (double)GetDifficulty(tip));

    statsClient.gauge("transactions.txCacheSize", WITH_LOCK(cs_main, return ::ChainstateActive().CoinsTip().GetCacheSize()), 1.0f);
    statsClient.gauge("transactions.totalTransactions", tip->nChainTx, 1.0f);

    statsClient.gauge("transactions.mempool.totalTransactions", mempool.size(), 1.0f);
    statsClient.gauge("transactions.mempool.totalTxBytes", (int64_t) mempool.GetTotalTxSize(), 1.0f);
    statsClient.gauge("transactions.mempool.memoryUsageBytes", (int64_t) mempool.DynamicMemoryUsage(), 1.0f);
    statsClient.gauge("transactions.mempool.minFeePerKb", mempool.GetMinFee(args.GetArg("-maxmempool", DEFAULT_MAX_MEMPOOL_SIZE) * 1000000).GetFeePerK(), 1.0f);
}

/** Sanity checks
 *  Ensure that Sparks Core is running in a usable environment with all
 *  necessary library support.
 */
static bool InitSanityCheck()
{
    if (!ECC_InitSanityCheck()) {
        return InitError(Untranslated("Elliptic curve cryptography sanity check failure. Aborting."));
    }

    if (!glibcxx_sanity_test())
        return false;

    if (!BLSInit()) {
        return false;
    }

    if (!Random_SanityCheck()) {
        return InitError(Untranslated("OS cryptographic RNG sanity check failure. Aborting."));
    }

    return true;
}

static bool AppInitServers(const CoreContext& context, NodeContext& node)
{
    const ArgsManager& args = *Assert(node.args);
    RPCServer::OnStarted(&OnRPCStarted);
    RPCServer::OnStopped(&OnRPCStopped);
    if (!InitHTTPServer())
        return false;
    StartRPC();
    node.rpc_interruption_point = RpcInterruptionPoint;
    if (!StartHTTPRPC(context))
        return false;
    if (args.GetBoolArg("-rest", DEFAULT_REST_ENABLE)) StartREST(context);
    StartHTTPServer();
    return true;
}

// Parameter interaction based on rules
void InitParameterInteraction(ArgsManager& args)
{
    // when specifying an explicit binding address, you want to listen on it
    // even when -connect or -proxy is specified
    if (args.IsArgSet("-bind")) {
        if (args.SoftSetBoolArg("-listen", true))
            LogPrintf("%s: parameter interaction: -bind set -> setting -listen=1\n", __func__);
    }
    if (args.IsArgSet("-whitebind")) {
        if (args.SoftSetBoolArg("-listen", true))
            LogPrintf("%s: parameter interaction: -whitebind set -> setting -listen=1\n", __func__);
    }

    if (args.IsArgSet("-connect")) {
        // when only connecting to trusted nodes, do not seed via DNS, or listen by default
        if (args.SoftSetBoolArg("-dnsseed", false))
            LogPrintf("%s: parameter interaction: -connect set -> setting -dnsseed=0\n", __func__);
        if (args.SoftSetBoolArg("-listen", false))
            LogPrintf("%s: parameter interaction: -connect set -> setting -listen=0\n", __func__);
    }

    if (args.IsArgSet("-proxy")) {
        // to protect privacy, do not listen by default if a default proxy server is specified
        if (args.SoftSetBoolArg("-listen", false))
            LogPrintf("%s: parameter interaction: -proxy set -> setting -listen=0\n", __func__);
        // to protect privacy, do not map ports when a proxy is set. The user may still specify -listen=1
        // to listen locally, so don't rely on this happening through -listen below.
        if (args.SoftSetBoolArg("-upnp", false))
            LogPrintf("%s: parameter interaction: -proxy set -> setting -upnp=0\n", __func__);
        if (args.SoftSetBoolArg("-natpmp", false))
            LogPrintf("%s: parameter interaction: -proxy set -> setting -natpmp=0\n", __func__);
        // to protect privacy, do not discover addresses by default
        if (args.SoftSetBoolArg("-discover", false))
            LogPrintf("%s: parameter interaction: -proxy set -> setting -discover=0\n", __func__);
    }

    if (!args.GetBoolArg("-listen", DEFAULT_LISTEN)) {
        // do not map ports or try to retrieve public IP when not listening (pointless)
        if (args.SoftSetBoolArg("-upnp", false))
            LogPrintf("%s: parameter interaction: -listen=0 -> setting -upnp=0\n", __func__);
        if (args.SoftSetBoolArg("-natpmp", false))
            LogPrintf("%s: parameter interaction: -listen=0 -> setting -natpmp=0\n", __func__);
        if (args.SoftSetBoolArg("-discover", false))
            LogPrintf("%s: parameter interaction: -listen=0 -> setting -discover=0\n", __func__);
        if (args.SoftSetBoolArg("-listenonion", false))
            LogPrintf("%s: parameter interaction: -listen=0 -> setting -listenonion=0\n", __func__);
    }

    if (args.IsArgSet("-externalip")) {
        // if an explicit public IP is specified, do not try to find others
        if (args.SoftSetBoolArg("-discover", false))
            LogPrintf("%s: parameter interaction: -externalip set -> setting -discover=0\n", __func__);
    }

    // disable whitelistrelay in blocksonly mode
    if (args.GetBoolArg("-blocksonly", DEFAULT_BLOCKSONLY)) {
        if (args.SoftSetBoolArg("-whitelistrelay", false))
            LogPrintf("%s: parameter interaction: -blocksonly=1 -> setting -whitelistrelay=0\n", __func__);
    }

    // Forcing relay from whitelisted hosts implies we will accept relays from them in the first place.
    if (args.GetBoolArg("-whitelistforcerelay", DEFAULT_WHITELISTFORCERELAY)) {
        if (args.SoftSetBoolArg("-whitelistrelay", true))
            LogPrintf("%s: parameter interaction: -whitelistforcerelay=1 -> setting -whitelistrelay=1\n", __func__);
    }

    int64_t nPruneArg = args.GetArg("-prune", 0);
    if (nPruneArg > 0) {
        if (args.SoftSetBoolArg("-disablegovernance", true)) {
            LogPrintf("%s: parameter interaction: -prune=%d -> setting -disablegovernance=true\n", __func__, nPruneArg);
        }
        if (args.SoftSetBoolArg("-txindex", false)) {
            LogPrintf("%s: parameter interaction: -prune=%d -> setting -txindex=false\n", __func__, nPruneArg);
        }
    }

    // Make sure additional indexes are recalculated correctly in VerifyDB
    // (we must reconnect blocks whenever we disconnect them for these indexes to work)
    bool fAdditionalIndexes =
        args.GetBoolArg("-addressindex", DEFAULT_ADDRESSINDEX) ||
        args.GetBoolArg("-spentindex", DEFAULT_SPENTINDEX) ||
        args.GetBoolArg("-timestampindex", DEFAULT_TIMESTAMPINDEX);

    if (fAdditionalIndexes && args.GetArg("-checklevel", DEFAULT_CHECKLEVEL) < 4) {
        args.ForceSetArg("-checklevel", "4");
        LogPrintf("%s: parameter interaction: additional indexes -> setting -checklevel=4\n", __func__);
    }

    if (args.IsArgSet("-masternodeblsprivkey") && args.SoftSetBoolArg("-disablewallet", true)) {
        LogPrintf("%s: parameter interaction: -masternodeblsprivkey set -> setting -disablewallet=1\n", __func__);
    }
}

/**
 * Initialize global loggers.
 *
 * Note that this is called very early in the process lifetime, so you should be
 * careful about what global state you rely on here.
 */
void InitLogging(const ArgsManager& args)
{
    LogInstance().m_print_to_file = !args.IsArgNegated("-debuglogfile");
    LogInstance().m_file_path = AbsPathForConfigVal(args.GetArg("-debuglogfile", DEFAULT_DEBUGLOGFILE));
    LogInstance().m_print_to_console = args.GetBoolArg("-printtoconsole", !args.GetBoolArg("-daemon", false));
    LogInstance().m_log_timestamps = args.GetBoolArg("-logtimestamps", DEFAULT_LOGTIMESTAMPS);
    LogInstance().m_log_time_micros = args.GetBoolArg("-logtimemicros", DEFAULT_LOGTIMEMICROS);
    LogInstance().m_log_threadnames = args.GetBoolArg("-logthreadnames", DEFAULT_LOGTHREADNAMES);

    fLogIPs = args.GetBoolArg("-logips", DEFAULT_LOGIPS);

    std::string version_string = FormatFullVersion();
#ifdef DEBUG_CORE
    version_string += " (debug build)";
#else
    version_string += " (release build)";
#endif
    LogPrintf(PACKAGE_NAME " version %s\n", version_string);
}

namespace { // Variables internal to initialization process only

int nMaxConnections;
int nUserMaxConnections;
int nFD;
ServiceFlags nLocalServices = ServiceFlags(NODE_NETWORK | NODE_NETWORK_LIMITED | NODE_HEADERS_COMPRESSED);
int64_t peer_connect_timeout;
std::set<BlockFilterType> g_enabled_filter_types;

} // namespace

[[noreturn]] static void new_handler_terminate()
{
    // Rather than throwing std::bad-alloc if allocation fails, terminate
    // immediately to (try to) avoid chain corruption.
    // Since LogPrintf may itself allocate memory, set the handler directly
    // to terminate first.
    std::set_new_handler(std::terminate);
    LogPrintf("Error: Out of memory. Terminating.\n");

    // The log was successful, terminate now.
    std::terminate();
};

bool AppInitBasicSetup(const ArgsManager& args)
{
    // ********************************************************* Step 1: setup
#ifdef _MSC_VER
    // Turn off Microsoft heap dump noise
    _CrtSetReportMode(_CRT_WARN, _CRTDBG_MODE_FILE);
    _CrtSetReportFile(_CRT_WARN, CreateFileA("NUL", GENERIC_WRITE, 0, nullptr, OPEN_EXISTING, 0, 0));
    // Disable confusing "helpful" text message on abort, Ctrl-C
    _set_abort_behavior(0, _WRITE_ABORT_MSG | _CALL_REPORTFAULT);
#endif
#ifdef WIN32
    // Enable heap terminate-on-corruption
    HeapSetInformation(nullptr, HeapEnableTerminationOnCorruption, nullptr, 0);
#endif

    if (!SetupNetworking()) {
        return InitError(Untranslated("Initializing networking failed."));
    }

#ifndef WIN32
    if (!args.GetBoolArg("-sysperms", false)) {
        umask(077);
    }

    // Clean shutdown on SIGTERM
    registerSignalHandler(SIGTERM, HandleSIGTERM);
    registerSignalHandler(SIGINT, HandleSIGTERM);

    // Reopen debug.log on SIGHUP
    registerSignalHandler(SIGHUP, HandleSIGHUP);

    // Ignore SIGPIPE, otherwise it will bring the daemon down if the client closes unexpectedly
    signal(SIGPIPE, SIG_IGN);
#else
    SetConsoleCtrlHandler(consoleCtrlHandler, true);
#endif

    std::set_new_handler(new_handler_terminate);

    return true;
}

bool AppInitParameterInteraction(const ArgsManager& args)
{
    const CChainParams& chainparams = Params();
    // ********************************************************* Step 2: parameter interactions

    // also see: InitParameterInteraction()

    // Error if network-specific options (-addnode, -connect, etc) are
    // specified in default section of config file, but not overridden
    // on the command line or in this network's section of the config file.
    std::string network = args.GetChainName();
    bilingual_str errors;
    for (const auto& arg : args.GetUnsuitableSectionOnlyArgs()) {
        errors += strprintf(_("Config setting for %s only applied on %s network when in [%s] section.") + Untranslated("\n"), arg, network, network);
    }

    if (!errors.empty()) {
        return InitError(errors);
    }

    // Warn if unrecognized section name are present in the config file.
    bilingual_str warnings;
    for (const auto& section : args.GetUnrecognizedSections()) {
        warnings += strprintf(Untranslated("%s:%i ") + _("Section [%s] is not recognized.") + Untranslated("\n"), section.m_file, section.m_line, section.m_name);
    }

    if (!warnings.empty()) {
        InitWarning(warnings);
    }

    if (!fs::is_directory(GetBlocksDir())) {
        return InitError(strprintf(_("Specified blocks directory \"%s\" does not exist."), args.GetArg("-blocksdir", "")));
    }

    // parse and validate enabled filter types
    std::string blockfilterindex_value = args.GetArg("-blockfilterindex", DEFAULT_BLOCKFILTERINDEX);
    if (blockfilterindex_value == "" || blockfilterindex_value == "1") {
        g_enabled_filter_types = AllBlockFilterTypes();
    } else if (blockfilterindex_value != "0") {
        const std::vector<std::string> names = args.GetArgs("-blockfilterindex");
        for (const auto& name : names) {
            BlockFilterType filter_type;
            if (!BlockFilterTypeByName(name, filter_type)) {
                return InitError(strprintf(_("Unknown -blockfilterindex value %s."), name));
            }
            g_enabled_filter_types.insert(filter_type);
        }
    }

    // Signal NODE_COMPACT_FILTERS if peerblockfilters and basic filters index are both enabled.
    if (args.GetBoolArg("-peerblockfilters", DEFAULT_PEERBLOCKFILTERS)) {
        if (g_enabled_filter_types.count(BlockFilterType::BASIC_FILTER) != 1) {
            return InitError(_("Cannot set -peerblockfilters without -blockfilterindex."));
        }

        nLocalServices = ServiceFlags(nLocalServices | NODE_COMPACT_FILTERS);
    }

    // if using block pruning, then disallow txindex and require disabling governance validation
    if (args.GetArg("-prune", 0)) {
        if (args.GetBoolArg("-txindex", DEFAULT_TXINDEX))
            return InitError(_("Prune mode is incompatible with -txindex."));
        if (!args.GetBoolArg("-disablegovernance", false)) {
            return InitError(_("Prune mode is incompatible with -disablegovernance=false."));
        }
        if (!g_enabled_filter_types.empty()) {
            return InitError(_("Prune mode is incompatible with -blockfilterindex."));
        }
    }

    if (args.IsArgSet("-devnet")) {
        // Require setting of ports when running devnet
        if (args.GetArg("-listen", DEFAULT_LISTEN) && !args.IsArgSet("-port")) {
            return InitError(_("-port must be specified when -devnet and -listen are specified"));
        }
        if (args.GetArg("-server", false) && !args.IsArgSet("-rpcport")) {
            return InitError(_("-rpcport must be specified when -devnet and -server are specified"));
        }
        if (args.GetArgs("-devnet").size() > 1) {
            return InitError(_("-devnet can only be specified once"));
        }
    }

    fAllowPrivateNet = args.GetBoolArg("-allowprivatenet", DEFAULT_ALLOWPRIVATENET);

    // -bind and -whitebind can't be set when not listening
    size_t nUserBind = args.GetArgs("-bind").size() + args.GetArgs("-whitebind").size();
    if (nUserBind != 0 && !args.GetBoolArg("-listen", DEFAULT_LISTEN)) {
        return InitError(Untranslated("Cannot set -bind or -whitebind together with -listen=0"));
    }

    // Make sure enough file descriptors are available
    int nBind = std::max(nUserBind, size_t(1));
    nUserMaxConnections = args.GetArg("-maxconnections", DEFAULT_MAX_PEER_CONNECTIONS);
    nMaxConnections = std::max(nUserMaxConnections, 0);

    // Trim requested connection counts, to fit into system limitations
    // <int> in std::min<int>(...) to work around FreeBSD compilation issue described in #2695
    nFD = RaiseFileDescriptorLimit(nMaxConnections + MIN_CORE_FILEDESCRIPTORS + MAX_ADDNODE_CONNECTIONS + nBind);
#ifdef USE_POLL
    int fd_max = nFD;
#else
    int fd_max = FD_SETSIZE;
#endif
    nMaxConnections = std::max(std::min<int>(nMaxConnections, fd_max - nBind - MIN_CORE_FILEDESCRIPTORS - MAX_ADDNODE_CONNECTIONS), 0);
    if (nFD < MIN_CORE_FILEDESCRIPTORS)
        return InitError(_("Not enough file descriptors available."));
    nMaxConnections = std::min(nFD - MIN_CORE_FILEDESCRIPTORS - MAX_ADDNODE_CONNECTIONS, nMaxConnections);

    if (nMaxConnections < nUserMaxConnections)
        InitWarning(strprintf(_("Reducing -maxconnections from %d to %d, because of system limitations."), nUserMaxConnections, nMaxConnections));

    // ********************************************************* Step 3: parameter-to-internal-flags
    if (args.IsArgSet("-debug")) {
        // Special-case: if -debug=0/-nodebug is set, turn off debugging messages
        const std::vector<std::string> categories = args.GetArgs("-debug");

        if (std::none_of(categories.begin(), categories.end(),
            [](std::string cat){return cat == "0" || cat == "none";})) {
            for (const auto& cat : categories) {
                if (!LogInstance().EnableCategory(cat)) {
                    InitWarning(strprintf(_("Unsupported logging category %s=%s."), "-debug", cat));
                }
            }
        }
    }

    // Now remove the logging categories which were explicitly excluded
    for (const std::string& cat : args.GetArgs("-debugexclude")) {
        if (!LogInstance().DisableCategory(cat)) {
            InitWarning(strprintf(_("Unsupported logging category %s=%s."), "-debugexclude", cat));
        }
    }

    // Checkmempool and checkblockindex default to true in regtest mode
    int ratio = std::min<int>(std::max<int>(args.GetArg("-checkmempool", chainparams.DefaultConsistencyChecks() ? 1 : 0), 0), 1000000);
    if (ratio != 0) {
        mempool.setSanityCheck(1.0 / ratio);
    }
    fCheckBlockIndex = args.GetBoolArg("-checkblockindex", chainparams.DefaultConsistencyChecks());
    fCheckpointsEnabled = args.GetBoolArg("-checkpoints", DEFAULT_CHECKPOINTS_ENABLED);

    hashAssumeValid = uint256S(args.GetArg("-assumevalid", chainparams.GetConsensus().defaultAssumeValid.GetHex()));
    if (!hashAssumeValid.IsNull())
        LogPrintf("Assuming ancestors of block %s have valid signatures.\n", hashAssumeValid.GetHex());
    else
        LogPrintf("Validating signatures for all blocks.\n");

    if (args.IsArgSet("-minimumchainwork")) {
        const std::string minChainWorkStr = args.GetArg("-minimumchainwork", "");
        if (!IsHexNumber(minChainWorkStr)) {
            return InitError(strprintf(Untranslated("Invalid non-hex (%s) minimum chain work value specified"), minChainWorkStr));
        }
        nMinimumChainWork = UintToArith256(uint256S(minChainWorkStr));
    } else {
        nMinimumChainWork = UintToArith256(chainparams.GetConsensus().nMinimumChainWork);
    }
    LogPrintf("Setting nMinimumChainWork=%s\n", nMinimumChainWork.GetHex());
    if (nMinimumChainWork < UintToArith256(chainparams.GetConsensus().nMinimumChainWork)) {
        LogPrintf("Warning: nMinimumChainWork set below default value of %s\n", chainparams.GetConsensus().nMinimumChainWork.GetHex());
    }

    // mempool limits
    int64_t nMempoolSizeMax = args.GetArg("-maxmempool", DEFAULT_MAX_MEMPOOL_SIZE) * 1000000;
    int64_t nMempoolSizeMin = args.GetArg("-limitdescendantsize", DEFAULT_DESCENDANT_SIZE_LIMIT) * 1000 * 40;
    if (nMempoolSizeMax < 0 || nMempoolSizeMax < nMempoolSizeMin)
        return InitError(strprintf(_("-maxmempool must be at least %d MB"), std::ceil(nMempoolSizeMin / 1000000.0)));
    // incremental relay fee sets the minimum feerate increase necessary for BIP 125 replacement in the mempool
    // and the amount the mempool min fee increases above the feerate of txs evicted due to mempool limiting.
    if (args.IsArgSet("-incrementalrelayfee")) {
        CAmount n = 0;
        if (!ParseMoney(args.GetArg("-incrementalrelayfee", ""), n))
            return InitError(AmountErrMsg("incrementalrelayfee", args.GetArg("-incrementalrelayfee", "")));
        incrementalRelayFee = CFeeRate(n);
    }

    // block pruning; get the amount of disk space (in MiB) to allot for block & undo files
    int64_t nPruneArg = args.GetArg("-prune", 0);
    if (nPruneArg < 0) {
        return InitError(_("Prune cannot be configured with a negative value."));
    }
    nPruneTarget = (uint64_t) nPruneArg * 1024 * 1024;
    if (nPruneArg == 1) {  // manual pruning: -prune=1
        LogPrintf("Block pruning enabled.  Use RPC call pruneblockchain(height) to manually prune block and undo files.\n");
        nPruneTarget = std::numeric_limits<uint64_t>::max();
        fPruneMode = true;
    } else if (nPruneTarget) {
        if (args.GetBoolArg("-regtest", false)) {
            // we use 1MB blocks to test this on regtest
            if (nPruneTarget < 550 * 1024 * 1024) {
                return InitError(strprintf(_("Prune configured below the minimum of %d MiB.  Please use a higher number."), 550));
            }
        } else {
            if (nPruneTarget < MIN_DISK_SPACE_FOR_BLOCK_FILES) {
                return InitError(strprintf(_("Prune configured below the minimum of %d MiB.  Please use a higher number."), MIN_DISK_SPACE_FOR_BLOCK_FILES / 1024 / 1024));
            }
        }
        LogPrintf("Prune configured to target %u MiB on disk for block and undo files.\n", nPruneTarget / 1024 / 1024);
        fPruneMode = true;
    }

    nConnectTimeout = args.GetArg("-timeout", DEFAULT_CONNECT_TIMEOUT);
    if (nConnectTimeout <= 0) {
        nConnectTimeout = DEFAULT_CONNECT_TIMEOUT;
    }

    peer_connect_timeout = args.GetArg("-peertimeout", DEFAULT_PEER_CONNECT_TIMEOUT);
    if (peer_connect_timeout <= 0) {
        return InitError(Untranslated("peertimeout cannot be configured with a negative value."));
    }

    if (args.IsArgSet("-minrelaytxfee")) {
        CAmount n = 0;
        if (!ParseMoney(args.GetArg("-minrelaytxfee", ""), n)) {
            return InitError(AmountErrMsg("minrelaytxfee", args.GetArg("-minrelaytxfee", "")));
        }
        // High fee check is done afterward in CWallet::CreateWalletFromFile()
        ::minRelayTxFee = CFeeRate(n);
    } else if (incrementalRelayFee > ::minRelayTxFee) {
        // Allow only setting incrementalRelayFee to control both
        ::minRelayTxFee = incrementalRelayFee;
        LogPrintf("Increasing minrelaytxfee to %s to match incrementalrelayfee\n",::minRelayTxFee.ToString());
    }

    // Sanity check argument for min fee for including tx in block
    // TODO: Harmonize which arguments need sanity checking and where that happens
    if (args.IsArgSet("-blockmintxfee")) {
        CAmount n = 0;
        if (!ParseMoney(args.GetArg("-blockmintxfee", ""), n))
            return InitError(AmountErrMsg("blockmintxfee", args.GetArg("-blockmintxfee", "")));
    }

    // Feerate used to define dust.  Shouldn't be changed lightly as old
    // implementations may inadvertently create non-standard transactions
    if (args.IsArgSet("-dustrelayfee")) {
        CAmount n = 0;
        if (!ParseMoney(args.GetArg("-dustrelayfee", ""), n))
            return InitError(AmountErrMsg("dustrelayfee", args.GetArg("-dustrelayfee", "")));
        dustRelayFee = CFeeRate(n);
    }

    fRequireStandard = !args.GetBoolArg("-acceptnonstdtxn", !chainparams.RequireStandard());
    if (!chainparams.IsTestChain() && !fRequireStandard) {
        return InitError(strprintf(Untranslated("acceptnonstdtxn is not currently supported for %s chain"), chainparams.NetworkIDString()));
    }
    nBytesPerSigOp = args.GetArg("-bytespersigop", nBytesPerSigOp);

    if (!g_wallet_init_interface.ParameterInteraction()) return false;

    fIsBareMultisigStd = args.GetBoolArg("-permitbaremultisig", DEFAULT_PERMIT_BAREMULTISIG);
    fAcceptDatacarrier = args.GetBoolArg("-datacarrier", DEFAULT_ACCEPT_DATACARRIER);
    nMaxDatacarrierBytes = args.GetArg("-datacarriersize", nMaxDatacarrierBytes);

    // Option to startup with mocktime set (used for regression testing):
    SetMockTime(args.GetArg("-mocktime", 0)); // SetMockTime(0) is a no-op

    if (args.GetBoolArg("-peerbloomfilters", DEFAULT_PEERBLOOMFILTERS))
        nLocalServices = ServiceFlags(nLocalServices | NODE_BLOOM);

    nMaxTipAge = args.GetArg("-maxtipage", DEFAULT_MAX_TIP_AGE);

    try {
        const bool fRecoveryEnabled{llmq::utils::QuorumDataRecoveryEnabled()};
        const bool fQuorumVvecRequestsEnabled{llmq::utils::GetEnabledQuorumVvecSyncEntries().size() > 0};
        if (!fRecoveryEnabled && fQuorumVvecRequestsEnabled) {
            InitWarning(Untranslated("-llmq-qvvec-sync set but recovery is disabled due to -llmq-data-recovery=0"));
        }
    } catch (const std::invalid_argument& e) {
        return InitError(Untranslated(e.what()));
    }

    if (args.IsArgSet("-masternodeblsprivkey")) {
        if (!args.GetBoolArg("-listen", DEFAULT_LISTEN) && Params().RequireRoutableExternalIP()) {
            return InitError(Untranslated("Masternode must accept connections from outside, set -listen=1"));
        }
        if (!args.GetBoolArg("-txindex", DEFAULT_TXINDEX)) {
            return InitError(Untranslated("Masternode must have transaction index enabled, set -txindex=1"));
        }
        if (!args.GetBoolArg("-peerbloomfilters", DEFAULT_PEERBLOOMFILTERS)) {
            return InitError(Untranslated("Masternode must have bloom filters enabled, set -peerbloomfilters=1"));
        }
        if (args.GetArg("-prune", 0) > 0) {
            return InitError(Untranslated("Masternode must have no pruning enabled, set -prune=0"));
        }
        if (args.GetArg("-maxconnections", DEFAULT_MAX_PEER_CONNECTIONS) < DEFAULT_MAX_PEER_CONNECTIONS) {
            return InitError(strprintf(Untranslated("Masternode must be able to handle at least %d connections, set -maxconnections=%d"), DEFAULT_MAX_PEER_CONNECTIONS, DEFAULT_MAX_PEER_CONNECTIONS));
        }
        if (args.GetBoolArg("-disablegovernance", false)) {
            return InitError(_("You can not disable governance validation on a masternode."));
        }
    }

    fDisableGovernance = args.GetBoolArg("-disablegovernance", false);
    LogPrintf("fDisableGovernance %d\n", fDisableGovernance);

    if (fDisableGovernance) {
        InitWarning(_("You are starting with governance validation disabled.") +
            (fPruneMode ?
                Untranslated(" ") + _("This is expected because you are running a pruned node.") :
                Untranslated("")));
    }

    return true;
}

static bool LockDataDirectory(bool probeOnly)
{
    // Make sure only a single Sparks Core process is using the data directory.
    fs::path datadir = GetDataDir();
    if (!DirIsWritable(datadir)) {
        return InitError(strprintf(_("Cannot write to data directory '%s'; check permissions."), datadir.string()));
    }
    if (!LockDirectory(datadir, ".lock", probeOnly)) {
        return InitError(strprintf(_("Cannot obtain a lock on data directory %s. %s is probably already running."), datadir.string(), PACKAGE_NAME));
    }
    return true;
}

bool AppInitSanityChecks()
{
    // ********************************************************* Step 4: sanity checks

    // Initialize elliptic curve code
    std::string sha256_algo = SHA256AutoDetect();
    LogPrintf("Using the '%s' SHA256 implementation\n", sha256_algo);
    RandomInit();
    ECC_Start();
    globalVerifyHandle.reset(new ECCVerifyHandle());

    // Sanity check
    if (!InitSanityCheck())
        return InitError(strprintf(_("Initialization sanity check failed. %s is shutting down."), PACKAGE_NAME));

    // Probe the data directory lock to give an early error message, if possible
    // We cannot hold the data directory lock here, as the forking for daemon() hasn't yet happened,
    // and a fork will cause weird behavior to it.
    return LockDataDirectory(true);
}

bool AppInitLockDataDirectory()
{
    // After daemonization get the data directory lock again and hold on to it until exit
    // This creates a slight window for a race condition to happen, however this condition is harmless: it
    // will at most make us exit without printing a message to console.
    if (!LockDataDirectory(false)) {
        // Detailed error printed inside LockDataDirectory
        return false;
    }
    return true;
}

bool AppInitInterfaces(NodeContext& node)
{
    node.chain = interfaces::MakeChain(node);
    // Create client interfaces for wallets that are supposed to be loaded
    // according to -wallet and -disablewallet options. This only constructs
    // the interfaces, it doesn't load wallet data. Wallets actually get loaded
    // when load() and start() interface methods are called below.
    g_wallet_init_interface.Construct(node);
    return true;
}

bool AppInitMain(const CoreContext& context, NodeContext& node, interfaces::BlockAndHeaderTipInfo* tip_info)
{
    const ArgsManager& args = *Assert(node.args);
    const CChainParams& chainparams = Params();
    // ********************************************************* Step 4a: application initialization
    if (!CreatePidFile(args)) {
        // Detailed error printed inside CreatePidFile().
        return false;
    }
    if (LogInstance().m_print_to_file) {
        if (args.GetBoolArg("-shrinkdebugfile", LogInstance().DefaultShrinkDebugFile())) {
            // Do this first since it both loads a bunch of debug.log into memory,
            // and because this needs to happen before any other debug.log printing
            LogInstance().ShrinkDebugFile();
        }
    }
    if (!LogInstance().StartLogging()) {
        return InitError(strprintf(Untranslated("Could not open debug log file %s"),
            LogInstance().m_file_path.string()));
    }

    if (!LogInstance().m_log_timestamps)
        LogPrintf("Startup time: %s\n", FormatISO8601DateTime(GetTime()));
    LogPrintf("Default data directory %s\n", GetDefaultDataDir().string());
    LogPrintf("Using data directory %s\n", GetDataDir().string());

    // Only log conf file usage message if conf file actually exists.
    fs::path config_file_path = GetConfigFile(args.GetArg("-conf", BITCOIN_CONF_FILENAME));
    if (fs::exists(config_file_path)) {
        LogPrintf("Config file: %s\n", config_file_path.string());
    } else if (args.IsArgSet("-conf")) {
        // Warn if no conf file exists at path provided by user
        InitWarning(strprintf(_("The specified config file %s does not exist\n"), config_file_path.string()));
    } else {
        // Not categorizing as "Warning" because it's the default behavior
        LogPrintf("Config file: %s (not found, skipping)\n", config_file_path.string());
    }

    // Log the config arguments to debug.log
    args.LogArgs();

    LogPrintf("Using at most %i automatic connections (%i file descriptors available)\n", nMaxConnections, nFD);

    // Warn about relative -datadir path.
    if (args.IsArgSet("-datadir") && !fs::path(args.GetArg("-datadir", "")).is_absolute()) {
        LogPrintf("Warning: relative datadir option '%s' specified, which will be interpreted relative to the " /* Continued */
                  "current working directory '%s'. This is fragile, because if Sparks Core is started in the future "
                  "from a different location, it will be unable to locate the current data files. There could "
<<<<<<< HEAD
                  "also be data loss if Sparks Core is started while in a temporary directory.\n",
            gArgs.GetArg("-datadir", ""), fs::current_path().string());
=======
                  "also be data loss if Dash Core is started while in a temporary directory.\n",
                  args.GetArg("-datadir", ""), fs::current_path().string());
>>>>>>> 1f3f0e00
    }

    InitSignatureCache();
    InitScriptExecutionCache();

    int script_threads = args.GetArg("-par", DEFAULT_SCRIPTCHECK_THREADS);
    if (script_threads <= 0) {
        // -par=0 means autodetect (number of cores - 1 script threads)
        // -par=-n means "leave n cores free" (number of cores - n - 1 script threads)
        script_threads += GetNumCores();
    }

    // Subtract 1 because the main thread counts towards the par threads
    script_threads = std::max(script_threads - 1, 0);

    // Number of script-checking threads <= MAX_SCRIPTCHECK_THREADS
    script_threads = std::min(script_threads, MAX_SCRIPTCHECK_THREADS);

    LogPrintf("Script verification uses %d additional threads\n", script_threads);
    if (script_threads >= 1) {
        g_parallel_script_checks = true;
        StartScriptCheckWorkerThreads(script_threads);
    }

    assert(activeMasternodeInfo.blsKeyOperator == nullptr);
    assert(activeMasternodeInfo.blsPubKeyOperator == nullptr);
    fMasternodeMode = false;
    std::string strMasterNodeBLSPrivKey = args.GetArg("-masternodeblsprivkey", "");
    if (!strMasterNodeBLSPrivKey.empty()) {
        CBLSSecretKey keyOperator(ParseHex(strMasterNodeBLSPrivKey));
        if (!keyOperator.IsValid()) {
            return InitError(_("Invalid masternodeblsprivkey. Please see documentation."));
        }
        fMasternodeMode = true;
        {
            LOCK(activeMasternodeInfoCs);
            activeMasternodeInfo.blsKeyOperator = std::make_unique<CBLSSecretKey>(keyOperator);
            activeMasternodeInfo.blsPubKeyOperator = std::make_unique<CBLSPublicKey>(keyOperator.GetPublicKey());
        }
        LogPrintf("MASTERNODE:\n  blsPubKeyOperator: %s\n", activeMasternodeInfo.blsPubKeyOperator->ToString());
    } else {
        LOCK(activeMasternodeInfoCs);
        activeMasternodeInfo.blsKeyOperator = std::make_unique<CBLSSecretKey>();
        activeMasternodeInfo.blsPubKeyOperator = std::make_unique<CBLSPublicKey>();
    }

    assert(!node.scheduler);
    node.scheduler = std::make_unique<CScheduler>();

    // Start the lightweight task scheduler thread
    threadGroup.create_thread([&] { TraceThread("scheduler", [&] { node.scheduler->serviceQueue(); }); });

    // Gather some entropy once per minute.
    node.scheduler->scheduleEvery([]{
        RandAddPeriodic();
    }, 60000);

    GetMainSignals().RegisterBackgroundSignalScheduler(*node.scheduler);
    GetMainSignals().RegisterWithMempoolSignals(mempool);

    tableRPC.InitPlatformRestrictions();

    /* Register RPC commands regardless of -server setting so they will be
     * available in the GUI RPC console even if external calls are disabled.
     */
    RegisterAllCoreRPCCommands(tableRPC);
    for (const auto& client : node.chain_clients) {
        client->registerRpcs();
    }
#if ENABLE_ZMQ
    RegisterZMQRPCCommands(tableRPC);
#endif

    /* Start the RPC server already.  It will be started in "warmup" mode
     * and not really process calls already (but it will signify connections
     * that the server is there and will be ready later).  Warmup mode will
     * be disabled when initialisation is finished.
     */
    if (args.GetBoolArg("-server", false)) {
        uiInterface.InitMessage_connect(SetRPCWarmupStatus);
        if (!AppInitServers(context, node))
            return InitError(_("Unable to start HTTP server. See debug log for details."));
    }

    // ********************************************************* Step 5: verify wallet database integrity

    if (!g_wallet_init_interface.InitAutoBackup()) return false;
    for (const auto& client : node.chain_clients) {
        if (!client->verify()) {
            return false;
        }
    }

    // ********************************************************* Step 6: network initialization
    // Note that we absolutely cannot open any actual connections
    // until the very end ("start node") as the UTXO/block state
    // is not yet setup and may end up being set up twice if we
    // need to reindex later.

    assert(!node.banman);
    node.banman = std::make_unique<BanMan>(GetDataDir() / "banlist.dat", &uiInterface, args.GetArg("-bantime", DEFAULT_MISBEHAVING_BANTIME));
    assert(!node.connman);
    node.connman = std::make_unique<CConnman>(GetRand(std::numeric_limits<uint64_t>::max()), GetRand(std::numeric_limits<uint64_t>::max()));

    // Make mempool generally available in the node context. For example the connection manager, wallet, or RPC threads,
    // which are all started after this, may use it from the node context.
    assert(!node.mempool);
    node.mempool = &::mempool;
    assert(!node.chainman);
    node.chainman = &g_chainman;
    ChainstateManager& chainman = *Assert(node.chainman);

    node.peer_logic.reset(new PeerLogicValidation(
        node.connman.get(), node.banman.get(), *node.scheduler, chainman, *node.mempool, node.llmq_ctx, args.GetBoolArg("-enablebip61", DEFAULT_ENABLE_BIP61))
    );
    RegisterValidationInterface(node.peer_logic.get());

    ::governance = std::make_unique<CGovernanceManager>();
    assert(!::sporkManager);
    ::sporkManager = std::make_unique<CSporkManager>();
    ::masternodeSync = std::make_unique<CMasternodeSync>(*node.connman);

    std::vector<std::string> vSporkAddresses;
    if (args.IsArgSet("-sporkaddr")) {
        vSporkAddresses = args.GetArgs("-sporkaddr");
    } else {
        vSporkAddresses = Params().SporkAddresses();
    }
    for (const auto& address: vSporkAddresses) {
        if (!::sporkManager->SetSporkAddress(address)) {
            return InitError(_("Invalid spork address specified with -sporkaddr"));
        }
    }

    int minsporkkeys = args.GetArg("-minsporkkeys", Params().MinSporkKeys());
    if (!::sporkManager->SetMinSporkKeys(minsporkkeys)) {
        return InitError(_("Invalid minimum number of spork signers specified with -minsporkkeys"));
    }


    if (args.IsArgSet("-sporkkey")) { // spork priv key
        if (!::sporkManager->SetPrivKey(args.GetArg("-sporkkey", ""))) {
            return InitError(_("Unable to sign spork message, wrong key?"));
        }
    }

    // sanitize comments per BIP-0014, format user agent and check total size
    std::vector<std::string> uacomments;

    if (chainparams.NetworkIDString() == CBaseChainParams::DEVNET) {
        // Add devnet name to user agent. This allows to disconnect nodes immediately if they don't belong to our own devnet
        uacomments.push_back(strprintf("devnet.%s", args.GetDevNetName()));
    }

    for (const std::string& cmt : args.GetArgs("-uacomment")) {
        if (cmt != SanitizeString(cmt, SAFE_CHARS_UA_COMMENT))
            return InitError(strprintf(_("User Agent comment (%s) contains unsafe characters."), cmt));
        uacomments.push_back(cmt);
    }
    strSubVersion = FormatSubVersion(CLIENT_NAME, CLIENT_VERSION, uacomments);
    if (strSubVersion.size() > MAX_SUBVERSION_LENGTH) {
        return InitError(strprintf(_("Total length of network version string (%i) exceeds maximum length (%i). Reduce the number or size of uacomments."),
            strSubVersion.size(), MAX_SUBVERSION_LENGTH));
    }

    if (args.IsArgSet("-onlynet")) {
        std::set<enum Network> nets;
        for (const std::string& snet : args.GetArgs("-onlynet")) {
            enum Network net = ParseNetwork(snet);
            if (net == NET_UNROUTABLE)
                return InitError(strprintf(_("Unknown network specified in -onlynet: '%s'"), snet));
            nets.insert(net);
        }
        for (int n = 0; n < NET_MAX; n++) {
            enum Network net = (enum Network)n;
            if (!nets.count(net))
                SetReachable(net, false);
        }
    }

    // Check for host lookup allowed before parsing any network related parameters
    fNameLookup = args.GetBoolArg("-dns", DEFAULT_NAME_LOOKUP);

    bool proxyRandomize = args.GetBoolArg("-proxyrandomize", DEFAULT_PROXYRANDOMIZE);
    // -proxy sets a proxy for all outgoing network traffic
    // -noproxy (or -proxy=0) as well as the empty string can be used to not set a proxy, this is the default
    std::string proxyArg = args.GetArg("-proxy", "");
    SetReachable(NET_ONION, false);
    if (proxyArg != "" && proxyArg != "0") {
        CService proxyAddr;
        if (!Lookup(proxyArg, proxyAddr, 9050, fNameLookup)) {
            return InitError(strprintf(_("Invalid -proxy address or hostname: '%s'"), proxyArg));
        }

        proxyType addrProxy = proxyType(proxyAddr, proxyRandomize);
        if (!addrProxy.IsValid())
            return InitError(strprintf(_("Invalid -proxy address or hostname: '%s'"), proxyArg));

        SetProxy(NET_IPV4, addrProxy);
        SetProxy(NET_IPV6, addrProxy);
        SetProxy(NET_ONION, addrProxy);
        SetNameProxy(addrProxy);
        SetReachable(NET_ONION, true); // by default, -proxy sets onion as reachable, unless -noonion later
    }

    // -onion can be used to set only a proxy for .onion, or override normal proxy for .onion addresses
    // -noonion (or -onion=0) disables connecting to .onion entirely
    // An empty string is used to not override the onion proxy (in which case it defaults to -proxy set above, or none)
    std::string onionArg = args.GetArg("-onion", "");
    if (onionArg != "") {
        if (onionArg == "0") { // Handle -noonion/-onion=0
            SetReachable(NET_ONION, false);
        } else {
            CService onionProxy;
            if (!Lookup(onionArg, onionProxy, 9050, fNameLookup)) {
                return InitError(strprintf(_("Invalid -onion address or hostname: '%s'"), onionArg));
            }
            proxyType addrOnion = proxyType(onionProxy, proxyRandomize);
            if (!addrOnion.IsValid())
                return InitError(strprintf(_("Invalid -onion address or hostname: '%s'"), onionArg));
            SetProxy(NET_ONION, addrOnion);
            SetReachable(NET_ONION, true);
        }
    }

    // see Step 2: parameter interactions for more information about these
    fListen = args.GetBoolArg("-listen", DEFAULT_LISTEN);
    fDiscover = args.GetBoolArg("-discover", true);
    g_relay_txes = !args.GetBoolArg("-blocksonly", DEFAULT_BLOCKSONLY);

    for (const std::string& strAddr : args.GetArgs("-externalip")) {
        CService addrLocal;
        if (Lookup(strAddr, addrLocal, GetListenPort(), fNameLookup) && addrLocal.IsValid())
            AddLocal(addrLocal, LOCAL_MANUAL);
        else
            return InitError(ResolveErrMsg("externalip", strAddr));
    }

    // Read asmap file if configured
    if (args.IsArgSet("-asmap")) {
        fs::path asmap_path = fs::path(args.GetArg("-asmap", ""));
        if (asmap_path.empty()) {
            asmap_path = DEFAULT_ASMAP_FILENAME;
        }
        if (!asmap_path.is_absolute()) {
            asmap_path = GetDataDir() / asmap_path;
        }
        if (!fs::exists(asmap_path)) {
            InitError(strprintf(_("Could not find asmap file %s"), asmap_path));
            return false;
        }
        std::vector<bool> asmap = CAddrMan::DecodeAsmap(asmap_path);
        if (asmap.size() == 0) {
            InitError(strprintf(_("Could not parse asmap file %s"), asmap_path));
            return false;
        }
        const uint256 asmap_version = SerializeHash(asmap);
        node.connman->SetAsmap(std::move(asmap));
        LogPrintf("Using asmap version %s for IP bucketing\n", asmap_version.ToString());
    } else {
        LogPrintf("Using /16 prefix for IP bucketing\n");
    }

#if ENABLE_ZMQ
    g_zmq_notification_interface = CZMQNotificationInterface::Create();

    if (g_zmq_notification_interface) {
        RegisterValidationInterface(g_zmq_notification_interface);
    }
#endif

    pdsNotificationInterface = new CDSNotificationInterface(
        *node.connman, ::masternodeSync, ::deterministicMNManager, ::governance, node.llmq_ctx
    );
    RegisterValidationInterface(pdsNotificationInterface);

    if (fMasternodeMode) {
        // Create and register activeMasternodeManager, will init later in ThreadImport
        activeMasternodeManager = std::make_unique<CActiveMasternodeManager>(*node.connman);
        RegisterValidationInterface(activeMasternodeManager.get());
    }

    // ********************************************************* Step 7a: Load sporks

    uiInterface.InitMessage(_("Loading sporks cache...").translated);
    CFlatDB<CSporkManager> flatdb6("sporks.dat", "magicSporkCache");
    if (!flatdb6.Load(*::sporkManager)) {
        return InitError(strprintf(_("Failed to load sporks cache from %s"), (GetDataDir() / "sporks.dat").string()));
    }

    // ********************************************************* Step 7b: load block chain

    fReindex = args.GetBoolArg("-reindex", false);
    bool fReindexChainState = args.GetBoolArg("-reindex-chainstate", false);

    // cache size calculations
    int64_t nTotalCache = (args.GetArg("-dbcache", nDefaultDbCache) << 20);
    nTotalCache = std::max(nTotalCache, nMinDbCache << 20); // total cache cannot be less than nMinDbCache
    nTotalCache = std::min(nTotalCache, nMaxDbCache << 20); // total cache cannot be greater than nMaxDbcache
    int64_t nBlockTreeDBCache = std::min(nTotalCache / 8, nMaxBlockDBCache << 20);
    nTotalCache -= nBlockTreeDBCache;
    int64_t nTxIndexCache = std::min(nTotalCache / 8, args.GetBoolArg("-txindex", DEFAULT_TXINDEX) ? nMaxTxIndexCache << 20 : 0);
    nTotalCache -= nTxIndexCache;
    int64_t filter_index_cache = 0;
    if (!g_enabled_filter_types.empty()) {
        size_t n_indexes = g_enabled_filter_types.size();
        int64_t max_cache = std::min(nTotalCache / 8, max_filter_index_cache << 20);
        filter_index_cache = max_cache / n_indexes;
        nTotalCache -= filter_index_cache * n_indexes;
    }
    int64_t nCoinDBCache = std::min(nTotalCache / 2, (nTotalCache / 4) + (1 << 23)); // use 25%-50% of the remainder for disk cache
    nCoinDBCache = std::min(nCoinDBCache, nMaxCoinsDBCache << 20); // cap total coins db cache
    nTotalCache -= nCoinDBCache;
    int64_t nCoinCacheUsage = nTotalCache; // the rest goes to in-memory cache
    int64_t nMempoolSizeMax = args.GetArg("-maxmempool", DEFAULT_MAX_MEMPOOL_SIZE) * 1000000;
    int64_t nEvoDbCache = 1024 * 1024 * 64; // TODO
    LogPrintf("Cache configuration:\n");
    LogPrintf("* Using %.1f MiB for block index database\n", nBlockTreeDBCache * (1.0 / 1024 / 1024));
    if (args.GetBoolArg("-txindex", DEFAULT_TXINDEX)) {
        LogPrintf("* Using %.1f MiB for transaction index database\n", nTxIndexCache * (1.0 / 1024 / 1024));
    }
    for (BlockFilterType filter_type : g_enabled_filter_types) {
        LogPrintf("* Using %.1f MiB for %s block filter index database\n",
                  filter_index_cache * (1.0 / 1024 / 1024), BlockFilterTypeName(filter_type));
    }
    LogPrintf("* Using %.1f MiB for chain state database\n", nCoinDBCache * (1.0 / 1024 / 1024));
    LogPrintf("* Using %.1f MiB for in-memory UTXO set (plus up to %.1f MiB of unused mempool space)\n", nCoinCacheUsage * (1.0 / 1024 / 1024), nMempoolSizeMax * (1.0 / 1024 / 1024));

    bool fLoaded = false;

    while (!fLoaded && !ShutdownRequested()) {
        const bool fReset = fReindex;
        auto is_coinsview_empty = [&](CChainState* chainstate) EXCLUSIVE_LOCKS_REQUIRED(::cs_main) {
            return fReset || fReindexChainState || chainstate->CoinsTip().GetBestBlock().IsNull();
        };
        bilingual_str strLoadError;

        uiInterface.InitMessage(_("Loading block index...").translated);

        do {
            bool failed_verification = false;
            const int64_t load_block_index_start_time = GetTimeMillis();

            try {
                LOCK(cs_main);
                chainman.InitializeChainstate(llmq::chainLocksHandler, llmq::quorumInstantSendManager, llmq::quorumBlockProcessor);
                chainman.m_total_coinstip_cache = nCoinCacheUsage;
                chainman.m_total_coinsdb_cache = nCoinDBCache;

                UnloadBlockIndex(node.mempool);

                // new CBlockTreeDB tries to delete the existing file, which
                // fails if it's still open from the previous loop. Close it first:
                pblocktree.reset();
                pblocktree.reset(new CBlockTreeDB(nBlockTreeDBCache, false, fReset));

                // Same logic as above with pblocktree
                evoDb.reset();
                evoDb.reset(new CEvoDB(nEvoDbCache, false, fReset || fReindexChainState));
                deterministicMNManager.reset();
                deterministicMNManager.reset(new CDeterministicMNManager(*evoDb, *node.connman));
                llmq::quorumSnapshotManager.reset();
                llmq::quorumSnapshotManager.reset(new llmq::CQuorumSnapshotManager(*evoDb));
                node.llmq_ctx.reset();
                node.llmq_ctx.reset(new LLMQContext(*evoDb, *node.mempool, *node.connman, *::sporkManager, false, fReset || fReindexChainState));

                if (fReset) {
                    pblocktree->WriteReindexing(true);
                    //If we're reindexing in prune mode, wipe away unusable block files and all undo data files
                    if (fPruneMode)
                        CleanupBlockRevFiles();
                }

                if (ShutdownRequested()) break;

                // LoadBlockIndex will load fHavePruned if we've ever removed a
                // block file from disk.
                // Note that it also sets fReindex based on the disk flag!
                // From here on out fReindex and fReset mean something different!
                if (!chainman.LoadBlockIndex(chainparams)) {
                    if (ShutdownRequested()) break;
                    strLoadError = _("Error loading block database");
                    break;
                }

<<<<<<< HEAD
                if (!fDisableGovernance && !fTxIndex
                   && chainparams.NetworkIDString() != CBaseChainParams::REGTEST) { // TODO remove this when pruning is fixed. See https://github.com/sparkspay/sparks/pull/1817 and https://github.com/sparkspay/sparks/pull/1743
=======
                if (!fDisableGovernance && !args.GetBoolArg("-txindex", DEFAULT_TXINDEX) && chainparams.NetworkIDString() != CBaseChainParams::REGTEST) { // TODO remove this when pruning is fixed. See https://github.com/dashpay/dash/pull/1817 and https://github.com/dashpay/dash/pull/1743
>>>>>>> 1f3f0e00
                    return InitError(_("Transaction index can't be disabled with governance validation enabled. Either start with -disablegovernance command line switch or enable transaction index."));
                }

                // If the loaded chain has a wrong genesis, bail out immediately
                // (we're likely using a testnet datadir, or the other way around).
                if (!chainman.BlockIndex().empty() &&
                        !LookupBlockIndex(chainparams.GetConsensus().hashGenesisBlock)) {
                    return InitError(_("Incorrect or no genesis block found. Wrong datadir for network?"));
                }

                if (!chainparams.GetConsensus().hashDevnetGenesisBlock.IsNull() && !chainman.BlockIndex().empty() &&
                        !LookupBlockIndex(chainparams.GetConsensus().hashDevnetGenesisBlock)) {
                    return InitError(_("Incorrect or no devnet genesis block found. Wrong datadir for devnet specified?"));
                }

                // Check for changed -addressindex state
                if (fAddressIndex != args.GetBoolArg("-addressindex", DEFAULT_ADDRESSINDEX)) {
                    strLoadError = _("You need to rebuild the database using -reindex to change -addressindex");
                    break;
                }

                // Check for changed -timestampindex state
                if (fTimestampIndex != args.GetBoolArg("-timestampindex", DEFAULT_TIMESTAMPINDEX)) {
                    strLoadError = _("You need to rebuild the database using -reindex to change -timestampindex");
                    break;
                }

                // Check for changed -spentindex state
                if (fSpentIndex != args.GetBoolArg("-spentindex", DEFAULT_SPENTINDEX)) {
                    strLoadError = _("You need to rebuild the database using -reindex to change -spentindex");
                    break;
                }

                // Check for changed -prune state.  What we are concerned about is a user who has pruned blocks
                // in the past, but is now trying to run unpruned.
                if (fHavePruned && !fPruneMode) {
                    strLoadError = _("You need to rebuild the database using -reindex to go back to unpruned mode.  This will redownload the entire blockchain");
                    break;
                }

                // At this point blocktree args are consistent with what's on disk.
                // If we're not mid-reindex (based on disk + args), add a genesis block on disk
                // (otherwise we use the one already on disk).
                // This is called again in ThreadImport after the reindex completes.
                if (!fReindex && !LoadGenesisBlock(chainparams)) {
                    strLoadError = _("Error initializing block database");
                    break;
                }

                // At this point we're either in reindex or we've loaded a useful
                // block tree into BlockIndex()!

                bool failed_chainstate_init = false;
                for (CChainState* chainstate : chainman.GetAll()) {
                    chainstate->InitCoinsDB(
                        /* cache_size_bytes */ nCoinDBCache,
                        /* in_memory */ false,
                        /* should_wipe */ fReset || fReindexChainState);

                    chainstate->CoinsErrorCatcher().AddReadErrCallback([]() {
                        uiInterface.ThreadSafeMessageBox(
                            _("Error reading from database, shutting down."),
                            "", CClientUIInterface::MSG_ERROR);
                    });

                    // If necessary, upgrade from older database format.
                    // This is a no-op if we cleared the coinsviewdb with -reindex or -reindex-chainstate
                    if (!chainstate->CoinsDB().Upgrade()) {
                        strLoadError = _("Error upgrading chainstate database");
                        failed_chainstate_init = true;
                        break;
                    }

                    // ReplayBlocks is a no-op if we cleared the coinsviewdb with -reindex or -reindex-chainstate
                    if (!chainstate->ReplayBlocks(chainparams)) {
                        strLoadError = _("Unable to replay blocks. You will need to rebuild the database using -reindex-chainstate.");
                        failed_chainstate_init = true;
                        break;
                    }

                    // The on-disk coinsdb is now in a good state, create the cache
                    chainstate->InitCoinsCache(nCoinCacheUsage);
                    assert(chainstate->CanFlushToDisk());

                    // flush evodb
                    // TODO: CEvoDB instance should probably be a part of CChainState
                    // (for multiple chainstates to actually work in parallel)
                    // and not a global
                    if (&::ChainstateActive() == chainstate && !evoDb->CommitRootTransaction()) {
                        strLoadError = _("Failed to commit EvoDB");
                        failed_chainstate_init = true;
                        break;
                    }

                    if (!is_coinsview_empty(chainstate)) {
                        // LoadChainTip initializes the chain based on CoinsTip()'s best block
                        if (!chainstate->LoadChainTip(chainparams)) {
                            strLoadError = _("Error initializing block database");
                            failed_chainstate_init = true;
                            break; // out of the per-chainstate loop
                        }
                        assert(chainstate->m_chain.Tip() != nullptr);
                    }
                }

                if (failed_chainstate_init) {
                    break; // out of the chainstate activation do-while
                }

                if (!deterministicMNManager->UpgradeDBIfNeeded() || !llmq::quorumBlockProcessor->UpgradeDB()) {
                    strLoadError = _("Error upgrading evo database");
                    break;
                }

                for (CChainState* chainstate : chainman.GetAll()) {
                    if (!is_coinsview_empty(chainstate)) {
                        uiInterface.InitMessage(_("Verifying blocks...").translated);
                        if (fHavePruned && args.GetArg("-checkblocks", DEFAULT_CHECKBLOCKS) > MIN_BLOCKS_TO_KEEP) {
                            LogPrintf("Prune: pruned datadir may not have more than %d blocks; only checking available blocks\n",
                                MIN_BLOCKS_TO_KEEP);
                        }

                        CBlockIndex* tip = chainstate->m_chain.Tip();
                        RPCNotifyBlockChange(true, tip);
                        if (tip && tip->nTime > GetAdjustedTime() + 2 * 60 * 60) {
                            strLoadError = _("The block database contains a block which appears to be from the future. "
                                    "This may be due to your computer's date and time being set incorrectly. "
                                    "Only rebuild the block database if you are sure that your computer's date and time are correct");
                            failed_verification = true;
                            break;
                        }

                        // Only verify the DB of the active chainstate. This is fixed in later
                        // work when we allow VerifyDB to be parameterized by chainstate.
                        if (&::ChainstateActive() == chainstate &&
                            !CVerifyDB().VerifyDB(
                                chainparams, &chainstate->CoinsDB(),
                                args.GetArg("-checklevel", DEFAULT_CHECKLEVEL),
                                args.GetArg("-checkblocks", DEFAULT_CHECKBLOCKS))) {
                            strLoadError = _("Corrupted block database detected");
                            failed_verification = true;
                            break;
                        }
                    } else {
                        // TODO: CEvoDB instance should probably be a part of CChainState
                        // (for multiple chainstates to actually work in parallel)
                        // and not a global
                        if (&::ChainstateActive() == chainstate && !evoDb->IsEmpty()) {
                            // EvoDB processed some blocks earlier but we have no blocks anymore, something is wrong
                            strLoadError = _("Error initializing block database");
                            failed_verification = true;
                            break;
                        }
                    }

                    if (args.GetArg("-checklevel", DEFAULT_CHECKLEVEL) >= 3) {
                        ResetBlockFailureFlags(nullptr);
                    }
                }
            } catch (const std::exception& e) {
                LogPrintf("%s\n", e.what());
                strLoadError = _("Error opening block database");
                failed_verification = true;
                break;
            }

            if (!failed_verification) {
                fLoaded = true;
                LogPrintf(" block index %15dms\n", GetTimeMillis() - load_block_index_start_time);
            }
        } while(false);

        if (!fLoaded && !ShutdownRequested()) {
            // first suggest a reindex
            if (!fReset) {
                bool fRet = uiInterface.ThreadSafeQuestion(
                    strLoadError + Untranslated(".\n\n") + _("Do you want to rebuild the block database now?"),
                    strLoadError.original + ".\nPlease restart with -reindex or -reindex-chainstate to recover.",
                    "", CClientUIInterface::MSG_ERROR | CClientUIInterface::BTN_ABORT);
                if (fRet) {
                    fReindex = true;
                    AbortShutdown();
                } else {
                    LogPrintf("Aborted block database rebuild. Exiting.\n");
                    return false;
                }
            } else {
                return InitError(strLoadError);
            }
        }
    }

    // As LoadBlockIndex can take several minutes, it's possible the user
    // requested to kill the GUI during the last operation. If so, exit.
    // As the program has not fully started yet, Shutdown() is possibly overkill.
    if (ShutdownRequested()) {
        LogPrintf("Shutdown requested. Exiting.\n");
        return false;
    }

    fs::path est_path = GetDataDir() / FEE_ESTIMATES_FILENAME;
    CAutoFile est_filein(fsbridge::fopen(est_path, "rb"), SER_DISK, CLIENT_VERSION);
    // Allowed to fail as this file IS missing on first startup.
    if (!est_filein.IsNull())
        ::feeEstimator.Read(est_filein);
    fFeeEstimatesInitialized = true;

    // ********************************************************* Step 8: start indexers
    if (args.GetBoolArg("-txindex", DEFAULT_TXINDEX)) {
        g_txindex = std::make_unique<TxIndex>(nTxIndexCache, false, fReindex);
        g_txindex->Start();
    }

    for (const auto& filter_type : g_enabled_filter_types) {
        InitBlockFilterIndex(filter_type, filter_index_cache, false, fReindex);
        GetBlockFilterIndex(filter_type)->Start();
    }

    // ********************************************************* Step 9: load wallet
    for (const auto& client : node.chain_clients) {
        if (!client->load()) {
            return false;
        }
    }

    // As InitLoadWallet can take several minutes, it's possible the user
    // requested to kill the GUI during the last operation. If so, exit.
    if (ShutdownRequested())
    {
        LogPrintf("Shutdown requested. Exiting.\n");
        return false;
    }
    // ********************************************************* Step 10: data directory maintenance


    // if pruning, unset the service bit and perform the initial blockstore prune
    // after any wallet rescanning has taken place.
    if (fPruneMode) {
        LogPrintf("Unsetting NODE_NETWORK on prune mode\n");
        nLocalServices = ServiceFlags(nLocalServices & ~NODE_NETWORK);
        if (!fReindex) {
            LOCK(cs_main);
            for (CChainState* chainstate : chainman.GetAll()) {
                uiInterface.InitMessage(_("Pruning blockstore...").translated);
                chainstate->PruneAndFlush();
            }
        }
    }

    // As PruneAndFlush can take several minutes, it's possible the user
    // requested to kill the GUI during the last operation. If so, exit.
    if (ShutdownRequested())
    {
        LogPrintf("Shutdown requested. Exiting.\n");
        return false;
    }

    // ********************************************************* Step 10a: Setup CoinJoin

    ::coinJoinServer = std::make_unique<CCoinJoinServer>(*node.connman);
#ifdef ENABLE_WALLET
    ::coinJoinClientQueueManager = std::make_unique<CCoinJoinClientQueueManager>(*node.connman);
#endif // ENABLE_WALLET

    g_wallet_init_interface.InitCoinJoinSettings();

    // ********************************************************* Step 10b: Load cache data

    // LOAD SERIALIZED DAT FILES INTO DATA CACHES FOR INTERNAL USE

    bool fLoadCacheFiles = !(fReindex || fReindexChainState) && (::ChainActive().Tip() != nullptr);
    fs::path pathDB = GetDataDir();
    std::string strDBName;

    strDBName = "mncache.dat";
    uiInterface.InitMessage(_("Loading masternode cache...").translated);
    CFlatDB<CMasternodeMetaMan> flatdb1(strDBName, "magicMasternodeCache");
    if (fLoadCacheFiles) {
        if(!flatdb1.Load(mmetaman)) {
            return InitError(strprintf(_("Failed to load masternode cache from %s"), (pathDB / strDBName).string()));
        }
    } else {
        CMasternodeMetaMan mmetamanTmp;
        if(!flatdb1.Dump(mmetamanTmp)) {
            return InitError(strprintf(_("Failed to clear masternode cache at %s"), (pathDB / strDBName).string()));
        }
    }

    strDBName = "governance.dat";
    uiInterface.InitMessage(_("Loading governance cache...").translated);
    CFlatDB<CGovernanceManager> flatdb3(strDBName, "magicGovernanceCache");
    if (fLoadCacheFiles && !fDisableGovernance) {
        if(!flatdb3.Load(*::governance)) {
            return InitError(strprintf(_("Failed to load governance cache from %s"), (pathDB / strDBName).string()));
        }
        ::governance->InitOnLoad();
    } else {
        CGovernanceManager governanceTmp;
        if(!flatdb3.Dump(governanceTmp)) {
            return InitError(strprintf(_("Failed to clear governance cache at %s"), (pathDB / strDBName).string()));
        }
    }

    strDBName = "netfulfilled.dat";
    uiInterface.InitMessage(_("Loading fulfilled requests cache...").translated);
    CFlatDB<CNetFulfilledRequestManager> flatdb4(strDBName, "magicFulfilledCache");
    if (fLoadCacheFiles) {
        if(!flatdb4.Load(netfulfilledman)) {
            return InitError(strprintf(_("Failed to load fulfilled requests cache from %s"),(pathDB / strDBName).string()));
        }
    } else {
        CNetFulfilledRequestManager netfulfilledmanTmp;
        if(!flatdb4.Dump(netfulfilledmanTmp)) {
            return InitError(strprintf(_("Failed to clear fulfilled requests cache at %s"),(pathDB / strDBName).string()));
        }
    }

<<<<<<< HEAD
    // ********************************************************* Step 10c: schedule Sparks-specific tasks
=======
    // ********************************************************* Step 10b: schedule Dash-specific tasks
>>>>>>> 1f3f0e00

    node.scheduler->scheduleEvery(std::bind(&CNetFulfilledRequestManager::DoMaintenance, std::ref(netfulfilledman)), 60 * 1000);
    node.scheduler->scheduleEvery(std::bind(&CMasternodeSync::DoMaintenance, std::ref(*::masternodeSync)), 1 * 1000);
    node.scheduler->scheduleEvery(std::bind(&CMasternodeUtils::DoMaintenance, std::ref(*node.connman)), 60 * 1000);
    node.scheduler->scheduleEvery(std::bind(&CDeterministicMNManager::DoMaintenance, std::ref(*deterministicMNManager)), 10 * 1000);

    if (!fDisableGovernance) {
        node.scheduler->scheduleEvery(std::bind(&CGovernanceManager::DoMaintenance, std::ref(*::governance), std::ref(*node.connman)), 60 * 5 * 1000);
    }

    if (fMasternodeMode) {
        node.scheduler->scheduleEvery(std::bind(&CCoinJoinServer::DoMaintenance, std::ref(*::coinJoinServer)), 1 * 1000);
        node.scheduler->scheduleEvery(std::bind(&llmq::CDKGSessionManager::CleanupOldContributions, std::ref(*node.llmq_ctx->qdkgsman)), 60 * 60 * 1000);
#ifdef ENABLE_WALLET
    } else if(CCoinJoinClientOptions::IsEnabled()) {
        node.scheduler->scheduleEvery(std::bind(&DoCoinJoinMaintenance, std::ref(*node.connman)), 1 * 1000);
#endif // ENABLE_WALLET
    }

    if (args.GetBoolArg("-statsenabled", DEFAULT_STATSD_ENABLE)) {
        int nStatsPeriod = std::min(std::max((int)args.GetArg("-statsperiod", DEFAULT_STATSD_PERIOD), MIN_STATSD_PERIOD), MAX_STATSD_PERIOD);
        node.scheduler->scheduleEvery(std::bind(&PeriodicStats, std::ref(*node.args)), nStatsPeriod * 1000);
    }

    node.llmq_ctx->Start();

    // ********************************************************* Step 11: import blocks

    if (!CheckDiskSpace(GetDataDir())) {
        InitError(strprintf(_("Error: Disk space is low for %s"), GetDataDir()));
        return false;
    }
    if (!CheckDiskSpace(GetBlocksDir())) {
        InitError(strprintf(_("Error: Disk space is low for %s"), GetBlocksDir()));
        return false;
    }

    // Either install a handler to notify us when genesis activates, or set fHaveGenesis directly.
    // No locking, as this happens before any background thread is started.
    boost::signals2::connection block_notify_genesis_wait_connection;
    if (::ChainActive().Tip() == nullptr) {
        block_notify_genesis_wait_connection = uiInterface.NotifyBlockTip_connect(BlockNotifyGenesisWait);
    } else {
        fHaveGenesis = true;
    }

#if HAVE_SYSTEM
    if (args.IsArgSet("-blocknotify")) {
        const std::string block_notify = args.GetArg("-blocknotify", "");
        const auto BlockNotifyCallback = [block_notify](bool initialSync, const CBlockIndex* pBlockIndex) {
            if (initialSync || !pBlockIndex)
                return;

            std::string strCmd = block_notify;
            if (!strCmd.empty()) {
                boost::replace_all(strCmd, "%s", pBlockIndex->GetBlockHash().GetHex());
                std::thread t(runCommand, strCmd);
                t.detach(); // thread runs free
            }
        };
        uiInterface.NotifyBlockTip_connect(BlockNotifyCallback);
    }
#endif

    std::vector<fs::path> vImportFiles;
    for (const std::string& strFile : args.GetArgs("-loadblock")) {
        vImportFiles.push_back(strFile);
    }

    threadGroup.create_thread([=, &chainman, &args] { ThreadImport(chainman, vImportFiles, args); });

    // Wait for genesis block to be processed
    {
        WAIT_LOCK(g_genesis_wait_mutex, lock);
        // We previously could hang here if StartShutdown() is called prior to
        // ThreadImport getting started, so instead we just wait on a timer to
        // check ShutdownRequested() regularly.
        while (!fHaveGenesis && !ShutdownRequested()) {
            g_genesis_wait_cv.wait_for(lock, std::chrono::milliseconds(500));
        }
        block_notify_genesis_wait_connection.disconnect();
    }

    // As importing blocks can take several minutes, it's possible the user
    // requested to kill the GUI during one of the last operations. If so, exit.
    if (ShutdownRequested()) {
        LogPrintf("Shutdown requested. Exiting.\n");
        return false;
    }

    // ********************************************************* Step 12: start node

    int chain_active_height;

    //// debug print
    {
        LOCK(cs_main);
        LogPrintf("block tree size = %u\n", chainman.BlockIndex().size());
        chain_active_height = chainman.ActiveChain().Height();
        if (tip_info) {
            tip_info->block_height = chain_active_height;
            tip_info->block_time = chainman.ActiveChain().Tip() ? chainman.ActiveChain().Tip()->GetBlockTime() : Params().GenesisBlock().GetBlockTime();
            tip_info->block_hash = chainman.ActiveChain().Tip() ? chainman.ActiveChain().Tip()->GetBlockHash() : Params().GenesisBlock().GetHash();
            tip_info->verification_progress = GuessVerificationProgress(Params().TxData(), chainman.ActiveChain().Tip());
        }
        if (tip_info && ::pindexBestHeader) {
            tip_info->header_height = ::pindexBestHeader->nHeight;
            tip_info->header_time = ::pindexBestHeader->GetBlockTime();
        }
    }
    LogPrintf("::ChainActive().Height() = %d\n",   chain_active_height);
    if (args.GetBoolArg("-listenonion", DEFAULT_LISTEN_ONION))
        StartTorControl();

    Discover();

    // Map ports with UPnP or NAT-PMP.
    StartMapPort(args.GetBoolArg("-upnp", DEFAULT_UPNP), args.GetBoolArg("-natpmp", DEFAULT_NATPMP));

    CConnman::Options connOptions;
    connOptions.nLocalServices = nLocalServices;
    connOptions.nMaxConnections = nMaxConnections;
    connOptions.m_max_outbound_full_relay = std::min(MAX_OUTBOUND_FULL_RELAY_CONNECTIONS, connOptions.nMaxConnections);
    connOptions.m_max_outbound_block_relay = std::min(MAX_BLOCK_RELAY_ONLY_CONNECTIONS, connOptions.nMaxConnections-connOptions.m_max_outbound_full_relay);
    connOptions.nMaxAddnode = MAX_ADDNODE_CONNECTIONS;
    connOptions.nMaxFeeler = MAX_FEELER_CONNECTIONS;
    connOptions.nBestHeight = chain_active_height;
    connOptions.uiInterface = &uiInterface;
    connOptions.m_banman = node.banman.get();
    connOptions.m_msgproc = node.peer_logic.get();
    connOptions.nSendBufferMaxSize = 1000 * args.GetArg("-maxsendbuffer", DEFAULT_MAXSENDBUFFER);
    connOptions.nReceiveFloodSize = 1000 * args.GetArg("-maxreceivebuffer", DEFAULT_MAXRECEIVEBUFFER);
    connOptions.m_added_nodes = args.GetArgs("-addnode");

    connOptions.nMaxOutboundLimit = 1024 * 1024 * args.GetArg("-maxuploadtarget", DEFAULT_MAX_UPLOAD_TARGET);
    connOptions.m_peer_connect_timeout = peer_connect_timeout;

    for (const std::string& strBind : args.GetArgs("-bind")) {
        CService addrBind;
        if (!Lookup(strBind, addrBind, GetListenPort(), false)) {
            return InitError(ResolveErrMsg("bind", strBind));
        }
        connOptions.vBinds.push_back(addrBind);
    }
    for (const std::string& strBind : args.GetArgs("-whitebind")) {
        NetWhitebindPermissions whitebind;
        bilingual_str error;
        if (!NetWhitebindPermissions::TryParse(strBind, whitebind, error)) return InitError(error);
        connOptions.vWhiteBinds.push_back(whitebind);
    }

    for (const auto& net : args.GetArgs("-whitelist")) {
        NetWhitelistPermissions subnet;
        bilingual_str error;
        if (!NetWhitelistPermissions::TryParse(net, subnet, error)) return InitError(error);
        connOptions.vWhitelistedRange.push_back(subnet);
    }

    connOptions.vSeedNodes = args.GetArgs("-seednode");

    // Initiate outbound connections unless connect=0
    connOptions.m_use_addrman_outgoing = !args.IsArgSet("-connect");
    if (!connOptions.m_use_addrman_outgoing) {
        const auto connect = args.GetArgs("-connect");
        if (connect.size() != 1 || connect[0] != "0") {
            connOptions.m_specified_outgoing = connect;
        }
    }

    std::string strSocketEventsMode = args.GetArg("-socketevents", DEFAULT_SOCKETEVENTS);
    if (strSocketEventsMode == "select") {
        connOptions.socketEventsMode = CConnman::SOCKETEVENTS_SELECT;
#ifdef USE_POLL
    } else if (strSocketEventsMode == "poll") {
        connOptions.socketEventsMode = CConnman::SOCKETEVENTS_POLL;
#endif
#ifdef USE_EPOLL
    } else if (strSocketEventsMode == "epoll") {
        connOptions.socketEventsMode = CConnman::SOCKETEVENTS_EPOLL;
#endif
#ifdef USE_KQUEUE
    } else if (strSocketEventsMode == "kqueue") {
        connOptions.socketEventsMode = CConnman::SOCKETEVENTS_KQUEUE;
#endif
    } else {
        return InitError(strprintf(_("Invalid -socketevents ('%s') specified. Only these modes are supported: %s"), strSocketEventsMode, GetSupportedSocketEventsStr()));
    }

    if (!node.connman->Start(*node.scheduler, connOptions)) {
        return false;
    }

    // ********************************************************* Step 13: finished

    SetRPCWarmupFinished();
    uiInterface.InitMessage(_("Done loading").translated);

    for (const auto& client : node.chain_clients) {
        client->start(*node.scheduler);
    }

    BanMan* banman = node.banman.get();
    node.scheduler->scheduleEvery([banman]{
        banman->DumpBanlist();
    }, DUMP_BANS_INTERVAL * 1000);

    return true;
}<|MERGE_RESOLUTION|>--- conflicted
+++ resolved
@@ -1,21 +1,12 @@
 // Copyright (c) 2009-2010 Satoshi Nakamoto
-<<<<<<< HEAD
-// Copyright (c) 2009-2015 The Bitcoin Core developers
-// Copyright (c) 2014-2022 The Dash Core developers
-// Copyright (c) 2016-2022 The Sparks Core developers
-=======
 // Copyright (c) 2009-2018 The Bitcoin Core developers
 // Copyright (c) 2014-2023 The Dash Core developers
->>>>>>> 1f3f0e00
+// Copyright (c) 2016-2023 The Sparks Core developers
 // Distributed under the MIT software license, see the accompanying
 // file COPYING or http://www.opensource.org/licenses/mit-license.php.
 
 #if defined(HAVE_CONFIG_H)
-<<<<<<< HEAD
 #include <config/sparks-config.h>
-=======
-#include <config/bitcoin-config.h>
->>>>>>> 1f3f0e00
 #endif
 
 #include <init.h>
@@ -137,35 +128,6 @@
 // Dump addresses to banlist.dat every 15 minutes (900s)
 static constexpr int DUMP_BANS_INTERVAL = 60 * 15;
 
-<<<<<<< HEAD
-std::unique_ptr<CConnman> g_connman;
-std::unique_ptr<PeerLogicValidation> peerLogic;
-
-#if !(ENABLE_WALLET)
-class DummyWalletInit : public WalletInitInterface {
-public:
-
-    void AddWalletOptions() const override {}
-    bool ParameterInteraction() const override {return true;}
-    void RegisterRPC(CRPCTable &) const override {}
-    bool Verify() const override {return true;}
-    bool Open() const override {LogPrintf("No wallet support compiled in!\n"); return true;}
-    void Start(CScheduler& scheduler) const override {}
-    void Flush() const override {}
-    void Stop() const override {}
-    void Close() const override {}
-
-    // Sparks Specific WalletInitInterface InitCoinJoinSettings
-    void AutoLockMasternodeCollaterals() const override {}
-    void InitCoinJoinSettings() const override {}
-    void InitKeePass() const override {}
-    bool InitAutoBackup() const override {return true;}
-};
-
-const WalletInitInterface& g_wallet_init_interface = DummyWalletInit();
-#endif
-=======
->>>>>>> 1f3f0e00
 
 static CDSNotificationInterface* pdsNotificationInterface = nullptr;
 
@@ -184,7 +146,7 @@
 /**
  * The PID file facilities.
  */
-static const char* BITCOIN_PID_FILENAME = "dashd.pid";
+static const char* BITCOIN_PID_FILENAME = "sparksd.pid";
 
 static fs::path GetPidFile(const ArgsManager& args)
 {
@@ -231,51 +193,6 @@
 // shutdown thing.
 //
 
-<<<<<<< HEAD
-std::atomic<bool> fRequestShutdown(false);
-std::atomic<bool> fRequestRestart(false);
-
-void StartShutdown()
-{
-    fRequestShutdown = true;
-}
-void StartRestart()
-{
-    fRequestShutdown = fRequestRestart = true;
-}
-bool ShutdownRequested()
-{
-    return fRequestShutdown;
-}
-
-/**
- * This is a minimally invasive approach to shutdown on LevelDB read errors from the
- * chainstate, while keeping user interface out of the common library, which is shared
- * between sparksd, and sparks-qt and non-server tools.
-*/
-class CCoinsViewErrorCatcher final : public CCoinsViewBacked
-{
-public:
-    explicit CCoinsViewErrorCatcher(CCoinsView* view) : CCoinsViewBacked(view) {}
-    bool GetCoin(const COutPoint &outpoint, Coin &coin) const override {
-        try {
-            return CCoinsViewBacked::GetCoin(outpoint, coin);
-        } catch(const std::runtime_error& e) {
-            uiInterface.ThreadSafeMessageBox(_("Error reading from database, shutting down."), "", CClientUIInterface::MSG_ERROR);
-            LogPrintf("Error reading from database: %s\n", e.what());
-            // Starting the shutdown sequence and returning false to the caller would be
-            // interpreted as 'entry not found' (as opposed to unable to read data), and
-            // could lead to invalid interpretation. Just exit immediately, as we can't
-            // continue anyway, and all writes should be atomic.
-            abort();
-        }
-    }
-    // Writes do not need similar protection, as failure to write is handled by the caller.
-};
-
-static std::unique_ptr<CCoinsViewErrorCatcher> pcoinscatcher;
-=======
->>>>>>> 1f3f0e00
 static std::unique_ptr<ECCVerifyHandle> globalVerifyHandle;
 
 static boost::thread_group threadGroup;
@@ -313,11 +230,7 @@
     /// for example if the data directory was found to be locked.
     /// Be sure that anything that writes files or flushes caches only does this if the respective
     /// module was initialized.
-<<<<<<< HEAD
-    RenameThread("sparks-shutoff");
-=======
     util::ThreadRename("shutoff");
->>>>>>> 1f3f0e00
     mempool.AddTransactionsUpdated(1);
     StopHTTPRPC();
     StopREST();
@@ -827,7 +740,7 @@
     argsman.AddArg("-printtoconsole", "Send trace/debug info to console (default: 1 when no -daemon. To disable logging to file, set -nodebuglogfile)", ArgsManager::ALLOW_ANY, OptionsCategory::DEBUG_TEST);
     argsman.AddArg("-pushversion", "Protocol version to report to other nodes", ArgsManager::ALLOW_ANY, OptionsCategory::DEBUG_TEST);
     argsman.AddArg("-shrinkdebugfile", "Shrink debug.log file on client startup (default: 1 when no -debug)", ArgsManager::ALLOW_ANY, OptionsCategory::DEBUG_TEST);
-    argsman.AddArg("-sporkaddr=<dashaddress>", "Override spork address. Only useful for regtest and devnet. Using this on mainnet or testnet will ban you.", ArgsManager::ALLOW_ANY, OptionsCategory::DEBUG_TEST);
+    argsman.AddArg("-sporkaddr=<sparksaddress>", "Override spork address. Only useful for regtest and devnet. Using this on mainnet or testnet will ban you.", ArgsManager::ALLOW_ANY, OptionsCategory::DEBUG_TEST);
     argsman.AddArg("-sporkkey=<privatekey>", "Set the private key to be used for signing spork messages.", ArgsManager::ALLOW_ANY, OptionsCategory::DEBUG_TEST);
     argsman.AddArg("-uacomment=<cmt>", "Append comment to the user agent string", ArgsManager::ALLOW_ANY, OptionsCategory::DEBUG_TEST);
 
@@ -836,7 +749,7 @@
     argsman.AddArg("-llmq-data-recovery=<n>", strprintf("Enable automated quorum data recovery (default: %u)", llmq::DEFAULT_ENABLE_QUORUM_DATA_RECOVERY), ArgsManager::ALLOW_ANY, OptionsCategory::MASTERNODE);
     argsman.AddArg("-llmq-qvvec-sync=<quorum_name>:<mode>", strprintf("Defines from which LLMQ type the masternode should sync quorum verification vectors. Can be used multiple times with different LLMQ types. <mode>: %d (sync always from all quorums of the type defined by <quorum_name>), %d (sync from all quorums of the type defined by <quorum_name> if a member of any of the quorums)", (int32_t)llmq::QvvecSyncMode::Always, (int32_t)llmq::QvvecSyncMode::OnlyIfTypeMember), ArgsManager::ALLOW_ANY, OptionsCategory::MASTERNODE);
     argsman.AddArg("-masternodeblsprivkey=<hex>", "Set the masternode BLS private key and enable the client to act as a masternode", ArgsManager::ALLOW_ANY, OptionsCategory::MASTERNODE);
-    argsman.AddArg("-platform-user=<user>", "Set the username for the \"platform user\", a restricted user intended to be used by Dash Platform, to the specified username.", ArgsManager::ALLOW_ANY, OptionsCategory::MASTERNODE);
+    argsman.AddArg("-platform-user=<user>", "Set the username for the \"platform user\", a restricted user intended to be used by Sparks Platform, to the specified username.", ArgsManager::ALLOW_ANY, OptionsCategory::MASTERNODE);
 
     argsman.AddArg("-acceptnonstdtxn", strprintf("Relay and mine \"non-standard\" transactions (%sdefault: %u)", "testnet/regtest only; ", !testnetChainParams->RequireStandard()), ArgsManager::ALLOW_ANY | ArgsManager::DEBUG_ONLY, OptionsCategory::NODE_RELAY);
     argsman.AddArg("-dustrelayfee=<amt>", strprintf("Fee rate (in %s/kB) used to define dust, the value of an output such that it will cost more than its value in fees at this fee rate to spend it. (default: %s)", CURRENCY_UNIT, FormatMoney(DUST_RELAY_TX_FEE)), ArgsManager::ALLOW_ANY | ArgsManager::DEBUG_ONLY, OptionsCategory::NODE_RELAY);
@@ -880,99 +793,8 @@
     hidden_args.emplace_back("-daemon");
 #endif
 
-<<<<<<< HEAD
-    gArgs.AddArg("-checkblockindex", strprintf("Do a full consistency check for mapBlockIndex, setBlockIndexCandidates, chainActive and mapBlocksUnlinked occasionally. (default: %u)", defaultChainParams->DefaultConsistencyChecks()), true, OptionsCategory::DEBUG_TEST);
-    gArgs.AddArg("-checkblocks=<n>", strprintf("How many blocks to check at startup (default: %u, 0 = all)", DEFAULT_CHECKBLOCKS), true, OptionsCategory::DEBUG_TEST);
-    gArgs.AddArg("-checklevel=<n>", strprintf("How thorough the block verification of -checkblocks is (0-4, default: %u)", DEFAULT_CHECKLEVEL), true, OptionsCategory::DEBUG_TEST);
-    gArgs.AddArg("-checkmempool=<n>", strprintf("Run checks every <n> transactions (default: %u)", defaultChainParams->DefaultConsistencyChecks()), true, OptionsCategory::DEBUG_TEST);
-    gArgs.AddArg("-checkpoints", strprintf("Disable expensive verification for known chain history (default: %u)", DEFAULT_CHECKPOINTS_ENABLED), true, OptionsCategory::DEBUG_TEST);
-    gArgs.AddArg("-deprecatedrpc=<method>", "Allows deprecated RPC method(s) to be used", true, OptionsCategory::DEBUG_TEST);
-    gArgs.AddArg("-dropmessagestest=<n>", "Randomly drop 1 of every <n> network messages", true, OptionsCategory::DEBUG_TEST);
-    gArgs.AddArg("-limitancestorcount=<n>", strprintf("Do not accept transactions if number of in-mempool ancestors is <n> or more (default: %u)", DEFAULT_ANCESTOR_LIMIT), true, OptionsCategory::DEBUG_TEST);
-    gArgs.AddArg("-limitancestorsize=<n>", strprintf("Do not accept transactions whose size with all in-mempool ancestors exceeds <n> kilobytes (default: %u)", DEFAULT_ANCESTOR_SIZE_LIMIT), true, OptionsCategory::DEBUG_TEST);
-    gArgs.AddArg("-limitdescendantcount=<n>", strprintf("Do not accept transactions if any ancestor would have <n> or more in-mempool descendants (default: %u)", DEFAULT_DESCENDANT_LIMIT), true, OptionsCategory::DEBUG_TEST);
-    gArgs.AddArg("-limitdescendantsize=<n>", strprintf("Do not accept transactions if any ancestor would have more than <n> kilobytes of in-mempool descendants (default: %u).", DEFAULT_DESCENDANT_SIZE_LIMIT), true, OptionsCategory::DEBUG_TEST);
-    gArgs.AddArg("-stopafterblockimport", strprintf("Stop running after importing blocks from disk (default: %u)", DEFAULT_STOPAFTERBLOCKIMPORT), true, OptionsCategory::DEBUG_TEST);
-    gArgs.AddArg("-stopatheight", strprintf("Stop running after reaching the given height in the main chain (default: %u)", DEFAULT_STOPATHEIGHT), true, OptionsCategory::DEBUG_TEST);
-    gArgs.AddArg("-vbparams=<deployment>:<start>:<end>(:<window>:<threshold>)", "Use given start/end times for specified version bits deployment (regtest-only). Specifying window and threshold is optional.", true, OptionsCategory::DEBUG_TEST);
-    gArgs.AddArg("-watchquorums=<n>", strprintf("Watch and validate quorum communication (default: %u)", llmq::DEFAULT_WATCH_QUORUMS), true, OptionsCategory::DEBUG_TEST);
-    gArgs.AddArg("-addrmantest", "Allows to test address relay on localhost", true, OptionsCategory::DEBUG_TEST);
-
-    gArgs.AddArg("-debug=<category>", strprintf("Output debugging information (default: %u, supplying <category> is optional)", 0) + ". " +
-        "If <category> is not supplied or if <category> = 1, output all debugging information. <category> can be: " + ListLogCategories() + ".", false, OptionsCategory::DEBUG_TEST);
-    gArgs.AddArg("-debugexclude=<category>", strprintf("Exclude debugging information for a category. Can be used in conjunction with -debug=1 to output debug logs for all categories except one or more specified categories."), false, OptionsCategory::DEBUG_TEST);
-    gArgs.AddArg("-disablegovernance", strprintf("Disable governance validation (0-1, default: %u)", 0), false, OptionsCategory::DEBUG_TEST);
-    gArgs.AddArg("-help-debug", "Show all debugging options (usage: --help -help-debug)", false, OptionsCategory::DEBUG_TEST);
-    gArgs.AddArg("-highsubsidyblocks=<n>", strprintf("The number of blocks with a higher than normal subsidy to mine at the start of a devnet (default: %u)", devnetConsensus.nHighSubsidyBlocks), false, OptionsCategory::DEBUG_TEST);
-    gArgs.AddArg("-highsubsidyfactor=<n>", strprintf("The factor to multiply the normal block subsidy by while in the highsubsidyblocks window of a devnet (default: %u)", devnetConsensus.nHighSubsidyFactor), false, OptionsCategory::DEBUG_TEST);
-    gArgs.AddArg("-llmqchainlocks=<quorum name>", strprintf("Override the default LLMQ type used for ChainLocks on a devnet. Allows using ChainLocks with smaller LLMQs. (default: %s)", devnetConsensus.llmqs.at(devnetConsensus.llmqTypeChainLocks).name), false, OptionsCategory::DEBUG_TEST);
-    gArgs.AddArg("-llmqdevnetparams=<size:threshold>", strprintf("Override the default LLMQ size for the LLMQ_DEVNET quorum (default: %u:%u)", devnetLLMQ.size, devnetLLMQ.threshold), false, OptionsCategory::DEBUG_TEST);
-    gArgs.AddArg("-llmqinstantsend=<quorum name>", strprintf("Override the default LLMQ type used for InstantSend on a devnet. Allows using InstantSend with smaller LLMQs. (default: %s)", devnetConsensus.llmqs.at(devnetConsensus.llmqTypeInstantSend).name), false, OptionsCategory::DEBUG_TEST);
-    gArgs.AddArg("-llmqtestparams=<size:threshold>", strprintf("Override the default LLMQ size for the LLMQ_TEST quorum (default: %u:%u)", regtestLLMQ.size, regtestLLMQ.threshold), false, OptionsCategory::DEBUG_TEST);
-    gArgs.AddArg("-logips", strprintf("Include IP addresses in debug output (default: %u)", DEFAULT_LOGIPS), false, OptionsCategory::DEBUG_TEST);
-    gArgs.AddArg("-logthreadnames", strprintf("Add thread names to debug messages (default: %u)", DEFAULT_LOGTHREADNAMES), true, OptionsCategory::DEBUG_TEST);
-    gArgs.AddArg("-logtimemicros", strprintf("Add microsecond precision to debug timestamps (default: %u)", DEFAULT_LOGTIMEMICROS), true, OptionsCategory::DEBUG_TEST);
-    gArgs.AddArg("-maxsigcachesize=<n>", strprintf("Limit sum of signature cache and script execution cache sizes to <n> MiB (default: %u)", DEFAULT_MAX_SIG_CACHE_SIZE), true, OptionsCategory::DEBUG_TEST);
-    gArgs.AddArg("-maxtipage=<n>", strprintf("Maximum tip age in seconds to consider node in initial block download (default: %u)", DEFAULT_MAX_TIP_AGE), true, OptionsCategory::DEBUG_TEST);
-    gArgs.AddArg("-mocktime=<n>", "Replace actual time with <n> seconds since epoch (default: 0)", true, OptionsCategory::DEBUG_TEST);
-    gArgs.AddArg("-logtimestamps", strprintf("Prepend debug output with timestamp (default: %u)", DEFAULT_LOGTIMESTAMPS), false, OptionsCategory::DEBUG_TEST);
-    gArgs.AddArg("-maxtxfee=<amt>", strprintf("Maximum total fees (in %s) to use in a single wallet transaction or raw transaction; setting this too low may abort large transactions (default: %s)",
-        CURRENCY_UNIT, FormatMoney(DEFAULT_TRANSACTION_MAXFEE)), false, OptionsCategory::DEBUG_TEST);
-    gArgs.AddArg("-minimumdifficultyblocks=<n>", strprintf("The number of blocks that can be mined with the minimum difficulty at the start of a devnet (default: %u)", devnetConsensus.nMinimumDifficultyBlocks), false, OptionsCategory::DEBUG_TEST);
-    gArgs.AddArg("-minsporkkeys=<n>", "Overrides minimum spork signers to change spork value. Only useful for regtest and devnet. Using this on mainnet or testnet will ban you.", false, OptionsCategory::DEBUG_TEST);
-    gArgs.AddArg("-printpriority", strprintf("Log transaction fee per kB when mining blocks (default: %u)", DEFAULT_PRINTPRIORITY), true, OptionsCategory::DEBUG_TEST);
-    gArgs.AddArg("-printtoconsole", "Send trace/debug info to console instead of debug.log file", false, OptionsCategory::DEBUG_TEST);
-    gArgs.AddArg("-printtodebuglog", strprintf("Send trace/debug info to debug.log file (default: %u)", 1), false, OptionsCategory::DEBUG_TEST);
-    gArgs.AddArg("-shrinkdebugfile", "Shrink debug.log file on client startup (default: 1 when no -debug)", false, OptionsCategory::DEBUG_TEST);
-    gArgs.AddArg("-sporkaddr=<sparksaddress>", "Override spork address. Only useful for regtest and devnet. Using this on mainnet or testnet will ban you.", false, OptionsCategory::DEBUG_TEST);
-    gArgs.AddArg("-sporkkey=<privatekey>", "Set the private key to be used for signing spork messages.", false, OptionsCategory::DEBUG_TEST);
-    gArgs.AddArg("-uacomment=<cmt>", "Append comment to the user agent string", false, OptionsCategory::DEBUG_TEST);
-
-    SetupChainParamsBaseOptions();
-
-    gArgs.AddArg("-llmq-data-recovery=<n>", strprintf("Enable automated quorum data recovery (default: %u)", llmq::DEFAULT_ENABLE_QUORUM_DATA_RECOVERY), false, OptionsCategory::MASTERNODE);
-    gArgs.AddArg("-llmq-qvvec-sync=<quorum_name>:<mode>", strprintf("Defines from which LLMQ type the masternode should sync quorum verification vectors. Can be used multiple times with different LLMQ types. <mode>: %d (sync always from all quorums of the type defined by <quorum_name>), %d (sync from all quorums of the type defined by <quorum_name> if a member of any of the quorums)", (int32_t)llmq::QvvecSyncMode::Always, (int32_t)llmq::QvvecSyncMode::OnlyIfTypeMember), false, OptionsCategory::MASTERNODE);
-    gArgs.AddArg("-masternodeblsprivkey=<hex>", "Set the masternode BLS private key and enable the client to act as a masternode", false, OptionsCategory::MASTERNODE);
-    gArgs.AddArg("-platform-user=<user>", "Set the username for the \"platform user\", a restricted user intended to be used by Sparks Platform, to the specified username.", false, OptionsCategory::MASTERNODE);
-
-    gArgs.AddArg("-acceptnonstdtxn", strprintf("Relay and mine \"non-standard\" transactions (%sdefault: %u)", "testnet/regtest only; ", !testnetChainParams->RequireStandard()), true, OptionsCategory::NODE_RELAY);
-    gArgs.AddArg("-dustrelayfee=<amt>", strprintf("Fee rate (in %s/kB) used to defined dust, the value of an output such that it will cost more than its value in fees at this fee rate to spend it. (default: %s)", CURRENCY_UNIT, FormatMoney(DUST_RELAY_TX_FEE)), true, OptionsCategory::NODE_RELAY);
-    gArgs.AddArg("-incrementalrelayfee=<amt>", strprintf("Fee rate (in %s/kB) used to define cost of relay, used for mempool limiting and BIP 125 replacement. (default: %s)", CURRENCY_UNIT, FormatMoney(DEFAULT_INCREMENTAL_RELAY_FEE)), true, OptionsCategory::NODE_RELAY);
-    gArgs.AddArg("-bytespersigop", strprintf("Minimum bytes per sigop in transactions we relay and mine (default: %u)", DEFAULT_BYTES_PER_SIGOP), false, OptionsCategory::NODE_RELAY);
-    gArgs.AddArg("-datacarrier", strprintf("Relay and mine data carrier transactions (default: %u)", DEFAULT_ACCEPT_DATACARRIER), false, OptionsCategory::NODE_RELAY);
-    gArgs.AddArg("-datacarriersize", strprintf("Maximum size of data in data carrier transactions we relay and mine (default: %u)", MAX_OP_RETURN_RELAY), false, OptionsCategory::NODE_RELAY);
-    gArgs.AddArg("-minrelaytxfee=<amt>", strprintf("Fees (in %s/kB) smaller than this are considered zero fee for relaying, mining and transaction creation (default: %s)",
-        CURRENCY_UNIT, FormatMoney(DEFAULT_MIN_RELAY_TX_FEE)), false, OptionsCategory::NODE_RELAY);
-    gArgs.AddArg("-whitelistforcerelay", strprintf("Force relay of transactions from whitelisted peers even if they violate local relay policy (default: %d)", DEFAULT_WHITELISTFORCERELAY), false, OptionsCategory::NODE_RELAY);
-    gArgs.AddArg("-whitelistrelay", strprintf("Accept relayed transactions received from whitelisted peers even when not relaying transactions (default: %d)", DEFAULT_WHITELISTRELAY), false, OptionsCategory::NODE_RELAY);
-
-    gArgs.AddArg("-blockmaxsize=<n>", strprintf("Set maximum block size in bytes (default: %d)", DEFAULT_BLOCK_MAX_SIZE), false, OptionsCategory::BLOCK_CREATION);
-    gArgs.AddArg("-blockmintxfee=<amt>", strprintf("Set lowest fee rate (in %s/kB) for transactions to be included in block creation. (default: %s)", CURRENCY_UNIT, FormatMoney(DEFAULT_BLOCK_MIN_TX_FEE)), false, OptionsCategory::BLOCK_CREATION);
-    gArgs.AddArg("-blockversion=<n>", "Override block version to test forking scenarios", true, OptionsCategory::BLOCK_CREATION);
-
-    gArgs.AddArg("-rest", strprintf("Accept public REST requests (default: %u)", DEFAULT_REST_ENABLE), false, OptionsCategory::RPC);
-    gArgs.AddArg("-rpcallowip=<ip>", "Allow JSON-RPC connections from specified source. Valid for <ip> are a single IP (e.g. 1.2.3.4), a network/netmask (e.g. 1.2.3.4/255.255.255.0) or a network/CIDR (e.g. 1.2.3.4/24). This option can be specified multiple times", false, OptionsCategory::RPC);
-    gArgs.AddArg("-rpcauth=<userpw>", "Username and hashed password for JSON-RPC connections. The field <userpw> comes in the format: <USERNAME>:<SALT>$<HASH>. A canonical python script is included in share/rpcuser. The client then connects normally using the rpcuser=<USERNAME>/rpcpassword=<PASSWORD> pair of arguments. This option can be specified multiple times", false, OptionsCategory::RPC);
-    gArgs.AddArg("-rpcbind=<addr>[:port]", "Bind to given address to listen for JSON-RPC connections. Do not expose the RPC server to untrusted networks such as the public internet! This option is ignored unless -rpcallowip is also passed. Port is optional and overrides -rpcport. Use [host]:port notation for IPv6. This option can be specified multiple times (default: 127.0.0.1 and ::1 i.e., localhost, or if -rpcallowip has been specified, 0.0.0.0 and :: i.e., all addresses)", false, OptionsCategory::RPC);
-    gArgs.AddArg("-rpccookiefile=<loc>", "Location of the auth cookie. Relative paths will be prefixed by a net-specific datadir location. (default: data dir)", false, OptionsCategory::RPC);
-    gArgs.AddArg("-rpcpassword=<pw>", "Password for JSON-RPC connections", false, OptionsCategory::RPC);
-    gArgs.AddArg("-rpcport=<port>", strprintf("Listen for JSON-RPC connections on <port> (default: %u or testnet: %u)", defaultBaseParams->RPCPort(), testnetBaseParams->RPCPort()), false, OptionsCategory::RPC);
-    gArgs.AddArg("-rpcservertimeout=<n>", strprintf("Timeout during HTTP requests (default: %d)", DEFAULT_HTTP_SERVER_TIMEOUT), true, OptionsCategory::RPC);
-    gArgs.AddArg("-rpcthreads=<n>", strprintf("Set the number of threads to service RPC calls (default: %d)", DEFAULT_HTTP_THREADS), false, OptionsCategory::RPC);
-    gArgs.AddArg("-rpcuser=<user>", "Username for JSON-RPC connections", false, OptionsCategory::RPC);
-    gArgs.AddArg("-rpcworkqueue=<n>", strprintf("Set the depth of the work queue to service RPC calls (default: %d)", DEFAULT_HTTP_WORKQUEUE), true, OptionsCategory::RPC);
-    gArgs.AddArg("-server", "Accept command line and JSON-RPC commands", false, OptionsCategory::RPC);
-
-    gArgs.AddArg("-statsenabled", strprintf("Publish internal stats to statsd (default: %u)", DEFAULT_STATSD_ENABLE), false, OptionsCategory::STATSD);
-    gArgs.AddArg("-statshost=<ip>", strprintf("Specify statsd host (default: %s)", DEFAULT_STATSD_HOST), false, OptionsCategory::STATSD);
-    gArgs.AddArg("-statshostname=<ip>", strprintf("Specify statsd host name (default: %s)", DEFAULT_STATSD_HOSTNAME), false, OptionsCategory::STATSD);
-    gArgs.AddArg("-statsport=<port>", strprintf("Specify statsd port (default: %u)", DEFAULT_STATSD_PORT), false, OptionsCategory::STATSD);
-    gArgs.AddArg("-statsns=<ns>", strprintf("Specify additional namespace prefix (default: %s)", DEFAULT_STATSD_NAMESPACE), false, OptionsCategory::STATSD);
-    gArgs.AddArg("-statsperiod=<seconds>", strprintf("Specify the number of seconds between periodic measurements (default: %d)", DEFAULT_STATSD_PERIOD), false, OptionsCategory::STATSD);
-=======
     // Add the hidden options
     argsman.AddHiddenArgs(hidden_args);
->>>>>>> 1f3f0e00
 }
 
 std::string LicenseInfo()
@@ -980,11 +802,7 @@
     const std::string URL_SOURCE_CODE = "<https://github.com/sparkspay/sparks>";
     const std::string URL_WEBSITE = "<https://sparkspay.io>";
 
-<<<<<<< HEAD
-    return CopyrightHolders(_("Copyright (C)"), 2018, COPYRIGHT_YEAR) + "\n" +
-=======
-    return CopyrightHolders(_("Copyright (C)").translated, 2014, COPYRIGHT_YEAR) + "\n" +
->>>>>>> 1f3f0e00
+    return CopyrightHolders(_("Copyright (C)").translated, 2018, COPYRIGHT_YEAR) + "\n" +
            "\n" +
            strprintf(_("Please contribute if you find %s useful. "
                        "Visit %s for further information about the software.").translated,
@@ -1072,11 +890,7 @@
 static void ThreadImport(ChainstateManager& chainman, std::vector<fs::path> vImportFiles, const ArgsManager& args)
 {
     const CChainParams& chainparams = Params();
-<<<<<<< HEAD
-    RenameThread("sparks-loadblk");
-=======
     util::ThreadRename("loadblk");
->>>>>>> 1f3f0e00
     ScheduleBatchPriority();
 
     {
@@ -1858,13 +1672,8 @@
         LogPrintf("Warning: relative datadir option '%s' specified, which will be interpreted relative to the " /* Continued */
                   "current working directory '%s'. This is fragile, because if Sparks Core is started in the future "
                   "from a different location, it will be unable to locate the current data files. There could "
-<<<<<<< HEAD
                   "also be data loss if Sparks Core is started while in a temporary directory.\n",
-            gArgs.GetArg("-datadir", ""), fs::current_path().string());
-=======
-                  "also be data loss if Dash Core is started while in a temporary directory.\n",
                   args.GetArg("-datadir", ""), fs::current_path().string());
->>>>>>> 1f3f0e00
     }
 
     InitSignatureCache();
@@ -2250,12 +2059,7 @@
                     break;
                 }
 
-<<<<<<< HEAD
-                if (!fDisableGovernance && !fTxIndex
-                   && chainparams.NetworkIDString() != CBaseChainParams::REGTEST) { // TODO remove this when pruning is fixed. See https://github.com/sparkspay/sparks/pull/1817 and https://github.com/sparkspay/sparks/pull/1743
-=======
-                if (!fDisableGovernance && !args.GetBoolArg("-txindex", DEFAULT_TXINDEX) && chainparams.NetworkIDString() != CBaseChainParams::REGTEST) { // TODO remove this when pruning is fixed. See https://github.com/dashpay/dash/pull/1817 and https://github.com/dashpay/dash/pull/1743
->>>>>>> 1f3f0e00
+                if (!fDisableGovernance && !args.GetBoolArg("-txindex", DEFAULT_TXINDEX) && chainparams.NetworkIDString() != CBaseChainParams::REGTEST) { // TODO remove this when pruning is fixed. See https://github.com/sparkspay/sparks/pull/1817 and https://github.com/sparkspay/sparks/pull/1743
                     return InitError(_("Transaction index can't be disabled with governance validation enabled. Either start with -disablegovernance command line switch or enable transaction index."));
                 }
 
@@ -2573,11 +2377,7 @@
         }
     }
 
-<<<<<<< HEAD
-    // ********************************************************* Step 10c: schedule Sparks-specific tasks
-=======
-    // ********************************************************* Step 10b: schedule Dash-specific tasks
->>>>>>> 1f3f0e00
+    // ********************************************************* Step 10b: schedule Sparks-specific tasks
 
     node.scheduler->scheduleEvery(std::bind(&CNetFulfilledRequestManager::DoMaintenance, std::ref(netfulfilledman)), 60 * 1000);
     node.scheduler->scheduleEvery(std::bind(&CMasternodeSync::DoMaintenance, std::ref(*::masternodeSync)), 1 * 1000);
