--- conflicted
+++ resolved
@@ -20,11 +20,7 @@
 #include <evo/mnhftx.h>
 #include <evo/providertx.h>
 #include <evo/specialtx.h>
-<<<<<<< HEAD
-#include <llmq/quorums_commitment.h>
-=======
 #include <llmq/commitment.h>
->>>>>>> cd642a2d
 #include <evo/datatx.h>
 
 UniValue ValueFromAmount(const CAmount& amount)
@@ -308,8 +304,6 @@
             qcTx.ToJson(obj);
             entry.pushKV("qcTx", obj);
         }
-<<<<<<< HEAD
-=======
     } else if (tx.nType == TRANSACTION_MNHF_SIGNAL) {
         MNHFTxPayload mnhfTx;
         if (GetTxPayload(tx, mnhfTx)) {
@@ -317,20 +311,14 @@
             mnhfTx.ToJson(obj);
             entry.pushKV("mnhfTx", obj);
         }
->>>>>>> cd642a2d
     } else if (tx.nType == TRANSACTION_DATA) {
         CDataTx dataTx;
         if (GetTxPayload(tx, dataTx)) {
             UniValue obj;
             dataTx.ToJson(obj);
-<<<<<<< HEAD
-            entry.pushKV("datatx", obj);
-=======
             entry.pushKV("dataTx", obj);
->>>>>>> cd642a2d
-        }
-    }
-    
+        }
+    }
 
     if (!hashBlock.IsNull())
         entry.pushKV("blockhash", hashBlock.GetHex());
