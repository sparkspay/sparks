--- conflicted
+++ resolved
@@ -26,24 +26,14 @@
 static const int SPORK_6_NEW_SIGS                                       = 10005;
 static const int SPORK_9_SUPERBLOCKS_ENABLED                            = 10008;
 static const int SPORK_12_RECONSIDER_BLOCKS                             = 10011;
-<<<<<<< HEAD
-static const int SPORK_14_REQUIRE_SENTINEL_FLAG                         = 10013;
 static const int SPORK_16_DETERMINISTIC_MNS_ENABLED                     = 10015;
 static const int SPORK_17_INSTANTSEND_AUTOLOCKS                         = 10016;
 static const int SPORK_18_QUORUM_DKG_ENABLED                            = 10017;
-
-static const int SPORK_START                                            = SPORK_2_INSTANTSEND_ENABLED;
-static const int SPORK_END                                              = SPORK_18_QUORUM_DKG_ENABLED;
-=======
-static const int SPORK_15_DETERMINISTIC_MNS_ENABLED                     = 10014;
-static const int SPORK_16_INSTANTSEND_AUTOLOCKS                         = 10015;
-static const int SPORK_17_QUORUM_DKG_ENABLED                            = 10016;
 static const int SPORK_19_CHAINLOCKS_ENABLED                            = 10018;
 static const int SPORK_20_INSTANTSEND_LLMQ_BASED                        = 10019;
 
 static const int SPORK_START                                            = SPORK_2_INSTANTSEND_ENABLED;
 static const int SPORK_END                                              = SPORK_20_INSTANTSEND_LLMQ_BASED;
->>>>>>> 2ae1ce48
 
 extern std::map<int, int64_t> mapSporkDefaults;
 extern CSporkManager sporkManager;
@@ -181,7 +171,7 @@
         }
         // we don't serialize pubkey ids because pubkeys should be
         // hardcoded or be setted with cmdline or options, should
-        // not reuse pubkeys from previous dashd run
+        // not reuse pubkeys from previous sparksd run
         READWRITE(mapSporksByHash);
         READWRITE(mapSporksActive);
         // we don't serialize private key to prevent its leakage
