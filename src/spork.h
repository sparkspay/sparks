// Copyright (c) 2014-2021 The Dash Core developers
// Distributed under the MIT/X11 software license, see the accompanying
// file COPYING or http://www.opensource.org/licenses/mit-license.php.

#ifndef BITCOIN_SPORK_H
#define BITCOIN_SPORK_H

#include <hash.h>
#include <net.h>
#include <utilstrencodings.h>
#include <key.h>

#include <unordered_map>
#include <unordered_set>

class CSporkMessage;
class CSporkManager;

/*
    Don't ever reuse these IDs for other sporks
    - This would result in old clients getting confused about which spork is for what
*/
enum SporkId : int32_t {
    SPORK_2_INSTANTSEND_ENABLED                            = 10001,
    SPORK_3_INSTANTSEND_BLOCK_FILTERING                    = 10002,
    SPORK_9_SUPERBLOCKS_ENABLED                            = 10008,
    SPORK_18_QUORUM_DKG_ENABLED                            = 10017,
    SPORK_19_CHAINLOCKS_ENABLED                            = 10018,
    SPORK_21_QUORUM_ALL_CONNECTED                          = 10020,
    SPORK_23_QUORUM_POSE                                   = 10022,

    SPORK_INVALID                                          = -1,
};
template<> struct is_serializable_enum<SporkId> : std::true_type {};

namespace std
{
    template<> struct hash<SporkId>
    {
        std::size_t operator()(SporkId const& id) const noexcept
        {
            return std::hash<int>{}(id);
        }
    };
}

struct CSporkDef
{
    SporkId sporkId{SPORK_INVALID};
    int64_t defaultValue{0};
    std::string name;
};

extern std::vector<CSporkDef> sporkDefs;
extern CSporkManager sporkManager;

/**
 * Sporks are network parameters used primarily to prevent forking and turn
 * on/off certain features. They are a soft consensus mechanism.
 *
 * We use 2 main classes to manage the spork system.
 *
 * SporkMessages - low-level constructs which contain the sporkID, value,
 *                 signature and a signature timestamp
 * SporkManager  - a higher-level construct which manages the naming, use of
 *                 sporks, signatures and verification, and which sporks are active according
 *                 to this node
 */

/**
 * CSporkMessage is a low-level class used to encapsulate Spork messages and
 * serialize them for transmission to other peers. This includes the internal
 * spork ID, value, spork signature and timestamp for the signature.
 */
class CSporkMessage
{
private:
    std::vector<unsigned char> vchSig;

public:
    SporkId nSporkID;
    int64_t nValue;
    int64_t nTimeSigned;

    CSporkMessage(SporkId nSporkID, int64_t nValue, int64_t nTimeSigned) :
        nSporkID(nSporkID),
        nValue(nValue),
        nTimeSigned(nTimeSigned)
        {}

    CSporkMessage() :
        nSporkID((SporkId)0),
        nValue(0),
        nTimeSigned(0)
        {}


    ADD_SERIALIZE_METHODS;

    template <typename Stream, typename Operation>
    inline void SerializationOp(Stream& s, Operation ser_action) {
        READWRITE(nSporkID);
        READWRITE(nValue);
        READWRITE(nTimeSigned);
        READWRITE(vchSig);
    }

    /**
     * GetHash returns the double-sha256 hash of the serialized spork message.
     */
    uint256 GetHash() const;

    /**
     * GetSignatureHash returns the hash of the serialized spork message
     * without the signature included. The intent of this method is to get the
     * hash to be signed.
     */
    uint256 GetSignatureHash() const;

    /**
     * Sign will sign the spork message with the given key.
     */
    bool Sign(const CKey& key);

    /**
     * CheckSignature will ensure the spork signature matches the provided public
     * key hash.
     */
    bool CheckSignature(const CKeyID& pubKeyId) const;

    /**
     * GetSignerKeyID is used to recover the spork address of the key used to
     * sign this spork message.
     *
     * This method was introduced along with the multi-signer sporks feature,
     * in order to identify which spork key signed this message.
     */
    bool GetSignerKeyID(CKeyID& retKeyidSporkSigner) const;

    /**
     * Relay is used to send this spork message to other peers.
     */
    void Relay(CConnman& connman) const;
};

/**
 * CSporkManager is a higher-level class which manages the node's spork
 * messages, rules for which sporks should be considered active/inactive, and
 * processing for certain sporks (e.g. spork 12).
 */
class CSporkManager
{
private:
    static const std::string SERIALIZATION_VERSION_STRING;

    std::unordered_map<SporkId, CSporkDef*> sporkDefsById;
    std::unordered_map<std::string, CSporkDef*> sporkDefsByName;

    mutable std::unordered_map<SporkId, bool> mapSporksCachedActive;
    mutable std::unordered_map<SporkId, int64_t> mapSporksCachedValues;

    mutable CCriticalSection cs;
    std::unordered_map<uint256, CSporkMessage> mapSporksByHash;
    std::unordered_map<SporkId, std::map<CKeyID, CSporkMessage> > mapSporksActive;

    std::set<CKeyID> setSporkPubKeyIDs;
    int nMinSporkKeys;
    CKey sporkPrivKey;

    /**
     * SporkValueIsActive is used to get the value agreed upon by the majority
     * of signed spork messages for a given Spork ID.
     */
    bool SporkValueIsActive(SporkId nSporkID, int64_t& nActiveValueRet) const;

public:

    CSporkManager();

    ADD_SERIALIZE_METHODS;

    template <typename Stream, typename Operation>
    inline void SerializationOp(Stream& s, Operation ser_action) {
        std::string strVersion;
        if(ser_action.ForRead()) {
            READWRITE(strVersion);
            if (strVersion != SERIALIZATION_VERSION_STRING) {
                return;
            }
        } else {
            strVersion = SERIALIZATION_VERSION_STRING;
            READWRITE(strVersion);
        }
        // we don't serialize pubkey ids because pubkeys should be
        // hardcoded or be setted with cmdline or options, should
<<<<<<< HEAD
        // not reuse pubkeys from previous sparksd run
=======
        // not reuse pubkeys from previous dashd run
        LOCK(cs);
>>>>>>> eaca69b2
        READWRITE(mapSporksByHash);
        READWRITE(mapSporksActive);
        // we don't serialize private key to prevent its leakage
    }

    /**
     * Clear is used to clear all in-memory active spork messages. Since spork
     * public and private keys are set in init.cpp, we do not clear them here.
     *
     * This method was introduced along with the spork cache.
     */
    void Clear();

    /**
     * CheckAndRemove is defined to fulfill an interface as part of the on-disk
     * cache used to cache sporks between runs. If sporks that are restored
     * from cache do not have valid signatures when compared against the
     * current spork private keys, they are removed from in-memory storage.
     *
     * This method was introduced along with the spork cache.
     */
    void CheckAndRemove();

    /**
     * ProcessSpork is used to handle the 'getsporks' and 'spork' p2p messages.
     *
     * For 'getsporks', it sends active sporks to the requesting peer. For 'spork',
     * it validates the spork and adds it to the internal spork storage and
     * performs any necessary processing.
     */
    void ProcessSpork(CNode* pfrom, const std::string& strCommand, CDataStream& vRecv, CConnman& connman);

    /**
     * UpdateSpork is used by the spork RPC command to set a new spork value, sign
     * and broadcast the spork message.
     */
    bool UpdateSpork(SporkId nSporkID, int64_t nValue, CConnman& connman);

    /**
     * IsSporkActive returns a bool for time-based sporks, and should be used
     * to determine whether the spork can be considered active or not.
     *
     * For value-based sporks such as SPORK_5_INSTANTSEND_MAX_VALUE, the spork
     * value should not be considered a timestamp, but an integer value
     * instead, and therefore this method doesn't make sense and should not be
     * used.
     */
    bool IsSporkActive(SporkId nSporkID) const;

    /**
     * GetSporkValue returns the spork value given a Spork ID. If no active spork
     * message has yet been received by the node, it returns the default value.
     */
    int64_t GetSporkValue(SporkId nSporkID) const;

    /**
     * GetSporkIDByName returns the internal Spork ID given the spork name.
     */
    SporkId GetSporkIDByName(const std::string& strName) const;

    /**
     * GetSporkNameByID returns the spork name as a string, given a Spork ID.
     */
    std::string GetSporkNameByID(SporkId nSporkID) const;

    /**
     * GetSporkByHash returns a spork message given a hash of the spork message.
     *
     * This is used when a requesting peer sends a MSG_SPORK inventory message with
     * the hash, to quickly lookup and return the full spork message. We maintain a
     * hash-based index of sporks for this reason, and this function is the access
     * point into that index.
     */
    bool GetSporkByHash(const uint256& hash, CSporkMessage &sporkRet) const;

    /**
     * SetSporkAddress is used to set a public key ID which will be used to
     * verify spork signatures.
     *
     * This can be called multiple times to add multiple keys to the set of
     * valid spork signers.
     */
    bool SetSporkAddress(const std::string& strAddress);

    /**
     * SetMinSporkKeys is used to set the required spork signer threshold, for
     * a spork to be considered active.
     *
     * This value must be at least a majority of the total number of spork
     * keys, and for obvious resons cannot be larger than that number.
     */
    bool SetMinSporkKeys(int minSporkKeys);

    /**
     * SetPrivKey is used to set a spork key to enable setting / signing of
     * spork values.
     *
     * This will return false if the private key does not match any spork
     * address in the set of valid spork signers (see SetSporkAddress).
     */
    bool SetPrivKey(const std::string& strPrivKey);

    /**
     * ToString returns the string representation of the SporkManager.
     */
    std::string ToString() const;
};

#endif // BITCOIN_SPORK_H<|MERGE_RESOLUTION|>--- conflicted
+++ resolved
@@ -193,12 +193,8 @@
         }
         // we don't serialize pubkey ids because pubkeys should be
         // hardcoded or be setted with cmdline or options, should
-<<<<<<< HEAD
         // not reuse pubkeys from previous sparksd run
-=======
-        // not reuse pubkeys from previous dashd run
         LOCK(cs);
->>>>>>> eaca69b2
         READWRITE(mapSporksByHash);
         READWRITE(mapSporksActive);
         // we don't serialize private key to prevent its leakage
