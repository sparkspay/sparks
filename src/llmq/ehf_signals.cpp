--- conflicted
+++ resolved
@@ -48,11 +48,7 @@
 {
     if (!DeploymentActiveAfter(pindexNew, Params().GetConsensus(), Consensus::DEPLOYMENT_V20)) return;
 
-<<<<<<< HEAD
-    if (!fMasternodeMode || (Params().IsTestChain() && !sporkman.IsSporkActive(SPORK_25_TEST_EHF))) {
-=======
-    if (!is_masternode || (Params().IsTestChain() && !sporkman.IsSporkActive(SPORK_24_TEST_EHF))) {
->>>>>>> 0fcc1561
+    if (!is_masternode || (Params().IsTestChain() && !sporkman.IsSporkActive(SPORK_25_TEST_EHF))) {
         return;
     }
 
