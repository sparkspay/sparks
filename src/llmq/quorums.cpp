<<<<<<< HEAD
// Copyright (c) 2018-2023 The Dash Core developers
// Copyright (c) 2016-2023 The Sparks Core developers
=======
// Copyright (c) 2018-2024 The Dash Core developers
>>>>>>> 19512988
// Distributed under the MIT/X11 software license, see the accompanying
// file COPYING or http://www.opensource.org/licenses/mit-license.php.

#include <llmq/quorums.h>
#include <llmq/commitment.h>
#include <llmq/blockprocessor.h>
#include <llmq/dkgsession.h>
#include <llmq/dkgsessionmgr.h>
#include <llmq/options.h>
#include <llmq/params.h>
#include <llmq/utils.h>

#include <evo/specialtx.h>
#include <evo/deterministicmns.h>

#include <chainparams.h>
#include <masternode/node.h>
#include <masternode/sync.h>
#include <net.h>
#include <netmessagemaker.h>
#include <univalue.h>
#include <util/irange.h>
#include <util/time.h>
#include <util/underlying.h>
#include <validation.h>

#include <cxxtimer.hpp>


namespace llmq
{

static const std::string DB_QUORUM_SK_SHARE = "q_Qsk";
static const std::string DB_QUORUM_QUORUM_VVEC = "q_Qqvvec";

std::unique_ptr<CQuorumManager> quorumManager;

RecursiveMutex cs_data_requests;
static std::unordered_map<CQuorumDataRequestKey, CQuorumDataRequest, StaticSaltedHasher> mapQuorumDataRequests GUARDED_BY(cs_data_requests);

// forward declaration to avoid circular dependency
uint256 BuildSignHash(Consensus::LLMQType llmqType, const uint256& quorumHash, const uint256& id, const uint256& msgHash);

static uint256 MakeQuorumKey(const CQuorum& q)
{
    CHashWriter hw(SER_NETWORK, 0);
    hw << q.params.type;
    hw << q.qc->quorumHash;
    for (const auto& dmn : q.members) {
        hw << dmn->proTxHash;
    }
    return hw.GetHash();
}

std::string CQuorumDataRequest::GetErrorString() const
{
    switch (nError) {
        case (Errors::NONE):
            return "NONE";
        case (Errors::QUORUM_TYPE_INVALID):
            return "QUORUM_TYPE_INVALID";
        case (Errors::QUORUM_BLOCK_NOT_FOUND):
            return "QUORUM_BLOCK_NOT_FOUND";
        case (Errors::QUORUM_NOT_FOUND):
            return "QUORUM_NOT_FOUND";
        case (Errors::MASTERNODE_IS_NO_MEMBER):
            return "MASTERNODE_IS_NO_MEMBER";
        case (Errors::QUORUM_VERIFICATION_VECTOR_MISSING):
            return "QUORUM_VERIFICATION_VECTOR_MISSING";
        case (Errors::ENCRYPTED_CONTRIBUTIONS_MISSING):
            return "ENCRYPTED_CONTRIBUTIONS_MISSING";
        case (Errors::UNDEFINED):
            return "UNDEFINED";
        default:
            return "UNDEFINED";
    }
    return "UNDEFINED";
}

CQuorum::CQuorum(const Consensus::LLMQParams& _params, CBLSWorker& _blsWorker) : params(_params), blsCache(_blsWorker)
{
}

void CQuorum::Init(CFinalCommitmentPtr _qc, const CBlockIndex* _pQuorumBaseBlockIndex, const uint256& _minedBlockHash, Span<CDeterministicMNCPtr> _members)
{
    qc = std::move(_qc);
    m_quorum_base_block_index = _pQuorumBaseBlockIndex;
    members = std::vector(_members.begin(), _members.end());
    minedBlockHash = _minedBlockHash;
}

bool CQuorum::SetVerificationVector(const std::vector<CBLSPublicKey>& quorumVecIn)
{
    const auto quorumVecInSerialized = ::SerializeHash(quorumVecIn);

    LOCK(cs);
    if (quorumVecInSerialized != qc->quorumVvecHash) {
        return false;
    }
    quorumVvec = std::make_shared<std::vector<CBLSPublicKey>>(quorumVecIn);
    return true;
}

bool CQuorum::SetSecretKeyShare(const CBLSSecretKey& secretKeyShare)
{
    if (!secretKeyShare.IsValid() || (secretKeyShare.GetPublicKey() != GetPubKeyShare(WITH_LOCK(activeMasternodeInfoCs, return GetMemberIndex(activeMasternodeInfo.proTxHash))))) {
        return false;
    }
    LOCK(cs);
    skShare = secretKeyShare;
    return true;
}

bool CQuorum::IsMember(const uint256& proTxHash) const
{
    return ranges::any_of(members, [&proTxHash](const auto& dmn){
        return dmn->proTxHash == proTxHash;
    });
}

bool CQuorum::IsValidMember(const uint256& proTxHash) const
{
    for (const auto i : irange::range(members.size())) {
        // cppcheck-suppress useStlAlgorithm
        if (members[i]->proTxHash == proTxHash) {
            return qc->validMembers[i];
        }
    }
    return false;
}

CBLSPublicKey CQuorum::GetPubKeyShare(size_t memberIdx) const
{
    LOCK(cs);
    if (!HasVerificationVector() || memberIdx >= members.size() || !qc->validMembers[memberIdx]) {
        return CBLSPublicKey();
    }
    const auto& m = members[memberIdx];
    return blsCache.BuildPubKeyShare(m->proTxHash, quorumVvec, CBLSId(m->proTxHash));
}

bool CQuorum::HasVerificationVector() const {
    LOCK(cs);
    return quorumVvec != nullptr;
}

CBLSSecretKey CQuorum::GetSkShare() const
{
    LOCK(cs);
    return skShare;
}

int CQuorum::GetMemberIndex(const uint256& proTxHash) const
{
    for (const auto i : irange::range(members.size())) {
        // cppcheck-suppress useStlAlgorithm
        if (members[i]->proTxHash == proTxHash) {
            return int(i);
        }
    }
    return -1;
}

void CQuorum::WriteContributions(CEvoDB& evoDb) const
{
    uint256 dbKey = MakeQuorumKey(*this);

    LOCK(cs);
    if (HasVerificationVector()) {
        CDataStream s(SER_DISK, CLIENT_VERSION);
        WriteCompactSize(s, quorumVvec->size());
        for (auto& pubkey : *quorumVvec) {
            s << CBLSPublicKeyVersionWrapper(pubkey, false);
        }
        evoDb.GetRawDB().Write(std::make_pair(DB_QUORUM_QUORUM_VVEC, dbKey), s);
    }
    if (skShare.IsValid()) {
        evoDb.GetRawDB().Write(std::make_pair(DB_QUORUM_SK_SHARE, dbKey), skShare);
    }
}

bool CQuorum::ReadContributions(CEvoDB& evoDb)
{
    uint256 dbKey = MakeQuorumKey(*this);
    CDataStream s(SER_DISK, CLIENT_VERSION);

    if (!evoDb.GetRawDB().ReadDataStream(std::make_pair(DB_QUORUM_QUORUM_VVEC, dbKey), s)) {
        return false;
    }

    size_t vvec_size = ReadCompactSize(s);
    CBLSPublicKey pubkey;
    std::vector<CBLSPublicKey> qv;
    for ([[maybe_unused]] size_t _ : irange::range(vvec_size)) {
        s >> CBLSPublicKeyVersionWrapper(pubkey, false);
        qv.emplace_back(pubkey);
    }

    LOCK(cs);
    quorumVvec = std::make_shared<std::vector<CBLSPublicKey>>(std::move(qv));
    // We ignore the return value here as it is ok if this fails. If it fails, it usually means that we are not a
    // member of the quorum but observed the whole DKG process to have the quorum verification vector.
    evoDb.GetRawDB().Read(std::make_pair(DB_QUORUM_SK_SHARE, dbKey), skShare);

    return true;
}

CQuorumManager::CQuorumManager(CBLSWorker& _blsWorker, CChainState& chainstate, CConnman& _connman, CDKGSessionManager& _dkgManager,
                               CEvoDB& _evoDb, CQuorumBlockProcessor& _quorumBlockProcessor, const std::unique_ptr<CMasternodeSync>& mn_sync) :
    blsWorker(_blsWorker),
    m_chainstate(chainstate),
    connman(_connman),
    dkgManager(_dkgManager),
    m_evoDb(_evoDb),
    quorumBlockProcessor(_quorumBlockProcessor),
    m_mn_sync(mn_sync)
{
    utils::InitQuorumsCache(mapQuorumsCache, false);
    quorumThreadInterrupt.reset();
}

void CQuorumManager::Start()
{
    int workerCount = std::thread::hardware_concurrency() / 2;
    workerCount = std::max(std::min(1, workerCount), 4);
    workerPool.resize(workerCount);
    RenameThreadPool(workerPool, "q-mngr");
}

void CQuorumManager::Stop()
{
    quorumThreadInterrupt();
    workerPool.clear_queue();
    workerPool.stop(true);
}

void CQuorumManager::TriggerQuorumDataRecoveryThreads(const CBlockIndex* pIndex) const
{
    if ((!fMasternodeMode && !IsWatchQuorumsEnabled()) || !QuorumDataRecoveryEnabled() || pIndex == nullptr) {
        return;
    }

    const std::map<Consensus::LLMQType, QvvecSyncMode> mapQuorumVvecSync = GetEnabledQuorumVvecSyncEntries();

    LogPrint(BCLog::LLMQ, "CQuorumManager::%s -- Process block %s\n", __func__, pIndex->GetBlockHash().ToString());

    for (const auto& params : Params().GetConsensus().llmqs) {
        const auto vecQuorums = ScanQuorums(params.type, pIndex, params.keepOldConnections);

        // First check if we are member of any quorum of this type
        auto proTxHash = WITH_LOCK(activeMasternodeInfoCs, return activeMasternodeInfo.proTxHash);
        bool fWeAreQuorumTypeMember = ranges::any_of(vecQuorums, [&proTxHash](const auto& pQuorum) {
            return pQuorum->IsValidMember(proTxHash);
        });

        for (const auto& pQuorum : vecQuorums) {
            // If there is already a thread running for this specific quorum skip it
            if (pQuorum->fQuorumDataRecoveryThreadRunning) {
                continue;
            }

            uint16_t nDataMask{0};
            const bool fWeAreQuorumMember = pQuorum->IsValidMember(proTxHash);
            const bool fSyncForTypeEnabled = mapQuorumVvecSync.count(pQuorum->qc->llmqType) > 0;
            const QvvecSyncMode syncMode = fSyncForTypeEnabled ? mapQuorumVvecSync.at(pQuorum->qc->llmqType) : QvvecSyncMode::Invalid;
            const bool fSyncCurrent = syncMode == QvvecSyncMode::Always || (syncMode == QvvecSyncMode::OnlyIfTypeMember && fWeAreQuorumTypeMember);

            if ((fWeAreQuorumMember || (fSyncForTypeEnabled && fSyncCurrent)) && !pQuorum->HasVerificationVector()) {
                nDataMask |= llmq::CQuorumDataRequest::QUORUM_VERIFICATION_VECTOR;
            }

            if (fWeAreQuorumMember && !pQuorum->GetSkShare().IsValid()) {
                nDataMask |= llmq::CQuorumDataRequest::ENCRYPTED_CONTRIBUTIONS;
            }

            if (nDataMask == 0) {
                LogPrint(BCLog::LLMQ, "CQuorumManager::%s -- No data needed from (%d, %s) at height %d\n",
                    __func__, ToUnderlying(pQuorum->qc->llmqType), pQuorum->qc->quorumHash.ToString(), pIndex->nHeight);
                continue;
            }

            // Finally start the thread which triggers the requests for this quorum
            StartQuorumDataRecoveryThread(pQuorum, pIndex, nDataMask);
        }
    }
}

void CQuorumManager::UpdatedBlockTip(const CBlockIndex* pindexNew, bool fInitialDownload) const
{
    if (!m_mn_sync->IsBlockchainSynced()) return;

    //modified for sparks
    for (auto& params : llmq::utils::GetEnabledQuorums(pindexNew)) {
        CheckQuorumConnections(params, pindexNew);
    }

    if (fMasternodeMode || IsWatchQuorumsEnabled()) {
        // Cleanup expired data requests
        LOCK(cs_data_requests);
        auto it = mapQuorumDataRequests.begin();
        while (it != mapQuorumDataRequests.end()) {
            if (it->second.IsExpired(/*add_bias=*/true)) {
                it = mapQuorumDataRequests.erase(it);
            } else {
                ++it;
            }
        }
    }

    TriggerQuorumDataRecoveryThreads(pindexNew);
    StartCleanupOldQuorumDataThread(pindexNew);
}

void CQuorumManager::CheckQuorumConnections(const Consensus::LLMQParams& llmqParams, const CBlockIndex* pindexNew) const
{
    if (!fMasternodeMode && !IsWatchQuorumsEnabled()) return;

    auto lastQuorums = ScanQuorums(llmqParams.type, pindexNew, (size_t)llmqParams.keepOldConnections);

    auto connmanQuorumsToDelete = connman.GetMasternodeQuorums(llmqParams.type);

    // don't remove connections for the currently in-progress DKG round
    if (IsQuorumRotationEnabled(llmqParams, pindexNew)) {
        int cycleIndexTipHeight = pindexNew->nHeight % llmqParams.dkgInterval;
        int cycleQuorumBaseHeight = pindexNew->nHeight - cycleIndexTipHeight;
        std::stringstream ss;
        for (const auto quorumIndex : irange::range(llmqParams.signingActiveQuorumCount)) {
            if (quorumIndex <= cycleIndexTipHeight) {
                int curDkgHeight = cycleQuorumBaseHeight + quorumIndex;
                auto curDkgBlock = pindexNew->GetAncestor(curDkgHeight)->GetBlockHash();
                ss << curDkgHeight << ":" << curDkgBlock.ToString() << " | ";
                connmanQuorumsToDelete.erase(curDkgBlock);
            }
        }
        LogPrint(BCLog::LLMQ, "CQuorumManager::%s -- llmqType[%d] h[%d] keeping mn quorum connections for rotated quorums: [%s]\n", __func__, ToUnderlying(llmqParams.type), pindexNew->nHeight, ss.str());
    } else {
        int curDkgHeight = pindexNew->nHeight - (pindexNew->nHeight % llmqParams.dkgInterval);
        auto curDkgBlock = pindexNew->GetAncestor(curDkgHeight)->GetBlockHash();
        connmanQuorumsToDelete.erase(curDkgBlock);
        LogPrint(BCLog::LLMQ, "CQuorumManager::%s -- llmqType[%d] h[%d] keeping mn quorum connections for quorum: [%d:%s]\n", __func__, ToUnderlying(llmqParams.type), pindexNew->nHeight, curDkgHeight, curDkgBlock.ToString());
    }

    const auto myProTxHash = WITH_LOCK(activeMasternodeInfoCs, return activeMasternodeInfo.proTxHash);
    bool isISType = llmqParams.type == Params().GetConsensus().llmqTypeDIP0024InstantSend;

    bool watchOtherISQuorums = isISType && !myProTxHash.IsNull() &&
                    ranges::any_of(lastQuorums, [&myProTxHash](const auto& old_quorum){
                        return old_quorum->IsMember(myProTxHash);
                    });

    for (const auto& quorum : lastQuorums) {
        if (utils::EnsureQuorumConnections(llmqParams, quorum->m_quorum_base_block_index, connman, myProTxHash)) {
            if (connmanQuorumsToDelete.erase(quorum->qc->quorumHash) > 0) {
                LogPrint(BCLog::LLMQ, "CQuorumManager::%s -- llmqType[%d] h[%d] keeping mn quorum connections for quorum: [%d:%s]\n", __func__, ToUnderlying(llmqParams.type), pindexNew->nHeight, quorum->m_quorum_base_block_index->nHeight, quorum->m_quorum_base_block_index->GetBlockHash().ToString());
            }
        } else if (watchOtherISQuorums && !quorum->IsMember(myProTxHash)) {
            std::set<uint256> connections;
            const auto& cindexes = utils::CalcDeterministicWatchConnections(llmqParams.type, quorum->m_quorum_base_block_index, quorum->members.size(), 1);
            for (auto idx : cindexes) {
                connections.emplace(quorum->members[idx]->proTxHash);
            }
            if (!connections.empty()) {
                if (!connman.HasMasternodeQuorumNodes(llmqParams.type, quorum->m_quorum_base_block_index->GetBlockHash())) {
                    LogPrint(BCLog::LLMQ, "CQuorumManager::%s -- llmqType[%d] h[%d] adding mn inter-quorum connections for quorum: [%d:%s]\n", __func__, ToUnderlying(llmqParams.type), pindexNew->nHeight, quorum->m_quorum_base_block_index->nHeight, quorum->m_quorum_base_block_index->GetBlockHash().ToString());
                    connman.SetMasternodeQuorumNodes(llmqParams.type, quorum->m_quorum_base_block_index->GetBlockHash(), connections);
                    connman.SetMasternodeQuorumRelayMembers(llmqParams.type, quorum->m_quorum_base_block_index->GetBlockHash(), connections);
                }
                if (connmanQuorumsToDelete.erase(quorum->qc->quorumHash) > 0) {
                    LogPrint(BCLog::LLMQ, "CQuorumManager::%s -- llmqType[%d] h[%d] keeping mn inter-quorum connections for quorum: [%d:%s]\n", __func__, ToUnderlying(llmqParams.type), pindexNew->nHeight, quorum->m_quorum_base_block_index->nHeight, quorum->m_quorum_base_block_index->GetBlockHash().ToString());
                }
            }
        }
    }
    for (const auto& quorumHash : connmanQuorumsToDelete) {
        LogPrint(BCLog::LLMQ, "CQuorumManager::%s -- removing masternodes quorum connections for quorum %s:\n", __func__, quorumHash.ToString());
        connman.RemoveMasternodeQuorumNodes(llmqParams.type, quorumHash);
    }
}

CQuorumPtr CQuorumManager::BuildQuorumFromCommitment(const Consensus::LLMQType llmqType, gsl::not_null<const CBlockIndex*> pQuorumBaseBlockIndex, bool populate_cache) const
{
    const uint256& quorumHash{pQuorumBaseBlockIndex->GetBlockHash()};
    uint256 minedBlockHash;
    CFinalCommitmentPtr qc = quorumBlockProcessor.GetMinedCommitment(llmqType, quorumHash, minedBlockHash);
    if (qc == nullptr) {
        LogPrint(BCLog::LLMQ, "CQuorumManager::%s -- No mined commitment for llmqType[%d] nHeight[%d] quorumHash[%s]\n", __func__, ToUnderlying(llmqType), pQuorumBaseBlockIndex->nHeight, pQuorumBaseBlockIndex->GetBlockHash().ToString());
        return nullptr;
    }
    assert(qc->quorumHash == pQuorumBaseBlockIndex->GetBlockHash());

    const auto& llmq_params_opt = Params().GetLLMQ(llmqType);
    assert(llmq_params_opt.has_value());
    auto quorum = std::make_shared<CQuorum>(llmq_params_opt.value(), blsWorker);
    auto members = utils::GetAllQuorumMembers(qc->llmqType, pQuorumBaseBlockIndex);

    quorum->Init(std::move(qc), pQuorumBaseBlockIndex, minedBlockHash, members);

    bool hasValidVvec = false;
    if (quorum->ReadContributions(m_evoDb)) {
        hasValidVvec = true;
    } else {
        if (BuildQuorumContributions(quorum->qc, quorum)) {
            quorum->WriteContributions(m_evoDb);
            hasValidVvec = true;
        } else {
            LogPrint(BCLog::LLMQ, "CQuorumManager::%s -- llmqType[%d] quorumIndex[%d] quorum.ReadContributions and BuildQuorumContributions for quorumHash[%s] failed\n", __func__, ToUnderlying(llmqType), quorum->qc->quorumIndex, quorum->qc->quorumHash.ToString());
        }
    }

    if (hasValidVvec && populate_cache) {
        // pre-populate caches in the background
        // recovering public key shares is quite expensive and would result in serious lags for the first few signing
        // sessions if the shares would be calculated on-demand
        StartCachePopulatorThread(quorum);
    }

    WITH_LOCK(cs_map_quorums, mapQuorumsCache[llmqType].insert(quorumHash, quorum));

    return quorum;
}

bool CQuorumManager::BuildQuorumContributions(const CFinalCommitmentPtr& fqc, const std::shared_ptr<CQuorum>& quorum) const
{
    std::vector<uint16_t> memberIndexes;
    std::vector<BLSVerificationVectorPtr> vvecs;
    std::vector<CBLSSecretKey> skContributions;
    if (!dkgManager.GetVerifiedContributions((Consensus::LLMQType)fqc->llmqType, quorum->m_quorum_base_block_index, fqc->validMembers, memberIndexes, vvecs, skContributions)) {
        return false;
    }

    cxxtimer::Timer t2(true);
    LOCK(quorum->cs);
    quorum->quorumVvec = blsWorker.BuildQuorumVerificationVector(vvecs);
    if (!quorum->HasVerificationVector()) {
        LogPrint(BCLog::LLMQ, "CQuorumManager::%s -- failed to build quorumVvec\n", __func__);
        // without the quorum vvec, there can't be a skShare, so we fail here. Failure is not fatal here, as it still
        // allows to use the quorum as a non-member (verification through the quorum pub key)
        return false;
    }
    quorum->skShare = blsWorker.AggregateSecretKeys(skContributions);
    if (!quorum->skShare.IsValid()) {
        quorum->skShare.Reset();
        LogPrint(BCLog::LLMQ, "CQuorumManager::%s -- failed to build skShare\n", __func__);
        // We don't bail out here as this is not a fatal error and still allows us to recover public key shares (as we
        // have a valid quorum vvec at this point)
    }
    t2.stop();

    LogPrint(BCLog::LLMQ, "CQuorumManager::%s -- built quorum vvec and skShare. time=%d\n", __func__, t2.count());

    return true;
}

bool CQuorumManager::HasQuorum(Consensus::LLMQType llmqType, const CQuorumBlockProcessor& quorum_block_processor, const uint256& quorumHash)
{
    return quorum_block_processor.HasMinedCommitment(llmqType, quorumHash);
}

bool CQuorumManager::RequestQuorumData(CNode* pfrom, Consensus::LLMQType llmqType, const CBlockIndex* pQuorumBaseBlockIndex, uint16_t nDataMask, const uint256& proTxHash) const
{
    if (pfrom == nullptr) {
        LogPrint(BCLog::LLMQ, "CQuorumManager::%s -- Invalid pfrom: nullptr\n", __func__);
        return false;
    }
    if (pfrom->nVersion < LLMQ_DATA_MESSAGES_VERSION) {
        LogPrint(BCLog::LLMQ, "CQuorumManager::%s -- Version must be %d or greater.\n", __func__, LLMQ_DATA_MESSAGES_VERSION);
        return false;
    }
    if (pfrom->GetVerifiedProRegTxHash().IsNull()) {
        LogPrint(BCLog::LLMQ, "CQuorumManager::%s -- pfrom is not a verified masternode\n", __func__);
        return false;
    }
    if (!Params().GetLLMQ(llmqType).has_value()) {
        LogPrint(BCLog::LLMQ, "CQuorumManager::%s -- Invalid llmqType: %d\n", __func__, ToUnderlying(llmqType));
        return false;
    }
    if (pQuorumBaseBlockIndex == nullptr) {
        LogPrint(BCLog::LLMQ, "CQuorumManager::%s -- Invalid pQuorumBaseBlockIndex: nullptr\n", __func__);
        return false;
    }
    if (GetQuorum(llmqType, pQuorumBaseBlockIndex) == nullptr) {
        LogPrint(BCLog::LLMQ, "CQuorumManager::%s -- Quorum not found: %s, %d\n", __func__, pQuorumBaseBlockIndex->GetBlockHash().ToString(), ToUnderlying(llmqType));
        return false;
    }

    LOCK(cs_data_requests);
    const CQuorumDataRequestKey key(pfrom->GetVerifiedProRegTxHash(), true, pQuorumBaseBlockIndex->GetBlockHash(), llmqType);
    const CQuorumDataRequest request(llmqType, pQuorumBaseBlockIndex->GetBlockHash(), nDataMask, proTxHash);
    auto [old_pair, inserted] = mapQuorumDataRequests.emplace(key, request);
    if (!inserted) {
        if (old_pair->second.IsExpired(/*add_bias=*/true)) {
            old_pair->second = request;
        } else {
            LogPrint(BCLog::LLMQ, "CQuorumManager::%s -- Already requested\n", __func__);
            return false;
        }
    }
    LogPrint(BCLog::LLMQ, "CQuorumManager::%s -- sending QGETDATA quorumHash[%s] llmqType[%d] proRegTx[%s]\n", __func__, key.quorumHash.ToString(),
             ToUnderlying(key.llmqType), key.proRegTx.ToString());

    CNetMsgMaker msgMaker(pfrom->GetCommonVersion());
    connman.PushMessage(pfrom, msgMaker.Make(NetMsgType::QGETDATA, request));

    return true;
}

std::vector<CQuorumCPtr> CQuorumManager::ScanQuorums(Consensus::LLMQType llmqType, size_t nCountRequested) const
{
    const CBlockIndex* pindex = WITH_LOCK(cs_main, return m_chainstate.m_chain.Tip());
    return ScanQuorums(llmqType, pindex, nCountRequested);
}

std::vector<CQuorumCPtr> CQuorumManager::ScanQuorums(Consensus::LLMQType llmqType, const CBlockIndex* pindexStart, size_t nCountRequested) const
{
    if (pindexStart == nullptr || nCountRequested == 0 || !IsQuorumTypeEnabled(llmqType, pindexStart)) {
        return {};
    }

    gsl::not_null<const CBlockIndex*> pindexStore{pindexStart};
    const auto& llmq_params_opt = Params().GetLLMQ(llmqType);
    assert(llmq_params_opt.has_value());

    // Quorum sets can only change during the mining phase of DKG.
    // Find the closest known block index.
    const int quorumCycleStartHeight = pindexStart->nHeight - (pindexStart->nHeight % llmq_params_opt->dkgInterval);
    const int quorumCycleMiningStartHeight = quorumCycleStartHeight + llmq_params_opt->dkgMiningWindowStart;
    const int quorumCycleMiningEndHeight = quorumCycleStartHeight + llmq_params_opt->dkgMiningWindowEnd;

    if (pindexStart->nHeight < quorumCycleMiningStartHeight) {
        // too early for this cycle, use the previous one
        // bail out if it's below genesis block
        if (quorumCycleMiningEndHeight < llmq_params_opt->dkgInterval) return {};
        pindexStore = pindexStart->GetAncestor(quorumCycleMiningEndHeight - llmq_params_opt->dkgInterval);
    } else if (pindexStart->nHeight > quorumCycleMiningEndHeight) {
        // we are past the mining phase of this cycle, use it
        pindexStore = pindexStart->GetAncestor(quorumCycleMiningEndHeight);
    }
    // everything else is inside the mining phase of this cycle, no pindexStore adjustment needed

    gsl::not_null<const CBlockIndex*> pIndexScanCommitments{pindexStore};
    size_t nScanCommitments{nCountRequested};
    std::vector<CQuorumCPtr> vecResultQuorums;

    {
        LOCK(cs_scan_quorums);
        if (scanQuorumsCache.empty()) {
            for (const auto& llmq : Params().GetConsensus().llmqs) {
                // NOTE: We store it for each block hash in the DKG mining phase here
                // and not for a single quorum hash per quorum like we do for other caches.
                // And we only do this for max_cycles() of the most recent quorums
                // because signing by old quorums requires the exact quorum hash to be specified
                // and quorum scanning isn't needed there.
                scanQuorumsCache.try_emplace(llmq.type, llmq.max_cycles(llmq.keepOldConnections) * (llmq.dkgMiningWindowEnd - llmq.dkgMiningWindowStart));
            }
        }
        auto& cache = scanQuorumsCache[llmqType];
        bool fCacheExists = cache.get(pindexStore->GetBlockHash(), vecResultQuorums);
        if (fCacheExists) {
            // We have exactly what requested so just return it
            if (vecResultQuorums.size() == nCountRequested) {
                return vecResultQuorums;
            }
            // If we have more cached than requested return only a subvector
            if (vecResultQuorums.size() > nCountRequested) {
                return {vecResultQuorums.begin(), vecResultQuorums.begin() + nCountRequested};
            }
            // If we have cached quorums but not enough, subtract what we have from the count and the set correct index where to start
            // scanning for the rests
            if (!vecResultQuorums.empty()) {
                nScanCommitments -= vecResultQuorums.size();
                // bail out if it's below genesis block
                if (vecResultQuorums.back()->m_quorum_base_block_index->pprev == nullptr) return {};
                pIndexScanCommitments = vecResultQuorums.back()->m_quorum_base_block_index->pprev;
            }
        } else {
            // If there is nothing in cache request at least keepOldConnections because this gets cached then later
            nScanCommitments = std::max(nCountRequested, static_cast<size_t>(llmq_params_opt->keepOldConnections));
        }
    }

    // Get the block indexes of the mined commitments to build the required quorums from
    std::vector<const CBlockIndex*> pQuorumBaseBlockIndexes{ llmq_params_opt->useRotation ?
            quorumBlockProcessor.GetMinedCommitmentsIndexedUntilBlock(llmqType, pIndexScanCommitments, nScanCommitments) :
            quorumBlockProcessor.GetMinedCommitmentsUntilBlock(llmqType, pIndexScanCommitments, nScanCommitments)
    };
    vecResultQuorums.reserve(vecResultQuorums.size() + pQuorumBaseBlockIndexes.size());

    for (auto& pQuorumBaseBlockIndex : pQuorumBaseBlockIndexes) {
        assert(pQuorumBaseBlockIndex);
        // populate cache for keepOldConnections most recent quorums only
        bool populate_cache = vecResultQuorums.size() < static_cast<size_t>(llmq_params_opt->keepOldConnections);
        auto quorum = GetQuorum(llmqType, pQuorumBaseBlockIndex, populate_cache);
        assert(quorum != nullptr);
        vecResultQuorums.emplace_back(quorum);
    }

    const size_t nCountResult{vecResultQuorums.size()};
    if (nCountResult > 0) {
        LOCK(cs_scan_quorums);
        // Don't cache more than keepOldConnections elements
        // because signing by old quorums requires the exact quorum hash
        // to be specified and quorum scanning isn't needed there.
        auto& cache = scanQuorumsCache[llmqType];
        const size_t nCacheEndIndex = std::min(nCountResult, static_cast<size_t>(llmq_params_opt->keepOldConnections));
        cache.emplace(pindexStore->GetBlockHash(), {vecResultQuorums.begin(), vecResultQuorums.begin() + nCacheEndIndex});
    }
    // Don't return more than nCountRequested elements
    const size_t nResultEndIndex = std::min(nCountResult, nCountRequested);
    return {vecResultQuorums.begin(), vecResultQuorums.begin() + nResultEndIndex};
}

CQuorumCPtr CQuorumManager::GetQuorum(Consensus::LLMQType llmqType, const uint256& quorumHash) const
{
    const CBlockIndex* pQuorumBaseBlockIndex = WITH_LOCK(cs_main, return m_chainstate.m_blockman.LookupBlockIndex(quorumHash));
    if (!pQuorumBaseBlockIndex) {
        LogPrint(BCLog::LLMQ, "CQuorumManager::%s -- block %s not found\n", __func__, quorumHash.ToString());
        return nullptr;
    }
    return GetQuorum(llmqType, pQuorumBaseBlockIndex);
}

CQuorumCPtr CQuorumManager::GetQuorum(Consensus::LLMQType llmqType, gsl::not_null<const CBlockIndex*> pQuorumBaseBlockIndex, bool populate_cache) const
{
    auto quorumHash = pQuorumBaseBlockIndex->GetBlockHash();

    // we must check this before we look into the cache. Reorgs might have happened which would mean we might have
    // cached quorums which are not in the active chain anymore
    if (!HasQuorum(llmqType, quorumBlockProcessor, quorumHash)) {
        return nullptr;
    }

    CQuorumPtr pQuorum;
    if (LOCK(cs_map_quorums); mapQuorumsCache[llmqType].get(quorumHash, pQuorum)) {
        return pQuorum;
    }

    return BuildQuorumFromCommitment(llmqType, pQuorumBaseBlockIndex, populate_cache);
}

size_t CQuorumManager::GetQuorumRecoveryStartOffset(const CQuorumCPtr pQuorum, const CBlockIndex* pIndex) const
{
    auto mns = deterministicMNManager->GetListForBlock(pIndex);
    std::vector<uint256> vecProTxHashes;
    vecProTxHashes.reserve(mns.GetValidMNsCount());
    mns.ForEachMN(true, [&](auto& pMasternode) {
        vecProTxHashes.emplace_back(pMasternode.proTxHash);
    });
    std::sort(vecProTxHashes.begin(), vecProTxHashes.end());
    size_t nIndex{0};
    {
        LOCK(activeMasternodeInfoCs);
        for (const auto i : irange::range(vecProTxHashes.size())) {
            // cppcheck-suppress useStlAlgorithm
            if (activeMasternodeInfo.proTxHash == vecProTxHashes[i]) {
                nIndex = i;
                break;
            }
        }
    }
    return nIndex % pQuorum->qc->validMembers.size();
}

PeerMsgRet CQuorumManager::ProcessMessage(CNode& pfrom, const std::string& msg_type, CDataStream& vRecv)
{
    auto strFunc = __func__;
    auto errorHandler = [&](const std::string& strError, int nScore = 10) -> PeerMsgRet {
        LogPrint(BCLog::LLMQ, "CQuorumManager::%s -- %s: %s, from peer=%d\n", strFunc, msg_type, strError, pfrom.GetId());
        if (nScore > 0) {
            return tl::unexpected{nScore};
        }
        return {};
    };

    if (msg_type == NetMsgType::QGETDATA) {

        if (!fMasternodeMode || (pfrom.GetVerifiedProRegTxHash().IsNull() && !pfrom.qwatch)) {
            return errorHandler("Not a verified masternode or a qwatch connection");
        }

        CQuorumDataRequest request;
        vRecv >> request;

        auto sendQDATA = [&](CQuorumDataRequest::Errors nError,
                             bool request_limit_exceeded,
                             const CDataStream& body = CDataStream(SER_NETWORK, PROTOCOL_VERSION)) -> PeerMsgRet {
            PeerMsgRet ret{};
            switch (nError) {
                case (CQuorumDataRequest::Errors::NONE):
                case (CQuorumDataRequest::Errors::QUORUM_TYPE_INVALID):
                case (CQuorumDataRequest::Errors::QUORUM_BLOCK_NOT_FOUND):
                case (CQuorumDataRequest::Errors::QUORUM_NOT_FOUND):
                case (CQuorumDataRequest::Errors::MASTERNODE_IS_NO_MEMBER):
                case (CQuorumDataRequest::Errors::UNDEFINED):
                    if (request_limit_exceeded) ret = errorHandler("Request limit exceeded", 25);
                    break;
                case (CQuorumDataRequest::Errors::QUORUM_VERIFICATION_VECTOR_MISSING):
                case (CQuorumDataRequest::Errors::ENCRYPTED_CONTRIBUTIONS_MISSING):
                    // Do not punish limit exceed if we don't have the requested data
                    break;
            }
            request.SetError(nError);
            CDataStream ssResponse(SER_NETWORK, pfrom.GetCommonVersion(), request, body);
            connman.PushMessage(&pfrom, CNetMsgMaker(pfrom.GetCommonVersion()).Make(NetMsgType::QDATA, ssResponse));
            return ret;
        };

        bool request_limit_exceeded(false);
        {
            LOCK2(cs_main, cs_data_requests);
            const CQuorumDataRequestKey key(pfrom.GetVerifiedProRegTxHash(), false, request.GetQuorumHash(), request.GetLLMQType());
            auto it = mapQuorumDataRequests.find(key);
            if (it == mapQuorumDataRequests.end()) {
                it = mapQuorumDataRequests.emplace(key, request).first;
            } else if (it->second.IsExpired(/*add_bias=*/false)) {
                it->second = request;
            } else {
                request_limit_exceeded = true;
            }
        }

        if (!Params().GetLLMQ(request.GetLLMQType()).has_value()) {
            return sendQDATA(CQuorumDataRequest::Errors::QUORUM_TYPE_INVALID, request_limit_exceeded);
        }

        const CBlockIndex* pQuorumBaseBlockIndex = WITH_LOCK(cs_main, return m_chainstate.m_blockman.LookupBlockIndex(request.GetQuorumHash()));
        if (pQuorumBaseBlockIndex == nullptr) {
            return sendQDATA(CQuorumDataRequest::Errors::QUORUM_BLOCK_NOT_FOUND, request_limit_exceeded);
        }

        const CQuorumCPtr pQuorum = GetQuorum(request.GetLLMQType(), pQuorumBaseBlockIndex);
        if (pQuorum == nullptr) {
            return sendQDATA(CQuorumDataRequest::Errors::QUORUM_NOT_FOUND, request_limit_exceeded);
        }

        CDataStream ssResponseData(SER_NETWORK, pfrom.GetCommonVersion());

        // Check if request wants QUORUM_VERIFICATION_VECTOR data
        if (request.GetDataMask() & CQuorumDataRequest::QUORUM_VERIFICATION_VECTOR) {
            if (!pQuorum->HasVerificationVector()) {
                return sendQDATA(CQuorumDataRequest::Errors::QUORUM_VERIFICATION_VECTOR_MISSING, request_limit_exceeded);
            }

            WITH_LOCK(pQuorum->cs, ssResponseData << *pQuorum->quorumVvec);
        }

        // Check if request wants ENCRYPTED_CONTRIBUTIONS data
        if (request.GetDataMask() & CQuorumDataRequest::ENCRYPTED_CONTRIBUTIONS) {

            int memberIdx = pQuorum->GetMemberIndex(request.GetProTxHash());
            if (memberIdx == -1) {
                return sendQDATA(CQuorumDataRequest::Errors::MASTERNODE_IS_NO_MEMBER, request_limit_exceeded);
            }

            std::vector<CBLSIESEncryptedObject<CBLSSecretKey>> vecEncrypted;
            if (!dkgManager.GetEncryptedContributions(request.GetLLMQType(), pQuorumBaseBlockIndex, pQuorum->qc->validMembers, request.GetProTxHash(), vecEncrypted)) {
                return sendQDATA(CQuorumDataRequest::Errors::ENCRYPTED_CONTRIBUTIONS_MISSING, request_limit_exceeded);
            }

            ssResponseData << vecEncrypted;
        }

        return sendQDATA(CQuorumDataRequest::Errors::NONE, request_limit_exceeded, ssResponseData);
    }

    if (msg_type == NetMsgType::QDATA) {
        if ((!fMasternodeMode && !IsWatchQuorumsEnabled()) || pfrom.GetVerifiedProRegTxHash().IsNull()) {
            return errorHandler("Not a verified masternode and -watchquorums is not enabled");
        }

        CQuorumDataRequest request;
        vRecv >> request;

        {
            LOCK2(cs_main, cs_data_requests);
            const CQuorumDataRequestKey key(pfrom.GetVerifiedProRegTxHash(), true, request.GetQuorumHash(), request.GetLLMQType());
            auto it = mapQuorumDataRequests.find(key);
            if (it == mapQuorumDataRequests.end()) {
                return errorHandler("Not requested");
            }
            if (it->second.IsProcessed()) {
                return errorHandler("Already received");
            }
            if (request != it->second) {
                return errorHandler("Not like requested");
            }
            it->second.SetProcessed();
        }

        if (request.GetError() != CQuorumDataRequest::Errors::NONE) {
            return errorHandler(strprintf("Error %d (%s)", request.GetError(), request.GetErrorString()), 0);
        }

        CQuorumPtr pQuorum;
        {
            if (LOCK(cs_map_quorums); !mapQuorumsCache[request.GetLLMQType()].get(request.GetQuorumHash(), pQuorum)) {
                return errorHandler("Quorum not found", 0); // Don't bump score because we asked for it
            }
        }

        // Check if request has QUORUM_VERIFICATION_VECTOR data
        if (request.GetDataMask() & CQuorumDataRequest::QUORUM_VERIFICATION_VECTOR) {

            std::vector<CBLSPublicKey> verificationVector;
            vRecv >> verificationVector;

            if (pQuorum->SetVerificationVector(verificationVector)) {
                StartCachePopulatorThread(pQuorum);
            } else {
                return errorHandler("Invalid quorum verification vector");
            }
        }

        // Check if request has ENCRYPTED_CONTRIBUTIONS data
        if (request.GetDataMask() & CQuorumDataRequest::ENCRYPTED_CONTRIBUTIONS) {

            if (WITH_LOCK(pQuorum->cs, return pQuorum->quorumVvec->size() != size_t(pQuorum->params.threshold))) {
                return errorHandler("No valid quorum verification vector available", 0); // Don't bump score because we asked for it
            }

            int memberIdx = pQuorum->GetMemberIndex(request.GetProTxHash());
            if (memberIdx == -1) {
                return errorHandler("Not a member of the quorum", 0); // Don't bump score because we asked for it
            }

            std::vector<CBLSIESEncryptedObject<CBLSSecretKey>> vecEncrypted;
            vRecv >> vecEncrypted;

            std::vector<CBLSSecretKey> vecSecretKeys;
            vecSecretKeys.resize(vecEncrypted.size());
            auto secret = WITH_LOCK(activeMasternodeInfoCs, return *activeMasternodeInfo.blsKeyOperator);
            for (const auto i : irange::range(vecEncrypted.size())) {
                if (!vecEncrypted[i].Decrypt(memberIdx, secret, vecSecretKeys[i], PROTOCOL_VERSION)) {
                    return errorHandler("Failed to decrypt");
                }
            }

            CBLSSecretKey secretKeyShare = blsWorker.AggregateSecretKeys(vecSecretKeys);
            if (!pQuorum->SetSecretKeyShare(secretKeyShare)) {
                return errorHandler("Invalid secret key share received");
            }
        }
        pQuorum->WriteContributions(m_evoDb);
        return {};
    }
    return {};
}

void CQuorumManager::StartCachePopulatorThread(const CQuorumCPtr pQuorum) const
{
    if (!pQuorum->HasVerificationVector()) {
        return;
    }

    cxxtimer::Timer t(true);
    LogPrint(BCLog::LLMQ, "CQuorumManager::StartCachePopulatorThread -- type=%d height=%d hash=%s start\n",
            ToUnderlying(pQuorum->params.type),
            pQuorum->m_quorum_base_block_index->nHeight,
            pQuorum->m_quorum_base_block_index->GetBlockHash().ToString());

    // when then later some other thread tries to get keys, it will be much faster
    workerPool.push([pQuorum, t, this](int threadId) {
        for (const auto i : irange::range(pQuorum->members.size())) {
            if (quorumThreadInterrupt) {
                break;
            }
            if (pQuorum->qc->validMembers[i]) {
                pQuorum->GetPubKeyShare(i);
            }
        }
        LogPrint(BCLog::LLMQ, "CQuorumManager::StartCachePopulatorThread -- type=%d height=%d hash=%s done. time=%d\n",
                ToUnderlying(pQuorum->params.type),
                pQuorum->m_quorum_base_block_index->nHeight,
                pQuorum->m_quorum_base_block_index->GetBlockHash().ToString(),
                t.count());
    });
}

void CQuorumManager::StartQuorumDataRecoveryThread(const CQuorumCPtr pQuorum, const CBlockIndex* pIndex, uint16_t nDataMaskIn) const
{
    if (pQuorum->fQuorumDataRecoveryThreadRunning) {
        LogPrint(BCLog::LLMQ, "CQuorumManager::%s -- Already running\n", __func__);
        return;
    }
    pQuorum->fQuorumDataRecoveryThreadRunning = true;

    workerPool.push([pQuorum, pIndex, nDataMaskIn, this](int threadId) {
        size_t nTries{0};
        uint16_t nDataMask{nDataMaskIn};
        int64_t nTimeLastSuccess{0};
        uint256* pCurrentMemberHash{nullptr};
        std::vector<uint256> vecMemberHashes;
        const size_t nMyStartOffset{GetQuorumRecoveryStartOffset(pQuorum, pIndex)};
        const int64_t nRequestTimeout{10};

        auto printLog = [&](const std::string& strMessage) {
            const std::string strMember{pCurrentMemberHash == nullptr ? "nullptr" : pCurrentMemberHash->ToString()};
            LogPrint(BCLog::LLMQ, "CQuorumManager::StartQuorumDataRecoveryThread -- %s - for llmqType %d, quorumHash %s, nDataMask (%d/%d), pCurrentMemberHash %s, nTries %d\n",
                strMessage, ToUnderlying(pQuorum->qc->llmqType), pQuorum->qc->quorumHash.ToString(), nDataMask, nDataMaskIn, strMember, nTries);
        };
        printLog("Start");

        while (!m_mn_sync->IsBlockchainSynced() && !quorumThreadInterrupt) {
            quorumThreadInterrupt.sleep_for(std::chrono::seconds(nRequestTimeout));
        }

        if (quorumThreadInterrupt) {
            printLog("Aborted");
            return;
        }

        vecMemberHashes.reserve(pQuorum->qc->validMembers.size());
        for (auto& member : pQuorum->members) {
            if (pQuorum->IsValidMember(member->proTxHash) && member->proTxHash != WITH_LOCK(activeMasternodeInfoCs, return activeMasternodeInfo.proTxHash)) {
                vecMemberHashes.push_back(member->proTxHash);
            }
        }
        std::sort(vecMemberHashes.begin(), vecMemberHashes.end());

        printLog("Try to request");

        while (nDataMask > 0 && !quorumThreadInterrupt) {

            if (nDataMask & llmq::CQuorumDataRequest::QUORUM_VERIFICATION_VECTOR &&
                pQuorum->HasVerificationVector()) {
                nDataMask &= ~llmq::CQuorumDataRequest::QUORUM_VERIFICATION_VECTOR;
                printLog("Received quorumVvec");
            }

            if (nDataMask & llmq::CQuorumDataRequest::ENCRYPTED_CONTRIBUTIONS && pQuorum->GetSkShare().IsValid()) {
                nDataMask &= ~llmq::CQuorumDataRequest::ENCRYPTED_CONTRIBUTIONS;
                printLog("Received skShare");
            }

            if (nDataMask == 0) {
                printLog("Success");
                break;
            }

            if ((GetTime<std::chrono::seconds>().count() - nTimeLastSuccess) > nRequestTimeout) {
                if (nTries >= vecMemberHashes.size()) {
                    printLog("All tried but failed");
                    break;
                }
                // Access the member list of the quorum with the calculated offset applied to balance the load equally
                pCurrentMemberHash = &vecMemberHashes[(nMyStartOffset + nTries++) % vecMemberHashes.size()];
                {
                    LOCK(cs_data_requests);
                    const CQuorumDataRequestKey key(*pCurrentMemberHash, true, pQuorum->qc->quorumHash, pQuorum->qc->llmqType);
                    auto it = mapQuorumDataRequests.find(key);
                    if (it != mapQuorumDataRequests.end() && !it->second.IsExpired(/*add_bias=*/true)) {
                        printLog("Already asked");
                        continue;
                    }
                }
                // Sleep a bit depending on the start offset to balance out multiple requests to same masternode
                quorumThreadInterrupt.sleep_for(std::chrono::milliseconds(nMyStartOffset * 100));
                nTimeLastSuccess = GetTime<std::chrono::seconds>().count();
                connman.AddPendingMasternode(*pCurrentMemberHash);
                printLog("Connect");
            }

            auto proTxHash = WITH_LOCK(activeMasternodeInfoCs, return activeMasternodeInfo.proTxHash);
            connman.ForEachNode([&](CNode* pNode) {
                auto verifiedProRegTxHash = pNode->GetVerifiedProRegTxHash();
                if (pCurrentMemberHash == nullptr || verifiedProRegTxHash != *pCurrentMemberHash) {
                    return;
                }

                if (RequestQuorumData(pNode, pQuorum->qc->llmqType, pQuorum->m_quorum_base_block_index, nDataMask, proTxHash)) {
                    nTimeLastSuccess = GetTime<std::chrono::seconds>().count();
                    printLog("Requested");
                } else {
                    LOCK(cs_data_requests);
                    const CQuorumDataRequestKey key(*pCurrentMemberHash, true, pQuorum->qc->quorumHash, pQuorum->qc->llmqType);
                    auto it = mapQuorumDataRequests.find(key);
                    if (it == mapQuorumDataRequests.end()) {
                        printLog("Failed");
                        pNode->fDisconnect = true;
                        pCurrentMemberHash = nullptr;
                        return;
                    } else if (it->second.IsProcessed()) {
                        printLog("Processed");
                        pNode->fDisconnect = true;
                        pCurrentMemberHash = nullptr;
                        return;
                    } else {
                        printLog("Waiting");
                        return;
                    }
                }
            });
            quorumThreadInterrupt.sleep_for(std::chrono::seconds(1));
        }
        pQuorum->fQuorumDataRecoveryThreadRunning = false;
        printLog("Done");
    });
}

static void DataCleanupHelper(CDBWrapper& db, std::set<uint256> skip_list, bool compact = false)
{
    const auto prefixes = {DB_QUORUM_QUORUM_VVEC, DB_QUORUM_SK_SHARE};

    CDBBatch batch(db);
    std::unique_ptr<CDBIterator> pcursor(db.NewIterator());

    for (const auto& prefix : prefixes) {
        auto start = std::make_tuple(prefix, uint256());
        pcursor->Seek(start);

        int count{0};
        while (pcursor->Valid()) {
            decltype(start) k;

            if (!pcursor->GetKey(k) || std::get<0>(k) != prefix) {
                break;
            }

            pcursor->Next();

            if (skip_list.find(std::get<1>(k)) != skip_list.end()) continue;

            ++count;
            batch.Erase(k);

            if (batch.SizeEstimate() >= (1 << 24)) {
                db.WriteBatch(batch);
                batch.Clear();
            }
        }

        db.WriteBatch(batch);

        LogPrint(BCLog::LLMQ, "CQuorumManager::%s -- %s removed %d\n", __func__, prefix, count);
    }

    pcursor.reset();

    if (compact) {
        // Avoid using this on regular cleanups, use on db migrations only
        LogPrint(BCLog::LLMQ, "CQuorumManager::%s -- compact start\n", __func__);
        db.CompactFull();
        LogPrint(BCLog::LLMQ, "CQuorumManager::%s -- compact end\n", __func__);
    }
}

void CQuorumManager::StartCleanupOldQuorumDataThread(const CBlockIndex* pIndex) const
{
    // Note: this function is CPU heavy and we don't want it to be running during DKGs.
    // The largest dkgMiningWindowStart for a related quorum type is 42 (LLMQ_60_75).
    // At the same time most quorums use dkgInterval = 24 so the next DKG for them
    // (after block 576 + 42) will start at block 576 + 24 * 2. That's only a 6 blocks
    // window and it's better to have more room so we pick next cycle.
    // dkgMiningWindowStart for small quorums is 10 i.e. a safe block to start
    // these calculations is at height 576 + 24 * 2 + 10 = 576 + 58.
    if ((!fMasternodeMode && !IsWatchQuorumsEnabled()) || pIndex == nullptr || (pIndex->nHeight % 576 != 58)) {
        return;
    }

    cxxtimer::Timer t(/*start=*/ true);
    LogPrint(BCLog::LLMQ, "CQuorumManager::%s -- start\n", __func__);

    // do not block the caller thread
    workerPool.push([pIndex, t, this](int threadId) {
        std::set<uint256> dbKeysToSkip;

        if (LOCK(cs_cleanup); cleanupQuorumsCache.empty()) {
            utils::InitQuorumsCache(cleanupQuorumsCache, false);
        }
        for (const auto& params : Params().GetConsensus().llmqs) {
            if (quorumThreadInterrupt) {
                break;
            }
            LOCK(cs_cleanup);
            auto& cache = cleanupQuorumsCache[params.type];
            const CBlockIndex* pindex_loop{pIndex};
            std::set<uint256> quorum_keys;
            while (pindex_loop != nullptr && pIndex->nHeight - pindex_loop->nHeight < params.max_store_depth()) {
                uint256 quorum_key;
                if (cache.get(pindex_loop->GetBlockHash(), quorum_key)) {
                    quorum_keys.insert(quorum_key);
                    if (quorum_keys.size() >= static_cast<size_t>(params.keepOldKeys)) break; // extra safety belt
                }
                pindex_loop = pindex_loop->pprev;
            }
            for (const auto& pQuorum : ScanQuorums(params.type, pIndex, params.keepOldKeys - quorum_keys.size())) {
                const uint256 quorum_key = MakeQuorumKey(*pQuorum);
                quorum_keys.insert(quorum_key);
                cache.insert(pQuorum->m_quorum_base_block_index->GetBlockHash(), quorum_key);
            }
            dbKeysToSkip.merge(quorum_keys);
        }

        if (!quorumThreadInterrupt) {
            DataCleanupHelper(m_evoDb.GetRawDB(), dbKeysToSkip);
        }

        LogPrint(BCLog::LLMQ, "CQuorumManager::StartCleanupOldQuorumDataThread -- done. time=%d\n", t.count());
    });
}

<<<<<<< HEAD
} // namespace llmq 
=======
CQuorumCPtr SelectQuorumForSigning(const Consensus::LLMQParams& llmq_params, const CQuorumManager& quorum_manager, const uint256& selectionHash, int signHeight, int signOffset)
{
    size_t poolSize = llmq_params.signingActiveQuorumCount;

    CBlockIndex* pindexStart;
    {
        LOCK(cs_main);
        if (signHeight == -1) {
            signHeight = ::ChainActive().Height();
        }
        int startBlockHeight = signHeight - signOffset;
        if (startBlockHeight > ::ChainActive().Height() || startBlockHeight < 0) {
            return {};
        }
        pindexStart = ::ChainActive()[startBlockHeight];
    }

    if (IsQuorumRotationEnabled(llmq_params, pindexStart)) {
        auto quorums = quorum_manager.ScanQuorums(llmq_params.type, pindexStart, poolSize);
        if (quorums.empty()) {
            return nullptr;
        }
        //log2 int
        int n = std::log2(llmq_params.signingActiveQuorumCount);
        //Extract last 64 bits of selectionHash
        uint64_t b = selectionHash.GetUint64(3);
        //Take last n bits of b
        uint64_t signer = (((1ull << n) - 1) & (b >> (64 - n - 1)));

        if (signer > quorums.size()) {
            return nullptr;
        }
        auto itQuorum = std::find_if(quorums.begin(),
                                     quorums.end(),
                                     [signer](const CQuorumCPtr& obj) {
                                         return uint64_t(obj->qc->quorumIndex) == signer;
                                     });
        if (itQuorum == quorums.end()) {
            return nullptr;
        }
        return *itQuorum;
    } else {
        auto quorums = quorum_manager.ScanQuorums(llmq_params.type, pindexStart, poolSize);
        if (quorums.empty()) {
            return nullptr;
        }

        std::vector<std::pair<uint256, size_t>> scores;
        scores.reserve(quorums.size());
        for (const auto i : irange::range(quorums.size())) {
            CHashWriter h(SER_NETWORK, 0);
            h << llmq_params.type;
            h << quorums[i]->qc->quorumHash;
            h << selectionHash;
            scores.emplace_back(h.GetHash(), i);
        }
        std::sort(scores.begin(), scores.end());
        return quorums[scores.front().second];
    }
}

bool VerifyRecoveredSig(Consensus::LLMQType llmqType, const CQuorumManager& quorum_manager, int signedAtHeight, const uint256& id, const uint256& msgHash, const CBLSSignature& sig, const int signOffset)
{
    const auto& llmq_params_opt = Params().GetLLMQ(llmqType);
    assert(llmq_params_opt.has_value());
    auto quorum = SelectQuorumForSigning(llmq_params_opt.value(), quorum_manager, id, signedAtHeight, signOffset);
    if (!quorum) {
        return false;
    }

    uint256 signHash = BuildSignHash(llmqType, quorum->qc->quorumHash, id, msgHash);
    return sig.VerifyInsecure(quorum->qc->quorumPublicKey, signHash);
}
} // namespace llmq
>>>>>>> 19512988
<|MERGE_RESOLUTION|>--- conflicted
+++ resolved
@@ -1,9 +1,5 @@
-<<<<<<< HEAD
-// Copyright (c) 2018-2023 The Dash Core developers
-// Copyright (c) 2016-2023 The Sparks Core developers
-=======
 // Copyright (c) 2018-2024 The Dash Core developers
->>>>>>> 19512988
+// Copyright (c) 2016-2025 The Sparks Core developers
 // Distributed under the MIT/X11 software license, see the accompanying
 // file COPYING or http://www.opensource.org/licenses/mit-license.php.
 
@@ -1104,9 +1100,6 @@
     });
 }
 
-<<<<<<< HEAD
-} // namespace llmq 
-=======
 CQuorumCPtr SelectQuorumForSigning(const Consensus::LLMQParams& llmq_params, const CQuorumManager& quorum_manager, const uint256& selectionHash, int signHeight, int signOffset)
 {
     size_t poolSize = llmq_params.signingActiveQuorumCount;
@@ -1180,5 +1173,4 @@
     uint256 signHash = BuildSignHash(llmqType, quorum->qc->quorumHash, id, msgHash);
     return sig.VerifyInsecure(quorum->qc->quorumPublicKey, signHash);
 }
-} // namespace llmq
->>>>>>> 19512988
+} // namespace llmq