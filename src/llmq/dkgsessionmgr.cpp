// Copyright (c) 2018-2024 The Dash Core developers
// Distributed under the MIT/X11 software license, see the accompanying
// file COPYING or http://www.opensource.org/licenses/mit-license.php.

#include <llmq/debug.h>
#include <llmq/dkgsessionmgr.h>
#include <llmq/options.h>
#include <llmq/params.h>
#include <llmq/utils.h>

#include <chainparams.h>
#include <dbwrapper.h>
#include <deploymentstatus.h>
#include <evo/deterministicmns.h>
#include <spork.h>
#include <unordered_lru_cache.h>
#include <util/irange.h>
#include <util/underlying.h>
#include <validation.h>

namespace llmq
{
static const std::string DB_VVEC = "qdkg_V";
static const std::string DB_SKCONTRIB = "qdkg_S";
static const std::string DB_ENC_CONTRIB = "qdkg_E";

CDKGSessionManager::CDKGSessionManager(CBLSWorker& _blsWorker, CChainState& chainstate, CConnman& _connman, CDeterministicMNManager& dmnman,
                                       CDKGDebugManager& _dkgDebugManager, CMasternodeMetaMan& mn_metaman, CQuorumBlockProcessor& _quorumBlockProcessor,
                                       const CActiveMasternodeManager* const mn_activeman, const CSporkManager& sporkman,
                                       const std::unique_ptr<PeerManager>& peerman, bool unitTests, bool fWipe) :
    db(std::make_unique<CDBWrapper>(unitTests ? "" : (GetDataDir() / "llmq/dkgdb"), 1 << 20, unitTests, fWipe)),
    blsWorker(_blsWorker),
    m_chainstate(chainstate),
    connman(_connman),
    m_dmnman(dmnman),
    dkgDebugManager(_dkgDebugManager),
    quorumBlockProcessor(_quorumBlockProcessor),
    spork_manager(sporkman)
{
    if (mn_activeman == nullptr && !IsWatchQuorumsEnabled()) {
        // Regular nodes do not care about any DKG internals, bail out
        return;
    }

    MigrateDKG();

    const Consensus::Params& consensus_params = Params().GetConsensus();
    for (const auto& params : consensus_params.llmqs) {
        auto session_count = (params.useRotation) ? params.signingActiveQuorumCount : 1;
        for (const auto i : irange::range(session_count)) {
            dkgSessionHandlers.emplace(std::piecewise_construct,
                                       std::forward_as_tuple(params.type, i),
                                       std::forward_as_tuple(blsWorker, m_chainstate, connman, dmnman, dkgDebugManager, *this, mn_metaman,
                                                             quorumBlockProcessor, mn_activeman, spork_manager, peerman, params, i));
        }
    }
}

void CDKGSessionManager::MigrateDKG()
{
    if (!db->IsEmpty()) return;

    LogPrint(BCLog::LLMQ, "CDKGSessionManager::%d -- start\n", __func__);

    CDBBatch batch(*db);
    auto oldDb = std::make_unique<CDBWrapper>(GetDataDir() / "llmq", 8 << 20);
    std::unique_ptr<CDBIterator> pcursor(oldDb->NewIterator());

    auto start_vvec = std::make_tuple(DB_VVEC, (Consensus::LLMQType)0, uint256(), uint256());
    pcursor->Seek(start_vvec);

    while (pcursor->Valid()) {
        decltype(start_vvec) k;
        std::vector<CBLSPublicKey> v;

        if (!pcursor->GetKey(k) || std::get<0>(k) != DB_VVEC) {
            break;
        }
        if (!pcursor->GetValue(v)) {
            break;
        }

        batch.Write(k, v);

        if (batch.SizeEstimate() >= (1 << 24)) {
            db->WriteBatch(batch);
            batch.Clear();
        }

        pcursor->Next();
    }

    auto start_contrib = std::make_tuple(DB_SKCONTRIB, (Consensus::LLMQType)0, uint256(), uint256());
    pcursor->Seek(start_contrib);

    while (pcursor->Valid()) {
        decltype(start_contrib) k;
        CBLSSecretKey v;

        if (!pcursor->GetKey(k) || std::get<0>(k) != DB_SKCONTRIB) {
            break;
        }
        if (!pcursor->GetValue(v)) {
            break;
        }

        batch.Write(k, v);

        if (batch.SizeEstimate() >= (1 << 24)) {
            db->WriteBatch(batch);
            batch.Clear();
        }

        pcursor->Next();
    }

    auto start_enc_contrib = std::make_tuple(DB_ENC_CONTRIB, (Consensus::LLMQType)0, uint256(), uint256());
    pcursor->Seek(start_enc_contrib);

    while (pcursor->Valid()) {
        decltype(start_enc_contrib) k;
        CBLSIESMultiRecipientObjects<CBLSSecretKey> v;

        if (!pcursor->GetKey(k) || std::get<0>(k) != DB_ENC_CONTRIB) {
            break;
        }
        if (!pcursor->GetValue(v)) {
            break;
        }

        batch.Write(k, v);

        if (batch.SizeEstimate() >= (1 << 24)) {
            db->WriteBatch(batch);
            batch.Clear();
        }

        pcursor->Next();
    }

    db->WriteBatch(batch);
    pcursor.reset();
    oldDb.reset();

    LogPrint(BCLog::LLMQ, "CDKGSessionManager::%d -- done\n", __func__);
}

void CDKGSessionManager::StartThreads()
{
    for (auto& it : dkgSessionHandlers) {
        it.second.StartThread();
    }
}

void CDKGSessionManager::StopThreads()
{
    for (auto& it : dkgSessionHandlers) {
        it.second.StopThread();
    }
}

void CDKGSessionManager::UpdatedBlockTip(const CBlockIndex* pindexNew, bool fInitialDownload)
{
    CleanupCache();

    if (fInitialDownload)
        return;
    if (!DeploymentDIP0003Enforced(pindexNew->nHeight, Params().GetConsensus()))
        return;
    if (!IsQuorumDKGEnabled(spork_manager))
        return;

    for (auto& qt : dkgSessionHandlers) {
        qt.second.UpdatedBlockTip(pindexNew);
    }
}

PeerMsgRet CDKGSessionManager::ProcessMessage(CNode& pfrom, PeerManager* peerman, bool is_masternode, const std::string& msg_type, CDataStream& vRecv)
{
    static Mutex cs_indexedQuorumsCache;
    static std::map<Consensus::LLMQType, unordered_lru_cache<uint256, int, StaticSaltedHasher>> indexedQuorumsCache GUARDED_BY(cs_indexedQuorumsCache);

    if (!IsQuorumDKGEnabled(spork_manager))
        return {};

    if (msg_type != NetMsgType::QCONTRIB
        && msg_type != NetMsgType::QCOMPLAINT
        && msg_type != NetMsgType::QJUSTIFICATION
        && msg_type != NetMsgType::QPCOMMITMENT
        && msg_type != NetMsgType::QWATCH) {
        return {};
    }

    if (msg_type == NetMsgType::QWATCH) {
        if (!is_masternode) {
            // non-masternodes should never receive this
            return tl::unexpected{10};
        }
        pfrom.qwatch = true;
        return {};
    }

    if ((!is_masternode && !IsWatchQuorumsEnabled())) {
        // regular non-watching nodes should never receive any of these
        return tl::unexpected{10};
    }

    if (vRecv.empty()) {
        return tl::unexpected{100};
    }

    Consensus::LLMQType llmqType;
    uint256 quorumHash;
    vRecv >> llmqType;
    vRecv >> quorumHash;
    vRecv.Rewind(sizeof(uint256));
    vRecv.Rewind(sizeof(uint8_t));

    const auto& llmq_params_opt = Params().GetLLMQ(llmqType);
    if (!llmq_params_opt.has_value()) {
        LogPrintf("CDKGSessionManager -- invalid llmqType [%d]\n", ToUnderlying(llmqType));
        return tl::unexpected{100};
    }
    const auto& llmq_params = llmq_params_opt.value();

    int quorumIndex{-1};

    // First check cache
    {
        LOCK(cs_indexedQuorumsCache);
        if (indexedQuorumsCache.empty()) {
            utils::InitQuorumsCache(indexedQuorumsCache);
        }
        indexedQuorumsCache[llmqType].get(quorumHash, quorumIndex);
    }

    // No luck, try to compute
    if (quorumIndex == -1) {
        CBlockIndex* pQuorumBaseBlockIndex = WITH_LOCK(cs_main, return m_chainstate.m_blockman.LookupBlockIndex(quorumHash));
        if (pQuorumBaseBlockIndex == nullptr) {
            LogPrintf("CDKGSessionManager -- unknown quorumHash %s\n", quorumHash.ToString());
            // NOTE: do not insta-ban for this, we might be lagging behind
            return tl::unexpected{10};
        }

        if (!IsQuorumTypeEnabled(llmqType, pQuorumBaseBlockIndex->pprev)) {
            LogPrintf("CDKGSessionManager -- llmqType [%d] quorums aren't active\n", ToUnderlying(llmqType));
            return tl::unexpected{100};
        }

        quorumIndex = pQuorumBaseBlockIndex->nHeight % llmq_params.dkgInterval;
        int quorumIndexMax = IsQuorumRotationEnabled(llmq_params, pQuorumBaseBlockIndex) ?
                llmq_params.signingActiveQuorumCount - 1 : 0;

        if (quorumIndex > quorumIndexMax) {
            LogPrintf("CDKGSessionManager -- invalid quorumHash %s\n", quorumHash.ToString());
            return tl::unexpected{100};
        }

        if (!dkgSessionHandlers.count(std::make_pair(llmqType, quorumIndex))) {
            LogPrintf("CDKGSessionManager -- no session handlers for quorumIndex [%d]\n", quorumIndex);
            return tl::unexpected{100};
        }
    }

    assert(quorumIndex != -1);
    WITH_LOCK(cs_indexedQuorumsCache, indexedQuorumsCache[llmqType].insert(quorumHash, quorumIndex));
    dkgSessionHandlers.at(std::make_pair(llmqType, quorumIndex)).ProcessMessage(pfrom, peerman, msg_type, vRecv);
    return {};
}

bool CDKGSessionManager::AlreadyHave(const CInv& inv) const
{
    if (!IsQuorumDKGEnabled(spork_manager))
        return false;

    for (const auto& p : dkgSessionHandlers) {
        const auto& dkgType = p.second;
        if (dkgType.pendingContributions.HasSeen(inv.hash)
            || dkgType.pendingComplaints.HasSeen(inv.hash)
            || dkgType.pendingJustifications.HasSeen(inv.hash)
            || dkgType.pendingPrematureCommitments.HasSeen(inv.hash)) {
            return true;
        }
    }
    return false;
}

bool CDKGSessionManager::GetContribution(const uint256& hash, CDKGContribution& ret) const
{
    if (!IsQuorumDKGEnabled(spork_manager))
        return false;

    for (const auto& p : dkgSessionHandlers) {
        const auto& dkgType = p.second;
        LOCK(dkgType.cs_phase_qhash);
        if (dkgType.phase < QuorumPhase::Initialized || dkgType.phase > QuorumPhase::Contribute) {
            continue;
        }
        LOCK(dkgType.curSession->invCs);
        auto it = dkgType.curSession->contributions.find(hash);
        if (it != dkgType.curSession->contributions.end()) {
            ret = it->second;
            return true;
        }
    }
    return false;
}

bool CDKGSessionManager::GetComplaint(const uint256& hash, CDKGComplaint& ret) const
{
    if (!IsQuorumDKGEnabled(spork_manager))
        return false;

    for (const auto& p : dkgSessionHandlers) {
        const auto& dkgType = p.second;
        LOCK(dkgType.cs_phase_qhash);
        if (dkgType.phase < QuorumPhase::Contribute || dkgType.phase > QuorumPhase::Complain) {
            continue;
        }
        LOCK(dkgType.curSession->invCs);
        auto it = dkgType.curSession->complaints.find(hash);
        if (it != dkgType.curSession->complaints.end()) {
            ret = it->second;
            return true;
        }
    }
    return false;
}

bool CDKGSessionManager::GetJustification(const uint256& hash, CDKGJustification& ret) const
{
    if (!IsQuorumDKGEnabled(spork_manager))
        return false;

    for (const auto& p : dkgSessionHandlers) {
        const auto& dkgType = p.second;
        LOCK(dkgType.cs_phase_qhash);
        if (dkgType.phase < QuorumPhase::Complain || dkgType.phase > QuorumPhase::Justify) {
            continue;
        }
        LOCK(dkgType.curSession->invCs);
        auto it = dkgType.curSession->justifications.find(hash);
        if (it != dkgType.curSession->justifications.end()) {
            ret = it->second;
            return true;
        }
    }
    return false;
}

bool CDKGSessionManager::GetPrematureCommitment(const uint256& hash, CDKGPrematureCommitment& ret) const
{
    if (!IsQuorumDKGEnabled(spork_manager))
        return false;

    for (const auto& p : dkgSessionHandlers) {
        const auto& dkgType = p.second;
        LOCK(dkgType.cs_phase_qhash);
        if (dkgType.phase < QuorumPhase::Justify || dkgType.phase > QuorumPhase::Commit) {
            continue;
        }
        LOCK(dkgType.curSession->invCs);
        auto it = dkgType.curSession->prematureCommitments.find(hash);
        if (it != dkgType.curSession->prematureCommitments.end() && dkgType.curSession->validCommitments.count(hash)) {
            ret = it->second;
            return true;
        }
    }
    return false;
}

void CDKGSessionManager::WriteVerifiedVvecContribution(Consensus::LLMQType llmqType, const CBlockIndex* pQuorumBaseBlockIndex, const uint256& proTxHash, const BLSVerificationVectorPtr& vvec)
{
    CDataStream s(SER_DISK, CLIENT_VERSION);
    WriteCompactSize(s, vvec->size());
    for (auto& pubkey : *vvec) {
        s << CBLSPublicKeyVersionWrapper(pubkey, false);
    }
    db->Write(std::make_tuple(DB_VVEC, llmqType, pQuorumBaseBlockIndex->GetBlockHash(), proTxHash), s);
}

void CDKGSessionManager::WriteVerifiedSkContribution(Consensus::LLMQType llmqType, const CBlockIndex* pQuorumBaseBlockIndex, const uint256& proTxHash, const CBLSSecretKey& skContribution)
{
    db->Write(std::make_tuple(DB_SKCONTRIB, llmqType, pQuorumBaseBlockIndex->GetBlockHash(), proTxHash), skContribution);
}

void CDKGSessionManager::WriteEncryptedContributions(Consensus::LLMQType llmqType, const CBlockIndex* pQuorumBaseBlockIndex, const uint256& proTxHash, const CBLSIESMultiRecipientObjects<CBLSSecretKey>& contributions)
{
    db->Write(std::make_tuple(DB_ENC_CONTRIB, llmqType, pQuorumBaseBlockIndex->GetBlockHash(), proTxHash), contributions);
}

bool CDKGSessionManager::GetVerifiedContributions(Consensus::LLMQType llmqType, const CBlockIndex* pQuorumBaseBlockIndex, const std::vector<bool>& validMembers, std::vector<uint16_t>& memberIndexesRet, std::vector<BLSVerificationVectorPtr>& vvecsRet, std::vector<CBLSSecretKey>& skContributionsRet) const
{
    auto members = utils::GetAllQuorumMembers(llmqType, m_dmnman, pQuorumBaseBlockIndex);

    memberIndexesRet.clear();
    vvecsRet.clear();
    skContributionsRet.clear();
    memberIndexesRet.reserve(members.size());
    vvecsRet.reserve(members.size());
    skContributionsRet.reserve(members.size());

    // NOTE: the `cs_main` should not be locked under scope of `contributionsCacheCs`
    LOCK(contributionsCacheCs);
    for (const auto i : irange::range(members.size())) {
        if (validMembers[i]) {
            const uint256& proTxHash = members[i]->proTxHash;
            ContributionsCacheKey cacheKey = {llmqType, pQuorumBaseBlockIndex->GetBlockHash(), proTxHash};
            auto it = contributionsCache.find(cacheKey);
            if (it == contributionsCache.end()) {
                CDataStream s(SER_DISK, CLIENT_VERSION);
                if (!db->ReadDataStream(std::make_tuple(DB_VVEC, llmqType, pQuorumBaseBlockIndex->GetBlockHash(), proTxHash), s)) {
                    return false;
                }
                size_t vvec_size = ReadCompactSize(s);
                CBLSPublicKey pubkey;
                std::vector<CBLSPublicKey> qv;
                for ([[maybe_unused]] size_t _ : irange::range(vvec_size)) {
                    s >> CBLSPublicKeyVersionWrapper(pubkey, false);
                    qv.emplace_back(pubkey);
                }
                auto vvecPtr = std::make_shared<std::vector<CBLSPublicKey>>(std::move(qv));

                CBLSSecretKey skContribution;
                db->Read(std::make_tuple(DB_SKCONTRIB, llmqType, pQuorumBaseBlockIndex->GetBlockHash(), proTxHash), skContribution);

                it = contributionsCache.emplace(cacheKey, ContributionsCacheEntry{GetTimeMillis(), vvecPtr, skContribution}).first;
            }

            memberIndexesRet.emplace_back(i);
            vvecsRet.emplace_back(it->second.vvec);
            skContributionsRet.emplace_back(it->second.skContribution);
        }
    }
    return true;
}

bool CDKGSessionManager::GetEncryptedContributions(Consensus::LLMQType llmqType, const CBlockIndex* pQuorumBaseBlockIndex, const std::vector<bool>& validMembers, const uint256& nProTxHash, std::vector<CBLSIESEncryptedObject<CBLSSecretKey>>& vecRet) const
{
    auto members = utils::GetAllQuorumMembers(llmqType, m_dmnman, pQuorumBaseBlockIndex);

    vecRet.clear();
    vecRet.reserve(members.size());

    size_t nRequestedMemberIdx{std::numeric_limits<size_t>::max()};
    for (const auto i : irange::range(members.size())) {
        // cppcheck-suppress useStlAlgorithm
        if (members[i]->proTxHash == nProTxHash) {
            nRequestedMemberIdx = i;
            break;
        }
    }
    if (nRequestedMemberIdx == std::numeric_limits<size_t>::max()) {
        LogPrint(BCLog::LLMQ, "CDKGSessionManager::%s -- not a member, nProTxHash=%s\n", __func__, nProTxHash.ToString());
        return false;
    }

    for (const auto i : irange::range(members.size())) {
        if (validMembers[i]) {
            CBLSIESMultiRecipientObjects<CBLSSecretKey> encryptedContributions;
            if (!db->Read(std::make_tuple(DB_ENC_CONTRIB, llmqType, pQuorumBaseBlockIndex->GetBlockHash(), members[i]->proTxHash), encryptedContributions)) {
                LogPrint(BCLog::LLMQ, "CDKGSessionManager::%s -- can't read from db, nProTxHash=%s\n", __func__, nProTxHash.ToString());
                return false;
            }
            vecRet.emplace_back(encryptedContributions.Get(nRequestedMemberIdx));
        }
    }
    return true;
}

void CDKGSessionManager::CleanupCache() const
{
    LOCK(contributionsCacheCs);
    auto curTime = GetTimeMillis();
    for (auto it = contributionsCache.begin(); it != contributionsCache.end(); ) {
        if (curTime - it->second.entryTime > MAX_CONTRIBUTION_CACHE_TIME) {
            it = contributionsCache.erase(it);
        } else {
            ++it;
        }
    }
}

void CDKGSessionManager::CleanupOldContributions() const
{
    if (db->IsEmpty()) {
        return;
    }

    const auto prefixes = {DB_VVEC, DB_SKCONTRIB, DB_ENC_CONTRIB};

    for (const auto& params : Params().GetConsensus().llmqs) {
        LogPrint(BCLog::LLMQ, "CDKGSessionManager::%s -- looking for old entries for llmq type %d\n", __func__, ToUnderlying(params.type));

        CDBBatch batch(*db);
        size_t cnt_old{0}, cnt_all{0};
        for (const auto& prefix : prefixes) {
            std::unique_ptr<CDBIterator> pcursor(db->NewIterator());
            auto start = std::make_tuple(prefix, params.type, uint256(), uint256());
            decltype(start) k;

            pcursor->Seek(start);
            LOCK(cs_main);
            while (pcursor->Valid()) {
                if (!pcursor->GetKey(k) || std::get<0>(k) != prefix || std::get<1>(k) != params.type) {
                    break;
                }
                cnt_all++;
                const CBlockIndex* pindexQuorum = m_chainstate.m_blockman.LookupBlockIndex(std::get<2>(k));
                if (pindexQuorum == nullptr || m_chainstate.m_chain.Tip()->nHeight - pindexQuorum->nHeight > params.max_store_depth()) {
                    // not found or too old
                    batch.Erase(k);
                    cnt_old++;
                }
                pcursor->Next();
            }
            pcursor.reset();
        }
        LogPrint(BCLog::LLMQ, "CDKGSessionManager::%s -- found %lld entries for llmq type %d\n", __func__, cnt_all, uint8_t(params.type));
        if (cnt_old > 0) {
            db->WriteBatch(batch);
            LogPrint(BCLog::LLMQ, "CDKGSessionManager::%s -- removed %lld old entries for llmq type %d\n", __func__, cnt_old, uint8_t(params.type));
        }
    }
}

bool IsQuorumDKGEnabled(const CSporkManager& sporkman)
{
<<<<<<< HEAD
    return sporkManager.IsSporkActive(SPORK_18_QUORUM_DKG_ENABLED);
=======
    return sporkman.IsSporkActive(SPORK_17_QUORUM_DKG_ENABLED);
>>>>>>> 0fcc1561
}

} // namespace llmq<|MERGE_RESOLUTION|>--- conflicted
+++ resolved
@@ -527,11 +527,7 @@
 
 bool IsQuorumDKGEnabled(const CSporkManager& sporkman)
 {
-<<<<<<< HEAD
-    return sporkManager.IsSporkActive(SPORK_18_QUORUM_DKG_ENABLED);
-=======
-    return sporkman.IsSporkActive(SPORK_17_QUORUM_DKG_ENABLED);
->>>>>>> 0fcc1561
+    return sporkman.IsSporkActive(SPORK_18_QUORUM_DKG_ENABLED);
 }
 
 } // namespace llmq