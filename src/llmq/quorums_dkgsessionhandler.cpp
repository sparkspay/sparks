--- conflicted
+++ resolved
@@ -94,16 +94,9 @@
     pendingJustifications((size_t)_params.size * 2, MSG_QUORUM_JUSTIFICATION),
     pendingPrematureCommitments((size_t)_params.size * 2, MSG_QUORUM_PREMATURE_COMMITMENT)
 {
-<<<<<<< HEAD
-    phaseHandlerThread = std::thread([this] {
-        RenameThread(strprintf("sparks-q-phase-%d", (uint8_t)params.type).c_str());
-        PhaseHandlerThread();
-    });
-=======
     if (params.type == Consensus::LLMQ_NONE) {
         throw std::runtime_error("Can't initialize CDKGSessionHandler with LLMQ_NONE type.");
     }
->>>>>>> 43d2973a
 }
 
 CDKGSessionHandler::~CDKGSessionHandler()
