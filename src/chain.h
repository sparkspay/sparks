--- conflicted
+++ resolved
@@ -377,11 +377,7 @@
         block.nTime           = nTime;
         block.nBits           = nBits;
         block.nNonce          = nNonce;
-<<<<<<< HEAD
-        return block.GetHash(BlockAlgo::NEOSCRYPT);
-=======
         return block.GetHash(Params().GetConsensus());
->>>>>>> 9da01eea
     }
 
     std::string ToString() const;
