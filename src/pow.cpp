--- conflicted
+++ resolved
@@ -79,13 +79,8 @@
     return bnNew.GetCompact();
 }
 
-<<<<<<< HEAD
-unsigned int static DarkGravityWave(const CBlockIndex* pindexLast, const CBlockHeader *pblock, const Consensus::Params& params) {
-    /* current difficulty formula, sparks - DarkGravity v3, written by Evan Duffield - evan@sparks.org */
-=======
 unsigned int static DarkGravityWave(const CBlockIndex* pindexLast, const Consensus::Params& params) {
-    /* current difficulty formula, dash - DarkGravity v3, written by Evan Duffield - evan@dash.org */
->>>>>>> 351fbf65
+    /* current difficulty formula, sparks - DarkGravity v3, written by Evan Duffield - evan@dash.org */
     const arith_uint256 bnPowLimit = UintToArith256(params.powLimit);
     int64_t nPastBlocks = 24;
 
