// Copyright (c) 2014-2017 The Dash Core developers
// Copyright (c) 2016-2019 The Sparks Core developers
// Distributed under the MIT/X11 software license, see the accompanying
// file COPYING or http://www.opensource.org/licenses/mit-license.php.

#include "activemasternode.h"
#include "addrman.h"
#include "alert.h"
#include "clientversion.h"
#include "init.h"
#include "governance.h"
#include "masternode-payments.h"
#include "masternode-sync.h"
#include "masternodeman.h"
#include "messagesigner.h"
#include "netfulfilledman.h"
#include "netmessagemaker.h"
#ifdef ENABLE_WALLET
#include "privatesend-client.h"
#endif // ENABLE_WALLET
#include "script/standard.h"
#include "ui_interface.h"
#include "util.h"
#include "warnings.h"

#include "evo/deterministicmns.h"
#include "evo/providertx.h"

/** Masternode manager */
CMasternodeMan mnodeman;

const std::string CMasternodeMan::SERIALIZATION_VERSION_STRING = "CMasternodeMan-Version-12";
const int CMasternodeMan::LAST_PAID_SCAN_BLOCKS = 100;

struct CompareLastPaidBlock
{
    bool operator()(const std::pair<int, const CMasternode*>& t1,
                    const std::pair<int, const CMasternode*>& t2) const
    {
        return (t1.first != t2.first) ? (t1.first < t2.first) : (t1.second->outpoint < t2.second->outpoint);
    }
};

struct CompareScoreMN
{
    bool operator()(const std::pair<arith_uint256, const CMasternode*>& t1,
                    const std::pair<arith_uint256, const CMasternode*>& t2) const
    {
        return (t1.first != t2.first) ? (t1.first < t2.first) : (t1.second->outpoint < t2.second->outpoint);
    }
};

struct CompareByAddr

{
    bool operator()(const CMasternode* t1,
                    const CMasternode* t2) const
    {
        return t1->addr < t2->addr;
    }
};

CMasternodeMan::CMasternodeMan():
    cs(),
    mapMasternodes(),
    mAskedUsForMasternodeList(),
    mWeAskedForMasternodeList(),
    mWeAskedForMasternodeListEntry(),
    mWeAskedForVerification(),
    mMnbRecoveryRequests(),
    mMnbRecoveryGoodReplies(),
    listScheduledMnbRequestConnections(),
    fMasternodesAdded(false),
    fMasternodesRemoved(false),
    vecDirtyGovernanceObjectHashes(),
    nLastSentinelPingTime(0),
    mapSeenMasternodeBroadcast(),
    mapSeenMasternodePing(),
    nDsqCount(0)
{}

bool CMasternodeMan::Add(CMasternode &mn)
{
    LOCK(cs);

    if (deterministicMNManager->IsDeterministicMNsSporkActive())
        return false;

    if (Has(mn.outpoint)) return false;

    LogPrint("masternode", "CMasternodeMan::Add -- Adding new Masternode: addr=%s, %i now\n", mn.addr.ToString(), size() + 1);
    mapMasternodes[mn.outpoint] = mn;
    fMasternodesAdded = true;
    return true;
}

void CMasternodeMan::AskForMN(CNode* pnode, const COutPoint& outpoint, CConnman& connman)
{
    if(!pnode) return;

    CNetMsgMaker msgMaker(pnode->GetSendVersion());
    LOCK(cs);

    if (deterministicMNManager->IsDeterministicMNsSporkActive())
        return;

    CService addrSquashed = Params().AllowMultiplePorts() ? (CService)pnode->addr : CService(pnode->addr, 0);
    auto it1 = mWeAskedForMasternodeListEntry.find(outpoint);
    if (it1 != mWeAskedForMasternodeListEntry.end()) {
        auto it2 = it1->second.find(addrSquashed);
        if (it2 != it1->second.end()) {
            if (GetTime() < it2->second) {
                // we've asked recently, should not repeat too often or we could get banned
                return;
            }
            // we asked this node for this outpoint but it's ok to ask again already
            LogPrintf("CMasternodeMan::AskForMN -- Asking same peer %s for missing masternode entry again: %s\n", addrSquashed.ToString(), outpoint.ToStringShort());
        } else {
            // we already asked for this outpoint but not this node
            LogPrintf("CMasternodeMan::AskForMN -- Asking new peer %s for missing masternode entry: %s\n", addrSquashed.ToString(), outpoint.ToStringShort());
        }
    } else {
        // we never asked any node for this outpoint
        LogPrintf("CMasternodeMan::AskForMN -- Asking peer %s for missing masternode entry for the first time: %s\n", addrSquashed.ToString(), outpoint.ToStringShort());
    }
    mWeAskedForMasternodeListEntry[outpoint][addrSquashed] = GetTime() + DSEG_UPDATE_SECONDS;

    connman.PushMessage(pnode, msgMaker.Make(NetMsgType::DSEG, outpoint));
}

bool CMasternodeMan::AllowMixing(const COutPoint &outpoint)
{
    LOCK(cs);
    CMasternode* pmn = Find(outpoint);
    if (!pmn) {
        return false;
    }
    nDsqCount++;
    pmn->nLastDsq = nDsqCount;
    pmn->nMixingTxCount = 0;

    return true;
}

bool CMasternodeMan::DisallowMixing(const COutPoint &outpoint)
{
    LOCK(cs);
    CMasternode* pmn = Find(outpoint);
    if (!pmn) {
        return false;
    }
    pmn->nMixingTxCount++;

    return true;
}

bool CMasternodeMan::PoSeBan(const COutPoint &outpoint)
{
    LOCK(cs);

    if (deterministicMNManager->IsDeterministicMNsSporkActive())
        return true;

    CMasternode* pmn = Find(outpoint);
    if (!pmn) {
        return false;
    }
    pmn->PoSeBan();

    return true;
}

void CMasternodeMan::Check()
{
    LOCK2(cs_main, cs);

    if (deterministicMNManager->IsDeterministicMNsSporkActive())
        return;

    for (auto& mnpair : mapMasternodes) {
        // NOTE: internally it checks only every MASTERNODE_CHECK_SECONDS seconds
        // since the last time, so expect some MNs to skip this
        mnpair.second.Check();
    }
}

void CMasternodeMan::CheckAndRemove(CConnman& connman)
{
    if (deterministicMNManager->IsDeterministicMNsSporkActive())
        return;

    if(!masternodeSync.IsMasternodeListSynced()) return;

    // LogPrintf("CMasternodeMan::CheckAndRemove\n");

    {
        // Need LOCK2 here to ensure consistent locking order because code below locks cs_main
        // in CheckMnbAndUpdateMasternodeList()
        LOCK2(cs_main, cs);

        Check();

        // Remove spent masternodes, prepare structures and make requests to reasure the state of inactive ones
        rank_pair_vec_t vecMasternodeRanks;
        // ask for up to MNB_RECOVERY_MAX_ASK_ENTRIES masternode entries at a time
        int nAskForMnbRecovery = MNB_RECOVERY_MAX_ASK_ENTRIES;
        std::map<COutPoint, CMasternode>::iterator it = mapMasternodes.begin();
        while (it != mapMasternodes.end()) {
            CMasternodeBroadcast mnb = CMasternodeBroadcast(it->second);
            uint256 hash = mnb.GetHash();
            // If collateral was spent ...
            if (it->second.IsOutpointSpent()) {
                LogPrint("masternode", "CMasternodeMan::CheckAndRemove -- Removing Masternode: %s  addr=%s  %i now\n", it->second.GetStateString(), it->second.addr.ToString(), size() - 1);

                // erase all of the broadcasts we've seen from this txin, ...
                mapSeenMasternodeBroadcast.erase(hash);
                mWeAskedForMasternodeListEntry.erase(it->first);

                // and finally remove it from the list
                it->second.FlagGovernanceItemsAsDirty();
                mapMasternodes.erase(it++);
                fMasternodesRemoved = true;
            } else {
                bool fAsk = (nAskForMnbRecovery > 0) &&
                            masternodeSync.IsSynced() &&
                            it->second.IsNewStartRequired() &&
                            !IsMnbRecoveryRequested(hash) &&
                            !IsArgSet("-connect");
                if(fAsk) {
                    // this mn is in a non-recoverable state and we haven't asked other nodes yet
                    std::set<CService> setRequested;
                    // calulate only once and only when it's needed
                    if(vecMasternodeRanks.empty()) {
                        int nRandomBlockHeight = GetRandInt(nCachedBlockHeight);
                        GetMasternodeRanks(vecMasternodeRanks, nRandomBlockHeight);
                    }
                    bool fAskedForMnbRecovery = false;
                    // ask first MNB_RECOVERY_QUORUM_TOTAL masternodes we can connect to and we haven't asked recently
                    for(int i = 0; setRequested.size() < MNB_RECOVERY_QUORUM_TOTAL && i < (int)vecMasternodeRanks.size(); i++) {
                        // avoid banning
                        if(mWeAskedForMasternodeListEntry.count(it->first) && mWeAskedForMasternodeListEntry[it->first].count(vecMasternodeRanks[i].second.addr)) continue;
                        // didn't ask recently, ok to ask now
                        CService addr = vecMasternodeRanks[i].second.addr;
                        setRequested.insert(addr);
                        listScheduledMnbRequestConnections.push_back(std::make_pair(addr, hash));
                        fAskedForMnbRecovery = true;
                    }
                    if(fAskedForMnbRecovery) {
                        LogPrint("masternode", "CMasternodeMan::CheckAndRemove -- Recovery initiated, masternode=%s\n", it->first.ToStringShort());
                        nAskForMnbRecovery--;
                    }
                    // wait for mnb recovery replies for MNB_RECOVERY_WAIT_SECONDS seconds
                    mMnbRecoveryRequests[hash] = std::make_pair(GetTime() + MNB_RECOVERY_WAIT_SECONDS, setRequested);
                }
                ++it;
            }
        }

        // proces replies for MASTERNODE_NEW_START_REQUIRED masternodes
        LogPrint("masternode", "CMasternodeMan::CheckAndRemove -- mMnbRecoveryGoodReplies size=%d\n", (int)mMnbRecoveryGoodReplies.size());
        std::map<uint256, std::vector<CMasternodeBroadcast> >::iterator itMnbReplies = mMnbRecoveryGoodReplies.begin();
        while(itMnbReplies != mMnbRecoveryGoodReplies.end()){
            if(mMnbRecoveryRequests[itMnbReplies->first].first < GetTime()) {
                // all nodes we asked should have replied now
                if(itMnbReplies->second.size() >= MNB_RECOVERY_QUORUM_REQUIRED) {
                    // majority of nodes we asked agrees that this mn doesn't require new mnb, reprocess one of new mnbs
                    LogPrint("masternode", "CMasternodeMan::CheckAndRemove -- reprocessing mnb, masternode=%s\n", itMnbReplies->second[0].outpoint.ToStringShort());
                    // mapSeenMasternodeBroadcast.erase(itMnbReplies->first);
                    int nDos;
                    itMnbReplies->second[0].fRecovery = true;
                    CheckMnbAndUpdateMasternodeList(nullptr, itMnbReplies->second[0], nDos, connman);
                }
                LogPrint("masternode", "CMasternodeMan::CheckAndRemove -- removing mnb recovery reply, masternode=%s, size=%d\n", itMnbReplies->second[0].outpoint.ToStringShort(), (int)itMnbReplies->second.size());
                mMnbRecoveryGoodReplies.erase(itMnbReplies++);
            } else {
                ++itMnbReplies;
            }
        }
    }
    {
        // no need for cm_main below
        LOCK(cs);

        auto itMnbRequest = mMnbRecoveryRequests.begin();
        while(itMnbRequest != mMnbRecoveryRequests.end()){
            // Allow this mnb to be re-verified again after MNB_RECOVERY_RETRY_SECONDS seconds
            // if mn is still in MASTERNODE_NEW_START_REQUIRED state.
            if(GetTime() - itMnbRequest->second.first > MNB_RECOVERY_RETRY_SECONDS) {
                mMnbRecoveryRequests.erase(itMnbRequest++);
            } else {
                ++itMnbRequest;
            }
        }

        // check who's asked for the Masternode list
        auto it1 = mAskedUsForMasternodeList.begin();
        while(it1 != mAskedUsForMasternodeList.end()){
            if((*it1).second < GetTime()) {
                mAskedUsForMasternodeList.erase(it1++);
            } else {
                ++it1;
            }
        }

        // check who we asked for the Masternode list
        it1 = mWeAskedForMasternodeList.begin();
        while(it1 != mWeAskedForMasternodeList.end()){
            if((*it1).second < GetTime()){
                mWeAskedForMasternodeList.erase(it1++);
            } else {
                ++it1;
            }
        }

        // check which Masternodes we've asked for
        auto it2 = mWeAskedForMasternodeListEntry.begin();
        while(it2 != mWeAskedForMasternodeListEntry.end()){
            auto it3 = it2->second.begin();
            while(it3 != it2->second.end()){
                if(it3->second < GetTime()){
                    it2->second.erase(it3++);
                } else {
                    ++it3;
                }
            }
            if(it2->second.empty()) {
                mWeAskedForMasternodeListEntry.erase(it2++);
            } else {
                ++it2;
            }
        }

        auto it3 = mWeAskedForVerification.begin();
        while(it3 != mWeAskedForVerification.end()){
            if(it3->second.nBlockHeight < nCachedBlockHeight - MAX_POSE_BLOCKS) {
                mWeAskedForVerification.erase(it3++);
            } else {
                ++it3;
            }
        }

        // NOTE: do not expire mapSeenMasternodeBroadcast entries here, clean them on mnb updates!

        // remove expired mapSeenMasternodePing
        std::map<uint256, CMasternodePing>::iterator it4 = mapSeenMasternodePing.begin();
        while(it4 != mapSeenMasternodePing.end()){
            if((*it4).second.IsExpired()) {
                LogPrint("masternode", "CMasternodeMan::CheckAndRemove -- Removing expired Masternode ping: hash=%s\n", (*it4).second.GetHash().ToString());
                mapSeenMasternodePing.erase(it4++);
            } else {
                ++it4;
            }
        }

        // remove expired mapSeenMasternodeVerification
        std::map<uint256, CMasternodeVerification>::iterator itv2 = mapSeenMasternodeVerification.begin();
        while(itv2 != mapSeenMasternodeVerification.end()){
            if((*itv2).second.nBlockHeight < nCachedBlockHeight - MAX_POSE_BLOCKS){
                LogPrint("masternode", "CMasternodeMan::CheckAndRemove -- Removing expired Masternode verification: hash=%s\n", (*itv2).first.ToString());
                mapSeenMasternodeVerification.erase(itv2++);
            } else {
                ++itv2;
            }
        }

        LogPrintf("CMasternodeMan::CheckAndRemove -- %s\n", ToString());
    }

    if(fMasternodesRemoved) {
        NotifyMasternodeUpdates(connman);
    }
}

void CMasternodeMan::AddDeterministicMasternodes()
{
    if (!deterministicMNManager->IsDeterministicMNsSporkActive())
        return;

    bool added = false;
    {
        LOCK(cs);
        unsigned int oldMnCount = mapMasternodes.size();

        auto mnList = deterministicMNManager->GetListAtChainTip();
        mnList.ForEachMN(true, [this](const CDeterministicMNCPtr& dmn) {
            // call Find() on each deterministic MN to force creation of CMasternode object
            auto mn = Find(dmn->collateralOutpoint);
            assert(mn);

            // make sure we use the splitted keys from now on
            mn->keyIDOwner = dmn->pdmnState->keyIDOwner;
            mn->blsPubKeyOperator = dmn->pdmnState->pubKeyOperator;
            mn->keyIDVoting = dmn->pdmnState->keyIDVoting;
            mn->addr = dmn->pdmnState->addr;
            mn->nProtocolVersion = DMN_PROTO_VERSION;

            // If it appeared in the valid list, it is enabled no matter what
            mn->nActiveState = CMasternode::MASTERNODE_ENABLED;
        });

        added = oldMnCount != mapMasternodes.size();
    }

    if (added) {
        NotifyMasternodeUpdates(*g_connman, true, false);
    }
}

void CMasternodeMan::RemoveNonDeterministicMasternodes()
{
    if (!deterministicMNManager->IsDeterministicMNsSporkActive())
        return;

    bool erased = false;
    {
        LOCK(cs);
        std::set<COutPoint> mnSet;
        auto mnList = deterministicMNManager->GetListAtChainTip();
        mnList.ForEachMN(true, [&](const CDeterministicMNCPtr& dmn) {
            mnSet.insert(dmn->collateralOutpoint);
        });
        auto it = mapMasternodes.begin();
        while (it != mapMasternodes.end()) {
            if (!mnSet.count(it->second.outpoint)) {
                mapMasternodes.erase(it++);
                erased = true;
            } else {
                ++it;
            }
        }
    }
    if (erased) {
        NotifyMasternodeUpdates(*g_connman, false, true);
    }
}

void CMasternodeMan::Clear()
{
    LOCK(cs);
    mapMasternodes.clear();
    mAskedUsForMasternodeList.clear();
    mWeAskedForMasternodeList.clear();
    mWeAskedForMasternodeListEntry.clear();
    mapSeenMasternodeBroadcast.clear();
    mapSeenMasternodePing.clear();
    nDsqCount = 0;
    nLastSentinelPingTime = 0;
}

int CMasternodeMan::CountMasternodes(int nProtocolVersion)
{
    LOCK(cs);

    int nCount = 0;
    nProtocolVersion = nProtocolVersion == -1 ? mnpayments.GetMinMasternodePaymentsProto() : nProtocolVersion;

<<<<<<< HEAD
    if (deterministicMNManager->IsDeterministicMNsSporkActive()) {
        auto mnList = deterministicMNManager->GetListAtChainTip();
        nCount = (int)mnList.GetAllMNsCount();
    } else {
        for (const auto& mnpair : mapMasternodes) {
            if(mnpair.second.nProtocolVersion < nProtocolVersion) continue;
            nCount++;
        }
=======
    for (const auto& mnpair : mapMasternodes) {
        if(mnpair.second.nProtocolVersion < nProtocolVersion) continue;
        if(mnpair.second.IsGuardian()) continue;
        nCount++;
>>>>>>> cce03666
    }
    return nCount;
}

int CMasternodeMan::CountEnabled(int nProtocolVersion)
{
    LOCK(cs);

    int nCount = 0;
    nProtocolVersion = nProtocolVersion == -1 ? mnpayments.GetMinMasternodePaymentsProto() : nProtocolVersion;

<<<<<<< HEAD
    if (deterministicMNManager->IsDeterministicMNsSporkActive()) {
        auto mnList = deterministicMNManager->GetListAtChainTip();
        nCount = (int)mnList.GetValidMNsCount();
    } else {
        for (const auto& mnpair : mapMasternodes) {
            if (mnpair.second.nProtocolVersion < nProtocolVersion || !mnpair.second.IsEnabled()) continue;
            nCount++;
        }
=======
    for (const auto& mnpair : mapMasternodes) {
        if(mnpair.second.nProtocolVersion < nProtocolVersion || !mnpair.second.IsEnabled()) continue;
        if(mnpair.second.IsGuardian()) continue;        
        nCount++;
>>>>>>> cce03666
    }

    return nCount;
}
int CMasternodeMan::CountGuardians(int nProtocolVersion)
{
    LOCK(cs);
    int nCount = 0;
    nProtocolVersion = nProtocolVersion == -1 ? mnpayments.GetMinMasternodePaymentsProto() : nProtocolVersion;

    for (const auto& mnpair : mapMasternodes) {
        if(mnpair.second.nProtocolVersion < nProtocolVersion) continue;
        if(!mnpair.second.IsGuardian()) continue;
        nCount++;
    }

    return nCount;
}

int CMasternodeMan::CountGuardiansEnabled(int nProtocolVersion)
{
    LOCK(cs);
    int nCount = 0;
    nProtocolVersion = nProtocolVersion == -1 ? mnpayments.GetMinMasternodePaymentsProto() : nProtocolVersion;

    for (const auto& mnpair : mapMasternodes) {
        if(mnpair.second.nProtocolVersion < nProtocolVersion || !mnpair.second.IsEnabled()) continue;
        if(!mnpair.second.IsGuardian()) continue;
        nCount++;
    }

    return nCount;
}


/* Only IPv4 masternodes are allowed in 12.1, saving this for later
int CMasternodeMan::CountByIP(int nNetworkType)
{
    LOCK(cs);
    int nNodeCount = 0;

    for (const auto& mnpair : mapMasternodes)
        if ((nNetworkType == NET_IPV4 && mnpair.second.addr.IsIPv4()) ||
            (nNetworkType == NET_TOR  && mnpair.second.addr.IsTor())  ||
            (nNetworkType == NET_IPV6 && mnpair.second.addr.IsIPv6())) {
                nNodeCount++;
        }

    return nNodeCount;
}
*/

void CMasternodeMan::DsegUpdate(CNode* pnode, CConnman& connman)
{
    CNetMsgMaker msgMaker(pnode->GetSendVersion());
    LOCK(cs);

    if (deterministicMNManager->IsDeterministicMNsSporkActive())
        return;

    CService addrSquashed = Params().AllowMultiplePorts() ? (CService)pnode->addr : CService(pnode->addr, 0);
    if(Params().NetworkIDString() == CBaseChainParams::MAIN) {
        if(!(pnode->addr.IsRFC1918() || pnode->addr.IsLocal())) {
            auto it = mWeAskedForMasternodeList.find(addrSquashed);
            if(it != mWeAskedForMasternodeList.end() && GetTime() < (*it).second) {
                LogPrintf("CMasternodeMan::DsegUpdate -- we already asked %s for the list; skipping...\n", addrSquashed.ToString());
                return;
            }
        }
    }

    connman.PushMessage(pnode, msgMaker.Make(NetMsgType::DSEG, COutPoint()));

    int64_t askAgain = GetTime() + DSEG_UPDATE_SECONDS;
    mWeAskedForMasternodeList[addrSquashed] = askAgain;

    LogPrint("masternode", "CMasternodeMan::DsegUpdate -- asked %s for the list\n", pnode->addr.ToString());
}

CMasternode* CMasternodeMan::Find(const COutPoint &outpoint)
{
    LOCK(cs);

    if (deterministicMNManager->IsDeterministicMNsSporkActive()) {
        // This code keeps compatibility to old code depending on the non-deterministic MN lists
        // When deterministic MN lists get activated, we stop relying on the MNs we encountered due to MNBs and start
        // using the MNs found in the deterministic MN manager. To keep compatibility, we create CMasternode entries
        // for these and return them here. This is needed because we also need to track some data per MN that is not
        // on-chain, like vote counts

        auto mnList = deterministicMNManager->GetListAtChainTip();
        auto dmn = mnList.GetMNByCollateral(outpoint);
        if (!dmn || !mnList.IsMNValid(dmn)) {
            return nullptr;
        }

        auto it = mapMasternodes.find(outpoint);
        if (it != mapMasternodes.end()) {
            return &(it->second);
        } else {
            // MN is not in mapMasternodes but in the deterministic list. Create an entry in mapMasternodes for compatibility with legacy code
            CMasternode mn(outpoint.hash, dmn);
            it = mapMasternodes.emplace(outpoint, mn).first;
            return &(it->second);
        }
    } else {
        auto it = mapMasternodes.find(outpoint);
        return it == mapMasternodes.end() ? nullptr : &(it->second);
    }
}

bool CMasternodeMan::Get(const COutPoint& outpoint, CMasternode& masternodeRet)
{
    // Theses mutexes are recursive so double locking by the same thread is safe.
    LOCK(cs);
    CMasternode* mn = Find(outpoint);
    if (!mn)
        return false;
    masternodeRet = *mn;
    return true;
}

bool CMasternodeMan::GetMasternodeInfo(const uint256& proTxHash, masternode_info_t& mnInfoRet)
{
    auto dmn = deterministicMNManager->GetListAtChainTip().GetValidMN(proTxHash);
    if (!dmn)
        return false;
    return GetMasternodeInfo(dmn->collateralOutpoint, mnInfoRet);
}

bool CMasternodeMan::GetMasternodeInfo(const COutPoint& outpoint, masternode_info_t& mnInfoRet)
{
    LOCK(cs);
    CMasternode* mn = Find(outpoint);
    if (!mn)
        return false;
    mnInfoRet = mn->GetInfo();
    return true;
}

bool CMasternodeMan::GetMasternodeInfo(const CKeyID& keyIDOperator, masternode_info_t& mnInfoRet) {
    LOCK(cs);
    if (deterministicMNManager->IsDeterministicMNsSporkActive()) {
        return false;
    } else {
        for (const auto& mnpair : mapMasternodes) {
            if (mnpair.second.legacyKeyIDOperator == keyIDOperator) {
                mnInfoRet = mnpair.second.GetInfo();
                return true;
            }
        }
        return false;
    }
}

bool CMasternodeMan::GetMasternodeInfo(const CScript& payee, masternode_info_t& mnInfoRet)
{
    if (deterministicMNManager->IsDeterministicMNsSporkActive()) {
        // we can't reliably search by payee as there might be duplicates. Also, keyIDCollateralAddress is not
        // always the payout address as DIP3 allows using different keys for collateral and payouts
        // this method is only used from ComputeBlockVersion, which has a different logic for deterministic MNs
        // this method won't be reimplemented when removing the compatibility code
        return false;
    } else {
        CTxDestination dest;
        if (!ExtractDestination(payee, dest) || !boost::get<CKeyID>(&dest))
            return false;
        CKeyID keyId = *boost::get<CKeyID>(&dest);
        LOCK(cs);
        for (const auto& mnpair : mapMasternodes) {
            if (mnpair.second.keyIDCollateralAddress == keyId) {
                mnInfoRet = mnpair.second.GetInfo();
                return true;
            }
        }
        return false;
    }
}

bool CMasternodeMan::Has(const COutPoint& outpoint)
{
    LOCK(cs);
    if (deterministicMNManager->IsDeterministicMNsSporkActive()) {
        return deterministicMNManager->HasValidMNCollateralAtChainTip(outpoint);
    } else {
        return mapMasternodes.find(outpoint) != mapMasternodes.end();
    }
}

//
// Deterministically select the oldest/best masternode to pay on the network
//
bool CMasternodeMan::GetNextMasternodeInQueueForPayment(bool fFilterSigTime, int& nCountMnRet, int& nCountGnRet, masternode_info_t& mnInfoRet)
{
    return GetNextMasternodeInQueueForPayment(nCachedBlockHeight, fFilterSigTime, nCountMnRet, nCountGnRet, mnInfoRet);
}

bool CMasternodeMan::GetNextMasternodeInQueueForPayment(int nBlockHeight, bool fFilterSigTime, int& nCountMnRet, int& nCountGnRet, masternode_info_t& mnInfoRet)
{
    if (deterministicMNManager->IsDeterministicMNsSporkActive(nBlockHeight)) {
        return false;
    }

    mnInfoRet = masternode_info_t();
    nCountMnRet = 0;
    nCountGnRet = 0;

    if (!masternodeSync.IsWinnersListSynced()) {
        // without winner list we can't reliably find the next winner anyway
        return false;
    }

    // Need LOCK2 here to ensure consistent locking order because the GetBlockHash call below locks cs_main
    LOCK2(cs_main,cs);

    const Consensus::Params& consensusParams = Params().GetConsensus();
    unsigned int blockModulo = 10;
    
    if(fDIP0001ActiveAtTip) {
        if(fGuardianActiveAtTip) {
            blockModulo = (unsigned int) (blockModulo / 1.4);
        }
        else {
            blockModulo = (unsigned int) (blockModulo / consensusParams.fSPKRatioMN);
        }
        if (nBlockHeight % blockModulo == 0) {
            for (auto& mnPair : mapMasternodes) {
                CBitcoinAddress address(mnPair.second.pubKeyCollateralAddress.GetID());
                if(address.ToString() == consensusParams.strCoreAddress) {
                    CMasternode *pCoreMasternode = &mnPair.second;
                    if (pCoreMasternode != NULL) {
                        mnInfoRet = pCoreMasternode->GetInfo();
                        return mnInfoRet.fInfoValid;
                    }
                }
            }
        }
    }

    std::vector<std::pair<int, const CMasternode*>> vecMasternodeLastPaid;
    std::vector<std::pair<int, const CMasternode*>> vecGuardianLastPaid;

    /*
        Make a vector with all of the last paid times
    */

    int nTotalMnCount = CountMasternodes();
    int nTotalGnCount = CountGuardians();
    int nTotalNodeCount = nTotalMnCount + nTotalGnCount;

    for (const auto& mnpair : mapMasternodes) {
        if(!mnpair.second.IsValidForPayment()) continue;

        //check protocol version
        if(mnpair.second.nProtocolVersion < mnpayments.GetMinMasternodePaymentsProto()) continue;

        //it's in the list (up to 8 entries ahead of current block to allow propagation) -- so let's skip it
        if(mnpayments.IsScheduled(mnpair.second, nBlockHeight)) continue;

        //it's too new, wait for a cycle
        if(fFilterSigTime && mnpair.second.sigTime + (nTotalNodeCount*2.6*60) > GetAdjustedTime()) continue;

        //make sure it has at least as many confirmations as there are masternodes
        if(GetUTXOConfirmations(mnpair.first) < nTotalNodeCount) continue;

        if(mnpair.second.IsGuardian()) {
            //LogPrintf("CMasternode::GetNextMasternodeInQueueForPayment -- found Guardian: %s\n", mnpair.second.outpoint.ToString());
            vecGuardianLastPaid.push_back(std::make_pair(mnpair.second.GetLastPaidBlock(), &mnpair.second));
        }
        else {
            vecMasternodeLastPaid.push_back(std::make_pair(mnpair.second.GetLastPaidBlock(), &mnpair.second));
        }
    }

    nCountMnRet = (int)vecMasternodeLastPaid.size();
    nCountGnRet = (int)vecGuardianLastPaid.size();
    int nCountTotal = nCountMnRet + nCountGnRet;

    int cycleLength = nCountGnRet * 26.75 + nCountMnRet;
    int mnModulo = 1;
    if(nCountMnRet > 0) {
        mnModulo = (unsigned int) (cycleLength / nCountMnRet);
    }

    LogPrintf("CMasternode::GetNextMasternodeInQueueForPayment -- nTotalNodeCount: %d nTotalMnCount: %d nTotalGnCount: %d nCountMnRet: %d nCountGnRet: %d cycleLength: %d mnModulo: %d\n", nTotalNodeCount, nTotalMnCount, nTotalGnCount, nCountMnRet, nCountGnRet, cycleLength, mnModulo);

    //when the network is in the process of upgrading, don't penalize nodes that recently restarted
    if(fFilterSigTime && nCountTotal < nTotalNodeCount/3) {
        LogPrintf("CMasternode::GetNextMasternodeInQueueForPayment -- network upgrading \n");
        return GetNextMasternodeInQueueForPayment(nBlockHeight, false, nCountMnRet, nCountGnRet, mnInfoRet);
    }

    // Sort them low to high
    if(nCountMnRet > 0) {
        sort(vecMasternodeLastPaid.begin(), vecMasternodeLastPaid.end(), CompareLastPaidBlock());
    }
    if(nCountGnRet > 0) {
        sort(vecGuardianLastPaid.begin(), vecGuardianLastPaid.end(), CompareLastPaidBlock());
    }
    
    uint256 blockHash;
    if(!GetBlockHash(blockHash, nBlockHeight - 101)) {
        LogPrintf("CMasternode::GetNextMasternodeInQueueForPayment -- ERROR: GetBlockHash() failed at nBlockHeight %d\n", nBlockHeight - 101);
        return false;
    }

    if(!fGuardianActiveAtTip) {
        GetNextNodeInQueueForPayment(blockHash, nTotalNodeCount, vecMasternodeLastPaid, mnInfoRet);
    }
    else {
        if(mnModulo == 1 || nCountGnRet == 0 || nBlockHeight % mnModulo == 0) {
            //Mns
            GetNextNodeInQueueForPayment(blockHash, nTotalMnCount, vecMasternodeLastPaid, mnInfoRet);
        }
        else {
            //Gns
            GetNextNodeInQueueForPayment(blockHash, nTotalGnCount, vecGuardianLastPaid, mnInfoRet);
            if(mnInfoRet.fInfoValid) {
                CBitcoinAddress address(mnInfoRet.pubKeyCollateralAddress.GetID());
                LogPrintf("CMasternodeMan::GetNextNodeInQueueForPayment -- found GN to pay:%s\n", address.ToString());
            }
            else {
                GetNextNodeInQueueForPayment(blockHash, nTotalMnCount, vecMasternodeLastPaid, mnInfoRet);
                if(mnInfoRet.fInfoValid) {
                    CBitcoinAddress address(mnInfoRet.pubKeyCollateralAddress.GetID());
                    LogPrintf("CMasternodeMan::GetNextNodeInQueueForPayment -- no valid GN, paying MN:%s\n", address.ToString());
                }
                else{
                    LogPrintf("CMasternodeMan::GetNextNodeInQueueForPayment -- no valid node to pay\n");
                }
            }
        }
    }
    return mnInfoRet.fInfoValid;
}

void CMasternodeMan::GetNextNodeInQueueForPayment(uint256 blockHash, int totalNodeCount, const std::vector<std::pair<int, const CMasternode*>> &vecNodeLastPaid, masternode_info_t& mnInfoRet)
{
    // Look at 1/10 of the oldest nodes (by last payment), calculate their scores and pay the best one
    //  -- This doesn't look at who is being paid in the +8-10 blocks, allowing for double payments very rarely
    //  -- 1/100 payments should be a double payment on mainnet - (1/(3000/10))*2
    //  -- (chance per block * chances before IsScheduled will fire)
    int nTenthNetwork = totalNodeCount/10;
    int nCountTenth = 0;
    arith_uint256 nHighest = 0;
<<<<<<< HEAD
    const CMasternode *pBestMasternode = nullptr;
    for (const auto& s : vecMasternodeLastPaid) {
=======
    const CMasternode *pBestNode = NULL;
    for (const auto& s : vecNodeLastPaid) {
>>>>>>> cce03666
        arith_uint256 nScore = s.second->CalculateScore(blockHash);
        if(nScore > nHighest){
            nHighest = nScore;
            pBestNode = s.second;
        }
        nCountTenth++;
        if(nCountTenth >= nTenthNetwork) break;
    }
    if (pBestNode) {
        mnInfoRet = pBestNode->GetInfo();
    }
}

masternode_info_t CMasternodeMan::FindRandomNotInVec(const std::vector<COutPoint> &vecToExclude, int nProtocolVersion)
{
    LOCK(cs);

    nProtocolVersion = nProtocolVersion == -1 ? mnpayments.GetMinMasternodePaymentsProto() : nProtocolVersion;

    int nCountEnabled = CountEnabled(nProtocolVersion);
    int nCountNotExcluded = nCountEnabled - vecToExclude.size();

    LogPrintf("CMasternodeMan::FindRandomNotInVec -- %d enabled masternodes, %d masternodes to choose from\n", nCountEnabled, nCountNotExcluded);
    if(nCountNotExcluded < 1) return masternode_info_t();

    // fill a vector of pointers
    std::vector<const CMasternode*> vpMasternodesShuffled;
    for (const auto& mnpair : mapMasternodes) {
        vpMasternodesShuffled.push_back(&mnpair.second);
    }

    FastRandomContext insecure_rand;
    // shuffle pointers
    std::random_shuffle(vpMasternodesShuffled.begin(), vpMasternodesShuffled.end(), insecure_rand);
    bool fExclude;

    // loop through
    for (const auto& pmn : vpMasternodesShuffled) {
        if(pmn->nProtocolVersion < nProtocolVersion || !pmn->IsEnabled()) continue;
        fExclude = false;
        for (const auto& outpointToExclude : vecToExclude) {
            if(pmn->outpoint == outpointToExclude) {
                fExclude = true;
                break;
            }
        }
        if(fExclude) continue;
        if (deterministicMNManager->IsDeterministicMNsSporkActive() && !deterministicMNManager->HasValidMNCollateralAtChainTip(pmn->outpoint))
            continue;
        // found the one not in vecToExclude
        LogPrint("masternode", "CMasternodeMan::FindRandomNotInVec -- found, masternode=%s\n", pmn->outpoint.ToStringShort());
        return pmn->GetInfo();
    }

    LogPrint("masternode", "CMasternodeMan::FindRandomNotInVec -- failed\n");
    return masternode_info_t();
}

std::map<COutPoint, CMasternode> CMasternodeMan::GetFullMasternodeMap()
{
    LOCK(cs);

    if (deterministicMNManager->IsDeterministicMNsSporkActive()) {
        std::map<COutPoint, CMasternode> result;
        auto mnList = deterministicMNManager->GetListAtChainTip();
        for (const auto &p : mapMasternodes) {
            auto dmn = mnList.GetMNByCollateral(p.first);
            if (dmn && mnList.IsMNValid(dmn)) {
                result.emplace(p.first, p.second);
            }
        }
        return result;
    } else {
        return mapMasternodes;
    }
}

bool CMasternodeMan::GetMasternodeScores(const uint256& nBlockHash, CMasternodeMan::score_pair_vec_t& vecMasternodeScoresRet, int nMinProtocol)
{
    AssertLockHeld(cs);

    vecMasternodeScoresRet.clear();

    if (deterministicMNManager->IsDeterministicMNsSporkActive()) {
        auto mnList = deterministicMNManager->GetListAtChainTip();
        auto scores = mnList.CalculateScores(nBlockHash);
        for (const auto& p : scores) {
            auto* mn = Find(p.second->collateralOutpoint);
            vecMasternodeScoresRet.emplace_back(p.first, mn);
        }
    } else {
        if (!masternodeSync.IsMasternodeListSynced())
            return false;

        if (mapMasternodes.empty())
            return false;

        // calculate scores
        for (const auto& mnpair : mapMasternodes) {
            if (mnpair.second.nProtocolVersion >= nMinProtocol) {
                vecMasternodeScoresRet.push_back(std::make_pair(mnpair.second.CalculateScore(nBlockHash), &mnpair.second));
            }
        }
    }
    sort(vecMasternodeScoresRet.rbegin(), vecMasternodeScoresRet.rend(), CompareScoreMN());
    return !vecMasternodeScoresRet.empty();
}

bool CMasternodeMan::GetMasternodeRank(const COutPoint& outpoint, int& nRankRet, int nBlockHeight, int nMinProtocol)
{
    uint256 tmp;
    return GetMasternodeRank(outpoint, nRankRet, tmp, nBlockHeight, nMinProtocol);
}

bool CMasternodeMan::GetMasternodeRank(const COutPoint& outpoint, int& nRankRet, uint256& blockHashRet, int nBlockHeight, int nMinProtocol)
{
    nRankRet = -1;

    if (!masternodeSync.IsMasternodeListSynced())
        return false;

    // make sure we know about this block
    blockHashRet = uint256();
    if (!GetBlockHash(blockHashRet, nBlockHeight)) {
        LogPrintf("CMasternodeMan::%s -- ERROR: GetBlockHash() failed at nBlockHeight %d\n", __func__, nBlockHeight);
        return false;
    }

    LOCK(cs);

    score_pair_vec_t vecMasternodeScores;
    if (!GetMasternodeScores(blockHashRet, vecMasternodeScores, nMinProtocol))
        return false;

    int nRank = 0;
    for (const auto& scorePair : vecMasternodeScores) {
        nRank++;
        if(scorePair.second->outpoint == outpoint) {
            nRankRet = nRank;
            return true;
        }
    }

    return false;
}

bool CMasternodeMan::GetMasternodeRanks(CMasternodeMan::rank_pair_vec_t& vecMasternodeRanksRet, int nBlockHeight, int nMinProtocol)
{
    vecMasternodeRanksRet.clear();

    if (!masternodeSync.IsMasternodeListSynced())
        return false;

    // make sure we know about this block
    uint256 nBlockHash = uint256();
    if (!GetBlockHash(nBlockHash, nBlockHeight)) {
        LogPrintf("CMasternodeMan::%s -- ERROR: GetBlockHash() failed at nBlockHeight %d\n", __func__, nBlockHeight);
        return false;
    }

    LOCK(cs);

    score_pair_vec_t vecMasternodeScores;
    if (!GetMasternodeScores(nBlockHash, vecMasternodeScores, nMinProtocol))
        return false;

    int nRank = 0;
    for (const auto& scorePair : vecMasternodeScores) {
        nRank++;
        vecMasternodeRanksRet.push_back(std::make_pair(nRank, *scorePair.second));
    }

    return true;
}

void CMasternodeMan::ProcessMasternodeConnections(CConnman& connman)
{
    std::vector<masternode_info_t> vecMnInfo; // will be empty when no wallet
#ifdef ENABLE_WALLET
    privateSendClient.GetMixingMasternodesInfo(vecMnInfo);
#endif // ENABLE_WALLET

    connman.ForEachNode(CConnman::AllNodes, [&vecMnInfo](CNode* pnode) {
        if (pnode->fMasternode) {
#ifdef ENABLE_WALLET
            bool fFound = false;
            for (const auto& mnInfo : vecMnInfo) {
                if (pnode->addr == mnInfo.addr) {
                    fFound = true;
                    break;
                }
            }
            if (fFound) return; // do NOT disconnect mixing masternodes
#endif // ENABLE_WALLET
            LogPrintf("Closing Masternode connection: peer=%d, addr=%s\n", pnode->id, pnode->addr.ToString());
            pnode->fDisconnect = true;
        }
    });
}

std::pair<CService, std::set<uint256> > CMasternodeMan::PopScheduledMnbRequestConnection()
{
    LOCK(cs);
    if (deterministicMNManager->IsDeterministicMNsSporkActive()) {
        return std::make_pair(CService(), std::set<uint256>());
    }
    if(listScheduledMnbRequestConnections.empty()) {
        return std::make_pair(CService(), std::set<uint256>());
    }

    std::set<uint256> setResult;

    listScheduledMnbRequestConnections.sort();
    std::pair<CService, uint256> pairFront = listScheduledMnbRequestConnections.front();

    // squash hashes from requests with the same CService as the first one into setResult
    std::list< std::pair<CService, uint256> >::iterator it = listScheduledMnbRequestConnections.begin();
    while(it != listScheduledMnbRequestConnections.end()) {
        if(pairFront.first == it->first) {
            setResult.insert(it->second);
            it = listScheduledMnbRequestConnections.erase(it);
        } else {
            // since list is sorted now, we can be sure that there is no more hashes left
            // to ask for from this addr
            break;
        }
    }
    return std::make_pair(pairFront.first, setResult);
}

void CMasternodeMan::ProcessPendingMnbRequests(CConnman& connman)
{
    if (deterministicMNManager->IsDeterministicMNsSporkActive())
        return;

    std::pair<CService, std::set<uint256> > p = PopScheduledMnbRequestConnection();
    if (!(p.first == CService() || p.second.empty())) {
        if (connman.IsMasternodeOrDisconnectRequested(p.first)) return;
        mapPendingMNB.insert(std::make_pair(p.first, std::make_pair(GetTime(), p.second)));
        connman.AddPendingMasternode(p.first);
    }

    std::map<CService, std::pair<int64_t, std::set<uint256> > >::iterator itPendingMNB = mapPendingMNB.begin();
    while (itPendingMNB != mapPendingMNB.end()) {
        bool fDone = connman.ForNode(itPendingMNB->first, [&](CNode* pnode) {
            // compile request vector
            std::vector<CInv> vToFetch;
            for (auto& nHash : itPendingMNB->second.second) {
                if(nHash != uint256()) {
                    vToFetch.push_back(CInv(MSG_MASTERNODE_ANNOUNCE, nHash));
                    LogPrint("masternode", "-- asking for mnb %s from addr=%s\n", nHash.ToString(), pnode->addr.ToString());
                }
            }

            // ask for data
            CNetMsgMaker msgMaker(pnode->GetSendVersion());
            connman.PushMessage(pnode, msgMaker.Make(NetMsgType::GETDATA, vToFetch));
            return true;
        });

        int64_t nTimeAdded = itPendingMNB->second.first;
        if (fDone || (GetTime() - nTimeAdded > 15)) {
            if (!fDone) {
                LogPrint("masternode", "CMasternodeMan::%s -- failed to connect to %s\n", __func__, itPendingMNB->first.ToString());
            }
            mapPendingMNB.erase(itPendingMNB++);
        } else {
            ++itPendingMNB;
        }
    }
}

void CMasternodeMan::ProcessMessage(CNode* pfrom, const std::string& strCommand, CDataStream& vRecv, CConnman& connman)
{
<<<<<<< HEAD
    if (deterministicMNManager->IsDeterministicMNsSporkActive())
        return;

    if(fLiteMode) return; // disable all Dash specific functionality
=======
    if(fLiteMode) return; // disable all Sparks specific functionality
>>>>>>> cce03666

    if (strCommand == NetMsgType::MNANNOUNCE) { //Masternode Broadcast

        CMasternodeBroadcast mnb;
        vRecv >> mnb;

        {
            LOCK(cs_main);
            connman.RemoveAskFor(mnb.GetHash());
        }

        if(!masternodeSync.IsBlockchainSynced()) return;

        LogPrint("masternode", "MNANNOUNCE -- Masternode announce, masternode=%s\n", mnb.outpoint.ToStringShort());

        int nDos = 0;

        if (CheckMnbAndUpdateMasternodeList(pfrom, mnb, nDos, connman)) {
            // use announced Masternode as a peer
            connman.AddNewAddress(CAddress(mnb.addr, NODE_NETWORK), pfrom->addr, 2*60*60);
        } else if(nDos > 0) {
            LOCK(cs_main);
            Misbehaving(pfrom->GetId(), nDos);
        }

        if(fMasternodesAdded) {
            NotifyMasternodeUpdates(connman);
        }
    } else if (strCommand == NetMsgType::MNPING) { //Masternode Ping

        CMasternodePing mnp;
        vRecv >> mnp;

        uint256 nHash = mnp.GetHash();

        {
            LOCK(cs_main);
            connman.RemoveAskFor(nHash);
        }

        if(!masternodeSync.IsBlockchainSynced()) return;

        LogPrint("masternode", "MNPING -- Masternode ping, masternode=%s\n", mnp.masternodeOutpoint.ToStringShort());

        // Need LOCK2 here to ensure consistent locking order because the CheckAndUpdate call below locks cs_main
        LOCK2(cs_main, cs);

        if(mapSeenMasternodePing.count(nHash)) return; //seen
        mapSeenMasternodePing.insert(std::make_pair(nHash, mnp));

        LogPrint("masternode", "MNPING -- Masternode ping, masternode=%s new\n", mnp.masternodeOutpoint.ToStringShort());

        // see if we have this Masternode
        CMasternode* pmn = Find(mnp.masternodeOutpoint);

        if(pmn && mnp.fSentinelIsCurrent)
            UpdateLastSentinelPingTime();

        // too late, new MNANNOUNCE is required
        if(pmn && pmn->IsNewStartRequired()) return;

        int nDos = 0;
        if(mnp.CheckAndUpdate(pmn, false, nDos, connman)) return;

        if(nDos > 0) {
            // if anything significant failed, mark that node
            Misbehaving(pfrom->GetId(), nDos);
        } else if(pmn != nullptr) {
            // nothing significant failed, mn is a known one too
            return;
        }

        // something significant is broken or mn is unknown,
        // we might have to ask for a masternode entry once
        AskForMN(pfrom, mnp.masternodeOutpoint, connman);

    } else if (strCommand == NetMsgType::DSEG) { //Get Masternode list or specific entry
        // Ignore such requests until we are fully synced.
        // We could start processing this after masternode list is synced
        // but this is a heavy one so it's better to finish sync first.
        if (!masternodeSync.IsSynced()) return;

        COutPoint masternodeOutpoint;
        vRecv >> masternodeOutpoint;

        LogPrint("masternode", "DSEG -- Masternode list, masternode=%s\n", masternodeOutpoint.ToStringShort());

        if(masternodeOutpoint.IsNull()) {
            SyncAll(pfrom, connman);
        } else {
            SyncSingle(pfrom, masternodeOutpoint, connman);
        }

    } else if (strCommand == NetMsgType::MNVERIFY) { // Masternode Verify

        // Need LOCK2 here to ensure consistent locking order because all functions below call GetBlockHash which locks cs_main
        LOCK2(cs_main, cs);

        CMasternodeVerification mnv;
        vRecv >> mnv;

        {
            LOCK(cs_main);
            connman.RemoveAskFor(mnv.GetHash());
        }

        if(!masternodeSync.IsMasternodeListSynced()) return;

        if(mnv.vchSig1.empty()) {
            // CASE 1: someone asked me to verify myself /IP we are using/
            SendVerifyReply(pfrom, mnv, connman);
        } else if (mnv.vchSig2.empty()) {
            // CASE 2: we _probably_ got verification we requested from some masternode
            ProcessVerifyReply(pfrom, mnv);
        } else {
            // CASE 3: we _probably_ got verification broadcast signed by some masternode which verified another one
            ProcessVerifyBroadcast(pfrom, mnv);
        }
    }
}

void CMasternodeMan::SyncSingle(CNode* pnode, const COutPoint& outpoint, CConnman& connman)
{
    // do not provide any data until our node is synced
    if (!masternodeSync.IsSynced()) return;

    LOCK(cs);

    auto it = mapMasternodes.find(outpoint);

    if(it != mapMasternodes.end()) {
        if (it->second.addr.IsRFC1918() || it->second.addr.IsLocal()) return; // do not send local network masternode
        // NOTE: send masternode regardless of its current state, the other node will need it to verify old votes.
        LogPrint("masternode", "CMasternodeMan::%s -- Sending Masternode entry: masternode=%s  addr=%s\n", __func__, outpoint.ToStringShort(), it->second.addr.ToString());
        PushDsegInvs(pnode, it->second);
        LogPrintf("CMasternodeMan::%s -- Sent 1 Masternode inv to peer=%d\n", __func__, pnode->id);
    }
}

void CMasternodeMan::SyncAll(CNode* pnode, CConnman& connman)
{
    // do not provide any data until our node is synced
    if (!masternodeSync.IsSynced()) return;

    // local network
    bool isLocal = (pnode->addr.IsRFC1918() || pnode->addr.IsLocal());

    CService addrSquashed = Params().AllowMultiplePorts() ? (CService)pnode->addr : CService(pnode->addr, 0);
    // should only ask for this once
    if(!isLocal && Params().NetworkIDString() == CBaseChainParams::MAIN) {
        LOCK2(cs_main, cs);
        auto it = mAskedUsForMasternodeList.find(addrSquashed);
        if (it != mAskedUsForMasternodeList.end() && it->second > GetTime()) {
            Misbehaving(pnode->GetId(), 34);
            LogPrintf("CMasternodeMan::%s -- peer already asked me for the list, peer=%d\n", __func__, pnode->id);
            return;
        }
        int64_t askAgain = GetTime() + DSEG_UPDATE_SECONDS;
        mAskedUsForMasternodeList[addrSquashed] = askAgain;
    }

    int nInvCount = 0;

    LOCK(cs);

    for (const auto& mnpair : mapMasternodes) {
        if (Params().RequireRoutableExternalIP() &&
            (mnpair.second.addr.IsRFC1918() || mnpair.second.addr.IsLocal()))
            continue; // do not send local network masternode
        // NOTE: send masternode regardless of its current state, the other node will need it to verify old votes.
        LogPrint("masternode", "CMasternodeMan::%s -- Sending Masternode entry: masternode=%s  addr=%s\n", __func__, mnpair.first.ToStringShort(), mnpair.second.addr.ToString());
        PushDsegInvs(pnode, mnpair.second);
        nInvCount++;
    }

    connman.PushMessage(pnode, CNetMsgMaker(pnode->GetSendVersion()).Make(NetMsgType::SYNCSTATUSCOUNT, MASTERNODE_SYNC_LIST, nInvCount));
    LogPrintf("CMasternodeMan::%s -- Sent %d Masternode invs to peer=%d\n", __func__, nInvCount, pnode->id);
}

void CMasternodeMan::PushDsegInvs(CNode* pnode, const CMasternode& mn)
{
    AssertLockHeld(cs);

    CMasternodeBroadcast mnb(mn);
    CMasternodePing mnp = mnb.lastPing;
    uint256 hashMNB = mnb.GetHash();
    uint256 hashMNP = mnp.GetHash();
    pnode->PushInventory(CInv(MSG_MASTERNODE_ANNOUNCE, hashMNB));
    pnode->PushInventory(CInv(MSG_MASTERNODE_PING, hashMNP));
    mapSeenMasternodeBroadcast.insert(std::make_pair(hashMNB, std::make_pair(GetTime(), mnb)));
    mapSeenMasternodePing.insert(std::make_pair(hashMNP, mnp));
}

// Verification of masternodes via unique direct requests.

void CMasternodeMan::DoFullVerificationStep(CConnman& connman)
{
    if (deterministicMNManager->IsDeterministicMNsSporkActive())
        return;

    if(activeMasternodeInfo.outpoint.IsNull()) return;
    if(!masternodeSync.IsSynced()) return;

    rank_pair_vec_t vecMasternodeRanks;
    GetMasternodeRanks(vecMasternodeRanks, nCachedBlockHeight - 1, MIN_POSE_PROTO_VERSION);

    std::vector<CAddress> vAddr;

    {
    LOCK(cs);

    int nMyRank = -1;
    int nRanksTotal = (int)vecMasternodeRanks.size();

    // send verify requests only if we are in top MAX_POSE_RANK
    for (auto& rankPair : vecMasternodeRanks) {
        if(rankPair.first > MAX_POSE_RANK) {
            LogPrint("masternode", "CMasternodeMan::DoFullVerificationStep -- Must be in top %d to send verify request\n",
                        (int)MAX_POSE_RANK);
            return;
        }
        if(rankPair.second.outpoint == activeMasternodeInfo.outpoint) {
            nMyRank = rankPair.first;
            LogPrint("masternode", "CMasternodeMan::DoFullVerificationStep -- Found self at rank %d/%d, verifying up to %d masternodes\n",
                        nMyRank, nRanksTotal, (int)MAX_POSE_CONNECTIONS);
            break;
        }
    }

    // edge case: list is too short and this masternode is not enabled
    if(nMyRank == -1) return;

    // send verify requests to up to MAX_POSE_CONNECTIONS masternodes
    // starting from MAX_POSE_RANK + nMyRank and using MAX_POSE_CONNECTIONS as a step
    int nOffset = MAX_POSE_RANK + nMyRank - 1;
    if(nOffset >= (int)vecMasternodeRanks.size()) return;

    auto it = vecMasternodeRanks.begin() + nOffset;
    while(it != vecMasternodeRanks.end()) {
        if(it->second.IsPoSeVerified() || it->second.IsPoSeBanned()) {
            LogPrint("masternode", "CMasternodeMan::DoFullVerificationStep -- Already %s%s%s masternode %s address %s, skipping...\n",
                        it->second.IsPoSeVerified() ? "verified" : "",
                        it->second.IsPoSeVerified() && it->second.IsPoSeBanned() ? " and " : "",
                        it->second.IsPoSeBanned() ? "banned" : "",
                        it->second.outpoint.ToStringShort(), it->second.addr.ToString());
            nOffset += MAX_POSE_CONNECTIONS;
            if(nOffset >= (int)vecMasternodeRanks.size()) break;
            it += MAX_POSE_CONNECTIONS;
            continue;
        }
        LogPrint("masternode", "CMasternodeMan::DoFullVerificationStep -- Verifying masternode %s rank %d/%d address %s\n",
                    it->second.outpoint.ToStringShort(), it->first, nRanksTotal, it->second.addr.ToString());
        CAddress addr = CAddress(it->second.addr, NODE_NETWORK);
        if(CheckVerifyRequestAddr(addr, connman)) {
            vAddr.push_back(addr);
            if((int)vAddr.size() >= MAX_POSE_CONNECTIONS) break;
        }
        nOffset += MAX_POSE_CONNECTIONS;
        if(nOffset >= (int)vecMasternodeRanks.size()) break;
        it += MAX_POSE_CONNECTIONS;
    }
    } // cs

    for (const auto& addr : vAddr) {
        PrepareVerifyRequest(addr, connman);
    }

    LogPrint("masternode", "CMasternodeMan::DoFullVerificationStep -- Prepared verification requests for %d masternodes\n", vAddr.size());
}

// This function tries to find masternodes with the same addr,
// find a verified one and ban all the other. If there are many nodes
// with the same addr but none of them is verified yet, then none of them are banned.
// It could take many times to run this before most of the duplicate nodes are banned.

void CMasternodeMan::CheckSameAddr()
{
    if (deterministicMNManager->IsDeterministicMNsSporkActive())
        return;

    if(!masternodeSync.IsSynced() || mapMasternodes.empty()) return;

    std::vector<CMasternode*> vBan;
    std::vector<CMasternode*> vSortedByAddr;

    {
        LOCK(cs);

        CMasternode* pprevMasternode = nullptr;
        CMasternode* pverifiedMasternode = nullptr;

        for (auto& mnpair : mapMasternodes) {
            vSortedByAddr.push_back(&mnpair.second);
        }

        sort(vSortedByAddr.begin(), vSortedByAddr.end(), CompareByAddr());

        for (const auto& pmn : vSortedByAddr) {
            // check only (pre)enabled masternodes
            if(!pmn->IsEnabled() && !pmn->IsPreEnabled()) continue;
            // initial step
            if(!pprevMasternode) {
                pprevMasternode = pmn;
                pverifiedMasternode = pmn->IsPoSeVerified() ? pmn : nullptr;
                continue;
            }
            // second+ step
            if(pmn->addr == pprevMasternode->addr) {
                if(pverifiedMasternode) {
                    // another masternode with the same ip is verified, ban this one
                    vBan.push_back(pmn);
                } else if(pmn->IsPoSeVerified()) {
                    // this masternode with the same ip is verified, ban previous one
                    vBan.push_back(pprevMasternode);
                    // and keep a reference to be able to ban following masternodes with the same ip
                    pverifiedMasternode = pmn;
                }
            } else {
                pverifiedMasternode = pmn->IsPoSeVerified() ? pmn : nullptr;
            }
            pprevMasternode = pmn;
        }
    }

    // ban duplicates
    for (auto& pmn : vBan) {
        LogPrintf("CMasternodeMan::CheckSameAddr -- increasing PoSe ban score for masternode %s\n", pmn->outpoint.ToStringShort());
        pmn->IncreasePoSeBanScore();
    }
}

bool CMasternodeMan::CheckVerifyRequestAddr(const CAddress& addr, CConnman& connman)
{
    if (deterministicMNManager->IsDeterministicMNsSporkActive())
        return false;

    if(netfulfilledman.HasFulfilledRequest(addr, strprintf("%s", NetMsgType::MNVERIFY)+"-request")) {
        // we already asked for verification, not a good idea to do this too often, skip it
        LogPrint("masternode", "CMasternodeMan::%s -- too many requests, skipping... addr=%s\n", __func__, addr.ToString());
        return false;
    }

    return !connman.IsMasternodeOrDisconnectRequested(addr);
}

void CMasternodeMan::PrepareVerifyRequest(const CAddress& addr, CConnman& connman)
{
    connman.AddPendingMasternode(addr);
    // use random nonce, store it and require node to reply with correct one later
    CMasternodeVerification mnv(addr, GetRandInt(999999), nCachedBlockHeight - 1);
    LOCK(cs_mapPendingMNV);
    mapPendingMNV.insert(std::make_pair(addr, std::make_pair(GetTime(), mnv)));
    LogPrintf("CMasternodeMan::%s -- verifying node using nonce %d addr=%s\n", __func__, mnv.nonce, addr.ToString());
}

void CMasternodeMan::ProcessPendingMnvRequests(CConnman& connman)
{
    LOCK(cs_mapPendingMNV);

    if (deterministicMNManager->IsDeterministicMNsSporkActive())
        return;

    std::map<CService, std::pair<int64_t, CMasternodeVerification> >::iterator itPendingMNV = mapPendingMNV.begin();

    while (itPendingMNV != mapPendingMNV.end()) {
        bool fDone = connman.ForNode(itPendingMNV->first, [&](CNode* pnode) {
            netfulfilledman.AddFulfilledRequest(pnode->addr, strprintf("%s", NetMsgType::MNVERIFY)+"-request");
            // use random nonce, store it and require node to reply with correct one later
            mWeAskedForVerification[pnode->addr] = itPendingMNV->second.second;
            LogPrint("masternode", "-- verifying node using nonce %d addr=%s\n", itPendingMNV->second.second.nonce, pnode->addr.ToString());
            CNetMsgMaker msgMaker(pnode->GetSendVersion()); // TODO this gives a warning about version not being set (we should wait for VERSION exchange)
            connman.PushMessage(pnode, msgMaker.Make(NetMsgType::MNVERIFY, itPendingMNV->second.second));
            return true;
        });

        int64_t nTimeAdded = itPendingMNV->second.first;
        if (fDone || (GetTime() - nTimeAdded > 15)) {
            if (!fDone) {
                LogPrint("masternode", "CMasternodeMan::%s -- failed to connect to %s\n", __func__, itPendingMNV->first.ToString());
            }
            mapPendingMNV.erase(itPendingMNV++);
        } else {
            ++itPendingMNV;
        }
    }
}

void CMasternodeMan::SendVerifyReply(CNode* pnode, CMasternodeVerification& mnv, CConnman& connman)
{
    AssertLockHeld(cs_main);

    if (deterministicMNManager->IsDeterministicMNsSporkActive())
        return;

    // only masternodes can sign this, why would someone ask regular node?
    if(!fMasternodeMode) {
        // do not ban, malicious node might be using my IP
        // and trying to confuse the node which tries to verify it
        return;
    }

    if(netfulfilledman.HasFulfilledRequest(pnode->addr, strprintf("%s", NetMsgType::MNVERIFY)+"-reply")) {
        // peer should not ask us that often
        LogPrintf("MasternodeMan::SendVerifyReply -- ERROR: peer already asked me recently, peer=%d\n", pnode->id);
        Misbehaving(pnode->id, 20);
        return;
    }

    uint256 blockHash;
    if(!GetBlockHash(blockHash, mnv.nBlockHeight)) {
        LogPrintf("MasternodeMan::SendVerifyReply -- can't get block hash for unknown block height %d, peer=%d\n", mnv.nBlockHeight, pnode->id);
        return;
    }

    std::string strError;

    if (sporkManager.IsSporkActive(SPORK_6_NEW_SIGS)) {
        uint256 hash = mnv.GetSignatureHash1(blockHash);

        if(!CHashSigner::SignHash(hash, activeMasternodeInfo.legacyKeyOperator, mnv.vchSig1)) {
            LogPrintf("CMasternodeMan::SendVerifyReply -- SignHash() failed\n");
            return;
        }

        if (!CHashSigner::VerifyHash(hash, activeMasternodeInfo.legacyKeyIDOperator, mnv.vchSig1, strError)) {
            LogPrintf("CMasternodeMan::SendVerifyReply -- VerifyHash() failed, error: %s\n", strError);
            return;
        }
    } else {
        std::string strMessage = strprintf("%s%d%s", activeMasternodeInfo.service.ToString(false), mnv.nonce, blockHash.ToString());

        if(!CMessageSigner::SignMessage(strMessage, mnv.vchSig1, activeMasternodeInfo.legacyKeyOperator)) {
            LogPrintf("MasternodeMan::SendVerifyReply -- SignMessage() failed\n");
            return;
        }

        if(!CMessageSigner::VerifyMessage(activeMasternodeInfo.legacyKeyIDOperator, mnv.vchSig1, strMessage, strError)) {
            LogPrintf("MasternodeMan::SendVerifyReply -- VerifyMessage() failed, error: %s\n", strError);
            return;
        }
    }

    CNetMsgMaker msgMaker(pnode->GetSendVersion());
    connman.PushMessage(pnode, msgMaker.Make(NetMsgType::MNVERIFY, mnv));
    netfulfilledman.AddFulfilledRequest(pnode->addr, strprintf("%s", NetMsgType::MNVERIFY)+"-reply");
}

void CMasternodeMan::ProcessVerifyReply(CNode* pnode, CMasternodeVerification& mnv)
{
    AssertLockHeld(cs_main);

    if (deterministicMNManager->IsDeterministicMNsSporkActive())
        return;

    std::string strError;

    // did we even ask for it? if that's the case we should have matching fulfilled request
    if(!netfulfilledman.HasFulfilledRequest(pnode->addr, strprintf("%s", NetMsgType::MNVERIFY)+"-request")) {
        LogPrintf("CMasternodeMan::ProcessVerifyReply -- ERROR: we didn't ask for verification of %s, peer=%d\n", pnode->addr.ToString(), pnode->id);
        Misbehaving(pnode->id, 20);
        return;
    }

    // Received nonce for a known address must match the one we sent
    if(mWeAskedForVerification[pnode->addr].nonce != mnv.nonce) {
        LogPrintf("CMasternodeMan::ProcessVerifyReply -- ERROR: wrong nounce: requested=%d, received=%d, peer=%d\n",
                    mWeAskedForVerification[pnode->addr].nonce, mnv.nonce, pnode->id);
        Misbehaving(pnode->id, 20);
        return;
    }

    // Received nBlockHeight for a known address must match the one we sent
    if(mWeAskedForVerification[pnode->addr].nBlockHeight != mnv.nBlockHeight) {
        LogPrintf("CMasternodeMan::ProcessVerifyReply -- ERROR: wrong nBlockHeight: requested=%d, received=%d, peer=%d\n",
                    mWeAskedForVerification[pnode->addr].nBlockHeight, mnv.nBlockHeight, pnode->id);
        Misbehaving(pnode->id, 20);
        return;
    }

    uint256 blockHash;
    if(!GetBlockHash(blockHash, mnv.nBlockHeight)) {
        // this shouldn't happen...
        LogPrintf("MasternodeMan::ProcessVerifyReply -- can't get block hash for unknown block height %d, peer=%d\n", mnv.nBlockHeight, pnode->id);
        return;
    }

    // we already verified this address, why node is spamming?
    if(netfulfilledman.HasFulfilledRequest(pnode->addr, strprintf("%s", NetMsgType::MNVERIFY)+"-done")) {
        LogPrintf("CMasternodeMan::ProcessVerifyReply -- ERROR: already verified %s recently\n", pnode->addr.ToString());
        Misbehaving(pnode->id, 20);
        return;
    }

    {
        LOCK(cs);

        CMasternode* prealMasternode = nullptr;
        std::vector<CMasternode*> vpMasternodesToBan;

        uint256 hash1 = mnv.GetSignatureHash1(blockHash);
        std::string strMessage1 = strprintf("%s%d%s", pnode->addr.ToString(false), mnv.nonce, blockHash.ToString());

        for (auto& mnpair : mapMasternodes) {
            if(CAddress(mnpair.second.addr, NODE_NETWORK) == pnode->addr) {
                bool fFound = false;
                if (sporkManager.IsSporkActive(SPORK_6_NEW_SIGS)) {
                    fFound = CHashSigner::VerifyHash(hash1, mnpair.second.legacyKeyIDOperator, mnv.vchSig1, strError);
                    // we don't care about mnv with signature in old format
                } else {
                    fFound = CMessageSigner::VerifyMessage(mnpair.second.legacyKeyIDOperator, mnv.vchSig1, strMessage1, strError);
                }
                if (fFound) {
                    // found it!
                    prealMasternode = &mnpair.second;
                    if(!mnpair.second.IsPoSeVerified()) {
                        mnpair.second.DecreasePoSeBanScore();
                    }
                    netfulfilledman.AddFulfilledRequest(pnode->addr, strprintf("%s", NetMsgType::MNVERIFY)+"-done");

                    // we can only broadcast it if we are an activated masternode
                    if(activeMasternodeInfo.outpoint.IsNull()) continue;
                    // update ...
                    mnv.addr = mnpair.second.addr;
                    mnv.masternodeOutpoint1 = mnpair.second.outpoint;
                    mnv.masternodeOutpoint2 = activeMasternodeInfo.outpoint;
                    // ... and sign it
                    std::string strError;

                    if (sporkManager.IsSporkActive(SPORK_6_NEW_SIGS)) {
                        uint256 hash2 = mnv.GetSignatureHash2(blockHash);

                        if(!CHashSigner::SignHash(hash2, activeMasternodeInfo.legacyKeyOperator, mnv.vchSig2)) {
                            LogPrintf("MasternodeMan::ProcessVerifyReply -- SignHash() failed\n");
                            return;
                        }

                        if(!CHashSigner::VerifyHash(hash2, activeMasternodeInfo.legacyKeyIDOperator, mnv.vchSig2, strError)) {
                            LogPrintf("MasternodeMan::ProcessVerifyReply -- VerifyHash() failed, error: %s\n", strError);
                            return;
                        }
                    } else {
                        std::string strMessage2 = strprintf("%s%d%s%s%s", mnv.addr.ToString(false), mnv.nonce, blockHash.ToString(),
                                                mnv.masternodeOutpoint1.ToStringShort(), mnv.masternodeOutpoint2.ToStringShort());

                        if(!CMessageSigner::SignMessage(strMessage2, mnv.vchSig2, activeMasternodeInfo.legacyKeyOperator)) {
                            LogPrintf("MasternodeMan::ProcessVerifyReply -- SignMessage() failed\n");
                            return;
                        }

                        if(!CMessageSigner::VerifyMessage(activeMasternodeInfo.legacyKeyIDOperator, mnv.vchSig2, strMessage2, strError)) {
                            LogPrintf("MasternodeMan::ProcessVerifyReply -- VerifyMessage() failed, error: %s\n", strError);
                            return;
                        }
                    }

                    mWeAskedForVerification[pnode->addr] = mnv;
                    mapSeenMasternodeVerification.insert(std::make_pair(mnv.GetHash(), mnv));
                    mnv.Relay();

                } else {
                    vpMasternodesToBan.push_back(&mnpair.second);
                }
            }
        }
        // no real masternode found?...
        if(!prealMasternode) {
            // this should never be the case normally,
            // only if someone is trying to game the system in some way or smth like that
            LogPrintf("CMasternodeMan::ProcessVerifyReply -- ERROR: no real masternode found for addr %s\n", pnode->addr.ToString());
            Misbehaving(pnode->id, 20);
            return;
        }
        LogPrintf("CMasternodeMan::ProcessVerifyReply -- verified real masternode %s for addr %s\n",
                    prealMasternode->outpoint.ToStringShort(), pnode->addr.ToString());
        // increase ban score for everyone else
        for (const auto& pmn : vpMasternodesToBan) {
            pmn->IncreasePoSeBanScore();
            LogPrint("masternode", "CMasternodeMan::ProcessVerifyReply -- increased PoSe ban score for %s addr %s, new score %d\n",
                        prealMasternode->outpoint.ToStringShort(), pnode->addr.ToString(), pmn->nPoSeBanScore);
        }
        if(!vpMasternodesToBan.empty())
            LogPrintf("CMasternodeMan::ProcessVerifyReply -- PoSe score increased for %d fake masternodes, addr %s\n",
                        (int)vpMasternodesToBan.size(), pnode->addr.ToString());
    }
}

void CMasternodeMan::ProcessVerifyBroadcast(CNode* pnode, const CMasternodeVerification& mnv)
{
    AssertLockHeld(cs_main);

    if (deterministicMNManager->IsDeterministicMNsSporkActive())
        return;

    std::string strError;

    if(mapSeenMasternodeVerification.find(mnv.GetHash()) != mapSeenMasternodeVerification.end()) {
        // we already have one
        return;
    }
    mapSeenMasternodeVerification[mnv.GetHash()] = mnv;

    // we don't care about history
    if(mnv.nBlockHeight < nCachedBlockHeight - MAX_POSE_BLOCKS) {
        LogPrint("masternode", "CMasternodeMan::ProcessVerifyBroadcast -- Outdated: current block %d, verification block %d, peer=%d\n",
                    nCachedBlockHeight, mnv.nBlockHeight, pnode->id);
        return;
    }

    if(mnv.masternodeOutpoint1 == mnv.masternodeOutpoint2) {
        LogPrint("masternode", "CMasternodeMan::ProcessVerifyBroadcast -- ERROR: same outpoints %s, peer=%d\n",
                    mnv.masternodeOutpoint1.ToStringShort(), pnode->id);
        // that was NOT a good idea to cheat and verify itself,
        // ban the node we received such message from
        Misbehaving(pnode->id, 100);
        return;
    }

    uint256 blockHash;
    if(!GetBlockHash(blockHash, mnv.nBlockHeight)) {
        // this shouldn't happen...
        LogPrintf("CMasternodeMan::ProcessVerifyBroadcast -- Can't get block hash for unknown block height %d, peer=%d\n", mnv.nBlockHeight, pnode->id);
        return;
    }

    int nRank;

    if (!GetMasternodeRank(mnv.masternodeOutpoint2, nRank, mnv.nBlockHeight, MIN_POSE_PROTO_VERSION)) {
        LogPrint("masternode", "CMasternodeMan::ProcessVerifyBroadcast -- Can't calculate rank for masternode %s\n",
                    mnv.masternodeOutpoint2.ToStringShort());
        return;
    }

    if(nRank > MAX_POSE_RANK) {
        LogPrint("masternode", "CMasternodeMan::ProcessVerifyBroadcast -- Masternode %s is not in top %d, current rank %d, peer=%d\n",
                    mnv.masternodeOutpoint2.ToStringShort(), (int)MAX_POSE_RANK, nRank, pnode->id);
        return;
    }

    {
        LOCK(cs);

        CMasternode* pmn1 = Find(mnv.masternodeOutpoint1);
        if(!pmn1) {
            LogPrintf("CMasternodeMan::ProcessVerifyBroadcast -- can't find masternode1 %s\n", mnv.masternodeOutpoint1.ToStringShort());
            return;
        }

        CMasternode* pmn2 = Find(mnv.masternodeOutpoint2);
        if(!pmn2) {
            LogPrintf("CMasternodeMan::ProcessVerifyBroadcast -- can't find masternode2 %s\n", mnv.masternodeOutpoint2.ToStringShort());
            return;
        }

        if(pmn1->addr != mnv.addr) {
            LogPrintf("CMasternodeMan::ProcessVerifyBroadcast -- addr %s does not match %s\n", mnv.addr.ToString(), pmn1->addr.ToString());
            return;
        }

        if (sporkManager.IsSporkActive(SPORK_6_NEW_SIGS)) {
            uint256 hash1 = mnv.GetSignatureHash1(blockHash);
            uint256 hash2 = mnv.GetSignatureHash2(blockHash);

            if(!CHashSigner::VerifyHash(hash1, pmn1->legacyKeyIDOperator, mnv.vchSig1, strError)) {
                LogPrintf("MasternodeMan::ProcessVerifyBroadcast -- VerifyHash() failed, error: %s\n", strError);
                return;
            }

            if(!CHashSigner::VerifyHash(hash2, pmn2->legacyKeyIDOperator, mnv.vchSig2, strError)) {
                LogPrintf("MasternodeMan::ProcessVerifyBroadcast -- VerifyHash() failed, error: %s\n", strError);
                return;
            }
        } else {
            std::string strMessage1 = strprintf("%s%d%s", mnv.addr.ToString(false), mnv.nonce, blockHash.ToString());
            std::string strMessage2 = strprintf("%s%d%s%s%s", mnv.addr.ToString(false), mnv.nonce, blockHash.ToString(),
                                    mnv.masternodeOutpoint1.ToStringShort(), mnv.masternodeOutpoint2.ToStringShort());

            if(!CMessageSigner::VerifyMessage(pmn1->legacyKeyIDOperator, mnv.vchSig1, strMessage1, strError)) {
                LogPrintf("CMasternodeMan::ProcessVerifyBroadcast -- VerifyMessage() for masternode1 failed, error: %s\n", strError);
                return;
            }

            if(!CMessageSigner::VerifyMessage(pmn2->legacyKeyIDOperator, mnv.vchSig2, strMessage2, strError)) {
                LogPrintf("CMasternodeMan::ProcessVerifyBroadcast -- VerifyMessage() for masternode2 failed, error: %s\n", strError);
                return;
            }
        }

        if(!pmn1->IsPoSeVerified()) {
            pmn1->DecreasePoSeBanScore();
        }
        mnv.Relay();

        LogPrintf("CMasternodeMan::ProcessVerifyBroadcast -- verified masternode %s for addr %s\n",
                    pmn1->outpoint.ToStringShort(), pmn1->addr.ToString());

        // increase ban score for everyone else with the same addr
        int nCount = 0;
        for (auto& mnpair : mapMasternodes) {
            if(mnpair.second.addr != mnv.addr || mnpair.first == mnv.masternodeOutpoint1) continue;
            mnpair.second.IncreasePoSeBanScore();
            nCount++;
            LogPrint("masternode", "CMasternodeMan::ProcessVerifyBroadcast -- increased PoSe ban score for %s addr %s, new score %d\n",
                        mnpair.first.ToStringShort(), mnpair.second.addr.ToString(), mnpair.second.nPoSeBanScore);
        }
        if(nCount)
            LogPrintf("CMasternodeMan::ProcessVerifyBroadcast -- PoSe score increased for %d fake masternodes, addr %s\n",
                        nCount, pmn1->addr.ToString());
    }
}

std::string CMasternodeMan::ToString() const
{
    std::ostringstream info;

    if (deterministicMNManager->IsDeterministicMNsSporkActive()) {
        info << "Masternodes: masternode object count: " << (int)mapMasternodes.size() <<
                ", deterministic masternode count: " << deterministicMNManager->GetListAtChainTip().GetAllMNsCount() <<
                ", nDsqCount: " << (int)nDsqCount;
    } else {
        info << "Masternodes: " << (int)mapMasternodes.size() <<
                ", peers who asked us for Masternode list: " << (int)mAskedUsForMasternodeList.size() <<
                ", peers we asked for Masternode list: " << (int)mWeAskedForMasternodeList.size() <<
                ", entries in Masternode list we asked for: " << (int)mWeAskedForMasternodeListEntry.size() <<
                ", nDsqCount: " << (int)nDsqCount;
    }
    return info.str();
}

bool CMasternodeMan::CheckMnbAndUpdateMasternodeList(CNode* pfrom, CMasternodeBroadcast mnb, int& nDos, CConnman& connman)
{
    // Need to lock cs_main here to ensure consistent locking order because the SimpleCheck call below locks cs_main
    LOCK(cs_main);

    if (deterministicMNManager->IsDeterministicMNsSporkActive())
        return false;

    {
        LOCK(cs);
        nDos = 0;
        LogPrint("masternode", "CMasternodeMan::CheckMnbAndUpdateMasternodeList -- masternode=%s\n", mnb.outpoint.ToStringShort());

        uint256 hash = mnb.GetHash();
        if(mapSeenMasternodeBroadcast.count(hash) && !mnb.fRecovery) { //seen
            LogPrint("masternode", "CMasternodeMan::CheckMnbAndUpdateMasternodeList -- masternode=%s seen\n", mnb.outpoint.ToStringShort());
            // less then 2 pings left before this MN goes into non-recoverable state, bump sync timeout
            if(GetTime() - mapSeenMasternodeBroadcast[hash].first > MASTERNODE_NEW_START_REQUIRED_SECONDS - MASTERNODE_MIN_MNP_SECONDS * 2) {
                LogPrint("masternode", "CMasternodeMan::CheckMnbAndUpdateMasternodeList -- masternode=%s seen update\n", mnb.outpoint.ToStringShort());
                mapSeenMasternodeBroadcast[hash].first = GetTime();
                masternodeSync.BumpAssetLastTime("CMasternodeMan::CheckMnbAndUpdateMasternodeList - seen");
            }
            // did we ask this node for it?
            if(pfrom && IsMnbRecoveryRequested(hash) && GetTime() < mMnbRecoveryRequests[hash].first) {
                LogPrint("masternode", "CMasternodeMan::CheckMnbAndUpdateMasternodeList -- mnb=%s seen request\n", hash.ToString());
                if(mMnbRecoveryRequests[hash].second.count(pfrom->addr)) {
                    LogPrint("masternode", "CMasternodeMan::CheckMnbAndUpdateMasternodeList -- mnb=%s seen request, addr=%s\n", hash.ToString(), pfrom->addr.ToString());
                    // do not allow node to send same mnb multiple times in recovery mode
                    mMnbRecoveryRequests[hash].second.erase(pfrom->addr);
                    // does it have newer lastPing?
                    if(mnb.lastPing.sigTime > mapSeenMasternodeBroadcast[hash].second.lastPing.sigTime) {
                        // simulate Check
                        CMasternode mnTemp = CMasternode(mnb);
                        mnTemp.Check();
                        LogPrint("masternode", "CMasternodeMan::CheckMnbAndUpdateMasternodeList -- mnb=%s seen request, addr=%s, better lastPing: %d min ago, projected mn state: %s\n", hash.ToString(), pfrom->addr.ToString(), (GetAdjustedTime() - mnb.lastPing.sigTime)/60, mnTemp.GetStateString());
                        if(mnTemp.IsValidStateForAutoStart(mnTemp.nActiveState)) {
                            // this node thinks it's a good one
                            LogPrint("masternode", "CMasternodeMan::CheckMnbAndUpdateMasternodeList -- masternode=%s seen good\n", mnb.outpoint.ToStringShort());
                            mMnbRecoveryGoodReplies[hash].push_back(mnb);
                        }
                    }
                }
            }
            return true;
        }
        mapSeenMasternodeBroadcast.insert(std::make_pair(hash, std::make_pair(GetTime(), mnb)));

        LogPrint("masternode", "CMasternodeMan::CheckMnbAndUpdateMasternodeList -- masternode=%s new\n", mnb.outpoint.ToStringShort());

        if(!mnb.SimpleCheck(nDos)) {
            LogPrint("masternode", "CMasternodeMan::CheckMnbAndUpdateMasternodeList -- SimpleCheck() failed, masternode=%s\n", mnb.outpoint.ToStringShort());
            return false;
        }

        // search Masternode list
        CMasternode* pmn = Find(mnb.outpoint);
        if(pmn) {
            CMasternodeBroadcast mnbOld = mapSeenMasternodeBroadcast[CMasternodeBroadcast(*pmn).GetHash()].second;
            if(!mnb.Update(pmn, nDos, connman)) {
                LogPrint("masternode", "CMasternodeMan::CheckMnbAndUpdateMasternodeList -- Update() failed, masternode=%s\n", mnb.outpoint.ToStringShort());
                return false;
            }
            if(hash != mnbOld.GetHash()) {
                mapSeenMasternodeBroadcast.erase(mnbOld.GetHash());
            }
            return true;
        }
    }

    if(mnb.CheckOutpoint(nDos)) {
        Add(mnb);
        masternodeSync.BumpAssetLastTime("CMasternodeMan::CheckMnbAndUpdateMasternodeList - new");
        // if it matches our Masternode privkey...
        if(fMasternodeMode && mnb.legacyKeyIDOperator == activeMasternodeInfo.legacyKeyIDOperator) {
            mnb.nPoSeBanScore = -MASTERNODE_POSE_BAN_MAX_SCORE;
            if(mnb.nProtocolVersion == PROTOCOL_VERSION) {
                // ... and PROTOCOL_VERSION, then we've been remotely activated ...
                LogPrintf("CMasternodeMan::CheckMnbAndUpdateMasternodeList -- Got NEW Masternode entry: masternode=%s  sigTime=%lld  addr=%s\n",
                            mnb.outpoint.ToStringShort(), mnb.sigTime, mnb.addr.ToString());
                legacyActiveMasternodeManager.ManageState(connman);
            } else {
                // ... otherwise we need to reactivate our node, do not add it to the list and do not relay
                // but also do not ban the node we get this message from
                LogPrintf("CMasternodeMan::CheckMnbAndUpdateMasternodeList -- wrong PROTOCOL_VERSION, re-activate your MN: message nProtocolVersion=%d  PROTOCOL_VERSION=%d\n", mnb.nProtocolVersion, PROTOCOL_VERSION);
                return false;
            }
        }
        mnb.Relay(connman);
    } else {
        LogPrintf("CMasternodeMan::CheckMnbAndUpdateMasternodeList -- Rejected Masternode entry: %s  addr=%s\n", mnb.outpoint.ToStringShort(), mnb.addr.ToString());
        return false;
    }

    return true;
}

void CMasternodeMan::UpdateLastPaid(const CBlockIndex* pindex)
{
    LOCK2(cs_main, cs);

    if(fLiteMode || !masternodeSync.IsWinnersListSynced() || mapMasternodes.empty()) return;

    static int nLastRunBlockHeight = 0;
    // Scan at least LAST_PAID_SCAN_BLOCKS but no more than mnpayments.GetStorageLimit()
    int nMaxBlocksToScanBack = std::max(LAST_PAID_SCAN_BLOCKS, nCachedBlockHeight - nLastRunBlockHeight);
    nMaxBlocksToScanBack = std::min(nMaxBlocksToScanBack, mnpayments.GetStorageLimit());

    LogPrint("masternode", "CMasternodeMan::UpdateLastPaid -- nCachedBlockHeight=%d, nLastRunBlockHeight=%d, nMaxBlocksToScanBack=%d\n",
                            nCachedBlockHeight, nLastRunBlockHeight, nMaxBlocksToScanBack);

    for (auto& mnpair : mapMasternodes) {
        mnpair.second.UpdateLastPaid(pindex, nMaxBlocksToScanBack);
    }

    nLastRunBlockHeight = nCachedBlockHeight;
}

void CMasternodeMan::UpdateLastSentinelPingTime()
{
    LOCK(cs);
    if (deterministicMNManager->IsDeterministicMNsSporkActive())
        return;
    nLastSentinelPingTime = GetTime();
}

bool CMasternodeMan::IsSentinelPingActive()
{
    LOCK(cs);
    // Check if any masternodes have voted recently, otherwise return false
    return (GetTime() - nLastSentinelPingTime) <= MASTERNODE_SENTINEL_PING_MAX_SECONDS;
}

bool CMasternodeMan::AddGovernanceVote(const COutPoint& outpoint, uint256 nGovernanceObjectHash)
{
    LOCK(cs);
    CMasternode* pmn = Find(outpoint);
    if(!pmn) {
        return false;
    }
    pmn->AddGovernanceVote(nGovernanceObjectHash);
    return true;
}

void CMasternodeMan::RemoveGovernanceObject(uint256 nGovernanceObjectHash)
{
    LOCK(cs);
    for(auto& mnpair : mapMasternodes) {
        mnpair.second.RemoveGovernanceObject(nGovernanceObjectHash);
    }
}

void CMasternodeMan::CheckMasternode(const CKeyID& keyIDOperator, bool fForce)
{
    LOCK2(cs_main, cs);
    if (deterministicMNManager->IsDeterministicMNsSporkActive())
        return;
    for (auto& mnpair : mapMasternodes) {
        if (mnpair.second.legacyKeyIDOperator == keyIDOperator) {
            mnpair.second.Check(fForce);
            return;
        }
    }
}

bool CMasternodeMan::IsMasternodePingedWithin(const COutPoint& outpoint, int nSeconds, int64_t nTimeToCheckAt)
{
    LOCK(cs);
    CMasternode* pmn = Find(outpoint);
    return pmn ? pmn->IsPingedWithin(nSeconds, nTimeToCheckAt) : false;
}

void CMasternodeMan::SetMasternodeLastPing(const COutPoint& outpoint, const CMasternodePing& mnp)
{
    LOCK(cs);
    if (deterministicMNManager->IsDeterministicMNsSporkActive())
        return;
    CMasternode* pmn = Find(outpoint);
    if(!pmn) {
        return;
    }
    pmn->lastPing = mnp;
    if(mnp.fSentinelIsCurrent) {
        UpdateLastSentinelPingTime();
    }
    mapSeenMasternodePing.insert(std::make_pair(mnp.GetHash(), mnp));

    CMasternodeBroadcast mnb(*pmn);
    uint256 hash = mnb.GetHash();
    if(mapSeenMasternodeBroadcast.count(hash)) {
        mapSeenMasternodeBroadcast[hash].second.lastPing = mnp;
    }
}

void CMasternodeMan::UpdatedBlockTip(const CBlockIndex *pindex)
{
    nCachedBlockHeight = pindex->nHeight;
    LogPrint("masternode", "CMasternodeMan::UpdatedBlockTip -- nCachedBlockHeight=%d\n", nCachedBlockHeight);

    AddDeterministicMasternodes();
    RemoveNonDeterministicMasternodes();

    CheckSameAddr();

    if(fMasternodeMode) {
        // normal wallet does not need to update this every block, doing update on rpc call should be enough
        UpdateLastPaid(pindex);
    }
}

void CMasternodeMan::WarnMasternodeDaemonUpdates()
{
    LOCK(cs);

    static bool fWarned = false;

    if (fWarned || !size() || !masternodeSync.IsMasternodeListSynced())
        return;

    int nUpdatedMasternodes{0};

    for (const auto& mnpair : mapMasternodes) {
        if (mnpair.second.lastPing.nDaemonVersion > CLIENT_VERSION) {
            ++nUpdatedMasternodes;
        }
    }

    // Warn only when at least half of known masternodes already updated
    if (nUpdatedMasternodes < size() / 2)
        return;

    std::string strWarning;
    if (nUpdatedMasternodes != size()) {
        strWarning = strprintf(_("Warning: At least %d of %d masternodes are running on a newer software version. Please check latest releases, you might need to update too."),
                    nUpdatedMasternodes, size());
    } else {
        // someone was postponing this update for way too long probably
        strWarning = strprintf(_("Warning: Every masternode (out of %d known ones) is running on a newer software version. Please check latest releases, it's very likely that you missed a major/critical update."),
                    size());
    }

    // notify GetWarnings(), called by Qt and the JSON-RPC code to warn the user
    SetMiscWarning(strWarning);
    // trigger GUI update
    uiInterface.NotifyAlertChanged(SerializeHash(strWarning), CT_NEW);
    // trigger cmd-line notification
    CAlert::Notify(strWarning);

    fWarned = true;
}

void CMasternodeMan::NotifyMasternodeUpdates(CConnman& connman, bool forceAddedChecks, bool forceRemovedChecks)
{
    // Avoid double locking
    bool fMasternodesAddedLocal = false;
    bool fMasternodesRemovedLocal = false;
    {
        LOCK(cs);
        fMasternodesAddedLocal = fMasternodesAdded;
        fMasternodesRemovedLocal = fMasternodesRemoved;
    }

    if(fMasternodesAddedLocal || forceAddedChecks) {
        governance.CheckMasternodeOrphanObjects(connman);
        governance.CheckMasternodeOrphanVotes(connman);
    }
    if(fMasternodesRemovedLocal || forceRemovedChecks) {
        governance.UpdateCachesAndClean();
    }

    LOCK(cs);
    fMasternodesAdded = false;
    fMasternodesRemoved = false;
}

void CMasternodeMan::DoMaintenance(CConnman& connman)
{
    if(fLiteMode) return; // disable all Dash specific functionality

    if(!masternodeSync.IsBlockchainSynced() || ShutdownRequested())
        return;

    static unsigned int nTick = 0;

    nTick++;

    // make sure to check all masternodes first
    mnodeman.Check();

    mnodeman.ProcessPendingMnbRequests(connman);
    mnodeman.ProcessPendingMnvRequests(connman);

    if(nTick % 60 == 0) {
        mnodeman.ProcessMasternodeConnections(connman);
        mnodeman.CheckAndRemove(connman);
        mnodeman.WarnMasternodeDaemonUpdates();
    }

    if(fMasternodeMode && (nTick % (60 * 5) == 0)) {
        mnodeman.DoFullVerificationStep(connman);
    }
}<|MERGE_RESOLUTION|>--- conflicted
+++ resolved
@@ -454,21 +454,15 @@
     int nCount = 0;
     nProtocolVersion = nProtocolVersion == -1 ? mnpayments.GetMinMasternodePaymentsProto() : nProtocolVersion;
 
-<<<<<<< HEAD
     if (deterministicMNManager->IsDeterministicMNsSporkActive()) {
         auto mnList = deterministicMNManager->GetListAtChainTip();
         nCount = (int)mnList.GetAllMNsCount();
     } else {
         for (const auto& mnpair : mapMasternodes) {
             if(mnpair.second.nProtocolVersion < nProtocolVersion) continue;
+            if(mnpair.second.IsGuardian()) continue;
             nCount++;
         }
-=======
-    for (const auto& mnpair : mapMasternodes) {
-        if(mnpair.second.nProtocolVersion < nProtocolVersion) continue;
-        if(mnpair.second.IsGuardian()) continue;
-        nCount++;
->>>>>>> cce03666
     }
     return nCount;
 }
@@ -480,21 +474,15 @@
     int nCount = 0;
     nProtocolVersion = nProtocolVersion == -1 ? mnpayments.GetMinMasternodePaymentsProto() : nProtocolVersion;
 
-<<<<<<< HEAD
     if (deterministicMNManager->IsDeterministicMNsSporkActive()) {
         auto mnList = deterministicMNManager->GetListAtChainTip();
         nCount = (int)mnList.GetValidMNsCount();
     } else {
         for (const auto& mnpair : mapMasternodes) {
             if (mnpair.second.nProtocolVersion < nProtocolVersion || !mnpair.second.IsEnabled()) continue;
+            if (mnpair.second.IsGuardian()) continue;
             nCount++;
         }
-=======
-    for (const auto& mnpair : mapMasternodes) {
-        if(mnpair.second.nProtocolVersion < nProtocolVersion || !mnpair.second.IsEnabled()) continue;
-        if(mnpair.second.IsGuardian()) continue;        
-        nCount++;
->>>>>>> cce03666
     }
 
     return nCount;
@@ -840,13 +828,8 @@
     int nTenthNetwork = totalNodeCount/10;
     int nCountTenth = 0;
     arith_uint256 nHighest = 0;
-<<<<<<< HEAD
-    const CMasternode *pBestMasternode = nullptr;
-    for (const auto& s : vecMasternodeLastPaid) {
-=======
     const CMasternode *pBestNode = NULL;
     for (const auto& s : vecNodeLastPaid) {
->>>>>>> cce03666
         arith_uint256 nScore = s.second->CalculateScore(blockHash);
         if(nScore > nHighest){
             nHighest = nScore;
@@ -1121,14 +1104,10 @@
 
 void CMasternodeMan::ProcessMessage(CNode* pfrom, const std::string& strCommand, CDataStream& vRecv, CConnman& connman)
 {
-<<<<<<< HEAD
     if (deterministicMNManager->IsDeterministicMNsSporkActive())
         return;
 
-    if(fLiteMode) return; // disable all Dash specific functionality
-=======
     if(fLiteMode) return; // disable all Sparks specific functionality
->>>>>>> cce03666
 
     if (strCommand == NetMsgType::MNANNOUNCE) { //Masternode Broadcast
 
