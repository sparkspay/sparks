--- conflicted
+++ resolved
@@ -69,13 +69,9 @@
         COINJOIN    = ((uint64_t)1 << 41),
         SPORK       = ((uint64_t)1 << 42),
         NETCONN     = ((uint64_t)1 << 43),
-<<<<<<< HEAD
-        //End Sparks
-=======
 
         DASH        = CHAINLOCKS | GOBJECT | INSTANTSEND | LLMQ | LLMQ_DKG
                     | LLMQ_SIGS | MNPAYMENTS | MNSYNC | COINJOIN | SPORK | NETCONN,
->>>>>>> 1f3f0e00
 
         NET_NETCONN = NET | NETCONN, // use this to have something logged in NET and NETCONN as well
         //End Dash
