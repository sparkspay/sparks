image: "ubuntu:focal"

variables:
  DOCKER_DRIVER: overlay2
  FAST_MODE: "false" # when "true", only run linter on arm and unit/functional tests on linux64, skip everything else

workflow:
  rules:
    - when: always

stages:
  - builder-image
  - build-depends
  - build
  - test

builder-image:
  stage: builder-image
  image: docker:20.10.20
  services:
    - name: docker:20.10.20-dind
      command: ["--tls=false"]
  variables:
    DOCKER_HOST: "tcp://docker:2375"
    DOCKER_DRIVER: overlay2
    DOCKER_TLS_CERTDIR: ""
  before_script:
    - echo $CI_JOB_TOKEN | docker login -u gitlab-ci-token --password-stdin $CI_REGISTRY
  script:
    - cd contrib/containers/ci
    - docker pull $CI_REGISTRY_IMAGE:builder-$CI_COMMIT_REF_SLUG || true
    - docker pull $CI_REGISTRY_IMAGE:builder-develop || true
    - docker build --cache-from $CI_REGISTRY_IMAGE:builder-$CI_COMMIT_REF_SLUG --cache-from $CI_REGISTRY_IMAGE:builder-develop -t $CI_REGISTRY_IMAGE:builder-$CI_COMMIT_REF_SLUG -f Dockerfile .
    - docker push $CI_REGISTRY_IMAGE:builder-$CI_COMMIT_REF_SLUG

.build-depends-template:
  stage: build-depends
  rules:
    - when: on_success
  needs:
    - builder-image
  image: $CI_REGISTRY_IMAGE:builder-$CI_COMMIT_REF_SLUG
  variables:
    SDK_URL: https://bitcoincore.org/depends-sources/sdks
    XCODE_VERSION: "12.2"
    XCODE_BUILD_ID: 12B45b
    MAKEJOBS: -j4
  before_script:
    - echo HOST=$HOST
    - |
      if [ "$HOST" = "x86_64-apple-darwin" ]; then
        mkdir -p depends/SDKs
        mkdir -p depends/sdk-sources
        OSX_SDK_BASENAME="Xcode-${XCODE_VERSION}-${XCODE_BUILD_ID}-extracted-SDK-with-libcxx-headers.tar.gz"
        OSX_SDK_PATH="depends/sdk-sources/${OSX_SDK_BASENAME}"
        if [ ! -f "$OSX_SDK_PATH" ]; then
          echo "Downloading MacOS SDK"
          curl --location --fail "${SDK_URL}/${OSX_SDK_BASENAME}" -o "$OSX_SDK_PATH"
        fi
        if [ -f "$OSX_SDK_PATH" ]; then
          echo "Extracting MacOS SDK"
          tar -C depends/SDKs -xf "$OSX_SDK_PATH"
        fi
      fi
  script:
    - make $MAKEJOBS -C depends HOST=$HOST $DEP_OPTS
  cache:
    # Let all branches share the same cache, which is ok because the depends subsystem is able to handle this properly (it works with hashes of all scripts)
    key:
      files:
        - contrib/containers/ci/Dockerfile
      prefix: ${CI_JOB_NAME}
    paths:
      - depends/built
      - depends/sdk-sources
  artifacts:
    name: depends
    when: on_success
    paths:
      - depends/$HOST
      - depends/SDKs

.base-template:
  image: $CI_REGISTRY_IMAGE:builder-$CI_COMMIT_REF_SLUG
  rules:
    - when: on_success
  before_script:
    - export CACHE_DIR=$CI_PROJECT_DIR/cache
    - echo BUILD_TARGET=$BUILD_TARGET
    - source ./ci/sparks/matrix.sh

    # Setup some environment variables
    - |
      if [ "$CI_EXTERNAL_PULL_REQUEST_IID" != "" ]; then
        export PULL_REQUEST="true"
      else
        # CI_EXTERNAL_PULL_REQUEST_IID is false every time until https://gitlab.com/gitlab-org/gitlab/issues/5667 is done
        # Until then, we're using https://github.com/brndnmtthws/labhub atm to mirror Github pull requests as branches into Gitlab,
        # which allows us to use Gitlab CI for Github. The following check detects such mirrored branches.
        if [[ $CI_COMMIT_REF_NAME =~ ^pr-[^/]*/[^/]*/[^/]*/[^/]*$ ]]; then
          export PULL_REQUEST="true"
          # CI_COMMIT_BEFORE_SHA is also invalid until #5667 is implemented, so we need to figure it out by ourself
          git fetch origin develop
          export CI_COMMIT_BEFORE_SHA="$(git merge-base origin/develop HEAD)"
        else
          export PULL_REQUEST="false"
        fi
      fi
    - export COMMIT_RANGE="$CI_COMMIT_BEFORE_SHA..$CI_COMMIT_SHA"
    - export JOB_NUMBER="$CI_JOB_ID"
    - export HOST_SRC_DIR=$CI_PROJECT_DIR
    - echo PULL_REQUEST=$PULL_REQUEST COMMIT_RANGE=$COMMIT_RANGE HOST_SRC_DIR=$HOST_SRC_DIR CACHE_DIR=$CACHE_DIR
    - echo "Commit log:" && git log --format=fuller -1

.build-template:
  stage: build
  extends: .base-template
  variables:
    CCACHE_SIZE: "400M"
  script:
    - ./ci/sparks/build_src.sh
    - ./ci/sparks/test_unittests.sh # Run unit tests in build stage to avoid creating too many parallel jobs
  cache:
    # Let all branches share the same cache, which is ok because ccache is able to handle it
    key:
      files:
        - contrib/containers/ci/Dockerfile
      prefix: ${CI_JOB_NAME}
    paths:
      - cache/ccache
  artifacts:
    name: binaries
    when: always
    paths:
      - build-ci
    # Exclude some less important binaries to reduce the size of the artifacts
    exclude:
      - build-ci/sparkscore-$BUILD_TARGET/src/bench/bench_sparks
      - build-ci/sparkscore-$BUILD_TARGET/src/bench/bench_sparks.exe
      - build-ci/sparkscore-$BUILD_TARGET/src/qt/test/test_sparks-qt
      - build-ci/sparkscore-$BUILD_TARGET/src/qt/test/test_sparks-qt.exe
      - build-ci/sparkscore-$BUILD_TARGET/src/test/test_sparks
      - build-ci/sparkscore-$BUILD_TARGET/src/test/test_sparks.exe
      - build-ci/sparkscore-$BUILD_TARGET/src/test/fuzz/*
    expire_in: 3 days

.test-template:
  stage: test
  extends: .base-template
  variables:
    INTEGRATION_TESTS_ARGS: "--extended --exclude feature_pruning,feature_dbcrash"
  script:
    - echo "INTEGRATION_TESTS_ARGS=${INTEGRATION_TESTS_ARGS}"
<<<<<<< HEAD
    - ./ci/sparks/test_integrationtests.sh $INTEGRATION_TESTS_ARGS
=======
    - ./ci/dash/test_integrationtests.sh $INTEGRATION_TESTS_ARGS
  cache:
    # Let all branches share the same cache, which is ok because get_previous_releases.py extracts release binaries in separate folders
    key:
      files:
        # CI files where $PREVIOUS_RELEASES_TO_DOWNLOAD is defined
        - ci/test/00_setup_env_native_qt5.sh
      prefix: ${CI_JOB_NAME}
    paths:
      - releases
>>>>>>> 3b7deea3
  after_script:
    - mkdir -p $CI_PROJECT_DIR/testlogs
  artifacts:
    name: testlogs
    when: always
    paths:
      - testlogs
    expire_in: 3 days

.skip-in-fast-mode-template:
  rules:
    - if: '$FAST_MODE == "true"'
      when: never
    - when: on_success

###

arm-linux-gnueabihf:
  extends: .build-depends-template
  variables:
    HOST: arm-linux-gnueabihf

x86_64-w64-mingw32:
  extends:
    - .build-depends-template
    - .skip-in-fast-mode-template
  variables:
    HOST: x86_64-w64-mingw32

x86_64-pc-linux-gnu-debug:
  extends: .build-depends-template
  variables:
    HOST: x86_64-pc-linux-gnu
    DEP_OPTS: "DEBUG=1"

x86_64-pc-linux-gnu-nowallet:
  extends:
    - .build-depends-template
    - .skip-in-fast-mode-template
  variables:
    HOST: x86_64-pc-linux-gnu
    DEP_OPTS: "NO_WALLET=1"

x86_64-apple-darwin:
  extends:
    - .build-depends-template
    - .skip-in-fast-mode-template
  variables:
    HOST: x86_64-apple-darwin

###

arm-linux-build:
  extends: .build-template
  needs:
    - arm-linux-gnueabihf
  variables:
    BUILD_TARGET: arm-linux

win64-build:
  extends:
    - .build-template
    - .skip-in-fast-mode-template
  needs:
    - x86_64-w64-mingw32
  variables:
    BUILD_TARGET: win64

linux64-build:
  extends: .build-template
  needs:
    - x86_64-pc-linux-gnu-debug
  variables:
    BUILD_TARGET: linux64

linux64_cxx20-build:
  extends:
    - .build-template
    - .skip-in-fast-mode-template
  needs:
    - x86_64-pc-linux-gnu-debug
  variables:
    BUILD_TARGET: linux64_cxx20

linux64_sqlite-build:
  extends:
    - .build-template
    - .skip-in-fast-mode-template
  needs:
    - x86_64-pc-linux-gnu-debug
  variables:
    BUILD_TARGET: linux64_sqlite

linux64_fuzz-build:
  extends:
    - .build-template
    - .skip-in-fast-mode-template
  needs:
    - x86_64-pc-linux-gnu-debug
  variables:
    BUILD_TARGET: linux64_fuzz

#linux64_asan-build:
#  extends:
#    - .build-template
#    - .skip-in-fast-mode-template
#  needs:
#    - x86_64-pc-linux-gnu-debug
#  variables:
#    BUILD_TARGET: linux64_asan

linux64_tsan-build:
  extends:
    - .build-template
    - .skip-in-fast-mode-template
  needs:
    - x86_64-pc-linux-gnu-debug
  variables:
    BUILD_TARGET: linux64_tsan

linux64_ubsan-build:
  extends:
    - .build-template
    - .skip-in-fast-mode-template
  needs:
    - x86_64-pc-linux-gnu-debug
  variables:
    BUILD_TARGET: linux64_ubsan

linux64_nowallet-build:
  extends:
    - .build-template
    - .skip-in-fast-mode-template
  needs:
    - x86_64-pc-linux-gnu-nowallet
  variables:
    BUILD_TARGET: linux64_nowallet

#linux64_valgrind-build:
#  extends:
#    - .build-template
#    - .skip-in-fast-mode-template
#  needs:
#    - x86_64-pc-linux-gnu-debug
#  variables:
#    BUILD_TARGET: linux64_valgrind

mac-build:
  extends:
    - .build-template
    - .skip-in-fast-mode-template
  needs:
    - x86_64-apple-darwin
  variables:
    BUILD_TARGET: mac

###

linux64-test:
  extends: .test-template
  needs:
    - linux64-build
  variables:
    BUILD_TARGET: linux64

linux64_sqlite-test:
  extends:
    - .test-template
    - .skip-in-fast-mode-template
  needs:
    - linux64_sqlite-build
  variables:
    BUILD_TARGET: linux64_sqlite

#linux64_asan-test:
#  extends:
#    - .test-template
#    - .skip-in-fast-mode-template
#  needs:
#    - linux64_asan-build
#  variables:
#    BUILD_TARGET: linux64_asan

linux64_tsan-test:
  extends:
    - .test-template
    - .skip-in-fast-mode-template
  needs:
    - linux64_tsan-build
  variables:
    BUILD_TARGET: linux64_tsan

linux64_ubsan-test:
  extends:
    - .test-template
    - .skip-in-fast-mode-template
  needs:
    - linux64_ubsan-build
  variables:
    BUILD_TARGET: linux64_ubsan

#linux64_valgrind-test:
#  extends:
#    - .test-template
#    - .skip-in-fast-mode-template
#  needs:
#    - linux64_valgrind-build
#  variables:
#    BUILD_TARGET: linux64_valgrind<|MERGE_RESOLUTION|>--- conflicted
+++ resolved
@@ -151,10 +151,7 @@
     INTEGRATION_TESTS_ARGS: "--extended --exclude feature_pruning,feature_dbcrash"
   script:
     - echo "INTEGRATION_TESTS_ARGS=${INTEGRATION_TESTS_ARGS}"
-<<<<<<< HEAD
     - ./ci/sparks/test_integrationtests.sh $INTEGRATION_TESTS_ARGS
-=======
-    - ./ci/dash/test_integrationtests.sh $INTEGRATION_TESTS_ARGS
   cache:
     # Let all branches share the same cache, which is ok because get_previous_releases.py extracts release binaries in separate folders
     key:
@@ -164,7 +161,6 @@
       prefix: ${CI_JOB_NAME}
     paths:
       - releases
->>>>>>> 3b7deea3
   after_script:
     - mkdir -p $CI_PROJECT_DIR/testlogs
   artifacts:
