--- conflicted
+++ resolved
@@ -81,14 +81,9 @@
 # Compilation and Qt preprocessor part
 *.qm
 Makefile
-<<<<<<< HEAD
 sparks-qt
 Sparks-Qt.app
-=======
-dash-qt
-Dash-Qt.app
 !/depends/Makefile
->>>>>>> 2ae1ce48
 
 # Unit-tests
 Makefile.test
