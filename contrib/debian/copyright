Format: http://www.debian.org/doc/packaging-manuals/copyright-format/1.0/
Upstream-Name: Sparks Core
Upstream-Contact: Sparks Core Group, Inc https://www.sparkspay.io/team/
Source: https://github.com/sparkspay/sparks

Files: *
<<<<<<< HEAD
Copyright: 2009-2017, Bitcoin Core Developers,
           2019-2020, Sparks Core Developers
=======
Copyright: 2009-2020, Bitcoin Core Developers,
           2019-2020, Dash Core Developers
>>>>>>> 3b7deea3
License: Expat
Comment: The Bitcoin Core Developers encompasses the current developers listed on bitcoin.org,
         as well as the numerous contributors to the project. The Sparks Core Developers
         encompasses the current developers listed on https://www.sparkspay.io/team/, as well as
         the numerous contributors to the project.

Files: debian/*
Copyright: 2010-2011, Jonas Smedegaard <dr@jones.dk>
           2011, Matt Corallo <matt@bluematt.me>
License: GPL-2+

Files: src/secp256k1/build-aux/m4/ax_jni_include_dir.m4
Copyright: 2008 Don Anderson <dda@sleepycat.com>
License: GNU-All-permissive-License

Files: src/secp256k1/build-aux/m4/ax_prog_cc_for_build.m4
Copyright: 2008 Paolo Bonzini <bonzini@gnu.org>
License: GNU-All-permissive-License


Files: src/qt/res/icons/proxy.png
       src/qt/res/src/proxy.svg
Copyright: Cristian Mircea Messel
License: public-domain


License: Expat
 Permission is hereby granted, free of charge, to any person obtaining a
 copy of this software and associated documentation files (the
 "Software"), to deal in the Software without restriction, including
 without limitation the rights to use, copy, modify, merge, publish,
 distribute, sublicense, and/or sell copies of the Software, and to
 permit persons to whom the Software is furnished to do so, subject to
 the following conditions:
 .
 The above copyright notice and this permission notice shall be included
 in all copies or substantial portions of the Software.
 .
 THE SOFTWARE IS PROVIDED "AS IS", WITHOUT WARRANTY OF ANY KIND, EXPRESS
 OR IMPLIED, INCLUDING BUT NOT LIMITED TO THE WARRANTIES OF
 MERCHANTABILITY, FITNESS FOR A PARTICULAR PURPOSE AND NONINFRINGEMENT.
 IN NO EVENT SHALL THE AUTHORS OR COPYRIGHT HOLDERS BE LIABLE FOR ANY
 CLAIM, DAMAGES OR OTHER LIABILITY, WHETHER IN AN ACTION OF CONTRACT,
 TORT OR OTHERWISE, ARISING FROM, OUT OF OR IN CONNECTION WITH THE
 SOFTWARE OR THE USE OR OTHER DEALINGS IN THE SOFTWARE.

License: GNU-All-permissive-License
 Copying and distribution of this file, with or without modification, are
 permitted in any medium without royalty provided the copyright notice
 and this notice are preserved. This file is offered as-is, without any
 warranty.

License: GPL-2+
 This program is free software; you can redistribute it and/or modify it
 under the terms of the GNU General Public License as published by the
 Free Software Foundation; either version 2, or (at your option) any
 later version.
 .
 This program is distributed in the hope that it will be useful, but
 WITHOUT ANY WARRANTY; without even the implied warranty of
 MERCHANTABILITY or FITNESS FOR A PARTICULAR PURPOSE.  See the GNU
 General Public License for more details.
Comment:
 On Debian systems the GNU General Public License (GPL) version 2 is
 located in '/usr/share/common-licenses/GPL-2'.
 .
 You should have received a copy of the GNU General Public License along
 with this program.  If not, see <http://www.gnu.org/licenses/>.

License: GPL-3+
 Permission is granted to copy, distribute and/or modify this document
 under the terms of the GNU General Public License, Version 3 or any
 later version published by the Free Software Foundation.
Comment:
 On Debian systems the GNU General Public License (GPL) version 3 is
 located in '/usr/share/common-licenses/GPL-3'.
 .
 You should have received a copy of the GNU General Public License along
 with this program.  If not, see <http://www.gnu.org/licenses/>.

License: public-domain
 This work is in the public domain.<|MERGE_RESOLUTION|>--- conflicted
+++ resolved
@@ -4,13 +4,8 @@
 Source: https://github.com/sparkspay/sparks
 
 Files: *
-<<<<<<< HEAD
-Copyright: 2009-2017, Bitcoin Core Developers,
-           2019-2020, Sparks Core Developers
-=======
 Copyright: 2009-2020, Bitcoin Core Developers,
            2019-2020, Dash Core Developers
->>>>>>> 3b7deea3
 License: Expat
 Comment: The Bitcoin Core Developers encompasses the current developers listed on bitcoin.org,
          as well as the numerous contributors to the project. The Sparks Core Developers
