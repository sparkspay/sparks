--- conflicted
+++ resolved
@@ -18,17 +18,10 @@
 Wants=network-online.target
 
 [Service]
-<<<<<<< HEAD
-ExecStart=/usr/bin/sparksd -daemon \
+ExecStart=/usr/bin/sparksd -daemonwait \
                                                             -pid=/run/sparksd/sparksd.pid \
                                                             -conf=/etc/sparks/sparks.conf  \
                                                             -datadir=/var/lib/sparksd
-=======
-ExecStart=/usr/bin/dashd -daemonwait \
-                                                            -pid=/run/dashd/dashd.pid \
-                                                            -conf=/etc/dash/dash.conf  \
-                                                            -datadir=/var/lib/dashd
->>>>>>> 0fcc1561
 
 # Make sure the config directory is readable by the service user
 PermissionsStartOnly=true
