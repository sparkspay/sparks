Sample configuration files for:
```
<<<<<<< HEAD
SystemD: sparksd.service
Upstart: sparksd.conf
OpenRC:  sparksd.openrc
         sparksd.openrcconf
CentOS:  sparksd.init
macOS:   org.sparks.sparksd.plist
=======
systemd: dashd.service
Upstart: dashd.conf
OpenRC:  dashd.openrc
         dashd.openrcconf
CentOS:  dashd.init
macOS:   org.dash.dashd.plist
>>>>>>> 19512988
```
have been made available to assist packagers in creating node packages here.

See [doc/init.md](../../doc/init.md) for more information.<|MERGE_RESOLUTION|>--- conflicted
+++ resolved
@@ -1,20 +1,11 @@
 Sample configuration files for:
 ```
-<<<<<<< HEAD
-SystemD: sparksd.service
+systemd: sparksd.service
 Upstart: sparksd.conf
 OpenRC:  sparksd.openrc
          sparksd.openrcconf
 CentOS:  sparksd.init
 macOS:   org.sparks.sparksd.plist
-=======
-systemd: dashd.service
-Upstart: dashd.conf
-OpenRC:  dashd.openrc
-         dashd.openrcconf
-CentOS:  dashd.init
-macOS:   org.dash.dashd.plist
->>>>>>> 19512988
 ```
 have been made available to assist packagers in creating node packages here.
 
