# Seeds

Utility to generate the seeds.txt list that is compiled into the client
(see [src/chainparamsseeds.h](/src/chainparamsseeds.h) and other utilities in [contrib/seeds](/contrib/seeds)).

The seeds compiled into the release are created from the current protx list, like this:

<<<<<<< HEAD
    sparks-cli protx list valid 1 1716101 > protx_list.json
    python3 makeseeds.py < protx_list.json > nodes_main.txt
    python3 generate-seeds.py . > ../../src/chainparamsseeds.h
=======
```bash
dash-cli protx list valid 1 2018966 > protx_list.json

# Make sure the onion seeds still work!
while IFS= read -r line
do
  address=$(echo $line | cut -d':' -f1)
  port=$(echo $line | cut -d':' -f2)
  nc -v -x 127.0.0.1:9050 -z $address $port
done < "onion_seeds.txt"

python3 makeseeds.py protx_list.json onion_seeds.txt > nodes_main.txt
python3 generate-seeds.py . > ../../src/chainparamsseeds.h
```
>>>>>>> 19512988

Make sure to use a recent block height in the "protx list" call. After updating, create a PR and
specify which block height you used so that reviewers can re-run the same commands and verify
that the list is as expected.

## Dependencies

Ubuntu:

    sudo apt-get install python3-pip
    pip3 install dnspython<|MERGE_RESOLUTION|>--- conflicted
+++ resolved
@@ -5,13 +5,8 @@
 
 The seeds compiled into the release are created from the current protx list, like this:
 
-<<<<<<< HEAD
-    sparks-cli protx list valid 1 1716101 > protx_list.json
-    python3 makeseeds.py < protx_list.json > nodes_main.txt
-    python3 generate-seeds.py . > ../../src/chainparamsseeds.h
-=======
 ```bash
-dash-cli protx list valid 1 2018966 > protx_list.json
+sparks-cli protx list valid 1 2018966 > protx_list.json
 
 # Make sure the onion seeds still work!
 while IFS= read -r line
@@ -24,7 +19,6 @@
 python3 makeseeds.py protx_list.json onion_seeds.txt > nodes_main.txt
 python3 generate-seeds.py . > ../../src/chainparamsseeds.h
 ```
->>>>>>> 19512988
 
 Make sure to use a recent block height in the "protx list" call. After updating, create a PR and
 specify which block height you used so that reviewers can re-run the same commands and verify
