#!/usr/bin/env bash
<<<<<<< HEAD
# use testnet settings,  if you need mainnet,  use ~/.sparkscore/sparksd.pid file instead
=======
# Copyright (c) 2018-2020 The Dash Core developers
# Distributed under the MIT software license, see the accompanying
# file COPYING or http://www.opensource.org/licenses/mit-license.php.
# use testnet settings,  if you need mainnet,  use ~/.dashcore/dashd.pid file instead
>>>>>>> 1f3f0e00
export LC_ALL=C

sparks_pid=$(<~/.sparkscore/testnet3/sparksd.pid)
sudo gdb -batch -ex "source debug.gdb" sparksd ${sparks_pid}<|MERGE_RESOLUTION|>--- conflicted
+++ resolved
@@ -1,12 +1,8 @@
 #!/usr/bin/env bash
-<<<<<<< HEAD
-# use testnet settings,  if you need mainnet,  use ~/.sparkscore/sparksd.pid file instead
-=======
 # Copyright (c) 2018-2020 The Dash Core developers
 # Distributed under the MIT software license, see the accompanying
 # file COPYING or http://www.opensource.org/licenses/mit-license.php.
-# use testnet settings,  if you need mainnet,  use ~/.dashcore/dashd.pid file instead
->>>>>>> 1f3f0e00
+# use testnet settings,  if you need mainnet,  use ~/.sparkscore/sparksd.pid file instead
 export LC_ALL=C
 
 sparks_pid=$(<~/.sparkscore/testnet3/sparksd.pid)
