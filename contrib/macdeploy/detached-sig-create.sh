#!/bin/sh
# Copyright (c) 2014-2015 The Bitcoin Core developers
# Distributed under the MIT software license, see the accompanying
# file COPYING or http://www.opensource.org/licenses/mit-license.php.

export LC_ALL=C
set -e

ROOTDIR=dist
<<<<<<< HEAD
BUNDLE="${ROOTDIR}/Sparks-Qt.app"
CODESIGN=codesign
=======
BUNDLE="${ROOTDIR}/Dash-Qt.app"
SIGNAPPLE=signapple
>>>>>>> 1f3f0e00
TEMPDIR=sign.temp
OUT=signature-osx.tar.gz
OUTROOT=osx/dist

if [ -z "$1" ]; then
  echo "usage: $0 <signapple args>"
  echo "example: $0 <path to key>"
  exit 1
fi

rm -rf ${TEMPDIR}
mkdir -p ${TEMPDIR}

${SIGNAPPLE} sign -f --detach "${TEMPDIR}/${OUTROOT}"  "$@" "${BUNDLE}"

tar -C "${TEMPDIR}" -czf "${OUT}" .
rm -rf "${TEMPDIR}"
echo "Created ${OUT}"<|MERGE_RESOLUTION|>--- conflicted
+++ resolved
@@ -7,13 +7,8 @@
 set -e
 
 ROOTDIR=dist
-<<<<<<< HEAD
 BUNDLE="${ROOTDIR}/Sparks-Qt.app"
-CODESIGN=codesign
-=======
-BUNDLE="${ROOTDIR}/Dash-Qt.app"
 SIGNAPPLE=signapple
->>>>>>> 1f3f0e00
 TEMPDIR=sign.temp
 OUT=signature-osx.tar.gz
 OUTROOT=osx/dist
@@ -27,7 +22,7 @@
 rm -rf ${TEMPDIR}
 mkdir -p ${TEMPDIR}
 
-${SIGNAPPLE} sign -f --detach "${TEMPDIR}/${OUTROOT}"  "$@" "${BUNDLE}"
+${SIGNAPPLE} sign --hardened-runtime -f --detach "${TEMPDIR}/${OUTROOT}"  "$@" "${BUNDLE}"
 
 tar -C "${TEMPDIR}" -czf "${OUT}" .
 rm -rf "${TEMPDIR}"
