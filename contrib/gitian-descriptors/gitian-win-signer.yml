---
<<<<<<< HEAD
name: "sparks-win-signer"
=======
name: "dash-win-signer"
distro: "ubuntu"
>>>>>>> 1f3f0e00
suites:
- "focal"
architectures:
- "amd64"
packages:
- "libssl-dev" # do not merge bitcoin#13782, see https://github.com/dashpay/dash/pull/3894
- "autoconf"
- "automake"
- "libtool"
- "pkg-config"
remotes:
- "url": "https://github.com/sparkspay/sparks-detached-sigs.git"
  "dir": "signature"
files:
- "osslsigncode-2.0.tar.gz"
- "sparkscore-win-unsigned.tar.gz"
script: |
  set -e -o pipefail

  BUILD_DIR="$PWD"
  SIGDIR=${BUILD_DIR}/signature/win
  UNSIGNED_DIR=${BUILD_DIR}/unsigned

  echo "5a60e0a4b3e0b4d655317b2f12a810211c50242138322b16e7e01c6fbb89d92f  osslsigncode-2.0.tar.gz" | sha256sum -c

  mkdir -p ${UNSIGNED_DIR}
  tar -C ${UNSIGNED_DIR} -xf sparkscore-win-unsigned.tar.gz

  tar xf osslsigncode-2.0.tar.gz
  cd osslsigncode-2.0

  ./autogen.sh
  ./configure --without-gsf --without-curl --disable-dependency-tracking
  make
  find ${UNSIGNED_DIR} -name "*-unsigned.exe" | while read i; do
    INFILE="$(basename "${i}")"
    OUTFILE="${INFILE/-unsigned}"
    ./osslsigncode attach-signature -in "${i}" -out "${OUTDIR}/${OUTFILE}" -sigin "${SIGDIR}/${INFILE}.pem"
  done<|MERGE_RESOLUTION|>--- conflicted
+++ resolved
@@ -1,16 +1,12 @@
 ---
-<<<<<<< HEAD
 name: "sparks-win-signer"
-=======
-name: "dash-win-signer"
 distro: "ubuntu"
->>>>>>> 1f3f0e00
 suites:
 - "focal"
 architectures:
 - "amd64"
 packages:
-- "libssl-dev" # do not merge bitcoin#13782, see https://github.com/dashpay/dash/pull/3894
+- "libssl-dev" # do not merge bitcoin#13782, see https://github.com/sparkspay/sparks/pull/3894
 - "autoconf"
 - "automake"
 - "libtool"
