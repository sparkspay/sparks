--- conflicted
+++ resolved
@@ -1,9 +1,5 @@
 ---
-<<<<<<< HEAD
-name: "sparks-osx-0.17"
-=======
-name: "dash-osx-18"
->>>>>>> 1f3f0e00
+name: "sparks-osx-18"
 enable_cache: true
 distro: "ubuntu"
 suites:
@@ -108,13 +104,8 @@
   create_per-host_faketime_wrappers "2000-01-01 12:00:00"
   export PATH=${WRAP_DIR}:${PATH}
 
-<<<<<<< HEAD
   cd sparks
-  BASEPREFIX=`pwd`/depends
-=======
-  cd dash
   BASEPREFIX="${PWD}/depends"
->>>>>>> 1f3f0e00
 
   mkdir -p ${BASEPREFIX}/SDKs
   tar -C ${BASEPREFIX}/SDKs -xf ${BUILD_DIR}/Xcode-12.1-12A7403-extracted-SDK-with-libcxx-headers.tar.gz
@@ -130,27 +121,11 @@
   create_per-host_faketime_wrappers "${REFERENCE_DATETIME}"
   export PATH=${WRAP_DIR}:${PATH}
 
-<<<<<<< HEAD
-  # Create the release tarball using (arbitrarily) the first host
-  ./autogen.sh
-  CONFIG_SITE=${BASEPREFIX}/`echo "${HOSTS}" | awk '{print $1;}'`/share/config.site ./configure --prefix=/
-  make dist
-  SOURCEDIST=`echo sparkscore-*.tar.gz`
-  DISTNAME=`echo ${SOURCEDIST} | sed 's/.tar.*//'`
-
-  # Correct tar file order
-  mkdir -p temp
-  pushd temp
-  tar xf ../$SOURCEDIST
-  find sparkscore-* | sort | tar --no-recursion --mode='u+rw,go+r-w,a+X' --owner=0 --group=0 -c -T - | gzip -9n > ../$SOURCEDIST
-  popd
-=======
   # Define DISTNAME variable.
   # shellcheck source=contrib/gitian-descriptors/assign_DISTNAME
   source contrib/gitian-descriptors/assign_DISTNAME
 
   GIT_ARCHIVE="${OUTDIR}/src/${DISTNAME}.tar.gz"
->>>>>>> 1f3f0e00
 
   # Create the source tarball
   mkdir -p "$(dirname "$GIT_ARCHIVE")"
