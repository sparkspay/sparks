---
<<<<<<< HEAD
name: "sparks-osx-18"
=======
name: "dash-osx-19"
>>>>>>> a884f0c5
enable_cache: true
distro: "ubuntu"
suites:
- "focal"
architectures:
- "amd64"
packages:
- "ca-certificates"
- "curl"
- "g++"
- "git"
- "pkg-config"
- "autoconf"
- "librsvg2-bin"
- "libtiff-tools"
- "libtool"
- "automake"
- "faketime"
- "bsdmainutils"
- "imagemagick"
- "libcap-dev"
- "libz-dev"
- "libbz2-dev"
- "python3"
- "python3-dev"
- "python3-setuptools"
- "fonts-tuffy"
- "ccache"
- "cmake"
- "xorriso"
- "libtinfo5"
remotes:
- "url": "https://github.com/sparkspay/sparks.git"
  "dir": "sparks"
files:
- "Xcode-12.1-12A7403-extracted-SDK-with-libcxx-headers.tar.gz"
script: |
  set -e -o pipefail

  WRAP_DIR=$HOME/wrapped
  HOSTS="x86_64-apple-darwin19"
  CONFIGFLAGS="--enable-reduce-exports --disable-miner --disable-bench --disable-gui-tests XORRISOFS=${WRAP_DIR}/xorrisofs DMG=${WRAP_DIR}/dmg --enable-crash-hooks"
  FAKETIME_HOST_PROGS=""
  FAKETIME_PROGS="ar ranlib date dmg xorrisofs"

  export TZ="UTC"
  export BUILD_DIR="$PWD"
  mkdir -p ${WRAP_DIR}
  if test -n "$GBUILD_CACHE_ENABLED"; then
    export SOURCES_PATH=${GBUILD_COMMON_CACHE}
    export BASE_CACHE=${GBUILD_PACKAGE_CACHE}/depends
    mkdir -p ${BASE_CACHE} ${SOURCES_PATH}

    # Setup ccache to use correct cache directories
    CONFIGFLAGS="${CONFIGFLAGS} --enable-ccache"
    export CCACHE_DIR=${GBUILD_PACKAGE_CACHE}/ccache
    if [ -f ${GBUILD_PACKAGE_CACHE}/ccache.tar ]; then
      pushd ${GBUILD_PACKAGE_CACHE}
      tar xf ccache.tar
      rm ccache.tar
      popd
    fi
    # instead of compressing ccache.tar, we let ccache handle it by itself
    # Otherwise we end up uncompressing/compressing a lot of cache files which we actually never use
    export CCACHE_COMPRESS=1
  else
    CONFIGFLAGS="${CONFIGFLAGS} --disable-ccache"
  fi

  export ZERO_AR_DATE=1

  # Use $LIB in LD_PRELOAD to avoid hardcoding the dir (See `man ld.so`)
  function create_global_faketime_wrappers {
  for prog in ${FAKETIME_PROGS}; do
    echo '#!/usr/bin/env bash' > ${WRAP_DIR}/${prog}
    echo "REAL=\`which -a ${prog} | grep -v ${WRAP_DIR}/${prog} | head -1\`" >> ${WRAP_DIR}/${prog}
    echo "export LD_PRELOAD='/usr/\$LIB/faketime/libfaketime.so.1'" >> ${WRAP_DIR}/${prog}
    echo "export FAKETIME=\"$1\"" >> ${WRAP_DIR}/${prog}
    echo "\$REAL \$@" >> $WRAP_DIR/${prog}
    chmod +x ${WRAP_DIR}/${prog}
    touch -d "${REFERENCE_DATETIME}" ${WRAP_DIR}/${prog}
  done
  }

  function create_per-host_faketime_wrappers {
  for i in $HOSTS; do
    for prog in ${FAKETIME_HOST_PROGS}; do
        echo '#!/usr/bin/env bash' > ${WRAP_DIR}/${i}-${prog}
        echo "REAL=\`which -a ${i}-${prog} | grep -v ${WRAP_DIR}/${i}-${prog} | head -1\`" >> ${WRAP_DIR}/${i}-${prog}
        echo "export LD_PRELOAD='/usr/\$LIB/faketime/libfaketime.so.1'" >> ${WRAP_DIR}/${i}-${prog}
        echo "export FAKETIME=\"$1\"" >> ${WRAP_DIR}/${i}-${prog}
        echo "\$REAL \$@" >> $WRAP_DIR/${i}-${prog}
        chmod +x ${WRAP_DIR}/${i}-${prog}
        touch -d "${REFERENCE_DATETIME}" ${WRAP_DIR}/${i}-${prog}
    done
  done
  }

  # Faketime for depends so intermediate results are comparable
  export PATH_orig=${PATH}
  create_global_faketime_wrappers "2000-01-01 12:00:00"
  create_per-host_faketime_wrappers "2000-01-01 12:00:00"
  export PATH=${WRAP_DIR}:${PATH}

  cd sparks
  BASEPREFIX="${PWD}/depends"

  mkdir -p ${BASEPREFIX}/SDKs
  tar -C ${BASEPREFIX}/SDKs -xf ${BUILD_DIR}/Xcode-12.1-12A7403-extracted-SDK-with-libcxx-headers.tar.gz

  # Build dependencies for each host
  for i in $HOSTS; do
    make ${MAKEOPTS} -C ${BASEPREFIX} HOST="${i}"
  done

  # Faketime for binaries
  export PATH=${PATH_orig}
  create_global_faketime_wrappers "${REFERENCE_DATETIME}"
  create_per-host_faketime_wrappers "${REFERENCE_DATETIME}"
  export PATH=${WRAP_DIR}:${PATH}

  # Define DISTNAME variable.
  # shellcheck source=contrib/gitian-descriptors/assign_DISTNAME
  source contrib/gitian-descriptors/assign_DISTNAME

  GIT_ARCHIVE="${OUTDIR}/src/${DISTNAME}.tar.gz"

  # Create the source tarball
  mkdir -p "$(dirname "$GIT_ARCHIVE")"
  git archive --prefix="${DISTNAME}/" --output="$GIT_ARCHIVE" HEAD

  ORIGPATH="$PATH"
  # Extract the git archive into a dir for each host and build
  for i in ${HOSTS}; do
    export PATH=${BASEPREFIX}/${i}/native/bin:${ORIGPATH}
    mkdir -p distsrc-${i}
    cd distsrc-${i}
    INSTALLPATH="${PWD}/installed/${DISTNAME}"
    mkdir -p ${INSTALLPATH}
    tar --strip-components=1 -xf "${GIT_ARCHIVE}"

    ./autogen.sh
    CONFIG_SITE=${BASEPREFIX}/${i}/share/config.site ./configure --prefix=/ --disable-maintainer-mode --disable-dependency-tracking ${CONFIGFLAGS}
    make ${MAKEOPTS}
    make -C src osx_debug
    make ${MAKEOPTS} -C src check-security
    make ${MAKEOPTS} -C src check-symbols
    make install-strip DESTDIR=${INSTALLPATH}

    make osx_volname
    make deploydir
    mkdir -p unsigned-app-${i}
    cp osx_volname unsigned-app-${i}/
    cp contrib/macdeploy/detached-sig-apply.sh unsigned-app-${i}
    cp contrib/macdeploy/detached-sig-create.sh unsigned-app-${i}
    cp ${BASEPREFIX}/${i}/native/bin/dmg unsigned-app-${i}
    mv dist unsigned-app-${i}
    pushd unsigned-app-${i}
    find . | sort | tar --mtime="$REFERENCE_DATETIME" --no-recursion --mode='u+rw,go+r-w,a+X' --owner=0 --group=0 -c -T - | gzip -9n > ${OUTDIR}/${DISTNAME}-osx-unsigned.tar.gz
    popd

    make deploy OSX_DMG="${OUTDIR}/${DISTNAME}-osx-unsigned.dmg"

    cd installed
    find . -name "lib*.la" -delete
    find . -name "lib*.a" -delete
    rm -rf ${DISTNAME}/lib/pkgconfig
    find .. -name "*.dSYM" -exec cp -ra {} ${DISTNAME}/bin \;
    find ${DISTNAME} -not -path '*.dSYM*' | sort | tar --mtime="$REFERENCE_DATETIME" --no-recursion --mode='u+rw,go+r-w,a+X' --owner=0 --group=0 -c -T - | gzip -9n > ${OUTDIR}/${DISTNAME}-${i}.tar.gz
    find ${DISTNAME} -path '*.dSYM*' | sort | tar --mtime="$REFERENCE_DATETIME" --no-recursion --mode='u+rw,go+r-w,a+X' --owner=0 --group=0 -c -T - | gzip -9n > ${OUTDIR}/${DISTNAME}-${i}-debug.tar.gz
    cd ../../
  done
  mv ${OUTDIR}/${DISTNAME}-x86_64-apple-darwin19.tar.gz ${OUTDIR}/${DISTNAME}-osx64.tar.gz
  mv ${OUTDIR}/${DISTNAME}-x86_64-apple-darwin19-debug.tar.gz ${OUTDIR}/${DISTNAME}-osx64-debug.tar.gz

  # Compress ccache (otherwise the assert file will get too huge)
  if [ "$CCACHE_DIR" != "" ]; then
    pushd ${GBUILD_PACKAGE_CACHE}
    tar cf ccache.tar ccache
    rm -rf ccache
    popd
  fi<|MERGE_RESOLUTION|>--- conflicted
+++ resolved
@@ -1,9 +1,5 @@
 ---
-<<<<<<< HEAD
-name: "sparks-osx-18"
-=======
-name: "dash-osx-19"
->>>>>>> a884f0c5
+name: "sparks-osx-19"
 enable_cache: true
 distro: "ubuntu"
 suites:
