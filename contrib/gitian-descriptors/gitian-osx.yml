---
<<<<<<< HEAD
name: "sparks-osx-0.14"
=======
name: "dash-osx-0.15"
>>>>>>> 351fbf65
enable_cache: true
suites:
- "bionic"
architectures:
- "amd64"
packages:
- "ca-certificates"
- "curl"
- "g++"
- "git"
- "pkg-config"
- "autoconf"
- "librsvg2-bin"
- "libtiff-tools"
- "libtool"
- "automake"
- "faketime"
- "bsdmainutils"
- "cmake"
- "imagemagick"
- "libcap-dev"
- "libz-dev"
- "libbz2-dev"
- "python"
- "python-dev"
- "python3"
- "python3-dev"
- "python3-setuptools"
- "fonts-tuffy"
- "ccache"
remotes:
- "url": "https://github.com/sparkspay/sparks.git"
  "dir": "sparks"
files:
- "MacOSX10.11.sdk.tar.gz"
script: |
  WRAP_DIR=$HOME/wrapped
  HOSTS="x86_64-apple-darwin11"
  CONFIGFLAGS="--enable-reduce-exports --disable-miner --disable-bench --disable-gui-tests GENISOIMAGE=$WRAP_DIR/genisoimage --enable-crash-hooks"
  FAKETIME_HOST_PROGS=""
  FAKETIME_PROGS="ar ranlib date dmg genisoimage"

  export QT_RCC_TEST=1
  export GZIP="-9n"
  export TAR_OPTIONS="--mtime="$REFERENCE_DATE\\\ $REFERENCE_TIME""
  export TZ="UTC"
  export BUILD_DIR=`pwd`
  mkdir -p ${WRAP_DIR}
  if test -n "$GBUILD_CACHE_ENABLED"; then
    export SOURCES_PATH=${GBUILD_COMMON_CACHE}
    export BASE_CACHE=${GBUILD_PACKAGE_CACHE}/depends
    mkdir -p ${BASE_CACHE} ${SOURCES_PATH}

    # Setup ccache to use correct cache directories
    CONFIGFLAGS="${CONFIGFLAGS} --enable-ccache"
    export CCACHE_DIR=${GBUILD_PACKAGE_CACHE}/ccache
    if [ -f ${GBUILD_PACKAGE_CACHE}/ccache.tar ]; then
      pushd ${GBUILD_PACKAGE_CACHE}
      tar xf ccache.tar
      rm ccache.tar
      popd
    fi
    # instead of compressing ccache.tar, we let ccache handle it by itself
    # Otherwise we end up uncompressing/compressing a lot of cache files which we actually never use
    export CCACHE_COMPRESS=1
  else
    CONFIGFLAGS="${CONFIGFLAGS} --disable-ccache"
  fi

  export ZERO_AR_DATE=1

  function create_global_faketime_wrappers {
  for prog in ${FAKETIME_PROGS}; do
    echo '#!/bin/bash' > ${WRAP_DIR}/${prog}
    echo "REAL=\`which -a ${prog} | grep -v ${WRAP_DIR}/${prog} | head -1\`" >> ${WRAP_DIR}/${prog}
    echo 'export LD_PRELOAD=/usr/lib/x86_64-linux-gnu/faketime/libfaketime.so.1' >> ${WRAP_DIR}/${prog}
    echo "export FAKETIME=\"$1\"" >> ${WRAP_DIR}/${prog}
    echo "\$REAL \$@" >> $WRAP_DIR/${prog}
    chmod +x ${WRAP_DIR}/${prog}
    touch -d "${REFERENCE_DATETIME}" ${WRAP_DIR}/${prog}
  done
  }

  function create_per-host_faketime_wrappers {
  for i in $HOSTS; do
    for prog in ${FAKETIME_HOST_PROGS}; do
        echo '#!/bin/bash' > ${WRAP_DIR}/${i}-${prog}
        echo "REAL=\`which -a ${i}-${prog} | grep -v ${WRAP_DIR}/${i}-${prog} | head -1\`" >> ${WRAP_DIR}/${i}-${prog}
        echo 'export LD_PRELOAD=/usr/lib/x86_64-linux-gnu/faketime/libfaketime.so.1' >> ${WRAP_DIR}/${i}-${prog}
        echo "export FAKETIME=\"$1\"" >> ${WRAP_DIR}/${i}-${prog}
        echo "\$REAL \$@" >> $WRAP_DIR/${i}-${prog}
        chmod +x ${WRAP_DIR}/${i}-${prog}
        touch -d "${REFERENCE_DATETIME}" ${WRAP_DIR}/${i}-${prog}
    done
  done
  }

  # Faketime for depends so intermediate results are comparable
  export PATH_orig=${PATH}
  create_global_faketime_wrappers "2000-01-01 12:00:00"
  create_per-host_faketime_wrappers "2000-01-01 12:00:00"
  export PATH=${WRAP_DIR}:${PATH}

  cd sparks
  BASEPREFIX=`pwd`/depends

  mkdir -p ${BASEPREFIX}/SDKs
  tar -C ${BASEPREFIX}/SDKs -xf ${BUILD_DIR}/MacOSX10.11.sdk.tar.gz

  # Build dependencies for each host
  for i in $HOSTS; do
    make ${MAKEOPTS} -C ${BASEPREFIX} HOST="${i}"
  done

  # Faketime for binaries
  export PATH=${PATH_orig}
  create_global_faketime_wrappers "${REFERENCE_DATETIME}"
  create_per-host_faketime_wrappers "${REFERENCE_DATETIME}"
  export PATH=${WRAP_DIR}:${PATH}

  # Create the release tarball using (arbitrarily) the first host
  ./autogen.sh
  CONFIG_SITE=${BASEPREFIX}/`echo "${HOSTS}" | awk '{print $1;}'`/share/config.site ./configure --prefix=/
  make dist
  SOURCEDIST=`echo sparkscore-*.tar.gz`
  DISTNAME=`echo ${SOURCEDIST} | sed 's/.tar.*//'`

  # Correct tar file order
  mkdir -p temp
  pushd temp
  tar xf ../$SOURCEDIST
  find sparkscore-* | sort | tar --no-recursion --mode='u+rw,go+r-w,a+X' --owner=0 --group=0 -c -T - | gzip -9n > ../$SOURCEDIST
  popd

  # Workaround for tarball not building with the bare tag version (prep)
  make -C src obj/build.h

  ORIGPATH="$PATH"
  # Extract the release tarball into a dir for each host and build
  for i in ${HOSTS}; do
    export PATH=${BASEPREFIX}/${i}/native/bin:${ORIGPATH}
    mkdir -p distsrc-${i}
    cd distsrc-${i}
    INSTALLPATH=`pwd`/installed/${DISTNAME}
    mkdir -p ${INSTALLPATH}
    tar --strip-components=1 -xf ../$SOURCEDIST

    # Workaround for tarball not building with the bare tag version
    echo '#!/bin/true' >share/genbuild.sh
    mkdir src/obj
    cp ../src/obj/build.h src/obj/

    CONFIG_SITE=${BASEPREFIX}/${i}/share/config.site ./configure --prefix=/ --disable-maintainer-mode --disable-dependency-tracking ${CONFIGFLAGS}
    make ${MAKEOPTS}
    make -C src osx_debug
    make install-strip DESTDIR=${INSTALLPATH}

    make osx_volname
    make deploydir
    OSX_VOLNAME="$(cat osx_volname)"
    mkdir -p unsigned-app-${i}
    cp osx_volname unsigned-app-${i}/
    cp contrib/macdeploy/detached-sig-apply.sh unsigned-app-${i}
    cp contrib/macdeploy/detached-sig-create.sh unsigned-app-${i}
    cp ${BASEPREFIX}/${i}/native/bin/dmg ${BASEPREFIX}/${i}/native/bin/genisoimage unsigned-app-${i}
    cp ${BASEPREFIX}/${i}/native/bin/${i}-codesign_allocate unsigned-app-${i}/codesign_allocate
    cp ${BASEPREFIX}/${i}/native/bin/${i}-pagestuff unsigned-app-${i}/pagestuff
    mv dist unsigned-app-${i}
    pushd unsigned-app-${i}
    find . | sort | tar --no-recursion --mode='u+rw,go+r-w,a+X' --owner=0 --group=0 -c -T - | gzip -9n > ${OUTDIR}/${DISTNAME}-osx-unsigned.tar.gz
    popd

    make deploy
    ${WRAP_DIR}/dmg dmg "${OSX_VOLNAME}.dmg" ${OUTDIR}/${DISTNAME}-osx-unsigned.dmg

    cd installed
    find . -name "lib*.la" -delete
    find . -name "lib*.a" -delete
    rm -rf ${DISTNAME}/lib/pkgconfig
    find .. -name *.dSYM -exec cp -ra {} ${DISTNAME}/bin \;
    find ${DISTNAME} -not -path '*.dSYM*' | sort | tar --no-recursion --mode='u+rw,go+r-w,a+X' --owner=0 --group=0 -c -T - | gzip -9n > ${OUTDIR}/${DISTNAME}-${i}.tar.gz
    find ${DISTNAME} -path '*.dSYM*' | sort | tar --no-recursion --mode='u+rw,go+r-w,a+X' --owner=0 --group=0 -c -T - | gzip -9n > ${OUTDIR}/${DISTNAME}-${i}-debug.tar.gz
    cd ../../
  done
  mkdir -p $OUTDIR/src
  mv $SOURCEDIST $OUTDIR/src
  mv ${OUTDIR}/${DISTNAME}-x86_64-apple-darwin11.tar.gz ${OUTDIR}/${DISTNAME}-osx64.tar.gz
  mv ${OUTDIR}/${DISTNAME}-x86_64-apple-darwin11-debug.tar.gz ${OUTDIR}/${DISTNAME}-osx64-debug.tar.gz

  # Compress ccache (otherwise the assert file will get too huge)
  if [ "$CCACHE_DIR" != "" ]; then
    pushd ${GBUILD_PACKAGE_CACHE}
    tar cf ccache.tar ccache
    rm -rf ccache
    popd
  fi<|MERGE_RESOLUTION|>--- conflicted
+++ resolved
@@ -1,9 +1,5 @@
 ---
-<<<<<<< HEAD
-name: "sparks-osx-0.14"
-=======
-name: "dash-osx-0.15"
->>>>>>> 351fbf65
+name: "sparks-osx-0.15"
 enable_cache: true
 suites:
 - "bionic"
