---
<<<<<<< HEAD
name: "sparks-linux-0.15"
=======
name: "dash-linux-0.16"
>>>>>>> 43d2973a
enable_cache: true
suites:
- "bionic"
architectures:
- "amd64"
packages:
- "curl"
- "g++-aarch64-linux-gnu"
- "g++-7-aarch64-linux-gnu"
- "gcc-7-aarch64-linux-gnu"
- "binutils-aarch64-linux-gnu"
- "g++-arm-linux-gnueabihf"
- "g++-7-arm-linux-gnueabihf"
- "gcc-7-arm-linux-gnueabihf"
- "binutils-arm-linux-gnueabihf"
- "g++-7-multilib"
- "gcc-7-multilib"
- "binutils-gold"
- "git"
- "pkg-config"
- "autoconf"
- "libtool"
- "automake"
- "cmake"
- "faketime"
- "bsdmainutils"
- "ca-certificates"
- "python"
- "python3"
- "libxkbcommon0"
- "ccache"
remotes:
- "url": "https://github.com/sparkspay/sparks.git"
  "dir": "sparks"
files: []
script: |

  WRAP_DIR=$HOME/wrapped
  HOSTS="i686-pc-linux-gnu x86_64-linux-gnu arm-linux-gnueabihf aarch64-linux-gnu"
  CONFIGFLAGS="--enable-glibc-back-compat --enable-reduce-exports --disable-bench --disable-gui-tests --enable-crash-hooks"
  FAKETIME_HOST_PROGS=""
  FAKETIME_PROGS="date ar ranlib nm"
  HOST_CFLAGS="-O2 -g"
  HOST_CXXFLAGS="-O2 -g"
  HOST_LDFLAGS=-static-libstdc++

  export QT_RCC_TEST=1
  export GZIP="-9n"
  export TAR_OPTIONS="--mtime="$REFERENCE_DATE\\\ $REFERENCE_TIME""
  export TZ="UTC"
  export BUILD_DIR=`pwd`
  mkdir -p ${WRAP_DIR}
  if test -n "$GBUILD_CACHE_ENABLED"; then
    export SOURCES_PATH=${GBUILD_COMMON_CACHE}
    export BASE_CACHE=${GBUILD_PACKAGE_CACHE}/depends
    mkdir -p ${BASE_CACHE} ${SOURCES_PATH}

    # Setup ccache to use correct cache directories and fix the compiler check of ccache
    CONFIGFLAGS="${CONFIGFLAGS} --enable-ccache"
    export CCACHE_DIR=${GBUILD_PACKAGE_CACHE}/ccache
    # As we later wrap the gcc binaries, this is fast
    export CCACHE_COMPILERCHECK="content"
    if [ -f ${GBUILD_PACKAGE_CACHE}/ccache.tar ]; then
      pushd ${GBUILD_PACKAGE_CACHE}
      tar xf ccache.tar
      rm ccache.tar
      popd
    fi
    # instead of compressing ccache.tar, we let ccache handle it by itself
    # Otherwise we end up uncompressing/compressing a lot of cache files which we actually never use
    export CCACHE_COMPRESS=1
  else
    CONFIGFLAGS="${CONFIGFLAGS} --disable-ccache"
  fi

  # We include the GCC version in all wrappers so that ccache can detect compiler upgrades when hashing the wrappers
  GCCVERSION=`gcc --version | head -1`

  function create_global_faketime_wrappers {
  for prog in ${FAKETIME_PROGS}; do
    echo '#!/bin/bash' > ${WRAP_DIR}/${prog}
    echo "# GCCVERSION=${GCCVERSION}" >> ${WRAP_DIR}/${prog}
    echo "REAL=\`which -a ${prog} | grep -v ${WRAP_DIR}/${prog} | head -1\`" >> ${WRAP_DIR}/${prog}
    echo 'export LD_PRELOAD=/usr/lib/x86_64-linux-gnu/faketime/libfaketime.so.1' >> ${WRAP_DIR}/${prog}
    echo "export FAKETIME=\"$1\"" >> ${WRAP_DIR}/${prog}
    echo "\$REAL \$@" >> $WRAP_DIR/${prog}
    chmod +x ${WRAP_DIR}/${prog}
    touch -d "${REFERENCE_DATETIME}" ${WRAP_DIR}/${prog}
  done
  }

  function create_per-host_faketime_wrappers {
  for i in $HOSTS; do
    for prog in ${FAKETIME_HOST_PROGS}; do
        echo '#!/bin/bash' > ${WRAP_DIR}/${i}-${prog}
        echo "# GCCVERSION=${GCCVERSION}" >> ${WRAP_DIR}/${i}-${prog}
        echo "REAL=\`which -a ${i}-${prog} | grep -v ${WRAP_DIR}/${i}-${prog} | head -1\`" >> ${WRAP_DIR}/${i}-${prog}
        echo 'export LD_PRELOAD=/usr/lib/x86_64-linux-gnu/faketime/libfaketime.so.1' >> ${WRAP_DIR}/${i}-${prog}
        echo "export FAKETIME=\"$1\"" >> ${WRAP_DIR}/${i}-${prog}
        echo "\$REAL \$@" >> $WRAP_DIR/${i}-${prog}
        chmod +x ${WRAP_DIR}/${i}-${prog}
        touch -d "${REFERENCE_DATETIME}" ${WRAP_DIR}/${i}-${prog}
    done
  done
  }

  # Faketime for depends so intermediate results are comparable
  export PATH_orig=${PATH}
  create_global_faketime_wrappers "2000-01-01 12:00:00"
  create_per-host_faketime_wrappers "2000-01-01 12:00:00"
  export PATH=${WRAP_DIR}:${PATH}

  EXTRA_INCLUDES_BASE=$WRAP_DIR/extra_includes
  mkdir -p $EXTRA_INCLUDES_BASE

  # x86 needs /usr/include/i386-linux-gnu/asm pointed to /usr/include/x86_64-linux-gnu/asm,
  # but we can't write there. Instead, create a link here and force it to be included in the
  # search paths by wrapping gcc/g++.

  mkdir -p $EXTRA_INCLUDES_BASE/i686-pc-linux-gnu
  rm -f $WRAP_DIR/extra_includes/i686-pc-linux-gnu/asm
  ln -s /usr/include/x86_64-linux-gnu/asm $EXTRA_INCLUDES_BASE/i686-pc-linux-gnu/asm

  for prog in gcc g++; do
  rm -f ${WRAP_DIR}/${prog}
  cat << EOF > ${WRAP_DIR}/${prog}
  #!/bin/bash
  # GCCVERSION=${GCCVERSION}
  REAL="`which -a ${prog} | grep -v ${WRAP_DIR}/${prog} | head -1`"
  for var in "\$@"
  do
    if [ "\$var" = "-m32" ]; then
      export C_INCLUDE_PATH="$EXTRA_INCLUDES_BASE/i686-pc-linux-gnu"
      export CPLUS_INCLUDE_PATH="$EXTRA_INCLUDES_BASE/i686-pc-linux-gnu"
      break
    fi
  done
  \$REAL \$@
  EOF
  chmod +x ${WRAP_DIR}/${prog}
  touch -d "${REFERENCE_DATETIME}" ${WRAP_DIR}/${prog}
  done

  cd sparks
  BASEPREFIX=`pwd`/depends
  # Build dependencies for each host
  for i in $HOSTS; do
    EXTRA_INCLUDES="$EXTRA_INCLUDES_BASE/$i"
    if [ -d "$EXTRA_INCLUDES" ]; then
      export HOST_ID_SALT="$EXTRA_INCLUDES"
    fi
    make ${MAKEOPTS} -C ${BASEPREFIX} HOST="${i}"
    unset HOST_ID_SALT
  done

  # Faketime for binaries
  export PATH=${PATH_orig}
  create_global_faketime_wrappers "${REFERENCE_DATETIME}"
  create_per-host_faketime_wrappers "${REFERENCE_DATETIME}"
  export PATH=${WRAP_DIR}:${PATH}

  # Create the release tarball using (arbitrarily) the first host
  ./autogen.sh
  CONFIG_SITE=${BASEPREFIX}/`echo "${HOSTS}" | awk '{print $1;}'`/share/config.site ./configure --prefix=/
  make dist
  SOURCEDIST=`echo sparkscore-*.tar.gz`
  DISTNAME=`echo ${SOURCEDIST} | sed 's/.tar.*//'`
  # Correct tar file order
  mkdir -p temp
  pushd temp
  tar xf ../$SOURCEDIST
  find sparkscore-* | sort | tar --no-recursion --mode='u+rw,go+r-w,a+X' --owner=0 --group=0 -c -T - | gzip -9n > ../$SOURCEDIST
  popd

  # Workaround for tarball not building with the bare tag version (prep)
  make -C src obj/build.h

  ORIGPATH="$PATH"
  # Extract the release tarball into a dir for each host and build
  for i in ${HOSTS}; do
    export PATH=${BASEPREFIX}/${i}/native/bin:${ORIGPATH}
    mkdir -p distsrc-${i}
    cd distsrc-${i}
    INSTALLPATH=`pwd`/installed/${DISTNAME}
    mkdir -p ${INSTALLPATH}
    tar --strip-components=1 -xf ../$SOURCEDIST

    # Workaround for tarball not building with the bare tag version
    echo '#!/bin/true' >share/genbuild.sh
    mkdir src/obj
    cp ../src/obj/build.h src/obj/

    CONFIG_SITE=${BASEPREFIX}/${i}/share/config.site ./configure --prefix=/ --disable-maintainer-mode --disable-dependency-tracking ${CONFIGFLAGS} CFLAGS="${HOST_CFLAGS}" CXXFLAGS="${HOST_CXXFLAGS}" LDFLAGS="${HOST_LDFLAGS}"
    make ${MAKEOPTS}
    make ${MAKEOPTS} -C src check-security

    #TODO: This is a quick hack that disables symbol checking for arm.
    #      Instead, we should investigate why these are popping up.
    #      For aarch64, we'll need to bump up the min GLIBC version, as the abi
    #      support wasn't introduced until 2.17.
    case $i in
       aarch64-*) : ;;
       arm-*) : ;;
       *) make ${MAKEOPTS} -C src check-symbols ;;
    esac

    make install DESTDIR=${INSTALLPATH}
    cd installed
    find . -name "lib*.la" -delete
    find . -name "lib*.a" -delete
    rm -rf ${DISTNAME}/lib/pkgconfig
    find ${DISTNAME}/bin -type f -executable -exec ../contrib/devtools/split-debug.sh {} {} {}.dbg \;
    find ${DISTNAME}/lib -type f -exec ../contrib/devtools/split-debug.sh {} {} {}.dbg \;
    find ${DISTNAME} -not -name "*.dbg" | sort | tar --no-recursion --mode='u+rw,go+r-w,a+X' --owner=0 --group=0 -c -T - | gzip -9n > ${OUTDIR}/${DISTNAME}-${i}.tar.gz
    find ${DISTNAME} -name "*.dbg" | sort | tar --no-recursion --mode='u+rw,go+r-w,a+X' --owner=0 --group=0 -c -T - | gzip -9n > ${OUTDIR}/${DISTNAME}-${i}-debug.tar.gz
    cd ../../
    rm -rf distsrc-${i}
  done
  mkdir -p $OUTDIR/src
  mv $SOURCEDIST $OUTDIR/src

  # Compress ccache (otherwise the assert file will get too huge)
  if [ "$CCACHE_DIR" != "" ]; then
    pushd ${GBUILD_PACKAGE_CACHE}
    tar cf ccache.tar ccache
    rm -rf ccache
    popd
  fi<|MERGE_RESOLUTION|>--- conflicted
+++ resolved
@@ -1,9 +1,5 @@
 ---
-<<<<<<< HEAD
-name: "sparks-linux-0.15"
-=======
-name: "dash-linux-0.16"
->>>>>>> 43d2973a
+name: "sparks-linux-0.16"
 enable_cache: true
 suites:
 - "bionic"
