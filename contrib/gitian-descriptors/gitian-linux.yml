--- conflicted
+++ resolved
@@ -1,9 +1,5 @@
 ---
-<<<<<<< HEAD
-name: "dash-linux-0.13"
-=======
-name: "sparks-linux-0.12"
->>>>>>> cce03666
+name: "sparks-linux-0.13"
 enable_cache: true
 suites:
 - "bionic"
