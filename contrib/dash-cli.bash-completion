<<<<<<< HEAD
# bash programmable completion for sparks-cli(1)
# Copyright (c) 2012-2016 The Bitcoin Core developers
=======
# bash programmable completion for dash-cli(1)
# Copyright (c) 2012-2019 The Bitcoin Core developers
>>>>>>> 19512988
# Distributed under the MIT software license, see the accompanying
# file COPYING or http://www.opensource.org/licenses/mit-license.php.

# call $sparks-cli for RPC
_sparks_rpc() {
    # determine already specified args necessary for RPC
    local rpcargs=()
    for i in ${COMP_LINE}; do
        case "$i" in
            -conf=*|-datadir=*|-regtest|-rpc*|-testnet)
                rpcargs=( "${rpcargs[@]}" "$i" )
                ;;
        esac
    done
    $sparks_cli "${rpcargs[@]}" "$@"
}

_sparks_cli() {
    local cur prev words=() cword
    local sparks_cli

    # save and use original argument to invoke sparks-cli for -help, help and RPC
    # as sparks-cli might not be in $PATH
    sparks_cli="$1"

    COMPREPLY=()
    _get_comp_words_by_ref -n = cur prev words cword

    if ((cword > 5)); then
        case ${words[cword-5]} in
            sendtoaddress)
                COMPREPLY=( $( compgen -W "true false" -- "$cur" ) )
                return 0
                ;;
        esac
    fi

    if ((cword > 4)); then
        case ${words[cword-4]} in
            importaddress|listtransactions|setban)
                COMPREPLY=( $( compgen -W "true false" -- "$cur" ) )
                return 0
                ;;
            signrawtransactionwithkey|signrawtransactionwithwallet)
                COMPREPLY=( $( compgen -W "ALL NONE SINGLE ALL|ANYONECANPAY NONE|ANYONECANPAY SINGLE|ANYONECANPAY" -- "$cur" ) )
                return 0
                ;;
        esac
    fi

    if ((cword > 3)); then
        case ${words[cword-3]} in
            addmultisigaddress)
                return 0
                ;;
            getbalance|gettxout|importaddress|importpubkey|importprivkey|listreceivedbyaddress|listsinceblock)
                COMPREPLY=( $( compgen -W "true false" -- "$cur" ) )
                return 0
                ;;
        esac
    fi

    if ((cword > 2)); then
        case ${words[cword-2]} in
            addnode)
                COMPREPLY=( $( compgen -W "add remove onetry" -- "$cur" ) )
                return 0
                ;;
            setban)
                COMPREPLY=( $( compgen -W "add remove" -- "$cur" ) )
                return 0
                ;;
            fundrawtransaction|getblock|getblockheader|getmempoolancestors|getmempooldescendants|getrawtransaction|gettransaction|listreceivedbyaddress|sendrawtransaction)
                COMPREPLY=( $( compgen -W "true false" -- "$cur" ) )
                return 0
                ;;
        esac
    fi

    case "$prev" in
        backupwallet|dumpwallet|importwallet)
            _filedir
            return 0
            ;;
        getaddednodeinfo|getrawmempool|lockunspent)
            COMPREPLY=( $( compgen -W "true false" -- "$cur" ) )
            return 0
            ;;
        getbalance|getnewaddress|listtransactions|sendmany)
            return 0
            ;;
    esac

    case "$cur" in
        -conf=*)
            cur="${cur#*=}"
            _filedir
            return 0
            ;;
        -datadir=*)
            cur="${cur#*=}"
            _filedir -d
            return 0
            ;;
        -*=*)	# prevent nonsense completions
            return 0
            ;;
        *)
            local helpopts commands

            # only parse -help if senseful
            if [[ -z "$cur" || "$cur" =~ ^- ]]; then
                helpopts=$($sparks_cli -help 2>&1 | awk '$1 ~ /^-/ { sub(/=.*/, "="); print $1 }' )
            fi

            # only parse help if senseful
            if [[ -z "$cur" || "$cur" =~ ^[a-z] ]]; then
                commands=$(_sparks_rpc help 2>/dev/null | awk '$1 ~ /^[a-z]/ { print $1; }')
            fi

            COMPREPLY=( $( compgen -W "$helpopts $commands" -- "$cur" ) )

            # Prevent space if an argument is desired
            if [[ $COMPREPLY == *= ]]; then
                compopt -o nospace
            fi
            return 0
            ;;
    esac
} &&
complete -F _sparks_cli sparks-cli

# Local variables:
# mode: shell-script
# sh-basic-offset: 4
# sh-indent-comment: t
# indent-tabs-mode: nil
# End:
# ex: ts=4 sw=4 et filetype=sh<|MERGE_RESOLUTION|>--- conflicted
+++ resolved
@@ -1,10 +1,5 @@
-<<<<<<< HEAD
 # bash programmable completion for sparks-cli(1)
-# Copyright (c) 2012-2016 The Bitcoin Core developers
-=======
-# bash programmable completion for dash-cli(1)
 # Copyright (c) 2012-2019 The Bitcoin Core developers
->>>>>>> 19512988
 # Distributed under the MIT software license, see the accompanying
 # file COPYING or http://www.opensource.org/licenses/mit-license.php.
 
