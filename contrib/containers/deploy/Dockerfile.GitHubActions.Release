--- conflicted
+++ resolved
@@ -1,12 +1,6 @@
-<<<<<<< HEAD
-FROM ubuntu:focal
+FROM ubuntu:jammy
 LABEL maintainer="Sparks Developers <dev@sparkspay.io>"
 LABEL description="Dockerised SparksCore"
-=======
-FROM ubuntu:jammy
-LABEL maintainer="Dash Developers <dev@dash.org>"
-LABEL description="Dockerised DashCore"
->>>>>>> 0fcc1561
 
 ARG USER_ID
 ARG GROUP_ID
@@ -39,9 +33,6 @@
       && rm -rf /tmp/sparkscore* \
       && chmod a+x /usr/local/bin/*
 
-<<<<<<< HEAD
-USER sparks
-=======
 RUN apt-get update && \
     apt list --installed && \
     apt-get -y purge \
@@ -50,8 +41,7 @@
     && apt-get -y autoremove \
     && rm -rf /var/lib/apt/lists/*
 
-USER dash
->>>>>>> 0fcc1561
+USER sparks
 
 VOLUME ["/home/sparks"]
 
