--- conflicted
+++ resolved
@@ -7,11 +7,7 @@
     ZMQ example using python3's asyncio
 
     Dash should be started with the command line arguments:
-<<<<<<< HEAD
-        sparksd-testnet -daemon \
-=======
-        dashd -testnet -daemon \
->>>>>>> 351fbf65
+        sparksd -testnet -daemon \
                 -zmqpubrawtx=tcp://127.0.0.1:28332 \
                 -zmqpubrawblock=tcp://127.0.0.1:28332 \
                 -zmqpubhashtx=tcp://127.0.0.1:28332 \
