--- conflicted
+++ resolved
@@ -91,12 +91,8 @@
 'ld64.so.1', # POWER64 ABIv1 dynamic linker
 'ld64.so.2', # POWER64 ABIv2 dynamic linker
 'ld-linux-riscv64-lp64d.so.1', # 64-bit RISC-V dynamic linker
-<<<<<<< HEAD
+'libz.so.1', # zlib
 # sparks-qt only
-=======
-'libz.so.1', # zlib
-# dash-qt only
->>>>>>> 3b7deea3
 'libxcb.so.1', # part of X11
 'libxcb-shm.so.0', # X11 shared memory extension
 'libxkbcommon.so.0', # keyboard keymapping
