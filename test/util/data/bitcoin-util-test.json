--- conflicted
+++ resolved
@@ -199,17 +199,13 @@
     "output_cmp": "txcreate2.json",
     "description": "Creates a new transaction with a single empty output script (output in json)"
   },
-<<<<<<< HEAD
-  { "exec": "./sparks-tx",
-=======
-  { "exec": "./dash-tx",
+  { "exec": "./sparks-tx",
     "args": ["-create", "outscript=0:123badscript"],
     "return_code": 1,
     "error_txt": "error: script parse error: unknown opcode",
     "description": "Create a new transaction with an invalid output script"
   },
-  { "exec": "./dash-tx",
->>>>>>> 3b7deea3
+  { "exec": "./sparks-tx",
     "args": ["-create", "outscript=0:OP_DROP", "nversion=1"],
     "output_cmp": "txcreatescript1.hex",
     "description": "Create a new transaction with a single output script (OP_DROP)"
