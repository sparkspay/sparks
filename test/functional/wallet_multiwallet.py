--- conflicted
+++ resolved
@@ -397,21 +397,5 @@
         self.nodes[0].unloadwallet(wallet)
         self.nodes[1].loadwallet(wallet)
 
-<<<<<<< HEAD
-        # Fail to load if wallet is downgraded
-        shutil.copytree(os.path.join(self.options.data_wallets_dir, 'high_minversion'), wallet_dir('high_minversion'))
-        self.restart_node(0, extra_args=['-upgradewallet={}'.format(FEATURE_LATEST)])
-        assert {'name': 'high_minversion'} in self.nodes[0].listwalletdir()['wallets']
-        self.log.info("Fail -upgradewallet that results in downgrade")
-        assert_raises_rpc_error(
-            -4,
-            'Wallet loading failed. Error loading {}: Wallet requires newer version of {}'.format(
-                wallet_dir('high_minversion', 'wallet.dat'), "Sparks Core"),
-            lambda: self.nodes[0].loadwallet(filename='high_minversion'),
-        )
-
-
-=======
->>>>>>> a884f0c5
 if __name__ == '__main__':
     MultiWalletTest().main()