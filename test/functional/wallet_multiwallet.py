#!/usr/bin/env python3
# Copyright (c) 2017-2020 The Bitcoin Core developers
# Distributed under the MIT software license, see the accompanying
# file COPYING or http://www.opensource.org/licenses/mit-license.php.
"""Test multiwallet.

Verify that a sparksd node can load multiple wallet files
"""
from threading import Thread
from decimal import Decimal
import os
import shutil
import stat
import time

from test_framework.authproxy import JSONRPCException
from test_framework.blocktools import COINBASE_MATURITY
from test_framework.test_framework import BitcoinTestFramework
from test_framework.test_node import ErrorMatch
from test_framework.util import (
    assert_equal,
    assert_raises_rpc_error,
    get_rpc_proxy,
)

got_loading_error = False


def test_load_unload(node, name):
    global got_loading_error
    while True:
        if got_loading_error:
            return
        try:
            node.loadwallet(name)
            node.unloadwallet(name)
        except JSONRPCException as e:
            if e.error['code'] == -4 and 'Wallet already loading' in e.error['message']:
                got_loading_error = True
                return

class MultiWalletTest(BitcoinTestFramework):
    def set_test_params(self):
        self.setup_clean_chain = True
        self.num_nodes = 2
        self.rpc_timeout = 120
        self.extra_args = [["-nowallet"], []]

    def skip_test_if_missing_module(self):
        self.skip_if_no_wallet()

    def add_options(self, parser):
        parser.add_argument(
            '--data_wallets_dir',
            default=os.path.join(os.path.dirname(os.path.realpath(__file__)), 'data/wallets/'),
            help='Test data with wallet directories (default: %(default)s)',
        )

    def run_test(self):
        node = self.nodes[0]

        data_dir = lambda *p: os.path.join(node.datadir, self.chain, *p)
        wallet_dir = lambda *p: data_dir('wallets', *p)
        wallet = lambda name: node.get_wallet_rpc(name)

        def wallet_file(name):
            if name == self.default_wallet_name:
                return wallet_dir(self.default_wallet_name, self.wallet_data_filename)
            if os.path.isdir(wallet_dir(name)):
                return wallet_dir(name, "wallet.dat")
            return wallet_dir(name)

        assert_equal(self.nodes[0].listwalletdir(), {'wallets': [{'name': self.default_wallet_name}]})

        # check wallet.dat is created
        self.stop_nodes()
        assert_equal(os.path.isfile(wallet_dir(self.default_wallet_name, self.wallet_data_filename)), True)

        # create symlink to verify wallet directory path can be referenced
        # through symlink
        os.mkdir(wallet_dir('w7'))
        os.symlink('w7', wallet_dir('w7_symlink'))

        os.symlink('..', wallet_dir('recursive_dir_symlink'))

        os.mkdir(wallet_dir('self_walletdat_symlink'))
        os.symlink('wallet.dat', wallet_dir('self_walletdat_symlink/wallet.dat'))

        # rename wallet.dat to make sure plain wallet file paths (as opposed to
        # directory paths) can be loaded
        # create another dummy wallet for use in testing backups later
        self.start_node(0)
        node.createwallet("empty")
        node.createwallet("plain")
        node.createwallet("created")
        self.stop_nodes()
        empty_wallet = os.path.join(self.options.tmpdir, 'empty.dat')
        os.rename(wallet_file("empty"), empty_wallet)
        shutil.rmtree(wallet_dir("empty"))
        empty_created_wallet = os.path.join(self.options.tmpdir, 'empty.created.dat')
        os.rename(wallet_dir("created", self.wallet_data_filename), empty_created_wallet)
        shutil.rmtree(wallet_dir("created"))
        os.rename(wallet_file("plain"), wallet_dir("w8"))
        shutil.rmtree(wallet_dir("plain"))

        # restart node with a mix of wallet names:
        #   w1, w2, w3 - to verify new wallets created when non-existing paths specified
        #   w          - to verify wallet name matching works when one wallet path is prefix of another
        #   sub/w5     - to verify relative wallet path is created correctly
        #   extern/w6  - to verify absolute wallet path is created correctly
        #   w7_symlink - to verify symlinked wallet path is initialized correctly
        #   w8         - to verify existing wallet file is loaded correctly. Not tested for SQLite wallets as this is a deprecated BDB behavior.
        #   ''         - to verify default wallet file is created correctly
        to_create = ['w1', 'w2', 'w3', 'w', 'sub/w5', 'w7_symlink']
        in_wallet_dir = [w.replace('/', os.path.sep) for w in to_create]  # Wallets in the wallet dir
        in_wallet_dir.append('w7')  # w7 is not loaded or created, but will be listed by listwalletdir because w7_symlink
        to_create.append(os.path.join(self.options.tmpdir, 'extern/w6'))  # External, not in the wallet dir, so we need to avoid adding it to in_wallet_dir
        to_load = [self.default_wallet_name]
        if not self.options.descriptors:
            to_load.append('w8')
        wallet_names = to_create + to_load  # Wallet names loaded in the wallet
        in_wallet_dir += to_load  # The loaded wallets are also in the wallet dir
        self.start_node(0)

        for wallet_name in to_create:
            self.nodes[0].createwallet(wallet_name)
        for wallet_name in to_load:
            self.nodes[0].loadwallet(wallet_name)

        os.mkdir(wallet_dir('no_access'))
        os.chmod(wallet_dir('no_access'), 0)
        try:
            with self.nodes[0].assert_debug_log(expected_msgs=['Error scanning']):
                walletlist = self.nodes[0].listwalletdir()['wallets']
        finally:
            # Need to ensure access is restored for cleanup
            os.chmod(wallet_dir('no_access'), stat.S_IRUSR | stat.S_IWUSR | stat.S_IXUSR)
        assert_equal(sorted(map(lambda w: w['name'], walletlist)), sorted(in_wallet_dir))

        assert_equal(set(node.listwallets()), set(wallet_names))

        # should raise rpc error if wallet path can't be created
        err_code = -4 if self.options.descriptors else -1
        assert_raises_rpc_error(err_code, "boost::filesystem::create_directory:", self.nodes[0].createwallet, "w8/bad")

        # check that all requested wallets were created
        self.stop_node(0)
        for wallet_name in wallet_names:
            assert_equal(os.path.isfile(wallet_file(wallet_name)), True)

        self.nodes[0].assert_start_raises_init_error(['-walletdir=wallets'], 'Error: Specified -walletdir "wallets" does not exist')
        self.nodes[0].assert_start_raises_init_error(['-walletdir=wallets'], 'Error: Specified -walletdir "wallets" is a relative path', cwd=data_dir())
        self.nodes[0].assert_start_raises_init_error(['-walletdir=debug.log'], 'Error: Specified -walletdir "debug.log" is not a directory', cwd=data_dir())

        self.start_node(0, ['-wallet=w1', '-wallet=w1'])
        self.stop_node(0, 'Warning: Ignoring duplicate -wallet w1.')

        if not self.options.descriptors:
            # Only BDB doesn't open duplicate wallet files. SQLite does not have this limitation. While this may be desired in the future, it is not necessary
            # should not initialize if one wallet is a copy of another
            shutil.copyfile(wallet_dir('w8'), wallet_dir('w8_copy'))
            in_wallet_dir.append('w8_copy')
            exp_stderr = r"Can't open database w8_copy \(duplicates fileid \w+ from w8\)"
            self.nodes[0].assert_start_raises_init_error(['-wallet=w8', '-wallet=w8_copy'], exp_stderr, match=ErrorMatch.PARTIAL_REGEX)

        # should not initialize if wallet file is a symlink
        os.symlink('w8', wallet_dir('w8_symlink'))
        self.nodes[0].assert_start_raises_init_error(['-wallet=w8_symlink'], r'Error: Invalid -wallet path \'w8_symlink\'\. .*', match=ErrorMatch.FULL_REGEX)

        # should not initialize if the specified walletdir does not exist
        self.nodes[0].assert_start_raises_init_error(['-walletdir=bad'], 'Error: Specified -walletdir "bad" does not exist')
        # should not initialize if the specified walletdir is not a directory
        not_a_dir = wallet_dir('notadir')
        open(not_a_dir, 'a', encoding="utf8").close()
        self.nodes[0].assert_start_raises_init_error(['-walletdir=' + not_a_dir], 'Error: Specified -walletdir "' + not_a_dir + '" is not a directory')

        # if wallets/ doesn't exist, datadir should be the default wallet dir
        wallet_dir2 = data_dir('walletdir')
        os.rename(wallet_dir(), wallet_dir2)
        self.start_node(0)
        self.nodes[0].createwallet("w4")
        self.nodes[0].createwallet("w5")
        assert_equal(set(node.listwallets()), {"w4", "w5"})
        w5 = wallet("w5")
        node.generatetoaddress(nblocks=1, address=w5.getnewaddress())

        # now if wallets/ exists again, but the rootdir is specified as the walletdir, w4 and w5 should still be loaded
        os.rename(wallet_dir2, wallet_dir())
        self.restart_node(0, ['-nowallet', '-walletdir=' + data_dir()])
        self.nodes[0].loadwallet("w4")
        self.nodes[0].loadwallet("w5")
        assert_equal(set(node.listwallets()), {"w4", "w5"})
        w5 = wallet("w5")
        w5_info = w5.getwalletinfo()
        assert_equal(w5_info['immature_balance'], 500)

        competing_wallet_dir = os.path.join(self.options.tmpdir, 'competing_walletdir')
        os.mkdir(competing_wallet_dir)
        self.restart_node(0, ['-nowallet', '-walletdir=' + competing_wallet_dir])
        self.nodes[0].createwallet(self.default_wallet_name)
<<<<<<< HEAD
        if self.options.is_sqlite_only:
            exp_stderr = r"Error: SQLiteDatabase: Unable to obtain an exclusive lock on the database, is it being used by another sparksd?"
=======
        if self.options.descriptors:
            exp_stderr = r"Error: SQLiteDatabase: Unable to obtain an exclusive lock on the database, is it being used by another dashd?"
>>>>>>> 0fcc1561
        else:
            exp_stderr = r"Error: Error initializing wallet database environment \"\S+competing_walletdir\S*\"!"
        self.nodes[1].assert_start_raises_init_error(['-walletdir=' + competing_wallet_dir], exp_stderr, match=ErrorMatch.PARTIAL_REGEX)

        self.restart_node(0)
        for wallet_name in wallet_names:
            self.nodes[0].loadwallet(wallet_name)

        assert_equal(sorted(map(lambda w: w['name'], self.nodes[0].listwalletdir()['wallets'])), sorted(in_wallet_dir))

        wallets = [wallet(w) for w in wallet_names]
        wallet_bad = wallet("bad")

        # check wallet names and balances
        node.generatetoaddress(nblocks=1, address=wallets[0].getnewaddress())
        for wallet_name, wallet in zip(wallet_names, wallets):
            info = wallet.getwalletinfo()
            assert_equal(info['immature_balance'], 500 if wallet is wallets[0] else 0)
            assert_equal(info['walletname'], wallet_name)

        # accessing invalid wallet fails
        assert_raises_rpc_error(-18, "Requested wallet does not exist or is not loaded", wallet_bad.getwalletinfo)

        # accessing wallet RPC without using wallet endpoint fails
        assert_raises_rpc_error(-19, "Wallet file not specified", node.getwalletinfo)

        w1, w2, w3, w4, *_ = wallets
        node.generatetoaddress(nblocks=COINBASE_MATURITY + 1, address=w1.getnewaddress())
        assert_equal(w1.getbalance(), 1000)
        assert_equal(w2.getbalance(), 0)
        assert_equal(w3.getbalance(), 0)
        assert_equal(w4.getbalance(), 0)

        w1.sendtoaddress(w2.getnewaddress(), 1)
        w1.sendtoaddress(w3.getnewaddress(), 2)
        w1.sendtoaddress(w4.getnewaddress(), 3)
        node.generatetoaddress(nblocks=1, address=w1.getnewaddress())
        assert_equal(w2.getbalance(), 1)
        assert_equal(w3.getbalance(), 2)
        assert_equal(w4.getbalance(), 3)

        batch = w1.batch([w1.getblockchaininfo.get_request(), w1.getwalletinfo.get_request()])
        assert_equal(batch[0]["result"]["chain"], self.chain)
        assert_equal(batch[1]["result"]["walletname"], "w1")

        self.log.info('Check for per-wallet settxfee call')
        assert_equal(w1.getwalletinfo()['paytxfee'], 0)
        assert_equal(w2.getwalletinfo()['paytxfee'], 0)
        w2.settxfee(0.001)
        assert_equal(w1.getwalletinfo()['paytxfee'], 0)
        assert_equal(w2.getwalletinfo()['paytxfee'], Decimal('0.00100000'))

        self.log.info("Test dynamic wallet loading")

        self.restart_node(0, ['-nowallet'])
        assert_equal(node.listwallets(), [])
        assert_raises_rpc_error(-18, "No wallet is loaded. Load a wallet using loadwallet or create a new one with createwallet. (Note: A default wallet is no longer automatically created)", node.getwalletinfo)

        self.log.info("Load first wallet")
        loadwallet_name = node.loadwallet(wallet_names[0])
        assert_equal(loadwallet_name['name'], wallet_names[0])
        assert_equal(node.listwallets(), wallet_names[0:1])
        node.getwalletinfo()
        w1 = node.get_wallet_rpc(wallet_names[0])
        w1.getwalletinfo()

        self.log.info("Load second wallet")
        loadwallet_name = node.loadwallet(wallet_names[1])
        assert_equal(loadwallet_name['name'], wallet_names[1])
        assert_equal(node.listwallets(), wallet_names[0:2])
        assert_raises_rpc_error(-19, "Wallet file not specified", node.getwalletinfo)
        w2 = node.get_wallet_rpc(wallet_names[1])
        w2.getwalletinfo()

        self.log.info("Concurrent wallet loading")
        threads = []
        for _ in range(3):
            n = node.cli if self.options.usecli else get_rpc_proxy(node.url, 1, timeout=600, coveragedir=node.coverage_dir)
            t = Thread(target=test_load_unload, args=(n, wallet_names[2]))
            t.start()
            threads.append(t)
        for t in threads:
            t.join()
        global got_loading_error
        assert_equal(got_loading_error, True)

        self.log.info("Load remaining wallets")
        for wallet_name in wallet_names[2:]:
            loadwallet_name = self.nodes[0].loadwallet(wallet_name)
            assert_equal(loadwallet_name['name'], wallet_name)

        assert_equal(set(self.nodes[0].listwallets()), set(wallet_names))

        # Fail to load if wallet doesn't exist
        path = os.path.join(self.options.tmpdir, "node0", self.chain, "wallets", "wallets")
        assert_raises_rpc_error(-18, "Wallet file verification failed. Failed to load database path '{}'. Path does not exist.".format(path), self.nodes[0].loadwallet, 'wallets')

        # Fail to load duplicate wallets
        path = os.path.join(self.options.tmpdir, "node0", self.chain, "wallets", "w1", self.wallet_data_filename)
<<<<<<< HEAD
        if self.options.is_sqlite_only:
            assert_raises_rpc_error(-4, "Wallet file verification failed. SQLiteDatabase: Unable to obtain an exclusive lock on the database, is it being used by another sparksd?", self.nodes[0].loadwallet, wallet_names[0])
=======
        if self.options.descriptors:
            assert_raises_rpc_error(-4, "Wallet file verification failed. SQLiteDatabase: Unable to obtain an exclusive lock on the database, is it being used by another dashd?", self.nodes[0].loadwallet, wallet_names[0])
>>>>>>> 0fcc1561
        else:
            assert_raises_rpc_error(-35, "Wallet file verification failed. Refusing to load database. Data file '{}' is already loaded.".format(path), self.nodes[0].loadwallet, wallet_names[0])

        # Fail to load duplicate wallets by different ways (directory and filepath)
        if not self.options.descriptors:
            path = os.path.join(self.options.tmpdir, "node0", self.chain, "wallets", self.wallet_data_filename)
            assert_raises_rpc_error(-35, "Wallet file verification failed. Refusing to load database. Data file '{}' is already loaded.".format(path), self.nodes[0].loadwallet, self.wallet_data_filename)

            # Only BDB doesn't open duplicate wallet files. SQLite does not have this limitation. While this may be desired in the future, it is not necessary
            # Fail to load if one wallet is a copy of another
            assert_raises_rpc_error(-4, "BerkeleyDatabase: Can't open database w8_copy (duplicates fileid", self.nodes[0].loadwallet, 'w8_copy')

            # Fail to load if one wallet is a copy of another, test this twice to make sure that we don't re-introduce #14304
            assert_raises_rpc_error(-4, "BerkeleyDatabase: Can't open database w8_copy (duplicates fileid", self.nodes[0].loadwallet, 'w8_copy')

        # Fail to load if wallet file is a symlink
        assert_raises_rpc_error(-4, "Wallet file verification failed. Invalid -wallet path 'w8_symlink'", self.nodes[0].loadwallet, 'w8_symlink')

        self.log.info("Test dynamic wallet creation.")

        # Fail to create a wallet if it already exists.
        path = os.path.join(self.options.tmpdir, "node0", self.chain, "wallets", "w2")
        assert_raises_rpc_error(-4, "Failed to create database path '{}'. Database already exists.".format(path), self.nodes[0].createwallet, 'w2')

        # Successfully create a wallet with a new name
        loadwallet_name = self.nodes[0].createwallet('w9')
        in_wallet_dir.append('w9')
        assert_equal(loadwallet_name['name'], 'w9')
        w9 = node.get_wallet_rpc('w9')
        assert_equal(w9.getwalletinfo()['walletname'], 'w9')

        assert 'w9' in self.nodes[0].listwallets()

        # Successfully create a wallet using a full path
        new_wallet_dir = os.path.join(self.options.tmpdir, 'new_walletdir')
        new_wallet_name = os.path.join(new_wallet_dir, 'w10')
        loadwallet_name = self.nodes[0].createwallet(new_wallet_name)
        assert_equal(loadwallet_name['name'], new_wallet_name)
        w10 = node.get_wallet_rpc(new_wallet_name)
        assert_equal(w10.getwalletinfo()['walletname'], new_wallet_name)

        assert new_wallet_name in self.nodes[0].listwallets()

        # Fail to load if a directory is specified that doesn't contain a wallet
        os.mkdir(wallet_dir('empty_wallet_dir'))
        path = os.path.join(self.options.tmpdir, "node0", self.chain, "wallets", "empty_wallet_dir")
        assert_raises_rpc_error(-18, "Wallet file verification failed. Failed to load database path '{}'. Data is not in recognized format.".format(path), self.nodes[0].loadwallet, 'empty_wallet_dir')

        self.log.info("Test dynamic wallet unloading")

        # Test `unloadwallet` errors
        assert_raises_rpc_error(-1, "JSON value is not a string as expected", self.nodes[0].unloadwallet)
        assert_raises_rpc_error(-18, "Requested wallet does not exist or is not loaded", self.nodes[0].unloadwallet, "dummy")
        assert_raises_rpc_error(-18, "Requested wallet does not exist or is not loaded", node.get_wallet_rpc("dummy").unloadwallet)
        assert_raises_rpc_error(-8, "RPC endpoint wallet and wallet_name parameter specify different wallets", w1.unloadwallet, "w2"),

        # Successfully unload the specified wallet name
        self.nodes[0].unloadwallet("w1")
        assert 'w1' not in self.nodes[0].listwallets()

        # Unload w1 again, this time providing the wallet name twice
        self.nodes[0].loadwallet("w1")
        assert 'w1' in self.nodes[0].listwallets()
        w1.unloadwallet("w1")
        assert 'w1' not in self.nodes[0].listwallets()

        # Successfully unload the wallet referenced by the request endpoint
        # Also ensure unload works during walletpassphrase timeout
        w2.encryptwallet('test')
        w2.walletpassphrase('test', 1)
        w2.unloadwallet()
        time.sleep(1.1)
        assert 'w2' not in self.nodes[0].listwallets()

        # Successfully unload all wallets
        for wallet_name in self.nodes[0].listwallets():
            self.nodes[0].unloadwallet(wallet_name)
        assert_equal(self.nodes[0].listwallets(), [])
        assert_raises_rpc_error(-18, "No wallet is loaded. Load a wallet using loadwallet or create a new one with createwallet. (Note: A default wallet is no longer automatically created)", self.nodes[0].getwalletinfo)

        # Successfully load a previously unloaded wallet
        self.nodes[0].loadwallet('w1')
        assert_equal(self.nodes[0].listwallets(), ['w1'])
        assert_equal(w1.getwalletinfo()['walletname'], 'w1')

        assert_equal(sorted(map(lambda w: w['name'], self.nodes[0].listwalletdir()['wallets'])), sorted(in_wallet_dir))

        # Test backing up and restoring wallets
        self.log.info("Test wallet backup")
        self.restart_node(0, ['-nowallet'])
        for wallet_name in wallet_names:
            self.nodes[0].loadwallet(wallet_name)
        for wallet_name in wallet_names:
            rpc = self.nodes[0].get_wallet_rpc(wallet_name)
            addr = rpc.getnewaddress()
            backup = os.path.join(self.options.tmpdir, 'backup.dat')
            if os.path.exists(backup):
                os.unlink(backup)
            rpc.backupwallet(backup)
            self.nodes[0].unloadwallet(wallet_name)
            shutil.copyfile(empty_created_wallet if wallet_name == self.default_wallet_name else empty_wallet, wallet_file(wallet_name))
            self.nodes[0].loadwallet(wallet_name)
            assert_equal(rpc.getaddressinfo(addr)['ismine'], False)
            self.nodes[0].unloadwallet(wallet_name)
            shutil.copyfile(backup, wallet_file(wallet_name))
            self.nodes[0].loadwallet(wallet_name)
            assert_equal(rpc.getaddressinfo(addr)['ismine'], True)

        # Test .walletlock file is closed
        self.start_node(1)
        wallet = os.path.join(self.options.tmpdir, 'my_wallet')
        self.nodes[0].createwallet(wallet)
<<<<<<< HEAD
        if self.options.is_sqlite_only:
            exp_stderr = "SQLiteDatabase: Unable to obtain an exclusive lock on the database, is it being used by another sparksd?"
=======
        if self.options.descriptors:
            exp_stderr = "SQLiteDatabase: Unable to obtain an exclusive lock on the database, is it being used by another dashd?"
>>>>>>> 0fcc1561
        else:
            exp_stderr = "Error initializing wallet database environment"
        assert_raises_rpc_error(-4, exp_stderr, self.nodes[1].loadwallet, wallet)
        self.nodes[0].unloadwallet(wallet)
        self.nodes[1].loadwallet(wallet)


if __name__ == '__main__':
    MultiWalletTest().main()<|MERGE_RESOLUTION|>--- conflicted
+++ resolved
@@ -198,13 +198,8 @@
         os.mkdir(competing_wallet_dir)
         self.restart_node(0, ['-nowallet', '-walletdir=' + competing_wallet_dir])
         self.nodes[0].createwallet(self.default_wallet_name)
-<<<<<<< HEAD
-        if self.options.is_sqlite_only:
+        if self.options.descriptors:
             exp_stderr = r"Error: SQLiteDatabase: Unable to obtain an exclusive lock on the database, is it being used by another sparksd?"
-=======
-        if self.options.descriptors:
-            exp_stderr = r"Error: SQLiteDatabase: Unable to obtain an exclusive lock on the database, is it being used by another dashd?"
->>>>>>> 0fcc1561
         else:
             exp_stderr = r"Error: Error initializing wallet database environment \"\S+competing_walletdir\S*\"!"
         self.nodes[1].assert_start_raises_init_error(['-walletdir=' + competing_wallet_dir], exp_stderr, match=ErrorMatch.PARTIAL_REGEX)
@@ -304,13 +299,8 @@
 
         # Fail to load duplicate wallets
         path = os.path.join(self.options.tmpdir, "node0", self.chain, "wallets", "w1", self.wallet_data_filename)
-<<<<<<< HEAD
-        if self.options.is_sqlite_only:
+        if self.options.descriptors:
             assert_raises_rpc_error(-4, "Wallet file verification failed. SQLiteDatabase: Unable to obtain an exclusive lock on the database, is it being used by another sparksd?", self.nodes[0].loadwallet, wallet_names[0])
-=======
-        if self.options.descriptors:
-            assert_raises_rpc_error(-4, "Wallet file verification failed. SQLiteDatabase: Unable to obtain an exclusive lock on the database, is it being used by another dashd?", self.nodes[0].loadwallet, wallet_names[0])
->>>>>>> 0fcc1561
         else:
             assert_raises_rpc_error(-35, "Wallet file verification failed. Refusing to load database. Data file '{}' is already loaded.".format(path), self.nodes[0].loadwallet, wallet_names[0])
 
@@ -423,13 +413,8 @@
         self.start_node(1)
         wallet = os.path.join(self.options.tmpdir, 'my_wallet')
         self.nodes[0].createwallet(wallet)
-<<<<<<< HEAD
-        if self.options.is_sqlite_only:
+        if self.options.descriptors:
             exp_stderr = "SQLiteDatabase: Unable to obtain an exclusive lock on the database, is it being used by another sparksd?"
-=======
-        if self.options.descriptors:
-            exp_stderr = "SQLiteDatabase: Unable to obtain an exclusive lock on the database, is it being used by another dashd?"
->>>>>>> 0fcc1561
         else:
             exp_stderr = "Error initializing wallet database environment"
         assert_raises_rpc_error(-4, exp_stderr, self.nodes[1].loadwallet, wallet)
