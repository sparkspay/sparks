--- conflicted
+++ resolved
@@ -50,13 +50,8 @@
     def run_test(self):
         self.log.info("funding controller node")
         while self.nodes[0].getbalance() < (self.num_initial_mn + 3) * 1000:
-<<<<<<< HEAD
-            self.nodes[0].generate(1) # generate enough for collaterals
+            self.nodes[0].generate(10) # generate enough for collaterals
         self.log.info("controller node has {} sparks".format(self.nodes[0].getbalance()))
-=======
-            self.nodes[0].generate(10) # generate enough for collaterals
-        self.log.info("controller node has {} dash".format(self.nodes[0].getbalance()))
->>>>>>> 43d2973a
 
         # Make sure we're below block 135 (which activates dip3)
         self.log.info("testing rejection of ProTx before dip3 activation")
