--- conflicted
+++ resolved
@@ -236,18 +236,10 @@
 
         self.options.cachedir = os.path.abspath(self.options.cachedir)
 
-<<<<<<< HEAD
-        config = configparser.ConfigParser()
-        config.read_file(open(self.options.configfile))
-        self.config = config
+        config = self.config
+
         self.options.bitcoind = os.getenv("BITCOIND", default=config["environment"]["BUILDDIR"] + '/src/sparksd' + config["environment"]["EXEEXT"])
         self.options.bitcoincli = os.getenv("BITCOINCLI", default=config["environment"]["BUILDDIR"] + '/src/sparks-cli' + config["environment"]["EXEEXT"])
-=======
-        config = self.config
-
-        self.options.bitcoind = os.getenv("BITCOIND", default=config["environment"]["BUILDDIR"] + '/src/dashd' + config["environment"]["EXEEXT"])
-        self.options.bitcoincli = os.getenv("BITCOINCLI", default=config["environment"]["BUILDDIR"] + '/src/dash-cli' + config["environment"]["EXEEXT"])
->>>>>>> a884f0c5
 
         self.extra_args_from_options = self.options.sparksd_extra_args
 
@@ -962,11 +954,7 @@
         """Tests must override this method to define test logic"""
         raise NotImplementedError
 
-<<<<<<< HEAD
-    def set_sparks_test_params(self, num_nodes, masterodes_count, extra_args=None, fast_dip3_enforcement=False):
-=======
-    def set_dash_test_params(self, num_nodes, masterodes_count, extra_args=None, fast_dip3_enforcement=False, hpmn_count=0):
->>>>>>> a884f0c5
+    def set_sparks_test_params(self, num_nodes, masterodes_count, extra_args=None, fast_dip3_enforcement=False, hpmn_count=0):
         self.mn_count = masterodes_count
         self.hpmn_count = hpmn_count
         self.num_nodes = num_nodes
@@ -1050,14 +1038,10 @@
         self.nodes[0].sporkupdate("SPORK_17_QUORUM_DKG_ENABLED", spork17_value)
         self.wait_for_sporks_same()
 
-<<<<<<< HEAD
-    def set_sparks_llmq_test_params(self, llmq_size, llmq_threshold):
-=======
     def activate_v19(self, expected_activation_height=None):
         self.activate_by_name('v19', expected_activation_height)
 
-    def set_dash_llmq_test_params(self, llmq_size, llmq_threshold):
->>>>>>> a884f0c5
+    def set_sparks_llmq_test_params(self, llmq_size, llmq_threshold):
         self.llmq_size = llmq_size
         self.llmq_threshold = llmq_threshold
         for i in range(0, self.num_nodes):
