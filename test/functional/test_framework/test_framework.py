#!/usr/bin/env python3
# Copyright (c) 2014-2016 The Bitcoin Core developers
# Copyright (c) 2014-2021 The Dash Core developers
# Distributed under the MIT software license, see the accompanying
# file COPYING or http://www.opensource.org/licenses/mit-license.php.
"""Base class for RPC testing."""

import configparser
import copy
from enum import Enum
import logging
import optparse
import os
import pdb
import shutil
import sys
import tempfile
import time
from concurrent.futures import ThreadPoolExecutor

from .authproxy import JSONRPCException
from . import coverage
from .messages import (
    CTransaction,
    FromHex,
    hash256,
    msg_islock,
    ser_compact_size,
    ser_string,
)
from .test_node import TestNode
from .util import (
    PortSeed,
    MAX_NODES,
    assert_equal,
    check_json_precision,
    connect_nodes_bi,
    connect_nodes,
    copy_datadir,
    disconnect_nodes,
    force_finish_mnsync,
    get_datadir_path,
    hex_str_to_bytes,
    initialize_datadir,
    p2p_port,
    set_node_times,
    set_timeout_scale,
    satoshi_round,
    sync_blocks,
    sync_mempools,
    wait_until,
    get_chain_folder,
)

class TestStatus(Enum):
    PASSED = 1
    FAILED = 2
    SKIPPED = 3

TEST_EXIT_PASSED = 0
TEST_EXIT_FAILED = 1
TEST_EXIT_SKIPPED = 77

GENESISTIME = 1417713337

class BitcoinTestFramework():
    """Base class for a bitcoin test script.

    Individual bitcoin test scripts should subclass this class and override the set_test_params() and run_test() methods.

    Individual tests can also override the following methods to customize the test setup:

    - add_options()
    - setup_chain()
    - setup_network()
    - setup_nodes()

    The __init__() and main() methods should not be overridden.

    This class also contains various public and private helper methods."""

    def __init__(self):
        """Sets test framework defaults. Do not override this method. Instead, override the set_test_params() method"""
        self.chain = 'regtest'
        self.setup_clean_chain = False
        self.nodes = []
        self.mocktime = 0
        self.supports_cli = False
        self.bind_to_localhost_only = True
        self.extra_args_from_options = []
        self.set_test_params()

        assert hasattr(self, "num_nodes"), "Test must set self.num_nodes in set_test_params()"

    def main(self):
        """Main function. This should not be overridden by the subclass test scripts."""

        parser = optparse.OptionParser(usage="%prog [options]")
        parser.add_option("--nocleanup", dest="nocleanup", default=False, action="store_true",
                          help="Leave sparksds and test.* datadir on exit or error")
        parser.add_option("--noshutdown", dest="noshutdown", default=False, action="store_true",
<<<<<<< HEAD
                          help="Don't stop sparksds after the test execution")
        parser.add_option("--srcdir", dest="srcdir", default=os.path.normpath(os.path.dirname(os.path.realpath(__file__)) + "/../../../src"),
                          help="Source directory containing sparksd/sparks-cli (default: %default)")
        parser.add_option("--cachedir", dest="cachedir", default=os.path.normpath(os.path.dirname(os.path.realpath(__file__)) + "/../../cache"),
                          help="Directory for caching pregenerated datadirs")
=======
                          help="Don't stop dashds after the test execution")
        parser.add_option("--srcdir", dest="srcdir", default=os.path.abspath(os.path.dirname(os.path.realpath(__file__)) + "/../../../src"),
                          help="Source directory containing dashd/dash-cli (default: %default)")
        parser.add_option("--cachedir", dest="cachedir", default=os.path.abspath(os.path.dirname(os.path.realpath(__file__)) + "/../../cache"),
                          help="Directory for caching pregenerated datadirs (default: %default)")
>>>>>>> eaca69b2
        parser.add_option("--tmpdir", dest="tmpdir", help="Root directory for datadirs")
        parser.add_option("-l", "--loglevel", dest="loglevel", default="INFO",
                          help="log events at this level and higher to the console. Can be set to DEBUG, INFO, WARNING, ERROR or CRITICAL. Passing --loglevel DEBUG will output all logs to console. Note that logs at all levels are always written to the test_framework.log file in the temporary test directory.")
        parser.add_option("--tracerpc", dest="trace_rpc", default=False, action="store_true",
                          help="Print out all RPC calls as they are made")
        parser.add_option("--portseed", dest="port_seed", default=os.getpid(), type='int',
                          help="The seed to use for assigning port numbers (default: current process id)")
        parser.add_option("--coveragedir", dest="coveragedir",
                          help="Write tested RPC commands into this directory")
        parser.add_option("--configfile", dest="configfile",
                          default=os.path.abspath(os.path.dirname(os.path.realpath(__file__)) + "/../../config.ini"),
                          help="Location of the test framework config file (default: %default)")
        parser.add_option("--pdbonfailure", dest="pdbonfailure", default=False, action="store_true",
                          help="Attach a python debugger if test fails")
        parser.add_option("--usecli", dest="usecli", default=False, action="store_true",
<<<<<<< HEAD
                          help="use sparks-cli instead of RPC for all commands")
        parser.add_option("--sparksd-arg", dest="sparksd_extra_args", default=[], type='string', action='append',
                          help="Pass extra args to all sparksd instances")
=======
                          help="use dash-cli instead of RPC for all commands")
        parser.add_option("--dashd-arg", dest="dashd_extra_args", default=[], type='string', action='append',
                          help="Pass extra args to all dashd instances")
        parser.add_option("--timeoutscale", dest="timeout_scale", default=1, type='int' ,
                          help="Scale the test timeouts by multiplying them with the here provided value (defaul: 1)")
>>>>>>> eaca69b2
        self.add_options(parser)
        (self.options, self.args) = parser.parse_args()

        if self.options.timeout_scale < 1:
            raise RuntimeError("--timeoutscale can't be less than 1")

        set_timeout_scale(self.options.timeout_scale)

        PortSeed.n = self.options.port_seed

        os.environ['PATH'] = self.options.srcdir + os.pathsep + \
                             self.options.srcdir + os.path.sep + "qt" + os.pathsep + \
                             os.environ['PATH']

        check_json_precision()

        self.options.cachedir = os.path.abspath(self.options.cachedir)

<<<<<<< HEAD
        self.extra_args_from_options = self.options.sparksd_extra_args
=======
        config = configparser.ConfigParser()
        config.read_file(open(self.options.configfile))
        self.options.bitcoind = os.getenv("BITCOIND", default=config["environment"]["BUILDDIR"] + '/src/dashd' + config["environment"]["EXEEXT"])
        self.options.bitcoincli = os.getenv("BITCOINCLI", default=config["environment"]["BUILDDIR"] + '/src/dash-cli' + config["environment"]["EXEEXT"])

        self.extra_args_from_options = self.options.dashd_extra_args
>>>>>>> eaca69b2

        # Set up temp directory and start logging
        if self.options.tmpdir:
            self.options.tmpdir = os.path.abspath(self.options.tmpdir)
            os.makedirs(self.options.tmpdir, exist_ok=False)
        else:
            self.options.tmpdir = tempfile.mkdtemp(prefix="test")
        self._start_logging()

        success = TestStatus.FAILED

        try:
            if self.options.usecli and not self.supports_cli:
                raise SkipTest("--usecli specified but test does not support using CLI")
            self.setup_chain()
            self.setup_network()
            self.run_test()
            success = TestStatus.PASSED
        except JSONRPCException:
            self.log.exception("JSONRPC error")
        except SkipTest as e:
            self.log.warning("Test Skipped: %s" % e.message)
            success = TestStatus.SKIPPED
        except AssertionError:
            self.log.exception("Assertion failed")
        except KeyError:
            self.log.exception("Key error")
        except Exception:
            self.log.exception("Unexpected exception caught during testing")
        except KeyboardInterrupt:
            self.log.warning("Exiting after keyboard interrupt")

        if success == TestStatus.FAILED and self.options.pdbonfailure:
            print("Testcase failed. Attaching python debugger. Enter ? for help")
            pdb.set_trace()

        if not self.options.noshutdown:
            self.log.info("Stopping nodes")
            try:
                if self.nodes:
                    self.stop_nodes()
            except BaseException:
                success = False
                self.log.exception("Unexpected exception caught during shutdown")
        else:
            for node in self.nodes:
                node.cleanup_on_exit = False
            self.log.info("Note: sparksds were not stopped and may still be running")

        if not self.options.nocleanup and not self.options.noshutdown and success != TestStatus.FAILED:
            self.log.info("Cleaning up {} on exit".format(self.options.tmpdir))
            cleanup_tree_on_exit = True
        else:
            self.log.warning("Not cleaning up dir %s" % self.options.tmpdir)
            cleanup_tree_on_exit = False

        if success == TestStatus.PASSED:
            self.log.info("Tests successful")
            exit_code = TEST_EXIT_PASSED
        elif success == TestStatus.SKIPPED:
            self.log.info("Test skipped")
            exit_code = TEST_EXIT_SKIPPED
        else:
            self.log.error("Test failed. Test logging available at %s/test_framework.log", self.options.tmpdir)
            self.log.error("Hint: Call {} '{}' to consolidate all logs".format(os.path.normpath(os.path.dirname(os.path.realpath(__file__)) + "/../combine_logs.py"), self.options.tmpdir))
            exit_code = TEST_EXIT_FAILED
        logging.shutdown()
        if cleanup_tree_on_exit:
            shutil.rmtree(self.options.tmpdir)
        sys.exit(exit_code)

    # Methods to override in subclass test scripts.
    def set_test_params(self):
        """Tests must this method to change default values for number of nodes, topology, etc"""
        raise NotImplementedError

    def add_options(self, parser):
        """Override this method to add command-line options to the test"""
        pass

    def setup_chain(self):
        """Override this method to customize blockchain setup"""
        self.log.info("Initializing test directory " + self.options.tmpdir)
        if self.setup_clean_chain:
            self._initialize_chain_clean()
            self.set_genesis_mocktime()
        else:
            self._initialize_chain()
            self.set_cache_mocktime()

    def setup_network(self):
        """Override this method to customize test network topology"""
        self.setup_nodes()

        # Connect the nodes as a "chain".  This allows us
        # to split the network between nodes 1 and 2 to get
        # two halves that can work on competing chains.
        for i in range(self.num_nodes - 1):
            connect_nodes_bi(self.nodes, i, i + 1)
        self.sync_all()

    def setup_nodes(self):
        """Override this method to customize test node setup"""
        extra_args = None
        stderr = None
        if hasattr(self, "extra_args"):
            extra_args = self.extra_args
        if hasattr(self, "stderr"):
            stderr = self.stderr
        self.add_nodes(self.num_nodes, extra_args, stderr=stderr)
        self.start_nodes()

    def run_test(self):
        """Tests must override this method to define test logic"""
        raise NotImplementedError

    # Public helper methods. These can be accessed by the subclass test scripts.

    def add_nodes(self, num_nodes, extra_args=None, rpchost=None, timewait=None, binary=None, stderr=None):
        """Instantiate TestNode objects"""
        if self.bind_to_localhost_only:
            extra_confs = [["bind=127.0.0.1"]] * num_nodes
        else:
            extra_confs = [[]] * num_nodes
        if extra_args is None:
            extra_args = [[]] * num_nodes
        if binary is None:
            binary = [self.options.bitcoind] * num_nodes
        assert_equal(len(extra_confs), num_nodes)
        assert_equal(len(extra_args), num_nodes)
        assert_equal(len(binary), num_nodes)
        old_num_nodes = len(self.nodes)
        for i in range(num_nodes):
            self.nodes.append(TestNode(old_num_nodes + i, get_datadir_path(self.options.tmpdir, old_num_nodes + i), self.extra_args_from_options, chain=self.chain, rpchost=rpchost, timewait=timewait, bitcoind=binary[i], bitcoin_cli=self.options.bitcoincli, stderr=stderr, mocktime=self.mocktime, coverage_dir=self.options.coveragedir, extra_conf=extra_confs[i], extra_args=extra_args[i], use_cli=self.options.usecli))

    def start_node(self, i, *args, **kwargs):
        """Start a sparksd"""

        node = self.nodes[i]

        node.start(*args, **kwargs)
        node.wait_for_rpc_connection()

        if self.options.coveragedir is not None:
            coverage.write_all_rpc_commands(self.options.coveragedir, node.rpc)

    def start_nodes(self, extra_args=None, stderr=None, *args, **kwargs):
        """Start multiple sparksds"""

        if extra_args is None:
            extra_args = [None] * self.num_nodes
        assert_equal(len(extra_args), self.num_nodes)
        try:
            for i, node in enumerate(self.nodes):
                node.start(extra_args[i], stderr, *args, **kwargs)
            for node in self.nodes:
                node.wait_for_rpc_connection()
        except:
            # If one node failed to start, stop the others
            self.stop_nodes()
            raise

        if self.options.coveragedir is not None:
            for node in self.nodes:
                coverage.write_all_rpc_commands(self.options.coveragedir, node.rpc)

    def stop_node(self, i, wait=0):
        """Stop a sparksd test node"""
        self.nodes[i].stop_node(wait=wait)
        self.nodes[i].wait_until_stopped()

    def stop_nodes(self, wait=0):
        """Stop multiple sparksd test nodes"""
        for node in self.nodes:
            # Issue RPC to stop nodes
            node.stop_node(wait=wait)

        for node in self.nodes:
            # Wait for nodes to stop
            node.wait_until_stopped()

    def restart_node(self, i, extra_args=None):
        """Stop and start a test node"""
        self.stop_node(i)
        self.start_node(i, extra_args)

<<<<<<< HEAD
    def assert_start_raises_init_error(self, i, extra_args=None, expected_msg=None, *args, **kwargs):
        with tempfile.SpooledTemporaryFile(max_size=2**16) as log_stderr:
            try:
                self.start_node(i, extra_args, stderr=log_stderr, *args, **kwargs)
                self.stop_node(i)
            except Exception as e:
                assert 'sparksd exited' in str(e)  # node must have shutdown
                self.nodes[i].running = False
                self.nodes[i].process = None
                if expected_msg is not None:
                    log_stderr.seek(0)
                    stderr = log_stderr.read().decode('utf-8')
                    if expected_msg not in stderr:
                        raise AssertionError("Expected error \"" + expected_msg + "\" not found in:\n" + stderr)
            else:
                if expected_msg is None:
                    assert_msg = "sparksd should have exited with an error"
                else:
                    assert_msg = "sparksd should have exited with expected error " + expected_msg
                raise AssertionError(assert_msg)

=======
>>>>>>> eaca69b2
    def wait_for_node_exit(self, i, timeout):
        self.nodes[i].process.wait(timeout)

    def split_network(self):
        """
        Split the network of four nodes into nodes 0/1 and 2/3.
        """
        disconnect_nodes(self.nodes[1], 2)
        disconnect_nodes(self.nodes[2], 1)
        self.sync_all(self.nodes[:2])
        self.sync_all(self.nodes[2:])

    def join_network(self):
        """
        Join the (previously split) network halves together.
        """
        connect_nodes_bi(self.nodes, 1, 2)
        self.sync_all()

    def sync_blocks(self, nodes=None, **kwargs):
        sync_blocks(nodes or self.nodes, **kwargs)

    def sync_mempools(self, nodes=None, **kwargs):
        if self.mocktime != 0:
            if 'wait' not in kwargs:
                kwargs['wait'] = 0.1
            if 'wait_func' not in kwargs:
                kwargs['wait_func'] = lambda: self.bump_mocktime(3, nodes=nodes)

        sync_mempools(nodes or self.nodes, **kwargs)

    def sync_all(self, nodes=None, **kwargs):
        self.sync_blocks(nodes, **kwargs)
        self.sync_mempools(nodes, **kwargs)

    def disable_mocktime(self):
        self.mocktime = 0
        for node in self.nodes:
            node.mocktime = 0

    def bump_mocktime(self, t, update_nodes=True, nodes=None):
        self.mocktime += t
        if update_nodes:
            set_node_times(nodes or self.nodes, self.mocktime)

    def set_cache_mocktime(self):
        # For backwared compatibility of the python scripts
        # with previous versions of the cache, set MOCKTIME
        # to regtest genesis time + (201 * 156)
        self.mocktime = GENESISTIME + (201 * 156)
        for node in self.nodes:
            node.mocktime = self.mocktime

    def set_genesis_mocktime(self):
        self.mocktime = GENESISTIME
        for node in self.nodes:
            node.mocktime = self.mocktime

    # Private helper methods. These should not be accessed by the subclass test scripts.

    def _start_logging(self):
        # Add logger and logging handlers
        self.log = logging.getLogger('TestFramework')
        self.log.setLevel(logging.DEBUG)
        # Create file handler to log all messages
        fh = logging.FileHandler(self.options.tmpdir + '/test_framework.log', encoding='utf-8')
        fh.setLevel(logging.DEBUG)
        # Create console handler to log messages to stderr. By default this logs only error messages, but can be configured with --loglevel.
        ch = logging.StreamHandler(sys.stdout)
        # User can provide log level as a number or string (eg DEBUG). loglevel was caught as a string, so try to convert it to an int
        ll = int(self.options.loglevel) if self.options.loglevel.isdigit() else self.options.loglevel.upper()
        ch.setLevel(ll)
<<<<<<< HEAD
        # Format logs the same as sparksd's debug.log with microprecision (so log files can be concatenated and sorted)
        formatter = logging.Formatter(fmt='%(asctime)s.%(msecs)03d000 %(name)s (%(levelname)s): %(message)s', datefmt='%Y-%m-%d %H:%M:%S')
=======
        # Format logs the same as dashd's debug.log with microprecision (so log files can be concatenated and sorted)
        formatter = logging.Formatter(fmt='%(asctime)s.%(msecs)03d000Z %(name)s (%(levelname)s): %(message)s', datefmt='%Y-%m-%dT%H:%M:%S')
>>>>>>> eaca69b2
        formatter.converter = time.gmtime
        fh.setFormatter(formatter)
        ch.setFormatter(formatter)
        # add the handlers to the logger
        self.log.addHandler(fh)
        self.log.addHandler(ch)

        if self.options.trace_rpc:
            rpc_logger = logging.getLogger("BitcoinRPC")
            rpc_logger.setLevel(logging.DEBUG)
            rpc_handler = logging.StreamHandler(sys.stdout)
            rpc_handler.setLevel(logging.DEBUG)
            rpc_logger.addHandler(rpc_handler)

    def _initialize_chain(self, extra_args=None, stderr=None):
        """Initialize a pre-mined blockchain for use by the test.

        Create a cache of a 200-block-long chain (with wallet) for MAX_NODES
        Afterward, create num_nodes copies from the cache."""

        assert self.num_nodes <= MAX_NODES
        create_cache = False
        for i in range(MAX_NODES):
            if not os.path.isdir(get_datadir_path(self.options.cachedir, i)):
                create_cache = True
                break

        if create_cache:
            self.log.debug("Creating data directories from cached datadir")

            # find and delete old cache directories if any exist
            for i in range(MAX_NODES):
                if os.path.isdir(get_datadir_path(self.options.cachedir, i)):
                    shutil.rmtree(get_datadir_path(self.options.cachedir, i))

            # Create cache directories, run sparksds:
            self.set_genesis_mocktime()
            for i in range(MAX_NODES):
<<<<<<< HEAD
                datadir = initialize_datadir(self.options.cachedir, i)
                args = [os.getenv("SPARKSD", "sparksd"), "-server", "-keypool=1", "-datadir=" + datadir, "-discover=0", "-mocktime="+str(GENESISTIME)]
=======
                datadir = initialize_datadir(self.options.cachedir, i, self.chain)
                args = [self.options.bitcoind, "-datadir=" + datadir, "-mocktime="+str(GENESISTIME)]
>>>>>>> eaca69b2
                if i > 0:
                    args.append("-connect=127.0.0.1:" + str(p2p_port(0)))
                if extra_args is not None:
                    args.extend(extra_args)
                self.nodes.append(TestNode(i, get_datadir_path(self.options.cachedir, i), chain=self.chain, extra_conf=["bind=127.0.0.1"], extra_args=[],extra_args_from_options=self.extra_args_from_options, rpchost=None, timewait=None, bitcoind=self.options.bitcoind, bitcoin_cli=self.options.bitcoincli, stderr=stderr, mocktime=self.mocktime, coverage_dir=None))
                self.nodes[i].args = args
                self.start_node(i)

            # Wait for RPC connections to be ready
            for node in self.nodes:
                node.wait_for_rpc_connection()

            # Create a 200-block-long chain; each of the 4 first nodes
            # gets 25 mature blocks and 25 immature.
            # Note: To preserve compatibility with older versions of
            # initialize_chain, only 4 nodes will generate coins.
            #
            # blocks are created with timestamps 10 minutes apart
            # starting from 2010 minutes in the past
            block_time = GENESISTIME
            for i in range(2):
                for peer in range(4):
                    for j in range(25):
                        set_node_times(self.nodes, block_time)
                        self.nodes[peer].generate(1)
                        block_time += 156
                    # Must sync before next peer starts generating blocks
                    self.sync_blocks()

            # Shut them down, and clean up cache directories:
            self.stop_nodes()
            self.nodes = []
            self.disable_mocktime()

            def cache_path(n, *paths):
                chain = get_chain_folder(get_datadir_path(self.options.cachedir, n), self.chain)
                return os.path.join(get_datadir_path(self.options.cachedir, n), chain, *paths)

            for i in range(MAX_NODES):
                for entry in os.listdir(cache_path(i)):
                    if entry not in ['wallets', 'chainstate', 'blocks', 'evodb', 'llmq', 'backups']:
                        os.remove(cache_path(i, entry))

        for i in range(self.num_nodes):
            from_dir = get_datadir_path(self.options.cachedir, i)
            to_dir = get_datadir_path(self.options.tmpdir, i)
            shutil.copytree(from_dir, to_dir)
<<<<<<< HEAD
            initialize_datadir(self.options.tmpdir, i)  # Overwrite port/rpcport in sparks.conf
=======
            initialize_datadir(self.options.tmpdir, i, self.chain)  # Overwrite port/rpcport in dash.conf
>>>>>>> eaca69b2

    def _initialize_chain_clean(self):
        """Initialize empty blockchain for use by the test.

        Create an empty blockchain and num_nodes wallets.
        Useful if a test case wants complete control over initialization."""
        for i in range(self.num_nodes):
            initialize_datadir(self.options.tmpdir, i, self.chain)

MASTERNODE_COLLATERAL = 1000


class MasternodeInfo:
    def __init__(self, proTxHash, ownerAddr, votingAddr, pubKeyOperator, keyOperator, collateral_address, collateral_txid, collateral_vout):
        self.proTxHash = proTxHash
        self.ownerAddr = ownerAddr
        self.votingAddr = votingAddr
        self.pubKeyOperator = pubKeyOperator
        self.keyOperator = keyOperator
        self.collateral_address = collateral_address
        self.collateral_txid = collateral_txid
        self.collateral_vout = collateral_vout


class SparksTestFramework(BitcoinTestFramework):
    def set_sparks_test_params(self, num_nodes, masterodes_count, extra_args=None, fast_dip3_enforcement=False):
        self.mn_count = masterodes_count
        self.num_nodes = num_nodes
        self.mninfo = []
        self.setup_clean_chain = True
        self.is_network_split = False
        # additional args
        if extra_args is None:
            extra_args = [[]] * num_nodes
        assert_equal(len(extra_args), num_nodes)
        self.extra_args = [copy.deepcopy(a) for a in extra_args]
        self.extra_args[0] += ["-sporkkey=cP4EKFyJsHT39LDqgdcB43Y3YXjNyjb5Fuas1GQSeAtjnZWmZEQK"]
        self.fast_dip3_enforcement = fast_dip3_enforcement
        if fast_dip3_enforcement:
            for i in range(0, num_nodes):
                self.extra_args[i].append("-dip3params=30:50")

        # make sure to activate dip8 after prepare_masternodes has finished its job already
        self.set_dash_dip8_activation(200)

        # LLMQ default test params (no need to pass -llmqtestparams)
        self.llmq_size = 3
        self.llmq_threshold = 2

<<<<<<< HEAD
    def set_sparks_dip8_activation(self, activate_after_block):
        window = int((activate_after_block + 2) / 3)
        threshold = int((window + 1) / 2)
=======
        # This is nRequestTimeout in dash-q-recovery thread
        self.quorum_data_thread_request_timeout_seconds = 10
        # This is EXPIRATION_TIMEOUT in CQuorumDataRequest
        self.quorum_data_request_expiration_timeout = 300

    def set_dash_dip8_activation(self, activate_after_block):
        self.dip8_activation_height = activate_after_block
>>>>>>> eaca69b2
        for i in range(0, self.num_nodes):
            self.extra_args[i].append("-dip8params=%d" % (activate_after_block))

    def activate_dip8(self, slow_mode=False):
        # NOTE: set slow_mode=True if you are activating dip8 after a huge reorg
        # or nodes might fail to catch up otherwise due to a large
        # (MAX_BLOCKS_IN_TRANSIT_PER_PEER = 16 blocks) reorg error.
        self.log.info("Wait for dip0008 activation")
        while self.nodes[0].getblockcount() < self.dip8_activation_height:
            self.nodes[0].generate(10)
            if slow_mode:
                self.sync_blocks()
        self.sync_blocks()

    def set_sparks_llmq_test_params(self, llmq_size, llmq_threshold):
        self.llmq_size = llmq_size
        self.llmq_threshold = llmq_threshold
        for i in range(0, self.num_nodes):
            self.extra_args[i].append("-llmqtestparams=%d:%d" % (self.llmq_size, self.llmq_threshold))

    def create_simple_node(self):
        idx = len(self.nodes)
        self.add_nodes(1, extra_args=[self.extra_args[idx]])
        self.start_node(idx)
        for i in range(0, idx):
            connect_nodes(self.nodes[i], idx)

    def prepare_masternodes(self):
        self.log.info("Preparing %d masternodes" % self.mn_count)
        for idx in range(0, self.mn_count):
            self.prepare_masternode(idx)

    def prepare_masternode(self, idx):
        bls = self.nodes[0].bls('generate')
        address = self.nodes[0].getnewaddress()
        txid = self.nodes[0].sendtoaddress(address, MASTERNODE_COLLATERAL)

        txraw = self.nodes[0].getrawtransaction(txid, True)
        collateral_vout = 0
        for vout_idx in range(0, len(txraw["vout"])):
            vout = txraw["vout"][vout_idx]
            if vout["value"] == MASTERNODE_COLLATERAL:
                collateral_vout = vout_idx
        self.nodes[0].lockunspent(False, [{'txid': txid, 'vout': collateral_vout}])

        # send to same address to reserve some funds for fees
        self.nodes[0].sendtoaddress(address, 0.001)

        ownerAddr = self.nodes[0].getnewaddress()
        votingAddr = self.nodes[0].getnewaddress()
        rewardsAddr = self.nodes[0].getnewaddress()

        port = p2p_port(len(self.nodes) + idx)
        ipAndPort = '127.0.0.1:%d' % port
        operatorReward = idx
        operatorPayoutAddress = self.nodes[0].getnewaddress()

        submit = (idx % 4) < 2

        if (idx % 2) == 0 :
            self.nodes[0].lockunspent(True, [{'txid': txid, 'vout': collateral_vout}])
            protx_result = self.nodes[0].protx('register_fund', address, ipAndPort, ownerAddr, bls['public'], votingAddr, operatorReward, rewardsAddr, address, submit)
        else:
            self.nodes[0].generate(1)
            protx_result = self.nodes[0].protx('register', txid, collateral_vout, ipAndPort, ownerAddr, bls['public'], votingAddr, operatorReward, rewardsAddr, address, submit)

        if submit:
            proTxHash = protx_result
        else:
            proTxHash = self.nodes[0].sendrawtransaction(protx_result)

        self.nodes[0].generate(1)

        if operatorReward > 0:
            self.nodes[0].protx('update_service', proTxHash, ipAndPort, bls['secret'], operatorPayoutAddress, address)

        self.mninfo.append(MasternodeInfo(proTxHash, ownerAddr, votingAddr, bls['public'], bls['secret'], address, txid, collateral_vout))
        self.sync_all()

        self.log.info("Prepared masternode %d: collateral_txid=%s, collateral_vout=%d, protxHash=%s" % (idx, txid, collateral_vout, proTxHash))

    def remove_masternode(self, idx):
        mn = self.mninfo[idx]
        rawtx = self.nodes[0].createrawtransaction([{"txid": mn.collateral_txid, "vout": mn.collateral_vout}], {self.nodes[0].getnewaddress(): 999.9999})
        rawtx = self.nodes[0].signrawtransactionwithwallet(rawtx)
        self.nodes[0].sendrawtransaction(rawtx["hex"])
        self.nodes[0].generate(1)
        self.sync_all()
        self.mninfo.remove(mn)

        self.log.info("Removed masternode %d", idx)

    def prepare_datadirs(self):
        # stop faucet node so that we can copy the datadir
        self.stop_node(0)

        start_idx = len(self.nodes)
        for idx in range(0, self.mn_count):
            copy_datadir(0, idx + start_idx, self.options.tmpdir, self.chain)

        # restart faucet node
        self.start_node(0)
        force_finish_mnsync(self.nodes[0])

    def start_masternodes(self):
        self.log.info("Starting %d masternodes", self.mn_count)

        start_idx = len(self.nodes)

        self.add_nodes(self.mn_count)
        executor = ThreadPoolExecutor(max_workers=20)

        def do_connect(idx):
            # Connect to the control node only, masternodes should take care of intra-quorum connections themselves
            connect_nodes(self.mninfo[idx].node, 0)

        jobs = []

        # start up nodes in parallel
        for idx in range(0, self.mn_count):
            self.mninfo[idx].nodeIdx = idx + start_idx
            jobs.append(executor.submit(self.start_masternode, self.mninfo[idx]))

        # wait for all nodes to start up
        for job in jobs:
            job.result()
        jobs.clear()

        # connect nodes in parallel
        for idx in range(0, self.mn_count):
            jobs.append(executor.submit(do_connect, idx))

        # wait for all nodes to connect
        for job in jobs:
            job.result()
        jobs.clear()

        executor.shutdown()

    def start_masternode(self, mninfo, extra_args=None):
        args = ['-masternodeblsprivkey=%s' % mninfo.keyOperator] + self.extra_args[mninfo.nodeIdx]
        if extra_args is not None:
            args += extra_args
        self.start_node(mninfo.nodeIdx, extra_args=args)
        mninfo.node = self.nodes[mninfo.nodeIdx]
        force_finish_mnsync(mninfo.node)

    def setup_network(self):
        self.log.info("Creating and starting controller node")
        self.add_nodes(1, extra_args=[self.extra_args[0]])
        self.start_node(0)
        required_balance = MASTERNODE_COLLATERAL * self.mn_count + 1
        self.log.info("Generating %d coins" % required_balance)
        while self.nodes[0].getbalance() < required_balance:
            self.bump_mocktime(1)
            self.nodes[0].generate(10)
        num_simple_nodes = self.num_nodes - self.mn_count - 1
        self.log.info("Creating and starting %s simple nodes", num_simple_nodes)
        for i in range(0, num_simple_nodes):
            self.create_simple_node()

        self.log.info("Activating DIP3")
        if not self.fast_dip3_enforcement:
            while self.nodes[0].getblockcount() < 500:
                self.nodes[0].generate(10)
        self.sync_all()

        # create masternodes
        self.prepare_masternodes()
        self.prepare_datadirs()
        self.start_masternodes()

        # non-masternodes where disconnected from the control node during prepare_datadirs,
        # let's reconnect them back to make sure they receive updates
        for i in range(0, num_simple_nodes):
            connect_nodes(self.nodes[i+1], 0)

        self.bump_mocktime(1)
        self.nodes[0].generate(1)
        # sync nodes
        self.sync_all()
        # Enable InstantSend (including block filtering) and ChainLocks by default
        self.nodes[0].spork("SPORK_2_INSTANTSEND_ENABLED", 0)
        self.nodes[0].spork("SPORK_3_INSTANTSEND_BLOCK_FILTERING", 0)
        self.nodes[0].spork("SPORK_19_CHAINLOCKS_ENABLED", 0)
        self.wait_for_sporks_same()
        self.bump_mocktime(1)

        mn_info = self.nodes[0].masternodelist("status")
        assert (len(mn_info) == self.mn_count)
        for status in mn_info.values():
            assert (status == 'ENABLED')

    def create_raw_tx(self, node_from, node_to, amount, min_inputs, max_inputs):
        assert (min_inputs <= max_inputs)
        # fill inputs
        inputs = []
        balances = node_from.listunspent()
        in_amount = 0.0
        last_amount = 0.0
        for tx in balances:
            if len(inputs) < min_inputs:
                input = {}
                input["txid"] = tx['txid']
                input['vout'] = tx['vout']
                in_amount += float(tx['amount'])
                inputs.append(input)
            elif in_amount > amount:
                break
            elif len(inputs) < max_inputs:
                input = {}
                input["txid"] = tx['txid']
                input['vout'] = tx['vout']
                in_amount += float(tx['amount'])
                inputs.append(input)
            else:
                input = {}
                input["txid"] = tx['txid']
                input['vout'] = tx['vout']
                in_amount -= last_amount
                in_amount += float(tx['amount'])
                inputs[-1] = input
            last_amount = float(tx['amount'])

        assert (len(inputs) >= min_inputs)
        assert (len(inputs) <= max_inputs)
        assert (in_amount >= amount)
        # fill outputs
        receiver_address = node_to.getnewaddress()
        change_address = node_from.getnewaddress()
        fee = 0.001
        outputs = {}
        outputs[receiver_address] = satoshi_round(amount)
        outputs[change_address] = satoshi_round(in_amount - amount - fee)
        rawtx = node_from.createrawtransaction(inputs, outputs)
        ret = node_from.signrawtransactionwithwallet(rawtx)
        decoded = node_from.decoderawtransaction(ret['hex'])
        ret = {**decoded, **ret}
        return ret

    def wait_for_tx(self, txid, node, expected=True, timeout=15):
        def check_tx():
            try:
                return node.getrawtransaction(txid)
            except:
                return False
        if wait_until(check_tx, timeout=timeout, sleep=0.5, do_assert=expected) and not expected:
            raise AssertionError("waiting unexpectedly succeeded")

    def create_islock(self, hextx):
        tx = FromHex(CTransaction(), hextx)
        tx.rehash()

        request_id_buf = ser_string(b"islock") + ser_compact_size(len(tx.vin))
        inputs = []
        for txin in tx.vin:
            request_id_buf += txin.prevout.serialize()
            inputs.append(txin.prevout)
        request_id = hash256(request_id_buf)[::-1].hex()
        message_hash = tx.hash

        quorum_member = None
        for mn in self.mninfo:
            res = mn.node.quorum('sign', 100, request_id, message_hash)
            if (res and quorum_member is None):
                quorum_member = mn

        rec_sig = self.get_recovered_sig(request_id, message_hash, node=quorum_member.node)
        islock = msg_islock(inputs, tx.sha256, hex_str_to_bytes(rec_sig['sig']))
        return islock

    def wait_for_instantlock(self, txid, node, expected=True, timeout=15):
        def check_instantlock():
            try:
                return node.getrawtransaction(txid, True)["instantlock"]
            except:
                return False
        if wait_until(check_instantlock, timeout=timeout, sleep=0.5, do_assert=expected) and not expected:
            raise AssertionError("waiting unexpectedly succeeded")

    def wait_for_chainlocked_block(self, node, block_hash, expected=True, timeout=15):
        def check_chainlocked_block():
            try:
                block = node.getblock(block_hash)
                return block["confirmations"] > 0 and block["chainlock"]
            except:
                return False
        if wait_until(check_chainlocked_block, timeout=timeout, sleep=0.1, do_assert=expected) and not expected:
            raise AssertionError("waiting unexpectedly succeeded")

    def wait_for_chainlocked_block_all_nodes(self, block_hash, timeout=15):
        for node in self.nodes:
            self.wait_for_chainlocked_block(node, block_hash, timeout=timeout)

    def wait_for_best_chainlock(self, node, block_hash, timeout=15):
        wait_until(lambda: node.getbestchainlock()["blockhash"] == block_hash, timeout=timeout, sleep=0.1)

    def wait_for_sporks_same(self, timeout=30):
        def check_sporks_same():
            sporks = self.nodes[0].spork('show')
            return all(node.spork('show') == sporks for node in self.nodes[1:])
        wait_until(check_sporks_same, timeout=timeout, sleep=0.5)

    def wait_for_quorum_connections(self, expected_connections, nodes, timeout = 60, wait_proc=None):
        def check_quorum_connections():
            all_ok = True
            for node in nodes:
                s = node.quorum("dkgstatus")
                if 'llmq_test' not in s["session"]:
                    continue
                if "quorumConnections" not in s:
                    all_ok = False
                    break
                s = s["quorumConnections"]
                if "llmq_test" not in s:
                    all_ok = False
                    break
                cnt = 0
                for c in s["llmq_test"]:
                    if c["connected"]:
                        cnt += 1
                if cnt < expected_connections:
                    all_ok = False
                    break
            if not all_ok and wait_proc is not None:
                wait_proc()
            return all_ok
        wait_until(check_quorum_connections, timeout=timeout, sleep=1)

    def wait_for_masternode_probes(self, mninfos, timeout = 30, wait_proc=None):
        def check_probes():
            def ret():
                if wait_proc is not None:
                    wait_proc()
                return False

            for mn in mninfos:
                s = mn.node.quorum('dkgstatus')
                if 'llmq_test' not in s["session"]:
                    continue
                if "quorumConnections" not in s:
                    return ret()
                s = s["quorumConnections"]
                if "llmq_test" not in s:
                    return ret()

                for c in s["llmq_test"]:
                    if c["proTxHash"] == mn.proTxHash:
                        continue
                    if not c["outbound"]:
                        mn2 = mn.node.protx('info', c["proTxHash"])
                        if [m for m in mninfos if c["proTxHash"] == m.proTxHash]:
                            # MN is expected to be online and functioning, so let's verify that the last successful
                            # probe is not too old. Probes are retried after 50 minutes, while DKGs consider a probe
                            # as failed after 60 minutes
                            if mn2['metaInfo']['lastOutboundSuccessElapsed'] > 55 * 60:
                                return ret()
                        else:
                            # MN is expected to be offline, so let's only check that the last probe is not too long ago
                            if mn2['metaInfo']['lastOutboundAttemptElapsed'] > 55 * 60 and mn2['metaInfo']['lastOutboundSuccessElapsed'] > 55 * 60:
                                return ret()

            return True
        wait_until(check_probes, timeout=timeout, sleep=1)

    def wait_for_quorum_phase(self, quorum_hash, phase, expected_member_count, check_received_messages, check_received_messages_count, mninfos, timeout=30, sleep=0.1):
        def check_dkg_session():
            all_ok = True
            member_count = 0
            for mn in mninfos:
                s = mn.node.quorum("dkgstatus")["session"]
                if "llmq_test" not in s:
                    continue
                member_count += 1
                s = s["llmq_test"]
                if s["quorumHash"] != quorum_hash:
                    all_ok = False
                    break
                if "phase" not in s:
                    all_ok = False
                    break
                if s["phase"] != phase:
                    all_ok = False
                    break
                if check_received_messages is not None:
                    if s[check_received_messages] < check_received_messages_count:
                        all_ok = False
                        break
            if all_ok and member_count != expected_member_count:
                return False
            return all_ok
        wait_until(check_dkg_session, timeout=timeout, sleep=sleep)

    def wait_for_quorum_commitment(self, quorum_hash, nodes, timeout = 15):
        def check_dkg_comitments():
            all_ok = True
            for node in nodes:
                s = node.quorum("dkgstatus")
                if "minableCommitments" not in s:
                    all_ok = False
                    break
                s = s["minableCommitments"]
                if "llmq_test" not in s:
                    all_ok = False
                    break
                s = s["llmq_test"]
                if s["quorumHash"] != quorum_hash:
                    all_ok = False
                    break
            return all_ok
        wait_until(check_dkg_comitments, timeout=timeout, sleep=0.1)

    def wait_for_quorum_list(self, quorum_hash, nodes, timeout=15, sleep=2):
        def wait_func():
            if quorum_hash in self.nodes[0].quorum("list")["llmq_test"]:
                return True
            self.bump_mocktime(sleep, nodes=nodes)
            self.nodes[0].generate(1)
            sync_blocks(nodes)
            return False
        wait_until(wait_func, timeout=timeout, sleep=sleep)

    def mine_quorum(self, expected_connections=None, expected_members=None, expected_contributions=None, expected_complaints=0, expected_justifications=0, expected_commitments=None, mninfos_online=None, mninfos_valid=None):
        spork21_active = self.nodes[0].spork('show')['SPORK_21_QUORUM_ALL_CONNECTED'] <= 1
        spork23_active = self.nodes[0].spork('show')['SPORK_23_QUORUM_POSE'] <= 1

        if expected_connections is None:
            expected_connections = (self.llmq_size - 1) if spork21_active else 2
        if expected_members is None:
            expected_members = self.llmq_size
        if expected_contributions is None:
            expected_contributions = self.llmq_size
        if expected_commitments is None:
            expected_commitments = self.llmq_size
        if mninfos_online is None:
            mninfos_online = self.mninfo.copy()
        if mninfos_valid is None:
            mninfos_valid = self.mninfo.copy()

        self.log.info("Mining quorum: expected_members=%d, expected_connections=%d, expected_contributions=%d, expected_complaints=%d, expected_justifications=%d, "
                      "expected_commitments=%d" % (expected_members, expected_connections, expected_contributions, expected_complaints,
                                                   expected_justifications, expected_commitments))

        nodes = [self.nodes[0]] + [mn.node for mn in mninfos_online]

        # move forward to next DKG
        skip_count = 24 - (self.nodes[0].getblockcount() % 24)
        if skip_count != 0:
            self.bump_mocktime(1, nodes=nodes)
            self.nodes[0].generate(skip_count)
        sync_blocks(nodes)

        q = self.nodes[0].getbestblockhash()

        self.log.info("Waiting for phase 1 (init)")
        self.wait_for_quorum_phase(q, 1, expected_members, None, 0, mninfos_online)
        self.wait_for_quorum_connections(expected_connections, nodes, wait_proc=lambda: self.bump_mocktime(1, nodes=nodes))
        if spork23_active:
            self.wait_for_masternode_probes(mninfos_valid, wait_proc=lambda: self.bump_mocktime(1, nodes=nodes))
        self.bump_mocktime(1, nodes=nodes)
        self.nodes[0].generate(2)
        sync_blocks(nodes)

        self.log.info("Waiting for phase 2 (contribute)")
        self.wait_for_quorum_phase(q, 2, expected_members, "receivedContributions", expected_contributions, mninfos_online)
        self.bump_mocktime(1, nodes=nodes)
        self.nodes[0].generate(2)
        sync_blocks(nodes)

        self.log.info("Waiting for phase 3 (complain)")
        self.wait_for_quorum_phase(q, 3, expected_members, "receivedComplaints", expected_complaints, mninfos_online)
        self.bump_mocktime(1, nodes=nodes)
        self.nodes[0].generate(2)
        sync_blocks(nodes)

        self.log.info("Waiting for phase 4 (justify)")
        self.wait_for_quorum_phase(q, 4, expected_members, "receivedJustifications", expected_justifications, mninfos_online)
        self.bump_mocktime(1, nodes=nodes)
        self.nodes[0].generate(2)
        sync_blocks(nodes)

        self.log.info("Waiting for phase 5 (commit)")
        self.wait_for_quorum_phase(q, 5, expected_members, "receivedPrematureCommitments", expected_commitments, mninfos_online)
        self.bump_mocktime(1, nodes=nodes)
        self.nodes[0].generate(2)
        sync_blocks(nodes)

        self.log.info("Waiting for phase 6 (mining)")
        self.wait_for_quorum_phase(q, 6, expected_members, None, 0, mninfos_online)

        self.log.info("Waiting final commitment")
        self.wait_for_quorum_commitment(q, nodes)

        self.log.info("Mining final commitment")
        self.bump_mocktime(1, nodes=nodes)
        self.nodes[0].getblocktemplate() # this calls CreateNewBlock
        self.nodes[0].generate(1)
        sync_blocks(nodes)

        self.log.info("Waiting for quorum to appear in the list")
        self.wait_for_quorum_list(q, nodes)

        new_quorum = self.nodes[0].quorum("list", 1)["llmq_test"][0]
        assert_equal(q, new_quorum)
        quorum_info = self.nodes[0].quorum("info", 100, new_quorum)

        # Mine 8 (SIGN_HEIGHT_OFFSET) more blocks to make sure that the new quorum gets eligable for signing sessions
        self.nodes[0].generate(8)

        sync_blocks(nodes)

        self.log.info("New quorum: height=%d, quorumHash=%s, minedBlock=%s" % (quorum_info["height"], new_quorum, quorum_info["minedBlock"]))

        return new_quorum

    def get_recovered_sig(self, rec_sig_id, rec_sig_msg_hash, llmq_type=100, node=None):
        # Note: recsigs aren't relayed to regular nodes by default,
        # make sure to pick a mn as a node to query for recsigs.
        node = self.mninfo[0].node if node is None else node
        time_start = time.time()
        while time.time() - time_start < 10:
            try:
                return node.quorum('getrecsig', llmq_type, rec_sig_id, rec_sig_msg_hash)
            except JSONRPCException:
                time.sleep(0.1)
        assert False

    def get_quorum_masternodes(self, q):
        qi = self.nodes[0].quorum('info', 100, q)
        result = []
        for m in qi['members']:
            result.append(self.get_mninfo(m['proTxHash']))
        return result

    def get_mninfo(self, proTxHash):
        for mn in self.mninfo:
            if mn.proTxHash == proTxHash:
                return mn
        return None

    def test_mn_quorum_data(self, test_mn, quorum_type_in, quorum_hash_in, test_secret=True, expect_secret=True):
        quorum_info = test_mn.node.quorum("info", quorum_type_in, quorum_hash_in, True)
        if test_secret and expect_secret != ("secretKeyShare" in quorum_info):
            return False
        if "members" not in quorum_info or len(quorum_info["members"]) == 0:
            return False
        pubkey_count = 0
        valid_count = 0
        for quorum_member in quorum_info["members"]:
            valid_count += quorum_member["valid"]
            pubkey_count += "pubKeyShare" in quorum_member
        return pubkey_count == valid_count

    def wait_for_quorum_data(self, mns, quorum_type_in, quorum_hash_in, test_secret=True, expect_secret=True,
                             recover=False, timeout=60):
        def test_mns():
            valid = 0
            if recover:
                if self.mocktime % 2:
                    self.bump_mocktime(self.quorum_data_request_expiration_timeout + 1)
                    self.nodes[0].generate(1)
                else:
                    self.bump_mocktime(self.quorum_data_thread_request_timeout_seconds + 1)

            for test_mn in mns:
                valid += self.test_mn_quorum_data(test_mn, quorum_type_in, quorum_hash_in, test_secret, expect_secret)
            self.log.debug("wait_for_quorum_data: %d/%d - quorum_type=%d quorum_hash=%s" %
                           (valid, len(mns), quorum_type_in, quorum_hash_in))
            return valid == len(mns)

        wait_until(test_mns, timeout=timeout, sleep=0.5)

    def wait_for_mnauth(self, node, count, timeout=10):
        def test():
            pi = node.getpeerinfo()
            c = 0
            for p in pi:
                if "verified_proregtx_hash" in p and p["verified_proregtx_hash"] != "":
                    c += 1
            return c >= count
        wait_until(test, timeout=timeout)


class SkipTest(Exception):
    """This exception is raised to skip a test"""
    def __init__(self, message):
        self.message = message


def skip_if_no_py3_zmq():
    """Attempt to import the zmq package and skip the test if the import fails."""
    try:
        import zmq  # noqa
    except ImportError:
        raise SkipTest("python3-zmq module not available.")


def skip_if_no_bitcoind_zmq(test_instance):
    """Skip the running test if dashd has not been compiled with zmq support."""
    config = configparser.ConfigParser()
    config.read_file(open(test_instance.options.configfile))

    if not config["components"].getboolean("ENABLE_ZMQ"):
        raise SkipTest("dashd has not been built with zmq enabled.")<|MERGE_RESOLUTION|>--- conflicted
+++ resolved
@@ -99,19 +99,11 @@
         parser.add_option("--nocleanup", dest="nocleanup", default=False, action="store_true",
                           help="Leave sparksds and test.* datadir on exit or error")
         parser.add_option("--noshutdown", dest="noshutdown", default=False, action="store_true",
-<<<<<<< HEAD
                           help="Don't stop sparksds after the test execution")
-        parser.add_option("--srcdir", dest="srcdir", default=os.path.normpath(os.path.dirname(os.path.realpath(__file__)) + "/../../../src"),
+        parser.add_option("--srcdir", dest="srcdir", default=os.path.abspath(os.path.dirname(os.path.realpath(__file__)) + "/../../../src"),
                           help="Source directory containing sparksd/sparks-cli (default: %default)")
-        parser.add_option("--cachedir", dest="cachedir", default=os.path.normpath(os.path.dirname(os.path.realpath(__file__)) + "/../../cache"),
-                          help="Directory for caching pregenerated datadirs")
-=======
-                          help="Don't stop dashds after the test execution")
-        parser.add_option("--srcdir", dest="srcdir", default=os.path.abspath(os.path.dirname(os.path.realpath(__file__)) + "/../../../src"),
-                          help="Source directory containing dashd/dash-cli (default: %default)")
         parser.add_option("--cachedir", dest="cachedir", default=os.path.abspath(os.path.dirname(os.path.realpath(__file__)) + "/../../cache"),
                           help="Directory for caching pregenerated datadirs (default: %default)")
->>>>>>> eaca69b2
         parser.add_option("--tmpdir", dest="tmpdir", help="Root directory for datadirs")
         parser.add_option("-l", "--loglevel", dest="loglevel", default="INFO",
                           help="log events at this level and higher to the console. Can be set to DEBUG, INFO, WARNING, ERROR or CRITICAL. Passing --loglevel DEBUG will output all logs to console. Note that logs at all levels are always written to the test_framework.log file in the temporary test directory.")
@@ -127,17 +119,11 @@
         parser.add_option("--pdbonfailure", dest="pdbonfailure", default=False, action="store_true",
                           help="Attach a python debugger if test fails")
         parser.add_option("--usecli", dest="usecli", default=False, action="store_true",
-<<<<<<< HEAD
                           help="use sparks-cli instead of RPC for all commands")
         parser.add_option("--sparksd-arg", dest="sparksd_extra_args", default=[], type='string', action='append',
                           help="Pass extra args to all sparksd instances")
-=======
-                          help="use dash-cli instead of RPC for all commands")
-        parser.add_option("--dashd-arg", dest="dashd_extra_args", default=[], type='string', action='append',
-                          help="Pass extra args to all dashd instances")
         parser.add_option("--timeoutscale", dest="timeout_scale", default=1, type='int' ,
                           help="Scale the test timeouts by multiplying them with the here provided value (defaul: 1)")
->>>>>>> eaca69b2
         self.add_options(parser)
         (self.options, self.args) = parser.parse_args()
 
@@ -156,16 +142,12 @@
 
         self.options.cachedir = os.path.abspath(self.options.cachedir)
 
-<<<<<<< HEAD
-        self.extra_args_from_options = self.options.sparksd_extra_args
-=======
         config = configparser.ConfigParser()
         config.read_file(open(self.options.configfile))
-        self.options.bitcoind = os.getenv("BITCOIND", default=config["environment"]["BUILDDIR"] + '/src/dashd' + config["environment"]["EXEEXT"])
-        self.options.bitcoincli = os.getenv("BITCOINCLI", default=config["environment"]["BUILDDIR"] + '/src/dash-cli' + config["environment"]["EXEEXT"])
-
-        self.extra_args_from_options = self.options.dashd_extra_args
->>>>>>> eaca69b2
+        self.options.bitcoind = os.getenv("BITCOIND", default=config["environment"]["BUILDDIR"] + '/src/sparksd' + config["environment"]["EXEEXT"])
+        self.options.bitcoincli = os.getenv("BITCOINCLI", default=config["environment"]["BUILDDIR"] + '/src/sparks-cli' + config["environment"]["EXEEXT"])
+
+        self.extra_args_from_options = self.options.sparksd_extra_args
 
         # Set up temp directory and start logging
         if self.options.tmpdir:
@@ -352,30 +334,6 @@
         self.stop_node(i)
         self.start_node(i, extra_args)
 
-<<<<<<< HEAD
-    def assert_start_raises_init_error(self, i, extra_args=None, expected_msg=None, *args, **kwargs):
-        with tempfile.SpooledTemporaryFile(max_size=2**16) as log_stderr:
-            try:
-                self.start_node(i, extra_args, stderr=log_stderr, *args, **kwargs)
-                self.stop_node(i)
-            except Exception as e:
-                assert 'sparksd exited' in str(e)  # node must have shutdown
-                self.nodes[i].running = False
-                self.nodes[i].process = None
-                if expected_msg is not None:
-                    log_stderr.seek(0)
-                    stderr = log_stderr.read().decode('utf-8')
-                    if expected_msg not in stderr:
-                        raise AssertionError("Expected error \"" + expected_msg + "\" not found in:\n" + stderr)
-            else:
-                if expected_msg is None:
-                    assert_msg = "sparksd should have exited with an error"
-                else:
-                    assert_msg = "sparksd should have exited with expected error " + expected_msg
-                raise AssertionError(assert_msg)
-
-=======
->>>>>>> eaca69b2
     def wait_for_node_exit(self, i, timeout):
         self.nodes[i].process.wait(timeout)
 
@@ -448,13 +406,8 @@
         # User can provide log level as a number or string (eg DEBUG). loglevel was caught as a string, so try to convert it to an int
         ll = int(self.options.loglevel) if self.options.loglevel.isdigit() else self.options.loglevel.upper()
         ch.setLevel(ll)
-<<<<<<< HEAD
         # Format logs the same as sparksd's debug.log with microprecision (so log files can be concatenated and sorted)
-        formatter = logging.Formatter(fmt='%(asctime)s.%(msecs)03d000 %(name)s (%(levelname)s): %(message)s', datefmt='%Y-%m-%d %H:%M:%S')
-=======
-        # Format logs the same as dashd's debug.log with microprecision (so log files can be concatenated and sorted)
         formatter = logging.Formatter(fmt='%(asctime)s.%(msecs)03d000Z %(name)s (%(levelname)s): %(message)s', datefmt='%Y-%m-%dT%H:%M:%S')
->>>>>>> eaca69b2
         formatter.converter = time.gmtime
         fh.setFormatter(formatter)
         ch.setFormatter(formatter)
@@ -493,13 +446,8 @@
             # Create cache directories, run sparksds:
             self.set_genesis_mocktime()
             for i in range(MAX_NODES):
-<<<<<<< HEAD
-                datadir = initialize_datadir(self.options.cachedir, i)
-                args = [os.getenv("SPARKSD", "sparksd"), "-server", "-keypool=1", "-datadir=" + datadir, "-discover=0", "-mocktime="+str(GENESISTIME)]
-=======
                 datadir = initialize_datadir(self.options.cachedir, i, self.chain)
                 args = [self.options.bitcoind, "-datadir=" + datadir, "-mocktime="+str(GENESISTIME)]
->>>>>>> eaca69b2
                 if i > 0:
                     args.append("-connect=127.0.0.1:" + str(p2p_port(0)))
                 if extra_args is not None:
@@ -547,11 +495,7 @@
             from_dir = get_datadir_path(self.options.cachedir, i)
             to_dir = get_datadir_path(self.options.tmpdir, i)
             shutil.copytree(from_dir, to_dir)
-<<<<<<< HEAD
-            initialize_datadir(self.options.tmpdir, i)  # Overwrite port/rpcport in sparks.conf
-=======
-            initialize_datadir(self.options.tmpdir, i, self.chain)  # Overwrite port/rpcport in dash.conf
->>>>>>> eaca69b2
+            initialize_datadir(self.options.tmpdir, i, self.chain)  # Overwrite port/rpcport in sparks.conf
 
     def _initialize_chain_clean(self):
         """Initialize empty blockchain for use by the test.
@@ -595,25 +539,19 @@
                 self.extra_args[i].append("-dip3params=30:50")
 
         # make sure to activate dip8 after prepare_masternodes has finished its job already
-        self.set_dash_dip8_activation(200)
+        self.set_sparks_dip8_activation(200)
 
         # LLMQ default test params (no need to pass -llmqtestparams)
         self.llmq_size = 3
         self.llmq_threshold = 2
 
-<<<<<<< HEAD
-    def set_sparks_dip8_activation(self, activate_after_block):
-        window = int((activate_after_block + 2) / 3)
-        threshold = int((window + 1) / 2)
-=======
-        # This is nRequestTimeout in dash-q-recovery thread
+        # This is nRequestTimeout in sparks-q-recovery thread
         self.quorum_data_thread_request_timeout_seconds = 10
         # This is EXPIRATION_TIMEOUT in CQuorumDataRequest
         self.quorum_data_request_expiration_timeout = 300
 
-    def set_dash_dip8_activation(self, activate_after_block):
+    def set_sparks_dip8_activation(self, activate_after_block):
         self.dip8_activation_height = activate_after_block
->>>>>>> eaca69b2
         for i in range(0, self.num_nodes):
             self.extra_args[i].append("-dip8params=%d" % (activate_after_block))
 
@@ -1212,9 +1150,9 @@
 
 
 def skip_if_no_bitcoind_zmq(test_instance):
-    """Skip the running test if dashd has not been compiled with zmq support."""
+    """Skip the running test if sparksd has not been compiled with zmq support."""
     config = configparser.ConfigParser()
     config.read_file(open(test_instance.options.configfile))
 
     if not config["components"].getboolean("ENABLE_ZMQ"):
-        raise SkipTest("dashd has not been built with zmq enabled.")+        raise SkipTest("sparksd has not been built with zmq enabled.")