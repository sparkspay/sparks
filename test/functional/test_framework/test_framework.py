#!/usr/bin/env python3
# Copyright (c) 2014-2016 The Bitcoin Core developers
# Copyright (c) 2014-2024 The Dash Core developers
# Distributed under the MIT software license, see the accompanying
# file COPYING or http://www.opensource.org/licenses/mit-license.php.
"""Base class for RPC testing."""

import configparser
import copy
from _decimal import Decimal, ROUND_DOWN
from enum import Enum
import argparse
import logging
import os
import pdb
import random
import re
import shutil
import subprocess
import sys
import tempfile
import time
from concurrent.futures import ThreadPoolExecutor

from typing import List
from .authproxy import JSONRPCException
from test_framework.blocktools import TIME_GENESIS_BLOCK
from . import coverage
from .messages import (
    CTransaction,
    FromHex,
    hash256,
    msg_isdlock,
    ser_compact_size,
    ser_string,
)
from .script import hash160
from .p2p import NetworkThread
from .test_node import TestNode
from .util import (
    PortSeed,
    MAX_NODES,
    assert_equal,
    check_json_precision,
    copy_datadir,
    force_finish_mnsync,
    get_bip9_details,
    get_datadir_path,
    hex_str_to_bytes,
    initialize_datadir,
    p2p_port,
    set_node_times,
    satoshi_round,
    softfork_active,
    wait_until,
    get_chain_folder, rpc_port,
)


class TestStatus(Enum):
    PASSED = 1
    FAILED = 2
    SKIPPED = 3

TEST_EXIT_PASSED = 0
TEST_EXIT_FAILED = 1
TEST_EXIT_SKIPPED = 77

TMPDIR_PREFIX = "sparks_func_test_"

class SkipTest(Exception):
    """This exception is raised to skip a test"""

    def __init__(self, message):
        self.message = message


class BitcoinTestMetaClass(type):
    """Metaclass for BitcoinTestFramework.

    Ensures that any attempt to register a subclass of `BitcoinTestFramework`
    adheres to a standard whereby the subclass overrides `set_test_params` and
    `run_test` but DOES NOT override either `__init__` or `main`. If any of
    those standards are violated, a ``TypeError`` is raised."""

    def __new__(cls, clsname, bases, dct):
        if not clsname == 'BitcoinTestFramework':
            if not ('run_test' in dct and 'set_test_params' in dct):
                raise TypeError("BitcoinTestFramework subclasses must override "
                                "'run_test' and 'set_test_params'")
            if '__init__' in dct or 'main' in dct:
                raise TypeError("BitcoinTestFramework subclasses may not override "
                                "'__init__' or 'main'")

        return super().__new__(cls, clsname, bases, dct)


class BitcoinTestFramework(metaclass=BitcoinTestMetaClass):
    """Base class for a bitcoin test script.

    Individual bitcoin test scripts should subclass this class and override the set_test_params() and run_test() methods.

    Individual tests can also override the following methods to customize the test setup:

    - add_options()
    - setup_chain()
    - setup_network()
    - setup_nodes()

    The __init__() and main() methods should not be overridden.

    This class also contains various public and private helper methods."""

    chain = None  # type: str
    setup_clean_chain = None  # type: bool

    def __init__(self):
        """Sets test framework defaults. Do not override this method. Instead, override the set_test_params() method"""
        self.chain: str = 'regtest'
        self.setup_clean_chain: bool = False
        self.nodes: List[TestNode] = []
        self.network_thread = None
        self.mocktime = 0
        self.rpc_timeout = 60  # Wait for up to 60 seconds for the RPC server to respond
        self.supports_cli = True
        self.bind_to_localhost_only = True
        self.parse_args()
        self.default_wallet_name = "default_wallet" if self.options.is_sqlite_only else ""
        self.wallet_data_filename = "wallet.dat"
        self.extra_args_from_options = []
        # Optional list of wallet names that can be set in set_test_params to
        # create and import keys to. If unset, default is len(nodes) *
        # [default_wallet_name]. If wallet names are None, wallet creation is
        # skipped. If list is truncated, wallet creation is skipped and keys
        # are not imported.
        self.wallet_names = None
        # By default the wallet is not required. Set to true by skip_if_no_wallet().
        # When False, we ignore wallet_names regardless of what it is.
        self.requires_wallet = False
        self.set_test_params()
        assert self.wallet_names is None or len(self.wallet_names) <= self.num_nodes
        if self.options.timeout_scale != 1:
            print("DEPRECATED: --timeoutscale option is no longer available, please use --timeout-factor instead")
            if self.options.timeout_factor == 1:
                self.options.timeout_factor = self.options.timeout_scale
        if self.options.timeout_factor == 0 :
            self.options.timeout_factor = 99999
        self.rpc_timeout = int(self.rpc_timeout * self.options.timeout_factor) # optionally, increase timeout by a factor

    def main(self):
        """Main function. This should not be overridden by the subclass test scripts."""

        assert hasattr(self, "num_nodes"), "Test must set self.num_nodes in set_test_params()"

        try:
            self.setup()
            self.run_test()
        except JSONRPCException:
            self.log.exception("JSONRPC error")
            self.success = TestStatus.FAILED
        except SkipTest as e:
            self.log.warning("Test Skipped: %s" % e.message)
            self.success = TestStatus.SKIPPED
        except AssertionError:
            self.log.exception("Assertion failed")
            self.success = TestStatus.FAILED
        except KeyError:
            self.log.exception("Key error")
            self.success = TestStatus.FAILED
        except subprocess.CalledProcessError as e:
            self.log.exception("Called Process failed with '{}'".format(e.output))
            self.success = TestStatus.FAILED
        except Exception:
            self.log.exception("Unexpected exception caught during testing")
            self.success = TestStatus.FAILED
        except KeyboardInterrupt:
            self.log.warning("Exiting after keyboard interrupt")
            self.success = TestStatus.FAILED
        finally:
            exit_code = self.shutdown()
            sys.exit(exit_code)

    def parse_args(self):
        previous_releases_path = os.getenv("PREVIOUS_RELEASES_DIR") or os.getcwd() + "/releases"
        parser = argparse.ArgumentParser(usage="%(prog)s [options]")
        parser.add_argument("--nocleanup", dest="nocleanup", default=False, action="store_true",
                            help="Leave sparksds and test.* datadir on exit or error")
        parser.add_argument("--noshutdown", dest="noshutdown", default=False, action="store_true",
                            help="Don't stop sparksds after the test execution")
        parser.add_argument("--cachedir", dest="cachedir", default=os.path.abspath(os.path.dirname(os.path.realpath(__file__)) + "/../../cache"),
                            help="Directory for caching pregenerated datadirs (default: %(default)s)")
        parser.add_argument("--tmpdir", dest="tmpdir", help="Root directory for datadirs")
        parser.add_argument("-l", "--loglevel", dest="loglevel", default="INFO",
                            help="log events at this level and higher to the console. Can be set to DEBUG, INFO, WARNING, ERROR or CRITICAL. Passing --loglevel DEBUG will output all logs to console. Note that logs at all levels are always written to the test_framework.log file in the temporary test directory.")
        parser.add_argument("--tracerpc", dest="trace_rpc", default=False, action="store_true",
                            help="Print out all RPC calls as they are made")
        parser.add_argument("--portseed", dest="port_seed", default=os.getpid(), type=int,
                            help="The seed to use for assigning port numbers (default: current process id)")
        parser.add_argument("--previous-releases", dest="prev_releases", action="store_true",
                            default=os.path.isdir(previous_releases_path) and bool(os.listdir(previous_releases_path)),
                            help="Force test of previous releases (default: %(default)s)")
        parser.add_argument("--coveragedir", dest="coveragedir",
                            help="Write tested RPC commands into this directory")
        parser.add_argument("--configfile", dest="configfile",
                            default=os.path.abspath(os.path.dirname(os.path.realpath(__file__)) + "/../../config.ini"),
                            help="Location of the test framework config file (default: %(default)s)")
        parser.add_argument("--pdbonfailure", dest="pdbonfailure", default=False, action="store_true",
                            help="Attach a python debugger if test fails")
        parser.add_argument("--usecli", dest="usecli", default=False, action="store_true",
                            help="use sparks-cli instead of RPC for all commands")
        parser.add_argument("--sparksd-arg", dest="sparksd_extra_args", default=[], action="append",
                            help="Pass extra args to all sparksd instances")
        parser.add_argument("--timeoutscale", dest="timeout_scale", default=1, type=int,
                            help=argparse.SUPPRESS)
        parser.add_argument("--perf", dest="perf", default=False, action="store_true",
                            help="profile running nodes with perf for the duration of the test")
        parser.add_argument("--valgrind", dest="valgrind", default=False, action="store_true",
                            help="run nodes under the valgrind memory error detector: expect at least a ~10x slowdown, valgrind 3.14 or later required")
        parser.add_argument("--randomseed", type=int,
                            help="set a random seed for deterministically reproducing a previous test run")
        parser.add_argument('--timeout-factor', dest="timeout_factor", type=float, default=1.0, help='adjust test timeouts by a factor. Setting it to 0 disables all timeouts')

        self.add_options(parser)
        self.options = parser.parse_args()
        self.options.previous_releases_path = previous_releases_path

        config = configparser.ConfigParser()
        config.read_file(open(self.options.configfile))
        self.config = config

        # Passthrough SQLite-only availability check output as option
        self.options.is_sqlite_only = self.is_sqlite_compiled() and not self.is_bdb_compiled()

        # Running TestShell in a Jupyter notebook causes an additional -f argument
        # To keep TestShell from failing with an "unrecognized argument" error, we add a dummy "-f" argument
        # source: https://stackoverflow.com/questions/48796169/how-to-fix-ipykernel-launcher-py-error-unrecognized-arguments-in-jupyter/56349168#56349168
        parser.add_argument("-f", "--fff", help="a dummy argument to fool ipython", default="1")

        PortSeed.n = self.options.port_seed

    def setup(self):
        """Call this method to start up the test framework object with options set."""

        check_json_precision()

        self.options.cachedir = os.path.abspath(self.options.cachedir)

        config = self.config

        fname_bitcoind = os.path.join(
            config["environment"]["BUILDDIR"],
            "src",
<<<<<<< HEAD
            "sparksd" + config["environment"]["EXEEXT"]
=======
            "dashd" + config["environment"]["EXEEXT"],
>>>>>>> 19512988
        )
        fname_bitcoincli = os.path.join(
            config["environment"]["BUILDDIR"],
            "src",
<<<<<<< HEAD
            "sparks-cli" + config["environment"]["EXEEXT"]
=======
            "dash-cli" + config["environment"]["EXEEXT"],
>>>>>>> 19512988
        )
        self.options.bitcoind = os.getenv("BITCOIND", default=fname_bitcoind)
        self.options.bitcoincli = os.getenv("BITCOINCLI", default=fname_bitcoincli)

        self.extra_args_from_options = self.options.sparksd_extra_args

        os.environ['PATH'] = os.pathsep.join([
            os.path.join(config['environment']['BUILDDIR'], 'src'),
            os.path.join(config['environment']['BUILDDIR'], 'src', 'qt'), os.environ['PATH']
        ])

        # Set up temp directory and start logging
        if self.options.tmpdir:
            self.options.tmpdir = os.path.abspath(self.options.tmpdir)
            os.makedirs(self.options.tmpdir, exist_ok=False)
        else:
            self.options.tmpdir = tempfile.mkdtemp(prefix=TMPDIR_PREFIX)
        self._start_logging()

        # Seed the PRNG. Note that test runs are reproducible if and only if
        # a single thread accesses the PRNG. For more information, see
        # https://docs.python.org/3/library/random.html#notes-on-reproducibility.
        # The network thread shouldn't access random. If we need to change the
        # network thread to access randomness, it should instantiate its own
        # random.Random object.
        seed = self.options.randomseed

        if seed is None:
            seed = random.randrange(sys.maxsize)
        else:
            self.log.debug("User supplied random seed {}".format(seed))

        random.seed(seed)
        self.log.debug("PRNG seed is: {}".format(seed))

        self.log.debug('Setting up network thread')
        self.network_thread = NetworkThread()
        self.network_thread.start()

        if self.options.usecli:
            if not self.supports_cli:
                raise SkipTest("--usecli specified but test does not support using CLI")
            self.skip_if_no_cli()
        self.skip_test_if_missing_module()
        self.setup_chain()
        self.setup_network()

        self.success = TestStatus.PASSED

    def shutdown(self):
        """Call this method to shut down the test framework object."""

        if self.success == TestStatus.FAILED and self.options.pdbonfailure:
            print("Testcase failed. Attaching python debugger. Enter ? for help")
            pdb.set_trace()

        self.log.debug('Closing down network thread')
        self.network_thread.close()
        if not self.options.noshutdown:
            self.log.info("Stopping nodes")
            try:
                if self.nodes:
                    self.stop_nodes()
            except BaseException:
                self.success = TestStatus.FAILED
                self.log.exception("Unexpected exception caught during shutdown")
        else:
            for node in self.nodes:
                node.cleanup_on_exit = False
            self.log.info("Note: sparksds were not stopped and may still be running")

        should_clean_up = (
            not self.options.nocleanup and
            not self.options.noshutdown and
            self.success != TestStatus.FAILED and
            not self.options.perf
        )
        if should_clean_up:
            self.log.info("Cleaning up {} on exit".format(self.options.tmpdir))
            cleanup_tree_on_exit = True
        elif self.options.perf:
            self.log.warning("Not cleaning up dir {} due to perf data".format(self.options.tmpdir))
            cleanup_tree_on_exit = False
        else:
            self.log.warning("Not cleaning up dir {}".format(self.options.tmpdir))
            cleanup_tree_on_exit = False

        if self.success == TestStatus.PASSED:
            self.log.info("Tests successful")
            exit_code = TEST_EXIT_PASSED
        elif self.success == TestStatus.SKIPPED:
            self.log.info("Test skipped")
            exit_code = TEST_EXIT_SKIPPED
        else:
            self.log.error("Test failed. Test logging available at %s/test_framework.log", self.options.tmpdir)
            self.log.error("")
            self.log.error("Hint: Call {} '{}' to consolidate all logs".format(os.path.normpath(os.path.dirname(os.path.realpath(__file__)) + "/../combine_logs.py"), self.options.tmpdir))
            self.log.error("")
            self.log.error("If this failure happened unexpectedly or intermittently, please file a bug and provide a link or upload of the combined log.")
            self.log.error(self.config['environment']['PACKAGE_BUGREPORT'])
            self.log.error("")
            exit_code = TEST_EXIT_FAILED
        # Logging.shutdown will not remove stream- and filehandlers, so we must
        # do it explicitly. Handlers are removed so the next test run can apply
        # different log handler settings.
        # See: https://docs.python.org/3/library/logging.html#logging.shutdown
        for h in list(self.log.handlers):
            h.flush()
            h.close()
            self.log.removeHandler(h)
        rpc_logger = logging.getLogger("BitcoinRPC")
        for h in list(rpc_logger.handlers):
            h.flush()
            rpc_logger.removeHandler(h)
        if cleanup_tree_on_exit:
            shutil.rmtree(self.options.tmpdir)

        self.nodes.clear()
        return exit_code

    # Methods to override in subclass test scripts.
    def set_test_params(self):
        """Tests must override this method to change default values for number of nodes, topology, etc"""
        raise NotImplementedError

    def add_options(self, parser):
        """Override this method to add command-line options to the test"""
        pass

    def skip_test_if_missing_module(self):
        """Override this method to skip a test if a module is not compiled"""
        pass

    def setup_chain(self):
        """Override this method to customize blockchain setup"""
        self.log.info("Initializing test directory " + self.options.tmpdir)
        if self.setup_clean_chain:
            self._initialize_chain_clean()
            self.set_genesis_mocktime()
        else:
            self._initialize_chain()
            self.set_cache_mocktime()

    def setup_network(self):
        """Override this method to customize test network topology"""
        self.setup_nodes()

        # Connect the nodes as a "chain".  This allows us
        # to split the network between nodes 1 and 2 to get
        # two halves that can work on competing chains.
        #
        # Topology looks like this:
        # node0 <-- node1 <-- node2 <-- node3
        #
        # If all nodes are in IBD (clean chain from genesis), node0 is assumed to be the source of blocks (miner). To
        # ensure block propagation, all nodes will establish outgoing connections toward node0.
        # See fPreferredDownload in net_processing.
        #
        # If further outbound connections are needed, they can be added at the beginning of the test with e.g.
        # self.connect_nodes(1, 2)
        for i in range(self.num_nodes - 1):
            self.connect_nodes(i + 1, i)
        self.sync_all()

    def setup_nodes(self):
        """Override this method to customize test node setup"""

        """If this method is updated - backport changes to  DashTestFramework.setup_nodes"""
        extra_args = None
        if hasattr(self, "extra_args"):
            extra_args = self.extra_args
        self.add_nodes(self.num_nodes, extra_args)
        self.start_nodes()
        if self.requires_wallet:
            self.import_deterministic_coinbase_privkeys()
        if not self.setup_clean_chain:
            for n in self.nodes:
                assert_equal(n.getblockchaininfo()["blocks"], 199)
            # To ensure that all nodes are out of IBD, the most recent block
            # must have a timestamp not too old (see IsInitialBlockDownload()).
            self.log.debug('Generate a block with current mocktime')
            self.bump_mocktime(156 * 200)
            block_hash = self.nodes[0].generate(1)[0]
            block = self.nodes[0].getblock(blockhash=block_hash, verbosity=0)
            for n in self.nodes:
                n.submitblock(block)
                chain_info = n.getblockchaininfo()
                assert_equal(chain_info["blocks"], 200)
                assert_equal(chain_info["initialblockdownload"], False)

    def import_deterministic_coinbase_privkeys(self):
        for i in range(len(self.nodes)):
            self.init_wallet(i)

    def init_wallet(self, i):
        wallet_name = self.default_wallet_name if self.wallet_names is None else self.wallet_names[i] if i < len(self.wallet_names) else False
        if wallet_name is not False:
            n = self.nodes[i]
            if wallet_name is not None:
                n.createwallet(wallet_name=wallet_name, load_on_startup=True)
            n.importprivkey(privkey=n.get_deterministic_priv_key().key, label='coinbase')

    def run_test(self):
        """Tests must override this method to define test logic"""
        raise NotImplementedError

    # Public helper methods. These can be accessed by the subclass test scripts.

    def add_nodes(self, num_nodes: int, extra_args=None, *, rpchost=None, binary=None, binary_cli=None, versions=None):
        """Instantiate TestNode objects.

        Should only be called once after the nodes have been specified in
        set_test_params()."""
        def get_bin_from_version(version, bin_name, bin_default):
            if not version:
                return bin_default
            return os.path.join(
                self.options.previous_releases_path,
                re.sub(
                    r'\.0$' if version != 150000 else r'^$',
                    '',  # remove trailing .0 for point releases
                    'v{}.{}.{}.{}'.format(
                        (version % 100000000) // 1000000,
                        (version % 1000000) // 10000,
                        (version % 10000) // 100,
                        (version % 100) // 1,
                    ),
                ),
                'bin',
                bin_name,
            )

        if self.bind_to_localhost_only:
            extra_confs = [["bind=127.0.0.1"]] * num_nodes
        else:
            extra_confs = [[]] * num_nodes
        if extra_args is None:
            extra_args = [[]] * num_nodes
        if versions is None:
            versions = [None] * num_nodes
        if binary is None:
            binary = [get_bin_from_version(v, 'sparksd', self.options.bitcoind) for v in versions]
        if binary_cli is None:
            binary_cli = [get_bin_from_version(v, 'sparks-cli', self.options.bitcoincli) for v in versions]
        assert_equal(len(extra_confs), num_nodes)
        assert_equal(len(extra_args), num_nodes)
        assert_equal(len(versions), num_nodes)
        assert_equal(len(binary), num_nodes)
        assert_equal(len(binary_cli), num_nodes)
        old_num_nodes = len(self.nodes)
        for i in range(num_nodes):
            test_node_i = TestNode(
                old_num_nodes + i,
                get_datadir_path(self.options.tmpdir, old_num_nodes + i),
                self.extra_args_from_options,
                chain=self.chain,
                rpchost=rpchost,
                timewait=self.rpc_timeout,
                timeout_factor=self.options.timeout_factor,
                bitcoind=binary[i],
                bitcoin_cli=binary_cli[i],
                version=versions[i],
                mocktime=self.mocktime,
                coverage_dir=self.options.coveragedir,
                cwd=self.options.tmpdir,
                extra_conf=extra_confs[i],
                extra_args=extra_args[i],
                use_cli=self.options.usecli,
                start_perf=self.options.perf,
                use_valgrind=self.options.valgrind,
            )
            self.nodes.append(test_node_i)
            if not test_node_i.version_is_at_least(160000):
                # adjust conf for pre 16
                conf_file = test_node_i.bitcoinconf
                with open(conf_file, 'r', encoding='utf8') as conf:
                    conf_data = conf.read()
                with open(conf_file, 'w', encoding='utf8') as conf:
                    conf.write(conf_data.replace('[regtest]', ''))

    def add_dynamically_node(self, extra_args=None, *, rpchost=None, binary=None):
        if self.bind_to_localhost_only:
            extra_confs = [["bind=127.0.0.1"]]
        else:
            extra_confs = [[]]
        if extra_args is None:
            extra_args = [[]]
        if binary is None:
            binary = [self.options.bitcoind]
        assert_equal(len(extra_confs), 1)
        assert_equal(len(binary), 1)
        old_num_nodes = len(self.nodes)

        p0 = old_num_nodes
        p1 = get_datadir_path(self.options.tmpdir, old_num_nodes)
        p2 = self.extra_args_from_options
        p3 = self.chain
        p4 = rpchost
        p5 = self.rpc_timeout
        p6 = self.options.timeout_factor
        p7 = binary[0]
        p8 = self.options.bitcoincli
        p9 = self.mocktime
        p10 = self.options.coveragedir
        p11 = self.options.tmpdir
        p12 = extra_confs[0]
        p13 = extra_args
        p14 = self.options.usecli
        p15 = self.options.perf
        p16 = self.options.valgrind

        t_node = TestNode(p0, p1, p2, chain=p3, rpchost=p4, timewait=p5, timeout_factor=p6, bitcoind=p7, bitcoin_cli=p8, mocktime=p9, coverage_dir=p10, cwd=p11, extra_conf=p12, extra_args=p13, use_cli=p14, start_perf=p15, use_valgrind=p16)
        self.nodes.append(t_node)
        return t_node

    def dynamically_initialize_datadir(self, node_p2p_port, node_rpc_port):
        source_data_dir = get_datadir_path(self.options.tmpdir, 0)  # use node0 as a source
        new_data_dir = get_datadir_path(self.options.tmpdir, len(self.nodes))

        # In general, it's a pretty bad idea to copy datadir folder on the fly...
        # But we flush all state changes to disk via gettxoutsetinfo call and
        # we don't care about wallets, so it works
        self.nodes[0].gettxoutsetinfo()
        shutil.copytree(source_data_dir, new_data_dir)

        shutil.rmtree(os.path.join(new_data_dir, self.chain, 'wallets'))
        shutil.rmtree(os.path.join(new_data_dir, self.chain, 'llmq'))

        for entry in os.listdir(os.path.join(new_data_dir, self.chain)):
            if entry not in ['chainstate', 'blocks', 'indexes', 'evodb']:
                os.remove(os.path.join(new_data_dir, self.chain, entry))

        # Translate chain name to config name
        if self.chain == 'testnet3':
            chain_name_conf_arg = 'testnet'
            chain_name_conf_section = 'test'
            chain_name_conf_arg_value = '1'
        elif self.chain == 'devnet':
            chain_name_conf_arg = 'devnet'
            chain_name_conf_section = 'devnet'
            chain_name_conf_arg_value = 'devnet1'
        else:
            chain_name_conf_arg = self.chain
            chain_name_conf_section = self.chain
            chain_name_conf_arg_value = '1'

        with open(os.path.join(new_data_dir, "sparks.conf"), 'w', encoding='utf8') as f:
            f.write("{}={}\n".format(chain_name_conf_arg, chain_name_conf_arg_value))
            f.write("[{}]\n".format(chain_name_conf_section))
            f.write("port=" + str(node_p2p_port) + "\n")
            f.write("rpcport=" + str(node_rpc_port) + "\n")
            f.write("server=1\n")
            f.write("debug=1\n")
            f.write("keypool=1\n")
            f.write("discover=0\n")
            f.write("listenonion=0\n")
            f.write("printtoconsole=0\n")
            f.write("upnp=0\n")
            f.write("natpmp=0\n")
            f.write("shrinkdebugfile=0\n")
            os.makedirs(os.path.join(new_data_dir, 'stderr'), exist_ok=True)
            os.makedirs(os.path.join(new_data_dir, 'stdout'), exist_ok=True)

    def start_node(self, i, *args, **kwargs):
        """Start a sparksd"""

        node = self.nodes[i]

        node.start(*args, **kwargs)
        node.wait_for_rpc_connection()

        if self.options.coveragedir is not None:
            coverage.write_all_rpc_commands(self.options.coveragedir, node.rpc)

    def start_nodes(self, extra_args=None, *args, **kwargs):
        """Start multiple sparksds"""

        if extra_args is None:
            extra_args = [None] * self.num_nodes
        assert_equal(len(extra_args), self.num_nodes)
        try:
            for i, node in enumerate(self.nodes):
                node.start(extra_args[i], *args, **kwargs)
            for node in self.nodes:
                node.wait_for_rpc_connection()
        except:
            # If one node failed to start, stop the others
            self.stop_nodes()
            raise

        if self.options.coveragedir is not None:
            for node in self.nodes:
                coverage.write_all_rpc_commands(self.options.coveragedir, node.rpc)

    def stop_node(self, i, expected_stderr='', wait=0):
        """Stop a sparksd test node"""
        self.nodes[i].stop_node(expected_stderr=expected_stderr, wait=wait)

    def stop_nodes(self, expected_stderr='', wait=0):
        """Stop multiple sparksd test nodes"""
        for node in self.nodes:
            # Issue RPC to stop nodes
            node.stop_node(expected_stderr=expected_stderr, wait=wait, wait_until_stopped=False)

        for node in self.nodes:
            # Wait for nodes to stop
            node.wait_until_stopped()

    def restart_node(self, i, extra_args=None, expected_stderr=''):
        """Stop and start a test node"""
        self.stop_node(i, expected_stderr)
        self.start_node(i, extra_args)

    def wait_for_node_exit(self, i, timeout):
        self.nodes[i].process.wait(timeout)

    def connect_nodes(self, a, b):
        def connect_nodes_helper(from_connection, node_num):
            ip_port = "127.0.0.1:" + str(p2p_port(node_num))
            from_connection.addnode(ip_port, "onetry")
            # poll until version handshake complete to avoid race conditions
            # with transaction relaying
            # See comments in net_processing:
            # * Must have a version message before anything else
            # * Must have a verack message before anything else
            wait_until(lambda: all(peer['version'] != 0 for peer in from_connection.getpeerinfo()))
            wait_until(lambda: all(peer['bytesrecv_per_msg'].pop('verack', 0) == 24 for peer in from_connection.getpeerinfo()))

        connect_nodes_helper(self.nodes[a], b)

    def disconnect_nodes(self, a, b):
        def disconnect_nodes_helper(from_connection, node_num):
            def get_peer_ids():
                result = []
                for peer in from_connection.getpeerinfo():
                    if "testnode{}".format(node_num) in peer['subver']:
                        result.append(peer['id'])
                return result

            peer_ids = get_peer_ids()
            if not peer_ids:
                self.log.warning("disconnect_nodes: {} and {} were not connected".format(
                    from_connection.index,
                    node_num,
                ))
                return
            for peer_id in peer_ids:
                try:
                    from_connection.disconnectnode(nodeid=peer_id)
                except JSONRPCException as e:
                    # If this node is disconnected between calculating the peer id
                    # and issuing the disconnect, don't worry about it.
                    # This avoids a race condition if we're mass-disconnecting peers.
                    if e.error['code'] != -29: # RPC_CLIENT_NODE_NOT_CONNECTED
                        raise

            # wait to disconnect
            wait_until(lambda: not get_peer_ids(), timeout=5)

        disconnect_nodes_helper(self.nodes[a], b)

    def isolate_node(self, node_num, timeout=5):
        self.nodes[node_num].setnetworkactive(False)
        wait_until(lambda: self.nodes[node_num].getconnectioncount() == 0, timeout=timeout)

    def reconnect_isolated_node(self, a, b):
        self.nodes[a].setnetworkactive(True)
        self.connect_nodes(a, b)

    def split_network(self):
        """
        Split the network of four nodes into nodes 0/1 and 2/3.
        """
        self.disconnect_nodes(1, 2)
        self.sync_all(self.nodes[:2])
        self.sync_all(self.nodes[2:])

    def join_network(self):
        """
        Join the (previously split) network halves together.
        """
        self.connect_nodes(1, 2)
        self.sync_all()

    def sync_blocks(self, nodes=None, wait=1, timeout=60):
        """
        Wait until everybody has the same tip.
        sync_blocks needs to be called with an rpc_connections set that has least
        one node already synced to the latest, stable tip, otherwise there's a
        chance it might return before all nodes are stably synced.
        """
        rpc_connections = nodes or self.nodes
        timeout = int(timeout * self.options.timeout_factor)
        stop_time = time.time() + timeout
        while time.time() <= stop_time:
            best_hash = [x.getbestblockhash() for x in rpc_connections]
            if best_hash.count(best_hash[0]) == len(rpc_connections):
                return
            # Check that each peer has at least one connection
            assert (all([len(x.getpeerinfo()) for x in rpc_connections]))
            time.sleep(wait)
        raise AssertionError("Block sync timed out after {}s:{}".format(
            timeout,
            "".join("\n  {!r}".format(b) for b in best_hash),
        ))

    def sync_mempools(self, nodes=None, wait=1, timeout=60, flush_scheduler=True, wait_func=None):
        """
        Wait until everybody has the same transactions in their memory
        pools
        """
        rpc_connections = nodes or self.nodes
        timeout = int(timeout * self.options.timeout_factor)
        stop_time = time.time() + timeout
        if self.mocktime != 0 and wait_func is None:
            wait_func = lambda: self.bump_mocktime(3, nodes=nodes)
        while time.time() <= stop_time:
            pool = [set(r.getrawmempool()) for r in rpc_connections]
            if pool.count(pool[0]) == len(rpc_connections):
                if flush_scheduler:
                    for r in rpc_connections:
                        if r.version_is_at_least(170000):
                            r.syncwithvalidationinterfacequeue()
                return
            # Check that each peer has at least one connection
            assert (all([len(x.getpeerinfo()) for x in rpc_connections]))
            if wait_func is not None:
                wait_func()
            time.sleep(wait)
        raise AssertionError("Mempool sync timed out after {}s:{}".format(
            timeout,
            "".join("\n  {!r}".format(m) for m in pool),
        ))

    def sync_all(self, nodes=None):
        self.sync_blocks(nodes)
        self.sync_mempools(nodes)

    def disable_mocktime(self):
        self.mocktime = 0
        for node in self.nodes:
            node.mocktime = 0

    def bump_mocktime(self, t, update_nodes=True, nodes=None):
        if self.mocktime != 0:
            self.mocktime += t
            if update_nodes:
                set_node_times(nodes or self.nodes, self.mocktime)

    def set_cache_mocktime(self):
        self.mocktime = TIME_GENESIS_BLOCK + (199 * 156)
        for node in self.nodes:
            node.mocktime = self.mocktime

    def set_genesis_mocktime(self):
        self.mocktime = TIME_GENESIS_BLOCK
        for node in self.nodes:
            node.mocktime = self.mocktime

    def wait_until(self, test_function, timeout=60, lock=None):
        return wait_until(test_function, timeout=timeout, lock=lock, timeout_factor=self.options.timeout_factor)

    # Private helper methods. These should not be accessed by the subclass test scripts.

    def _start_logging(self):
        # Add logger and logging handlers
        self.log = logging.getLogger('TestFramework')
        self.log.setLevel(logging.DEBUG)
        # Create file handler to log all messages
        fh = logging.FileHandler(self.options.tmpdir + '/test_framework.log', encoding='utf-8')
        fh.setLevel(logging.DEBUG)
        # Create console handler to log messages to stderr. By default this logs only error messages, but can be configured with --loglevel.
        ch = logging.StreamHandler(sys.stdout)
        # User can provide log level as a number or string (eg DEBUG). loglevel was caught as a string, so try to convert it to an int
        ll = int(self.options.loglevel) if self.options.loglevel.isdigit() else self.options.loglevel.upper()
        ch.setLevel(ll)
        # Format logs the same as sparksd's debug.log with microprecision (so log files can be concatenated and sorted)
        formatter = logging.Formatter(fmt='%(asctime)s.%(msecs)03d000Z %(name)s (%(levelname)s): %(message)s', datefmt='%Y-%m-%dT%H:%M:%S')
        formatter.converter = time.gmtime
        fh.setFormatter(formatter)
        ch.setFormatter(formatter)
        # add the handlers to the logger
        self.log.addHandler(fh)
        self.log.addHandler(ch)

        if self.options.trace_rpc:
            rpc_logger = logging.getLogger("BitcoinRPC")
            rpc_logger.setLevel(logging.DEBUG)
            rpc_handler = logging.StreamHandler(sys.stdout)
            rpc_handler.setLevel(logging.DEBUG)
            rpc_logger.addHandler(rpc_handler)

    def _initialize_chain(self):
        """Initialize a pre-mined blockchain for use by the test.

        Create a cache of a 199-block-long chain
        Afterward, create num_nodes copies from the cache."""

        CACHE_NODE_ID = 0  # Use node 0 to create the cache for all other nodes
        cache_node_dir = get_datadir_path(self.options.cachedir, CACHE_NODE_ID)
        assert self.num_nodes <= MAX_NODES

        if not os.path.isdir(cache_node_dir):
            self.log.debug("Creating cache directory {}".format(cache_node_dir))

            initialize_datadir(self.options.cachedir, CACHE_NODE_ID, self.chain)
            self.nodes.append(
                TestNode(
                    CACHE_NODE_ID,
                    cache_node_dir,
                    chain=self.chain,
                    extra_conf=["bind=127.0.0.1"],
                    extra_args=['-disablewallet', "-mocktime=%d" % TIME_GENESIS_BLOCK],
                    extra_args_from_options=self.extra_args_from_options,
                    rpchost=None,
                    timewait=self.rpc_timeout,
                    timeout_factor=self.options.timeout_factor,
                    bitcoind=self.options.bitcoind,
                    bitcoin_cli=self.options.bitcoincli,
                    mocktime=self.mocktime,
                    coverage_dir=None,
                    cwd=self.options.tmpdir,
                ))
            self.start_node(CACHE_NODE_ID)
            cache_node = self.nodes[CACHE_NODE_ID]

            # Wait for RPC connections to be ready
            cache_node.wait_for_rpc_connection()

            # Set a time in the past, so that blocks don't end up in the future
            cache_node.setmocktime(cache_node.getblockheader(cache_node.getbestblockhash())['time'])

            # Create a 199-block-long chain; each of the 4 first nodes
            # gets 25 mature blocks and 25 immature.
            # The 4th node gets only 24 immature blocks so that the very last
            # block in the cache does not age too much (have an old tip age).
            # This is needed so that we are out of IBD when the test starts,
            # see the tip age check in IsInitialBlockDownload().
            self.set_genesis_mocktime()
            for i in range(8):
                self.bump_mocktime((25 if i != 7 else 24) * 156)
                cache_node.generatetoaddress(
                    nblocks=25 if i != 7 else 24,
                    address=TestNode.PRIV_KEYS[i % 4].address,
                )

            assert_equal(cache_node.getblockchaininfo()["blocks"], 199)

            # Shut it down, and clean up cache directories:
            self.stop_nodes()
            self.nodes = []
            self.disable_mocktime()

            def cache_path(*paths):
                chain = get_chain_folder(cache_node_dir, self.chain)
                return os.path.join(cache_node_dir, chain, *paths)

            os.rmdir(cache_path('wallets'))  # Remove empty wallets dir
            for entry in os.listdir(cache_path()):
                if entry not in ['chainstate', 'blocks', 'indexes', 'evodb', 'llmq']:  # Keep some folders
                    os.remove(cache_path(entry))

        for i in range(self.num_nodes):
            self.log.debug("Copy cache directory {} to node {}".format(cache_node_dir, i))
            to_dir = get_datadir_path(self.options.tmpdir, i)
            shutil.copytree(cache_node_dir, to_dir)
            initialize_datadir(self.options.tmpdir, i, self.chain)  # Overwrite port/rpcport in sparks.conf

    def _initialize_chain_clean(self):
        """Initialize empty blockchain for use by the test.

        Create an empty blockchain and num_nodes wallets.
        Useful if a test case wants complete control over initialization."""
        for i in range(self.num_nodes):
            initialize_datadir(self.options.tmpdir, i, self.chain)

    def skip_if_no_py3_zmq(self):
        """Attempt to import the zmq package and skip the test if the import fails."""
        try:
            import zmq  # noqa
        except ImportError:
            raise SkipTest("python3-zmq module not available.")

    def skip_if_no_bitcoind_zmq(self):
        """Skip the running test if sparksd has not been compiled with zmq support."""
        if not self.is_zmq_compiled():
            raise SkipTest("sparksd has not been built with zmq enabled.")

    def skip_if_no_wallet(self):
        """Skip the running test if wallet has not been compiled."""
        self.requires_wallet = True
        if not self.is_wallet_compiled():
            raise SkipTest("wallet has not been compiled.")

    def skip_if_no_sqlite(self):
        """Skip the running test if sqlite has not been compiled."""
        if not self.is_sqlite_compiled():
            raise SkipTest("sqlite has not been compiled.")

    def skip_if_no_bdb(self):
        """Skip the running test if BDB has not been compiled."""
        if not self.is_bdb_compiled():
            raise SkipTest("BDB has not been compiled.")

    def skip_if_no_wallet_tool(self):
        """Skip the running test if sparks-wallet has not been compiled."""
        if not self.is_wallet_tool_compiled():
            raise SkipTest("sparks-wallet has not been compiled")

    def skip_if_no_cli(self):
        """Skip the running test if sparks-cli has not been compiled."""
        if not self.is_cli_compiled():
            raise SkipTest("sparks-cli has not been compiled.")

    def skip_if_no_previous_releases(self):
        """Skip the running test if previous releases are not available."""
        if not self.has_previous_releases():
            raise SkipTest("previous releases not available or disabled")

    def has_previous_releases(self):
        """Checks whether previous releases are present and enabled."""
        if not os.path.isdir(self.options.previous_releases_path):
            if self.options.prev_releases:
                raise AssertionError("Force test of previous releases but releases missing: {}".format(
                    self.options.previous_releases_path))
        return self.options.prev_releases

    def is_cli_compiled(self):
        """Checks whether sparks-cli was compiled."""
        return self.config["components"].getboolean("ENABLE_CLI")

    def is_wallet_compiled(self):
        """Checks whether the wallet module was compiled."""
        return self.config["components"].getboolean("ENABLE_WALLET")

    def is_wallet_tool_compiled(self):
        """Checks whether sparks-wallet was compiled."""
        return self.config["components"].getboolean("ENABLE_WALLET_TOOL")

    def is_zmq_compiled(self):
        """Checks whether the zmq module was compiled."""
        return self.config["components"].getboolean("ENABLE_ZMQ")

    def is_sqlite_compiled(self):
        """Checks whether the wallet module was compiled with Sqlite support."""
        return self.config["components"].getboolean("USE_SQLITE")

    def is_bdb_compiled(self):
        """Checks whether the wallet module was compiled with BDB support."""
        return self.config["components"].getboolean("USE_BDB")

MASTERNODE_COLLATERAL = 5000
EVONODE_COLLATERAL = 25000

class MasternodeInfo:
    def __init__(self, proTxHash, ownerAddr, votingAddr, rewards_address, operator_reward, pubKeyOperator, keyOperator, collateral_address, collateral_txid, collateral_vout, addr, evo=False):
        self.proTxHash = proTxHash
        self.ownerAddr = ownerAddr
        self.votingAddr = votingAddr
        self.rewards_address = rewards_address
        self.operator_reward = operator_reward
        self.pubKeyOperator = pubKeyOperator
        self.keyOperator = keyOperator
        self.collateral_address = collateral_address
        self.collateral_txid = collateral_txid
        self.collateral_vout = collateral_vout
        self.addr = addr
        self.evo = evo


class SparksTestFramework(BitcoinTestFramework):
    def set_test_params(self):
        """Tests must this method to change default values for number of nodes, topology, etc"""
        raise NotImplementedError

    def skip_test_if_missing_module(self):
        self.skip_if_no_wallet()

    def run_test(self):
        """Tests must override this method to define test logic"""
        raise NotImplementedError

    def set_sparks_test_params(self, num_nodes, masterodes_count, extra_args=None, fast_dip3_enforcement=False, evo_count=0):
        self.mn_count = masterodes_count
        self.evo_count = evo_count
        self.num_nodes = num_nodes
        self.mninfo = []
        self.setup_clean_chain = True
        # additional args
        if extra_args is None:
            extra_args = [[]] * num_nodes
        assert_equal(len(extra_args), num_nodes)
        self.extra_args = [copy.deepcopy(a) for a in extra_args]
        self.extra_args[0] += ["-sporkkey=cP4EKFyJsHT39LDqgdcB43Y3YXjNyjb5Fuas1GQSeAtjnZWmZEQK"]
        self.fast_dip3_enforcement = fast_dip3_enforcement
        if fast_dip3_enforcement:
            for i in range(0, num_nodes):
                self.extra_args[i].append("-dip3params=30:50")

        # make sure to activate dip8 after prepare_masternodes has finished its job already
        self.set_sparks_dip8_activation(200)

        # LLMQ default test params (no need to pass -llmqtestparams)
        self.llmq_size = 3
        self.llmq_threshold = 2
        self.llmq_size_dip0024 = 4

        # This is nRequestTimeout in sparks-q-recovery thread
        self.quorum_data_thread_request_timeout_seconds = 10
        # This is EXPIRATION_TIMEOUT + EXPIRATION_BIAS in CQuorumDataRequest
        self.quorum_data_request_expiration_timeout = 360

    def set_sparks_dip8_activation(self, activate_after_block):
        self.dip8_activation_height = activate_after_block
        for i in range(0, self.num_nodes):
            self.extra_args[i].append("-dip8params=%d" % (activate_after_block))

    def activate_dip8(self, slow_mode=False):
        # NOTE: set slow_mode=True if you are activating dip8 after a huge reorg
        # or nodes might fail to catch up otherwise due to a large
        # (MAX_BLOCKS_IN_TRANSIT_PER_PEER = 16 blocks) reorg error.
        self.log.info("Wait for dip0008 activation")
        while self.nodes[0].getblockcount() < self.dip8_activation_height:
            self.bump_mocktime(10)
            self.nodes[0].generate(10)
            if slow_mode:
                self.sync_blocks()
        self.sync_blocks()

    def activate_by_name(self, name, expected_activation_height=None):
        assert not softfork_active(self.nodes[0], name)
        self.log.info("Wait for " + name + " activation")

        # disable spork17 while mining blocks to activate "name" to prevent accidental quorum formation
        spork17_value = self.nodes[0].spork('show')['SPORK_17_QUORUM_DKG_ENABLED']
        self.bump_mocktime(1)
        self.nodes[0].sporkupdate("SPORK_17_QUORUM_DKG_ENABLED", 4070908800)
        self.wait_for_sporks_same()

        # mine blocks in batches
        batch_size = 10
        if expected_activation_height is not None:
            height = self.nodes[0].getblockcount()
            assert height < expected_activation_height
            # NOTE: getblockchaininfo shows softforks active at block (window * 3 - 1)
            # since it's returning whether a softwork is active for the _next_ block.
            # Hence the last block prior to the activation is (expected_activation_height - 2).
            while expected_activation_height - height - 2 >= batch_size:
                self.bump_mocktime(batch_size)
                self.nodes[0].generate(batch_size)
                height += batch_size
                self.sync_blocks()
            blocks_left = expected_activation_height - height - 2
            assert blocks_left < batch_size
            self.bump_mocktime(blocks_left)
            self.nodes[0].generate(blocks_left)
            self.sync_blocks()
            assert not softfork_active(self.nodes[0], name)
            self.bump_mocktime(1)
            self.nodes[0].generate(1)
            self.sync_blocks()
        else:
            while not softfork_active(self.nodes[0], name):
                self.bump_mocktime(batch_size)
                self.nodes[0].generate(batch_size)
                self.sync_blocks()

        assert softfork_active(self.nodes[0], name)

        # revert spork17 changes
        self.bump_mocktime(1)
        self.nodes[0].sporkupdate("SPORK_17_QUORUM_DKG_ENABLED", spork17_value)
        self.wait_for_sporks_same()

    def activate_dip0024(self, expected_activation_height=None):
        self.activate_by_name('dip0024', expected_activation_height)

    def activate_v19(self, expected_activation_height=None):
        self.activate_by_name('v19', expected_activation_height)

    def activate_v20(self, expected_activation_height=None):
        self.activate_by_name('v20', expected_activation_height)

<<<<<<< HEAD
    def activate_mn_rr(self, expected_activation_height=None):
        self.nodes[0].sporkupdate("SPORK_25_TEST_EHF", 0)
=======
    def activate_ehf_by_name(self, name, expected_activation_height=None):
        self.nodes[0].sporkupdate("SPORK_24_TEST_EHF", 0)
>>>>>>> 19512988
        self.wait_for_sporks_same()
        assert get_bip9_details(self.nodes[0], name)['ehf']
        ehf_height = 0
        while ehf_height == 0:
            time.sleep(1)
            try:
                ehf_height = get_bip9_details(self.nodes[0], name)['ehf_height']
            except KeyError:
                pass
            self.nodes[0].generate(1)
            self.sync_all()
        self.activate_by_name(name, expected_activation_height)

    def activate_mn_rr(self, expected_activation_height=None):
        self.activate_ehf_by_name('mn_rr', expected_activation_height)

    def set_sparks_llmq_test_params(self, llmq_size, llmq_threshold):
        self.llmq_size = llmq_size
        self.llmq_threshold = llmq_threshold
        for i in range(0, self.num_nodes):
            self.extra_args[i].append("-llmqtestparams=%d:%d" % (self.llmq_size, self.llmq_threshold))
            self.extra_args[i].append("-llmqtestinstantsendparams=%d:%d" % (self.llmq_size, self.llmq_threshold))

    def create_simple_node(self, extra_args=None):
        idx = len(self.nodes)
        self.add_nodes(1, extra_args=[extra_args[idx]])
        self.start_node(idx)
        for i in range(0, idx):
            self.connect_nodes(i, idx)

    # TODO: to let creating Evo Nodes without instant-send available
    def dynamically_add_masternode(self, evo=False, rnd=None, should_be_rejected=False):
        mn_idx = len(self.nodes)

        node_p2p_port = p2p_port(mn_idx)
        node_rpc_port = rpc_port(mn_idx)

        protx_success = False
        try:
            created_mn_info = self.dynamically_prepare_masternode(mn_idx, node_p2p_port, evo, rnd)
            protx_success = True
        except:
            self.log.info("dynamically_prepare_masternode failed")

        assert_equal(protx_success, not should_be_rejected)

        if should_be_rejected:
            # nothing to do
            return

        self.dynamically_initialize_datadir(node_p2p_port, node_rpc_port)
        node_info = self.add_dynamically_node(self.extra_args[1])

        args = ['-masternodeblsprivkey=%s' % created_mn_info.keyOperator] + node_info.extra_args
        self.start_node(mn_idx, args)

        for mn_info in self.mninfo:
            if mn_info.proTxHash == created_mn_info.proTxHash:
                mn_info.nodeIdx = mn_idx
                mn_info.node = self.nodes[mn_idx]

        self.connect_nodes(mn_idx, 0)

        self.wait_for_sporks_same()
        self.sync_blocks(self.nodes)
        force_finish_mnsync(self.nodes[mn_idx])

        self.log.info("Successfully started and synced proTx:"+str(created_mn_info.proTxHash))
        return created_mn_info

    def dynamically_prepare_masternode(self, idx, node_p2p_port, evo=False, rnd=None):
        bls = self.nodes[0].bls('generate')
        collateral_address = self.nodes[0].getnewaddress()
        funds_address = self.nodes[0].getnewaddress()
        owner_address = self.nodes[0].getnewaddress()
        voting_address = self.nodes[0].getnewaddress()
        reward_address = self.nodes[0].getnewaddress()

        platform_node_id = hash160(b'%d' % rnd).hex() if rnd is not None else hash160(b'%d' % node_p2p_port).hex()
        platform_p2p_port = '%d' % (node_p2p_port + 101)
        platform_http_port = '%d' % (node_p2p_port + 102)

        collateral_amount = EVONODE_COLLATERAL if evo else MASTERNODE_COLLATERAL
        outputs = {collateral_address: collateral_amount, funds_address: 1}
        collateral_txid = self.nodes[0].sendmany("", outputs)
        self.wait_for_instantlock(collateral_txid, self.nodes[0])
        tip = self.nodes[0].generate(1)[0]
        self.sync_all(self.nodes)

        rawtx = self.nodes[0].getrawtransaction(collateral_txid, 1, tip)
        assert_equal(rawtx['confirmations'], 1)
        collateral_vout = 0
        for txout in rawtx['vout']:
            if txout['value'] == Decimal(collateral_amount):
                collateral_vout = txout['n']
                break
        assert collateral_vout is not None

        ipAndPort = '127.0.0.1:%d' % node_p2p_port
        operatorReward = idx

        protx_result = None
        if evo:
            protx_result = self.nodes[0].protx("register_evo", collateral_txid, collateral_vout, ipAndPort, owner_address, bls['public'], voting_address, operatorReward, reward_address, platform_node_id, platform_p2p_port, platform_http_port, funds_address, True)
        else:
            protx_result = self.nodes[0].protx("register", collateral_txid, collateral_vout, ipAndPort, owner_address, bls['public'], voting_address, operatorReward, reward_address, funds_address, True)

        self.wait_for_instantlock(protx_result, self.nodes[0])
        tip = self.nodes[0].generate(1)[0]
        self.sync_all(self.nodes)

        assert_equal(self.nodes[0].getrawtransaction(protx_result, 1, tip)['confirmations'], 1)
        mn_info = MasternodeInfo(protx_result, owner_address, voting_address, reward_address, operatorReward, bls['public'], bls['secret'], collateral_address, collateral_txid, collateral_vout, ipAndPort, evo)
        self.mninfo.append(mn_info)

        mn_type_str = "EvoNode" if evo else "MN"
        self.log.info("Prepared %s %d: collateral_txid=%s, collateral_vout=%d, protxHash=%s" % (mn_type_str, idx, collateral_txid, collateral_vout, protx_result))
        return mn_info

    def dynamically_evo_update_service(self, evo_info, rnd=None, should_be_rejected=False):
        funds_address = self.nodes[0].getnewaddress()
        operator_reward_address = self.nodes[0].getnewaddress()

        # For the sake of the test, generate random nodeid, p2p and http platform values
        r = rnd if rnd is not None else random.randint(21000, 65000)
        platform_node_id = hash160(b'%d' % r).hex()
        platform_p2p_port = '%d' % (r + 1)
        platform_http_port = '%d' % (r + 2)

        fund_txid = self.nodes[0].sendtoaddress(funds_address, 1)
        self.wait_for_instantlock(fund_txid, self.nodes[0])
        tip = self.nodes[0].generate(1)[0]
        assert_equal(self.nodes[0].getrawtransaction(fund_txid, 1, tip)['confirmations'], 1)
        self.sync_all(self.nodes)

        protx_success = False
        try:
            protx_result = self.nodes[0].protx('update_service_evo', evo_info.proTxHash, evo_info.addr, evo_info.keyOperator, platform_node_id, platform_p2p_port, platform_http_port, operator_reward_address, funds_address)
            self.wait_for_instantlock(protx_result, self.nodes[0])
            tip = self.nodes[0].generate(1)[0]
            assert_equal(self.nodes[0].getrawtransaction(protx_result, 1, tip)['confirmations'], 1)
            self.sync_all(self.nodes)
            self.log.info("Updated EvoNode %s: platformNodeID=%s, platformP2PPort=%s, platformHTTPPort=%s" % (evo_info.proTxHash, platform_node_id, platform_p2p_port, platform_http_port))
            protx_success = True
        except:
            self.log.info("protx_evo rejected")

        assert_equal(protx_success, not should_be_rejected)

    def prepare_masternodes(self):
        self.log.info("Preparing %d masternodes" % self.mn_count)
        for idx in range(0, self.mn_count):
            self.prepare_masternode(idx)
        self.sync_all()

    def prepare_masternode(self, idx):

        register_fund = (idx % 2) == 0

        bls = self.nodes[0].bls('generate')
        address = self.nodes[0].getnewaddress()

        collateral_amount = MASTERNODE_COLLATERAL
        txid = None
        txid = self.nodes[0].sendtoaddress(address, collateral_amount)
        collateral_vout = 0
        if not register_fund:
            txraw = self.nodes[0].getrawtransaction(txid, True)
            for vout_idx in range(0, len(txraw["vout"])):
                vout = txraw["vout"][vout_idx]
                if vout["value"] == collateral_amount:
                    collateral_vout = vout_idx
            self.nodes[0].lockunspent(False, [{'txid': txid, 'vout': collateral_vout}])

        # send to same address to reserve some funds for fees
        self.nodes[0].sendtoaddress(address, 0.001)

        ownerAddr = self.nodes[0].getnewaddress()
        rewardsAddr = self.nodes[0].getnewaddress()
        votingAddr = ownerAddr

        port = p2p_port(len(self.nodes) + idx)
        ipAndPort = '127.0.0.1:%d' % port
        operatorReward = idx

        submit = (idx % 4) < 2

        if register_fund:
            protx_result = self.nodes[0].protx('register_fund', address, ipAndPort, ownerAddr, bls['public'], votingAddr, operatorReward, rewardsAddr, address, submit)
        else:
            self.nodes[0].generate(1)
            protx_result = self.nodes[0].protx('register', txid, collateral_vout, ipAndPort, ownerAddr, bls['public'], votingAddr, operatorReward, rewardsAddr, address, submit)

        if submit:
            proTxHash = protx_result
        else:
            proTxHash = self.nodes[0].sendrawtransaction(protx_result)

        if operatorReward > 0:
            self.nodes[0].generate(1)
            operatorPayoutAddress = self.nodes[0].getnewaddress()
            self.nodes[0].protx('update_service', proTxHash, ipAndPort, bls['secret'], operatorPayoutAddress, address)

        self.mninfo.append(MasternodeInfo(proTxHash, ownerAddr, votingAddr, rewardsAddr, operatorReward, bls['public'], bls['secret'], address, txid, collateral_vout, ipAndPort, False))

        self.log.info("Prepared MN %d: collateral_txid=%s, collateral_vout=%d, protxHash=%s" % (idx, txid, collateral_vout, proTxHash))

    def remove_masternode(self, idx):
        mn = self.mninfo[idx]
        rawtx = self.nodes[0].createrawtransaction([{"txid": mn.collateral_txid, "vout": mn.collateral_vout}], {self.nodes[0].getnewaddress(): 999.9999})
        rawtx = self.nodes[0].signrawtransactionwithwallet(rawtx)
        self.nodes[0].sendrawtransaction(rawtx["hex"])
        self.nodes[0].generate(1)
        self.sync_all()
        self.mninfo.remove(mn)

        self.log.info("Removed masternode %d", idx)

    def prepare_datadirs(self):
        # stop faucet node so that we can copy the datadir
        self.stop_node(0)

        start_idx = len(self.nodes)
        for idx in range(0, self.mn_count):
            copy_datadir(0, idx + start_idx, self.options.tmpdir, self.chain)

        # restart faucet node
        self.start_node(0)
        force_finish_mnsync(self.nodes[0])

    def start_masternodes(self):
        self.log.info("Starting %d masternodes", self.mn_count)

        start_idx = len(self.nodes)

        self.add_nodes(self.mn_count)
        executor = ThreadPoolExecutor(max_workers=20)

        def do_connect(idx):
            # Connect to the control node only, masternodes should take care of intra-quorum connections themselves
            self.connect_nodes(self.mninfo[idx].nodeIdx, 0)

        jobs = []

        # start up nodes in parallel
        for idx in range(0, self.mn_count):
            self.mninfo[idx].nodeIdx = idx + start_idx
            jobs.append(executor.submit(self.start_masternode, self.mninfo[idx]))

        # wait for all nodes to start up
        for job in jobs:
            job.result()
        jobs.clear()

        # connect nodes in parallel
        for idx in range(0, self.mn_count):
            jobs.append(executor.submit(do_connect, idx))

        # wait for all nodes to connect
        for job in jobs:
            job.result()
        jobs.clear()

        executor.shutdown()

    def start_masternode(self, mninfo, extra_args=None):
        args = ['-masternodeblsprivkey=%s' % mninfo.keyOperator] + self.extra_args[mninfo.nodeIdx]
        if extra_args is not None:
            args += extra_args
        self.start_node(mninfo.nodeIdx, extra_args=args)
        mninfo.node = self.nodes[mninfo.nodeIdx]
        force_finish_mnsync(mninfo.node)

    def dynamically_start_masternode(self, mnidx, extra_args=None):
        args = []
        if extra_args is not None:
            args += extra_args
        self.start_node(mnidx, extra_args=args)
        force_finish_mnsync(self.nodes[mnidx])

    def setup_nodes(self):
        extra_args = None
        if hasattr(self, "extra_args"):
            extra_args = self.extra_args
        self.log.info("Creating and starting controller node")
        num_simple_nodes = self.num_nodes - self.mn_count
        self.log.info("Creating and starting %s simple nodes", num_simple_nodes)
        for i in range(0, num_simple_nodes):
            self.create_simple_node(extra_args)
        if self.requires_wallet:
            self.import_deterministic_coinbase_privkeys()
        required_balance = EVONODE_COLLATERAL * self.evo_count
        required_balance += MASTERNODE_COLLATERAL * (self.mn_count - self.evo_count) + 100
        self.log.info("Generating %d coins" % required_balance)
        while self.nodes[0].getbalance() < required_balance:
            self.bump_mocktime(1)
            self.nodes[0].generate(10)

        self.log.info("Activating DIP3")
        if not self.fast_dip3_enforcement:
            while self.nodes[0].getblockcount() < 500:
                self.nodes[0].generate(10)
        self.sync_all()

        # create masternodes
        self.prepare_masternodes()
        self.prepare_datadirs()

    def setup_network(self):
        self.setup_nodes()

        # non-masternodes where disconnected from the control node during prepare_datadirs,
        # let's reconnect them back to make sure they receive updates
        num_simple_nodes = self.num_nodes - self.mn_count - 1
        for i in range(0, num_simple_nodes):
            self.connect_nodes(i+1, 0)

        self.start_masternodes()

        self.bump_mocktime(1)
        self.nodes[0].generate(1)
        # sync nodes
        self.sync_all()
        for i in range(0, num_simple_nodes):
            force_finish_mnsync(self.nodes[i + 1])

        # Enable InstantSend (including block filtering) and ChainLocks by default
        self.nodes[0].sporkupdate("SPORK_2_INSTANTSEND_ENABLED", 0)
        self.nodes[0].sporkupdate("SPORK_3_INSTANTSEND_BLOCK_FILTERING", 0)
        self.nodes[0].sporkupdate("SPORK_19_CHAINLOCKS_ENABLED", 0)
        self.wait_for_sporks_same()
        self.bump_mocktime(1)

        mn_info = self.nodes[0].masternodelist("status")
        assert len(mn_info) == self.mn_count
        for status in mn_info.values():
            assert status == 'ENABLED'

    def create_raw_tx(self, node_from, node_to, amount, min_inputs, max_inputs):

        # helper which has been supposed to be removed with bitcoin#20159 but we use it
        def make_change(from_node, amount_in, amount_out, fee):
            """
            Create change output(s), return them
            """
            outputs = {}
            amount = amount_out + fee
            change = amount_in - amount
            if change > amount * 2:
                # Create an extra change output to break up big inputs
                change_address = from_node.getnewaddress()
                # Split change in two, being careful of rounding:
                outputs[change_address] = Decimal(change / 2).quantize(Decimal('0.00000001'), rounding=ROUND_DOWN)
                change = amount_in - amount - outputs[change_address]
            if change > 0:
                outputs[from_node.getnewaddress()] = change
            return outputs


        assert min_inputs <= max_inputs
        # fill inputs
        fee = 0.001
        inputs = []
        balances = node_from.listunspent()
        in_amount = 0.0
        last_amount = 0.0
        for tx in balances:
            if len(inputs) < min_inputs:
                input = {}
                input["txid"] = tx['txid']
                input['vout'] = tx['vout']
                in_amount += float(tx['amount'])
                inputs.append(input)
            elif in_amount >= amount + fee:
                break
            elif len(inputs) < max_inputs:
                input = {}
                input["txid"] = tx['txid']
                input['vout'] = tx['vout']
                in_amount += float(tx['amount'])
                inputs.append(input)
            else:
                input = {}
                input["txid"] = tx['txid']
                input['vout'] = tx['vout']
                in_amount -= last_amount
                in_amount += float(tx['amount'])
                inputs[-1] = input
            last_amount = float(tx['amount'])

        assert len(inputs) >= min_inputs
        assert len(inputs) <= max_inputs
        assert in_amount >= amount + fee
        # fill outputs
        outputs = make_change(node_from, satoshi_round(in_amount), satoshi_round(amount), satoshi_round(fee))
        receiver_address = node_to.getnewaddress()
        outputs[receiver_address] = satoshi_round(amount)
        rawtx = node_from.createrawtransaction(inputs, outputs)
        ret = node_from.signrawtransactionwithwallet(rawtx)
        decoded = node_from.decoderawtransaction(ret['hex'])
        ret = {**decoded, **ret}
        return ret

    def wait_for_tx(self, txid, node, expected=True, timeout=60):
        def check_tx():
            try:
                self.bump_mocktime(1)
                return node.getrawtransaction(txid)
            except:
                return False
        if wait_until(check_tx, timeout=timeout, sleep=1, do_assert=expected) and not expected:
            raise AssertionError("waiting unexpectedly succeeded")

    def create_isdlock(self, hextx):
        tx = FromHex(CTransaction(), hextx)
        tx.rehash()

        request_id_buf = ser_string(b"islock") + ser_compact_size(len(tx.vin))
        inputs = []
        for txin in tx.vin:
            request_id_buf += txin.prevout.serialize()
            inputs.append(txin.prevout)
        request_id = hash256(request_id_buf)[::-1].hex()
        message_hash = tx.hash

        llmq_type = 103

        rec_sig = self.get_recovered_sig(request_id, message_hash, llmq_type=llmq_type)

        block_count = self.mninfo[0].node.getblockcount()
        cycle_hash = int(self.mninfo[0].node.getblockhash(block_count - (block_count % 24)), 16)
        isdlock = msg_isdlock(1, inputs, tx.sha256, cycle_hash, hex_str_to_bytes(rec_sig['sig']))

        return isdlock

    def wait_for_instantlock(self, txid, node, expected=True, timeout=60):
        def check_instantlock():
            self.bump_mocktime(1)
            try:
                return node.getrawtransaction(txid, True)["instantlock"]
            except:
                return False
        if wait_until(check_instantlock, timeout=timeout, sleep=1, do_assert=expected) and not expected:
            raise AssertionError("waiting unexpectedly succeeded")

    def wait_for_chainlocked_block(self, node, block_hash, expected=True, timeout=15):
        def check_chainlocked_block():
            try:
                block = node.getblock(block_hash)
                return block["confirmations"] > 0 and block["chainlock"]
            except:
                return False
        if wait_until(check_chainlocked_block, timeout=timeout, sleep=0.1, do_assert=expected) and not expected:
            raise AssertionError("waiting unexpectedly succeeded")

    def wait_for_chainlocked_block_all_nodes(self, block_hash, timeout=15, expected=True):
        for node in self.nodes:
            self.wait_for_chainlocked_block(node, block_hash, expected=expected, timeout=timeout)

    def wait_for_best_chainlock(self, node, block_hash, timeout=15):
        wait_until(lambda: node.getbestchainlock()["blockhash"] == block_hash, timeout=timeout, sleep=0.1)

    def wait_for_sporks_same(self, timeout=30):
        def check_sporks_same():
            self.bump_mocktime(1)
            sporks = self.nodes[0].spork('show')
            return all(node.spork('show') == sporks for node in self.nodes[1:])
        wait_until(check_sporks_same, timeout=timeout, sleep=0.5)

    def wait_for_quorum_connections(self, quorum_hash, expected_connections, mninfos, llmq_type_name="llmq_test", timeout = 60, wait_proc=None):
        def check_quorum_connections():
            def ret():
                if wait_proc is not None:
                    wait_proc()
                return False

            for mn in mninfos:
                s = mn.node.quorum("dkgstatus")
                for qs in s["session"]:
                    if qs["llmqType"] != llmq_type_name:
                        continue
                    if qs["status"]["quorumHash"] != quorum_hash:
                        continue
                    for qc in s["quorumConnections"]:
                        if "quorumConnections" not in qc:
                            continue
                        if qc["llmqType"] != llmq_type_name:
                            continue
                        if qc["quorumHash"] != quorum_hash:
                            continue
                        if len(qc["quorumConnections"]) == 0:
                            continue
                        cnt = 0
                        for c in qc["quorumConnections"]:
                            if c["connected"]:
                                cnt += 1
                        if cnt < expected_connections:
                            return ret()
                        return True
                    # a session with no matching connections - not ok
                    return ret()
                # a node with no sessions - ok
                pass
            # no sessions at all - not ok
            return ret()

        wait_until(check_quorum_connections, timeout=timeout, sleep=1)

    def wait_for_masternode_probes(self, quorum_hash, mninfos, timeout = 30, wait_proc=None, llmq_type_name="llmq_test"):
        def check_probes():
            def ret():
                if wait_proc is not None:
                    wait_proc()
                return False

            for mn in mninfos:
                s = mn.node.quorum('dkgstatus')
                for qs in s["session"]:
                    if qs["llmqType"] != llmq_type_name:
                        continue
                    if qs["status"]["quorumHash"] != quorum_hash:
                        continue
                    for qc in s["quorumConnections"]:
                        if qc["llmqType"] != llmq_type_name:
                            continue
                        if qc["quorumHash"] != quorum_hash:
                            continue
                        for c in qc["quorumConnections"]:
                            if c["proTxHash"] == mn.proTxHash:
                                continue
                            if not c["outbound"]:
                                mn2 = mn.node.protx('info', c["proTxHash"])
                                if [m for m in mninfos if c["proTxHash"] == m.proTxHash]:
                                    # MN is expected to be online and functioning, so let's verify that the last successful
                                    # probe is not too old. Probes are retried after 50 minutes, while DKGs consider a probe
                                    # as failed after 60 minutes
                                    if mn2['metaInfo']['lastOutboundSuccessElapsed'] > 55 * 60:
                                        return ret()
                                else:
                                    # MN is expected to be offline, so let's only check that the last probe is not too long ago
                                    if mn2['metaInfo']['lastOutboundAttemptElapsed'] > 55 * 60 and mn2['metaInfo']['lastOutboundSuccessElapsed'] > 55 * 60:
                                        return ret()
            return True

        wait_until(check_probes, timeout=timeout, sleep=1)

    def wait_for_quorum_phase(self, quorum_hash, phase, expected_member_count, check_received_messages, check_received_messages_count, mninfos, llmq_type_name="llmq_test", timeout=30, sleep=0.5):
        def check_dkg_session():
            member_count = 0
            for mn in mninfos:
                s = mn.node.quorum("dkgstatus")["session"]
                for qs in s:
                    if qs["llmqType"] != llmq_type_name:
                        continue
                    qstatus = qs["status"]
                    if qstatus["quorumHash"] != quorum_hash:
                        continue
                    if qstatus["phase"] != phase:
                        return False
                    if check_received_messages is not None:
                        if qstatus[check_received_messages] < check_received_messages_count:
                            return False
                    member_count += 1
                    break
            return member_count >= expected_member_count

        wait_until(check_dkg_session, timeout=timeout, sleep=sleep)

    def wait_for_quorum_commitment(self, quorum_hash, nodes, llmq_type=100, timeout=15):
        def check_dkg_comitments():
            for node in nodes:
                s = node.quorum("dkgstatus")
                if "minableCommitments" not in s:
                    return False
                commits = s["minableCommitments"]
                c_ok = False
                for c in commits:
                    if c["llmqType"] != llmq_type:
                        continue
                    if c["quorumHash"] != quorum_hash:
                        continue
                    c_ok = True
                    break
                if not c_ok:
                    return False
            return True

        wait_until(check_dkg_comitments, timeout=timeout, sleep=1)

    def wait_for_quorum_list(self, quorum_hash, nodes, timeout=15, sleep=2, llmq_type_name="llmq_test"):
        def wait_func():
            self.log.info("quorums: " + str(self.nodes[0].quorum("list")))
            if quorum_hash in self.nodes[0].quorum("list")[llmq_type_name]:
                return True
            self.bump_mocktime(sleep, nodes=nodes)
            self.nodes[0].generate(1)
            self.sync_blocks(nodes)
            return False
        wait_until(wait_func, timeout=timeout, sleep=sleep)

    def wait_for_quorums_list(self, quorum_hash_0, quorum_hash_1, nodes, llmq_type_name="llmq_test",  timeout=15, sleep=2):
        def wait_func():
            self.log.info("h("+str(self.nodes[0].getblockcount())+") quorums: " + str(self.nodes[0].quorum("list")))
            if quorum_hash_0 in self.nodes[0].quorum("list")[llmq_type_name]:
                if quorum_hash_1 in self.nodes[0].quorum("list")[llmq_type_name]:
                    return True
            self.bump_mocktime(sleep, nodes=nodes)
            self.nodes[0].generate(1)
            self.sync_blocks(nodes)
            return False
        wait_until(wait_func, timeout=timeout, sleep=sleep)

    def move_blocks(self, nodes, num_blocks):
        time.sleep(1)
        self.bump_mocktime(1, nodes=nodes)
        self.nodes[0].generate(num_blocks)
        self.sync_blocks(nodes)

    def mine_quorum(self, llmq_type_name="llmq_test", llmq_type=100, expected_connections=None, expected_members=None, expected_contributions=None, expected_complaints=0, expected_justifications=0, expected_commitments=None, mninfos_online=None, mninfos_valid=None):
        spork21_active = self.nodes[0].spork('show')['SPORK_21_QUORUM_ALL_CONNECTED'] <= 1
        spork23_active = self.nodes[0].spork('show')['SPORK_23_QUORUM_POSE'] <= 1

        if expected_connections is None:
            expected_connections = (self.llmq_size - 1) if spork21_active else 2
        if expected_members is None:
            expected_members = self.llmq_size
        if expected_contributions is None:
            expected_contributions = self.llmq_size
        if expected_commitments is None:
            expected_commitments = self.llmq_size
        if mninfos_online is None:
            mninfos_online = self.mninfo.copy()
        if mninfos_valid is None:
            mninfos_valid = self.mninfo.copy()

        self.log.info("Mining quorum: llmq_type_name=%s, llmq_type=%d, expected_members=%d, expected_connections=%d, expected_contributions=%d, expected_complaints=%d, expected_justifications=%d, "
                      "expected_commitments=%d" % (llmq_type_name, llmq_type, expected_members, expected_connections, expected_contributions, expected_complaints,
                                                   expected_justifications, expected_commitments))

        nodes = [self.nodes[0]] + [mn.node for mn in mninfos_online]

        # move forward to next DKG
        skip_count = 24 - (self.nodes[0].getblockcount() % 24)
        if skip_count != 0:
            self.bump_mocktime(1, nodes=nodes)
            self.nodes[0].generate(skip_count)
        self.sync_blocks(nodes)

        q = self.nodes[0].getbestblockhash()
        self.log.info("Expected quorum_hash:"+str(q))
        self.log.info("Waiting for phase 1 (init)")
        self.wait_for_quorum_phase(q, 1, expected_members, None, 0, mninfos_online, llmq_type_name=llmq_type_name)
        self.wait_for_quorum_connections(q, expected_connections, mninfos_online, wait_proc=lambda: self.bump_mocktime(1, nodes=nodes), llmq_type_name=llmq_type_name)
        if spork23_active:
            self.wait_for_masternode_probes(q, mninfos_online, wait_proc=lambda: self.bump_mocktime(1, nodes=nodes))

        self.move_blocks(nodes, 2)

        self.log.info("Waiting for phase 2 (contribute)")
        self.wait_for_quorum_phase(q, 2, expected_members, "receivedContributions", expected_contributions, mninfos_online, llmq_type_name=llmq_type_name)

        self.move_blocks(nodes, 2)

        self.log.info("Waiting for phase 3 (complain)")
        self.wait_for_quorum_phase(q, 3, expected_members, "receivedComplaints", expected_complaints, mninfos_online, llmq_type_name=llmq_type_name)

        self.move_blocks(nodes, 2)

        self.log.info("Waiting for phase 4 (justify)")
        self.wait_for_quorum_phase(q, 4, expected_members, "receivedJustifications", expected_justifications, mninfos_online, llmq_type_name=llmq_type_name)

        self.move_blocks(nodes, 2)

        self.log.info("Waiting for phase 5 (commit)")
        self.wait_for_quorum_phase(q, 5, expected_members, "receivedPrematureCommitments", expected_commitments, mninfos_online, llmq_type_name=llmq_type_name)

        self.move_blocks(nodes, 2)

        self.log.info("Waiting for phase 6 (mining)")
        self.wait_for_quorum_phase(q, 6, expected_members, None, 0, mninfos_online, llmq_type_name=llmq_type_name)

        self.log.info("Waiting final commitment")
        self.wait_for_quorum_commitment(q, nodes, llmq_type=llmq_type)

        self.log.info("Mining final commitment")
        self.bump_mocktime(1, nodes=nodes)
        self.nodes[0].getblocktemplate() # this calls CreateNewBlock
        self.nodes[0].generate(1)
        self.sync_blocks(nodes)

        self.log.info("Waiting for quorum to appear in the list")
        self.wait_for_quorum_list(q, nodes, llmq_type_name=llmq_type_name)

        new_quorum = self.nodes[0].quorum("list", 1)[llmq_type_name][0]
        assert_equal(q, new_quorum)
        quorum_info = self.nodes[0].quorum("info", llmq_type, new_quorum)

        # Mine 8 (SIGN_HEIGHT_OFFSET) more blocks to make sure that the new quorum gets eligible for signing sessions
        self.nodes[0].generate(8)

        self.sync_blocks(nodes)

        self.log.info("New quorum: height=%d, quorumHash=%s, quorumIndex=%d, minedBlock=%s" % (quorum_info["height"], new_quorum, quorum_info["quorumIndex"], quorum_info["minedBlock"]))

        return new_quorum

    def mine_cycle_quorum(self, llmq_type_name="llmq_test_dip0024", llmq_type=103,  expected_connections=None, expected_members=None, expected_contributions=None, expected_complaints=0, expected_justifications=0, expected_commitments=None, mninfos_online=None, mninfos_valid=None):
        spork21_active = self.nodes[0].spork('show')['SPORK_21_QUORUM_ALL_CONNECTED'] <= 1
        spork23_active = self.nodes[0].spork('show')['SPORK_23_QUORUM_POSE'] <= 1

        if expected_connections is None:
            expected_connections = (self.llmq_size_dip0024 - 1) if spork21_active else 2
        if expected_members is None:
            expected_members = self.llmq_size_dip0024
        if expected_contributions is None:
            expected_contributions = self.llmq_size_dip0024
        if expected_commitments is None:
            expected_commitments = self.llmq_size_dip0024
        if mninfos_online is None:
            mninfos_online = self.mninfo.copy()
        if mninfos_valid is None:
            mninfos_valid = self.mninfo.copy()

        self.log.info("Mining quorum: expected_members=%d, expected_connections=%d, expected_contributions=%d, expected_complaints=%d, expected_justifications=%d, "
                      "expected_commitments=%d" % (expected_members, expected_connections, expected_contributions, expected_complaints,
                                                   expected_justifications, expected_commitments))

        nodes = [self.nodes[0]] + [mn.node for mn in mninfos_online]

        # move forward to next DKG
        skip_count = 24 - (self.nodes[0].getblockcount() % 24)

        # if skip_count != 0:
        #     self.bump_mocktime(1, nodes=nodes)
        #     self.nodes[0].generate(skip_count)
        #     time.sleep(4)
        # self.sync_blocks(nodes)

        self.move_blocks(nodes, skip_count)

        q_0 = self.nodes[0].getbestblockhash()
        self.log.info("Expected quorum_0 at:" + str(self.nodes[0].getblockcount()))
        # time.sleep(4)
        self.log.info("Expected quorum_0 hash:" + str(q_0))
        # time.sleep(4)
        self.log.info("quorumIndex 0: Waiting for phase 1 (init)")
        self.wait_for_quorum_phase(q_0, 1, expected_members, None, 0, mninfos_online, llmq_type_name)
        self.log.info("quorumIndex 0: Waiting for quorum connections (init)")
        self.wait_for_quorum_connections(q_0, expected_connections, mninfos_online, llmq_type_name, wait_proc=lambda: self.bump_mocktime(1, nodes=nodes))
        if spork23_active:
            self.wait_for_masternode_probes(q_0, mninfos_online, wait_proc=lambda: self.bump_mocktime(1, nodes=nodes), llmq_type_name=llmq_type_name)

        self.move_blocks(nodes, 1)

        q_1 = self.nodes[0].getbestblockhash()
        self.log.info("Expected quorum_1 at:" + str(self.nodes[0].getblockcount()))
        # time.sleep(2)
        self.log.info("Expected quorum_1 hash:" + str(q_1))
        # time.sleep(2)
        self.log.info("quorumIndex 1: Waiting for phase 1 (init)")
        self.wait_for_quorum_phase(q_1, 1, expected_members, None, 0, mninfos_online, llmq_type_name)
        self.log.info("quorumIndex 1: Waiting for quorum connections (init)")
        self.wait_for_quorum_connections(q_1, expected_connections, mninfos_online, llmq_type_name, wait_proc=lambda: self.bump_mocktime(1, nodes=nodes))
        if spork23_active:
            self.wait_for_masternode_probes(q_1, mninfos_online, wait_proc=lambda: self.bump_mocktime(1, nodes=nodes), llmq_type_name=llmq_type_name)

        self.move_blocks(nodes, 1)

        self.log.info("quorumIndex 0: Waiting for phase 2 (contribute)")
        self.wait_for_quorum_phase(q_0, 2, expected_members, "receivedContributions", expected_contributions, mninfos_online, llmq_type_name)

        self.move_blocks(nodes, 1)

        self.log.info("quorumIndex 1: Waiting for phase 2 (contribute)")
        self.wait_for_quorum_phase(q_1, 2, expected_members, "receivedContributions", expected_contributions, mninfos_online, llmq_type_name)

        self.move_blocks(nodes, 1)

        self.log.info("quorumIndex 0: Waiting for phase 3 (complain)")
        self.wait_for_quorum_phase(q_0, 3, expected_members, "receivedComplaints", expected_complaints, mninfos_online, llmq_type_name)

        self.move_blocks(nodes, 1)

        self.log.info("quorumIndex 1: Waiting for phase 3 (complain)")
        self.wait_for_quorum_phase(q_1, 3, expected_members, "receivedComplaints", expected_complaints, mninfos_online, llmq_type_name)

        self.move_blocks(nodes, 1)

        self.log.info("quorumIndex 0: Waiting for phase 4 (justify)")
        self.wait_for_quorum_phase(q_0, 4, expected_members, "receivedJustifications", expected_justifications, mninfos_online, llmq_type_name)

        self.move_blocks(nodes, 1)

        self.log.info("quorumIndex 1: Waiting for phase 4 (justify)")
        self.wait_for_quorum_phase(q_1, 4, expected_members, "receivedJustifications", expected_justifications, mninfos_online, llmq_type_name)

        self.move_blocks(nodes, 1)

        self.log.info("quorumIndex 0: Waiting for phase 5 (commit)")
        self.wait_for_quorum_phase(q_0, 5, expected_members, "receivedPrematureCommitments", expected_commitments, mninfos_online, llmq_type_name)

        self.move_blocks(nodes, 1)

        self.log.info("quorumIndex 1: Waiting for phase 5 (commit)")
        self.wait_for_quorum_phase(q_1, 5, expected_members, "receivedPrematureCommitments", expected_commitments, mninfos_online, llmq_type_name)

        self.move_blocks(nodes, 1)

        self.log.info("quorumIndex 0: Waiting for phase 6 (finalization)")
        self.wait_for_quorum_phase(q_0, 6, expected_members, None, 0, mninfos_online, llmq_type_name)

        self.move_blocks(nodes, 1)

        self.log.info("quorumIndex 1: Waiting for phase 6 (finalization)")
        self.wait_for_quorum_phase(q_1, 6, expected_members, None, 0, mninfos_online, llmq_type_name)
        time.sleep(6)
        self.log.info("Mining final commitments")
        self.bump_mocktime(1, nodes=nodes)
        self.nodes[0].getblocktemplate() # this calls CreateNewBlock
        self.nodes[0].generate(1)
        self.sync_blocks(nodes)

        time.sleep(6)
        self.log.info("Waiting for quorum(s) to appear in the list")
        self.wait_for_quorums_list(q_0, q_1, nodes, llmq_type_name)

        quorum_info_0 = self.nodes[0].quorum("info", llmq_type, q_0)
        quorum_info_1 = self.nodes[0].quorum("info", llmq_type, q_1)
        # Mine 8 (SIGN_HEIGHT_OFFSET) more blocks to make sure that the new quorum gets eligible for signing sessions
        self.nodes[0].generate(8)

        self.sync_blocks(nodes)
        self.log.info("New quorum: height=%d, quorumHash=%s, quorumIndex=%d, minedBlock=%s" % (quorum_info_0["height"], q_0, quorum_info_0["quorumIndex"], quorum_info_0["minedBlock"]))
        self.log.info("New quorum: height=%d, quorumHash=%s, quorumIndex=%d, minedBlock=%s" % (quorum_info_1["height"], q_1, quorum_info_1["quorumIndex"], quorum_info_1["minedBlock"]))

        self.log.info("quorum_info_0:"+str(quorum_info_0))
        self.log.info("quorum_info_1:"+str(quorum_info_1))

        best_block_hash = self.nodes[0].getbestblockhash()
        block_height = self.nodes[0].getblockcount()
        quorum_rotation_info = self.nodes[0].quorum("rotationinfo", best_block_hash)
        self.log.info("h("+str(block_height)+"):"+str(quorum_rotation_info))

        return (quorum_info_0, quorum_info_1)

    def move_to_next_cycle(self):
        cycle_length = 24
        mninfos_online = self.mninfo.copy()
        nodes = [self.nodes[0]] + [mn.node for mn in mninfos_online]
        cur_block = self.nodes[0].getblockcount()

        # move forward to next DKG
        skip_count = cycle_length - (cur_block % cycle_length)
        if skip_count != 0:
            self.bump_mocktime(1, nodes=nodes)
            self.nodes[0].generate(skip_count)
        self.sync_blocks(nodes)
        time.sleep(1)
        self.log.info('Moved from block %d to %d' % (cur_block, self.nodes[0].getblockcount()))

    def wait_for_recovered_sig(self, rec_sig_id, rec_sig_msg_hash, llmq_type=100, timeout=10):
        def check_recovered_sig():
            self.bump_mocktime(1)
            for mn in self.mninfo:
                if not mn.node.quorum("hasrecsig", llmq_type, rec_sig_id, rec_sig_msg_hash):
                    return False
            return True
        wait_until(check_recovered_sig, timeout=timeout, sleep=1)

    def get_recovered_sig(self, rec_sig_id, rec_sig_msg_hash, llmq_type=100):
        # Note: recsigs aren't relayed to regular nodes by default,
        # make sure to pick a mn as a node to query for recsigs.
        try:
            quorumHash = self.mninfo[0].node.quorum("selectquorum", llmq_type, rec_sig_id)["quorumHash"]
            for mn in self.mninfo:
                mn.node.quorum("sign", llmq_type, rec_sig_id, rec_sig_msg_hash, quorumHash)
            self.wait_for_recovered_sig(rec_sig_id, rec_sig_msg_hash, llmq_type, 10)
            return self.mninfo[0].node.quorum("getrecsig", llmq_type, rec_sig_id, rec_sig_msg_hash)
        except JSONRPCException as e:
            self.log.info(f"getrecsig failed with '{e}'")
        assert False

    def get_quorum_masternodes(self, q, llmq_type=100):
        qi = self.nodes[0].quorum('info', llmq_type, q)
        result = []
        for m in qi['members']:
            result.append(self.get_mninfo(m['proTxHash']))
        return result

    def get_mninfo(self, proTxHash):
        for mn in self.mninfo:
            if mn.proTxHash == proTxHash:
                return mn
        return None

    def test_mn_quorum_data(self, test_mn, quorum_type_in, quorum_hash_in, test_secret=True, expect_secret=True):
        quorum_info = test_mn.node.quorum("info", quorum_type_in, quorum_hash_in, True)
        if test_secret and expect_secret != ("secretKeyShare" in quorum_info):
            return False
        if "members" not in quorum_info or len(quorum_info["members"]) == 0:
            return False
        pubkey_count = 0
        valid_count = 0
        for quorum_member in quorum_info["members"]:
            valid_count += quorum_member["valid"]
            pubkey_count += "pubKeyShare" in quorum_member
        return pubkey_count == valid_count

    def wait_for_quorum_data(self, mns, quorum_type_in, quorum_hash_in, test_secret=True, expect_secret=True,
                             recover=False, timeout=60):
        def test_mns():
            valid = 0
            if recover:
                if self.mocktime % 2:
                    self.bump_mocktime(self.quorum_data_request_expiration_timeout + 1)
                    self.nodes[0].generate(1)
                    self.sync_blocks()
                else:
                    self.bump_mocktime(self.quorum_data_thread_request_timeout_seconds + 1)

            for test_mn in mns:
                valid += self.test_mn_quorum_data(test_mn, quorum_type_in, quorum_hash_in, test_secret, expect_secret)
            self.log.debug("wait_for_quorum_data: %d/%d - quorum_type=%d quorum_hash=%s" %
                           (valid, len(mns), quorum_type_in, quorum_hash_in))
            return valid == len(mns)

        wait_until(test_mns, timeout=timeout, sleep=0.5)

    def wait_for_mnauth(self, node, count, timeout=10):
        def test():
            pi = node.getpeerinfo()
            c = 0
            for p in pi:
                if "verified_proregtx_hash" in p and p["verified_proregtx_hash"] != "":
                    c += 1
            return c >= count
        wait_until(test, timeout=timeout)<|MERGE_RESOLUTION|>--- conflicted
+++ resolved
@@ -250,20 +250,12 @@
         fname_bitcoind = os.path.join(
             config["environment"]["BUILDDIR"],
             "src",
-<<<<<<< HEAD
-            "sparksd" + config["environment"]["EXEEXT"]
-=======
-            "dashd" + config["environment"]["EXEEXT"],
->>>>>>> 19512988
+            "sparksd" + config["environment"]["EXEEXT"],
         )
         fname_bitcoincli = os.path.join(
             config["environment"]["BUILDDIR"],
             "src",
-<<<<<<< HEAD
-            "sparks-cli" + config["environment"]["EXEEXT"]
-=======
-            "dash-cli" + config["environment"]["EXEEXT"],
->>>>>>> 19512988
+            "sparks-cli" + config["environment"]["EXEEXT"],
         )
         self.options.bitcoind = os.getenv("BITCOIND", default=fname_bitcoind)
         self.options.bitcoincli = os.getenv("BITCOINCLI", default=fname_bitcoincli)
@@ -1147,13 +1139,8 @@
     def activate_v20(self, expected_activation_height=None):
         self.activate_by_name('v20', expected_activation_height)
 
-<<<<<<< HEAD
-    def activate_mn_rr(self, expected_activation_height=None):
+    def activate_ehf_by_name(self, name, expected_activation_height=None):
         self.nodes[0].sporkupdate("SPORK_25_TEST_EHF", 0)
-=======
-    def activate_ehf_by_name(self, name, expected_activation_height=None):
-        self.nodes[0].sporkupdate("SPORK_24_TEST_EHF", 0)
->>>>>>> 19512988
         self.wait_for_sporks_same()
         assert get_bip9_details(self.nodes[0], name)['ehf']
         ehf_height = 0
