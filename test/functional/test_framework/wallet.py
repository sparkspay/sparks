#!/usr/bin/env python3
# Copyright (c) 2020 The Bitcoin Core developers
# Distributed under the MIT software license, see the accompanying
# file COPYING or http://www.opensource.org/licenses/mit-license.php.
"""A limited-functionality wallet, which may replace a real wallet in tests"""

from decimal import Decimal
from test_framework.address import ADDRESS_BCRT1_P2SH_OP_TRUE
from typing import Optional
from test_framework.messages import (
    COIN,
    COutPoint,
    CTransaction,
    CTxIn,
    CTxOut,
)
from test_framework.script import (
    CScript,
    OP_TRUE,
)
from test_framework.util import (
    assert_equal,
    hex_str_to_bytes,
    satoshi_round,
)


class MiniWallet:
    def __init__(self, test_node):
        self._test_node = test_node
        self._utxos = []
        self._address = ADDRESS_BCRT1_P2SH_OP_TRUE
        self._scriptPubKey = hex_str_to_bytes(self._test_node.validateaddress(self._address)['scriptPubKey'])

    def scan_blocks(self, *, start=1, num):
        """Scan the blocks for self._address outputs and add them to self._utxos"""
        for i in range(start, start + num):
            block = self._test_node.getblock(blockhash=self._test_node.getblockhash(i), verbosity=2)
            for tx in block['tx']:
                for out in tx['vout']:
                    if out['scriptPubKey']['hex'] == self._scriptPubKey.hex():
                        self._utxos.append({'txid': tx['txid'], 'vout': out['n'], 'value': out['value']})

    def generate(self, num_blocks):
        """Generate blocks with coinbase outputs to the internal address, and append the outputs to the internal list"""
        blocks = self._test_node.generatetoaddress(num_blocks, self._address)
        for b in blocks:
            cb_tx = self._test_node.getblock(blockhash=b, verbosity=2)['tx'][0]
            self._utxos.append({'txid': cb_tx['txid'], 'vout': 0, 'value': cb_tx['vout'][0]['value']})
        return blocks

    def get_address(self):
        return self._address

    def get_utxo(self, *, txid: Optional[str]=''):
        """
        Returns a utxo and marks it as spent (pops it from the internal list)

        Args:
        txid: get the first utxo we find from a specific transaction

        Note: Can be used to get the change output immediately after a send_self_transfer
        """
        index = -1  # by default the last utxo
        if txid:
            utxo = next(filter(lambda utxo: txid == utxo['txid'], self._utxos))
            index = self._utxos.index(utxo)
        return self._utxos.pop(index)

    def send_self_transfer(self, *, fee_rate=Decimal("0.003"), from_node, utxo_to_spend=None):
        """Create and send a tx with the specified fee_rate. Fee may be exact or at most one satoshi higher than needed."""
        self._utxos = sorted(self._utxos, key=lambda k: k['value'])
        utxo_to_spend = utxo_to_spend or self._utxos.pop()  # Pick the largest utxo (if none provided) and hope it covers the fee
        vsize = Decimal(85)
        send_value = satoshi_round(utxo_to_spend['value'] - fee_rate * (vsize / 1000))
        fee = utxo_to_spend['value'] - send_value
        assert send_value > 0

        tx = CTransaction()
        tx.vin = [CTxIn(COutPoint(int(utxo_to_spend['txid'], 16), utxo_to_spend['vout']))]
        tx.vout = [CTxOut(int(send_value * COIN), self._scriptPubKey)]
        tx.vin[0].scriptSig = CScript([CScript([OP_TRUE])])
        tx_hex = tx.serialize().hex()

        tx_info = from_node.testmempoolaccept([tx_hex])[0]
        self._utxos.append({'txid': tx_info['txid'], 'vout': 0, 'value': send_value})
        from_node.sendrawtransaction(tx_hex)
        assert_equal(len(tx_hex) // 2, vsize)
<<<<<<< HEAD
        # Sparks doesn't have `fees` in this RPC result
        # TODO drop this variable after 19940
        b19940_done = False
        if b19940_done:
            assert_equal(tx_info['fees']['base'], fee)
=======
        assert_equal(tx_info['fees']['base'], fee)
>>>>>>> 0fcc1561
        return {'txid': tx_info['txid'], 'hex': tx_hex}<|MERGE_RESOLUTION|>--- conflicted
+++ resolved
@@ -86,13 +86,5 @@
         self._utxos.append({'txid': tx_info['txid'], 'vout': 0, 'value': send_value})
         from_node.sendrawtransaction(tx_hex)
         assert_equal(len(tx_hex) // 2, vsize)
-<<<<<<< HEAD
-        # Sparks doesn't have `fees` in this RPC result
-        # TODO drop this variable after 19940
-        b19940_done = False
-        if b19940_done:
-            assert_equal(tx_info['fees']['base'], fee)
-=======
         assert_equal(tx_info['fees']['base'], fee)
->>>>>>> 0fcc1561
         return {'txid': tx_info['txid'], 'hex': tx_hex}