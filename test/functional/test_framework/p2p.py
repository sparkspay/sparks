#!/usr/bin/env python3
# Copyright (c) 2010 ArtForz -- public domain half-a-node
# Copyright (c) 2012 Jeff Garzik
# Copyright (c) 2010-2020 The Bitcoin Core developers
# Distributed under the MIT software license, see the accompanying
# file COPYING or http://www.opensource.org/licenses/mit-license.php.
"""Test objects for interacting with a sparksd node over the p2p protocol.

The P2PInterface objects interact with the sparksd nodes under test using the
node's p2p interface. They can be used to send messages to the node, and
callbacks can be registered that execute when messages are received from the
node. Messages are sent to/received from the node on an asyncio event loop.
State held inside the objects must be guarded by the p2p_lock to avoid data
races between the main testing thread and the event loop.

P2PConnection: A low-level connection object to a node's P2P interface
P2PInterface: A high-level interface object for communicating to a node over P2P
P2PDataStore: A p2p interface class that keeps a store of transactions and blocks
              and can respond correctly to getdata and getheaders messages
P2PTxInvStore: A p2p interface class that inherits from P2PDataStore, and keeps
              a count of how many times each txid has been announced.
"""
import asyncio
from collections import defaultdict
from io import BytesIO
import logging
import struct
import sys
import threading

from test_framework.messages import (
    CBlockHeader,
    CompressibleBlockHeader,
    MAX_HEADERS_RESULTS,
    MIN_VERSION_SUPPORTED,
    NODE_HEADERS_COMPRESSED,
    msg_addr,
    msg_addrv2,
    msg_block,
    msg_blocktxn,
    msg_cfcheckpt,
    msg_cfheaders,
    msg_cfilter,
    msg_clsig,
    msg_cmpctblock,
    msg_filteradd,
    msg_filterclear,
    msg_filterload,
    msg_getaddr,
    msg_getblocks,
    msg_getblocktxn,
    msg_getcfcheckpt,
    msg_getcfheaders,
    msg_getcfilters,
    msg_getdata,
    msg_getheaders,
    msg_getheaders2,
    msg_getmnlistd,
    msg_headers,
    msg_headers2,
    msg_inv,
    msg_isdlock,
    msg_mempool,
    msg_mnlistdiff,
    msg_merkleblock,
    msg_notfound,
    msg_ping,
    msg_pong,
    msg_qdata,
    msg_qgetdata,
    msg_sendaddrv2,
    msg_sendcmpct,
    msg_sendheaders,
    msg_sendheaders2,
    msg_tx,
    msg_verack,
    msg_version,
    MY_SUBVERSION,
    MSG_BLOCK,
    MSG_TX,
    MSG_TYPE_MASK,
    NODE_NETWORK,
    sha256,
)
from test_framework.util import (
    MAX_NODES,
    p2p_port,
    wait_until_helper,
)

logger = logging.getLogger("TestFramework.p2p")

MESSAGEMAP = {
    b"addr": msg_addr,
    b"addrv2": msg_addrv2,
    b"block": msg_block,
    b"blocktxn": msg_blocktxn,
    b"cfcheckpt": msg_cfcheckpt,
    b"cfheaders": msg_cfheaders,
    b"cfilter": msg_cfilter,
    b"cmpctblock": msg_cmpctblock,
    b"filteradd": msg_filteradd,
    b"filterclear": msg_filterclear,
    b"filterload": msg_filterload,
    b"getaddr": msg_getaddr,
    b"getblocks": msg_getblocks,
    b"getblocktxn": msg_getblocktxn,
    b"getcfcheckpt": msg_getcfcheckpt,
    b"getcfheaders": msg_getcfheaders,
    b"getcfilters": msg_getcfilters,
    b"getdata": msg_getdata,
    b"getheaders": msg_getheaders,
    b"getheaders2": msg_getheaders2,
    b"headers": msg_headers,
    b"headers2": msg_headers2,
    b"inv": msg_inv,
    b"mempool": msg_mempool,
    b"merkleblock": msg_merkleblock,
    b"ping": msg_ping,
    b"pong": msg_pong,
    b"sendaddrv2": msg_sendaddrv2,
    b"sendcmpct": msg_sendcmpct,
    b"sendheaders": msg_sendheaders,
    b"sendheaders2": msg_sendheaders2,
    b"tx": msg_tx,
    b"verack": msg_verack,
    b"version": msg_version,
    # Sparks Specific
    b"clsig": msg_clsig,
    b"getmnlistd": msg_getmnlistd,
    b"getsporks": None,
    b"govsync": None,
    b"isdlock": msg_isdlock,
    b"mnlistdiff": msg_mnlistdiff,
    b"notfound": msg_notfound,
    b"qfcommit": None,
    b"qsendrecsigs": None,
    b"qgetdata": msg_qgetdata,
    b"qdata": msg_qdata,
    b"qwatch" : None,
    b"senddsq": None,
    b"spork": None,
}

MAGIC_BYTES = {
    "mainnet": b"\xbf\x0c\x6b\xbd",   # mainnet
    "testnet3": b"\xce\xe2\xca\xff",  # testnet3
    "regtest": b"\xfc\xc1\xb7\xdc",   # regtest
    "devnet": b"\xe2\xca\xff\xce",    # devnet
}


class P2PConnection(asyncio.Protocol):
    """A low-level connection object to a node's P2P interface.

    This class is responsible for:

    - opening and closing the TCP connection to the node
    - reading bytes from and writing bytes to the socket
    - deserializing and serializing the P2P message header
    - logging messages as they are sent and received

    This class contains no logic for handing the P2P message payloads. It must be
    sub-classed and the on_message() callback overridden."""

    def __init__(self):
        # The underlying transport of the connection.
        # Should only call methods on this from the NetworkThread, c.f. call_soon_threadsafe
        self._transport = None

    @property
    def is_connected(self):
        return self._transport is not None

    def peer_connect_helper(self, dstaddr, dstport, net, timeout_factor, uacomment):
        assert not self.is_connected
        self.timeout_factor = timeout_factor
        self.dstaddr = dstaddr
        self.dstport = dstport
        # The initial message to send after the connection was made:
        self.on_connection_send_msg = None
        self.recvbuf = b""
        self.magic_bytes = MAGIC_BYTES[net]
        self.uacomment = uacomment

        if net == "devnet":
            devnet_name = "devnet1"  # see initialize_datadir()
            if self.uacomment is None:
                self.strSubVer = MY_SUBVERSION % ("(devnet.devnet-%s)" % devnet_name)
            else:
                self.strSubVer = MY_SUBVERSION % ("(devnet.devnet-%s,%s)" % (devnet_name, self.uacomment))
        elif self.uacomment is not None:
            self.strSubVer = MY_SUBVERSION % ("(%s)" % self.uacomment)
        else:
            self.strSubVer = MY_SUBVERSION % ""

<<<<<<< HEAD
        logger.debug('Connecting to Sparks Node: %s:%d' % (self.dstaddr, self.dstport))
=======
    def peer_connect(self, dstaddr, dstport, *, net, timeout_factor, uacomment=None):
        self.peer_connect_helper(dstaddr, dstport, net, timeout_factor, uacomment)
>>>>>>> 0fcc1561

        loop = NetworkThread.network_event_loop
        logger.debug('Connecting to Dash Node: %s:%d' % (self.dstaddr, self.dstport))
        coroutine = loop.create_connection(lambda: self, host=self.dstaddr, port=self.dstport)
        return lambda: loop.call_soon_threadsafe(loop.create_task, coroutine)

    def peer_accept_connection(self, connect_id, connect_cb=lambda: None, *, net, timeout_factor, uacomment=None):
        self.peer_connect_helper('0', 0, net, timeout_factor, uacomment)

        logger.debug('Listening for Dash Node with id: {}'.format(connect_id))
        return lambda: NetworkThread.listen(self, connect_cb, idx=connect_id)

    def peer_disconnect(self):
        # Connection could have already been closed by other end.
        NetworkThread.network_event_loop.call_soon_threadsafe(lambda: self._transport and self._transport.abort())

    # Connection and disconnection methods

    def connection_made(self, transport):
        """asyncio callback when a connection is opened."""
        assert not self._transport
        logger.debug("Connected & Listening: %s:%d" % (self.dstaddr, self.dstport))
        self._transport = transport
        if self.on_connection_send_msg:
            self.send_message(self.on_connection_send_msg)
            self.on_connection_send_msg = None  # Never used again
        self.on_open()

    def connection_lost(self, exc):
        """asyncio callback when a connection is closed."""
        if exc:
            logger.warning("Connection lost to {}:{} due to {}".format(self.dstaddr, self.dstport, exc))
        else:
            logger.debug("Closed connection to: %s:%d" % (self.dstaddr, self.dstport))
        self._transport = None
        self.recvbuf = b""
        self.on_close()

    # Socket read methods

    def data_received(self, t):
        """asyncio callback when data is read from the socket."""
        if len(t) > 0:
            self.recvbuf += t
            self._on_data()

    def _on_data(self):
        """Try to read P2P messages from the recv buffer.

        This method reads data from the buffer in a loop. It deserializes,
        parses and verifies the P2P header, then passes the P2P payload to
        the on_message callback for processing."""
        try:
            while True:
                if len(self.recvbuf) < 4:
                    return
                if self.recvbuf[:4] != self.magic_bytes:
                    raise ValueError("magic bytes mismatch: {} != {}".format(repr(self.magic_bytes), repr(self.recvbuf)))
                if len(self.recvbuf) < 4 + 12 + 4 + 4:
                    return
                msgtype = self.recvbuf[4:4+12].split(b"\x00", 1)[0]
                msglen = struct.unpack("<i", self.recvbuf[4+12:4+12+4])[0]
                checksum = self.recvbuf[4+12+4:4+12+4+4]
                if len(self.recvbuf) < 4 + 12 + 4 + 4 + msglen:
                    return
                msg = self.recvbuf[4+12+4+4:4+12+4+4+msglen]
                th = sha256(msg)
                h = sha256(th)
                if checksum != h[:4]:
                    raise ValueError("got bad checksum " + repr(self.recvbuf))
                self.recvbuf = self.recvbuf[4+12+4+4+msglen:]
                if msgtype not in MESSAGEMAP:
                    raise ValueError("Received unknown msgtype from %s:%d: '%s' %s" % (self.dstaddr, self.dstport, msgtype, repr(msg)))
                if MESSAGEMAP[msgtype] is None:
                    # Command is known but we don't want/need to handle it
                    continue
                f = BytesIO(msg)
                t = MESSAGEMAP[msgtype]()
                t.deserialize(f)
                self._log_message("receive", t)
                self.on_message(t)
        except Exception as e:
            logger.exception('Error reading message:', repr(e))
            raise

    def on_message(self, message):
        """Callback for processing a P2P payload. Must be overridden by derived class."""
        raise NotImplementedError

    # Socket write methods

    def send_message(self, message):
        """Send a P2P message over the socket.

        This method takes a P2P payload, builds the P2P header and adds
        the message to the send buffer to be sent over the socket."""
        tmsg = self.build_message(message)
        self._log_message("send", message)
        return self.send_raw_message(tmsg)

    def send_raw_message(self, raw_message_bytes):
        if not self.is_connected:
            raise IOError('Not connected')

        def maybe_write():
            if not self._transport:
                return
            if self._transport.is_closing():
                return
            self._transport.write(raw_message_bytes)
        NetworkThread.network_event_loop.call_soon_threadsafe(maybe_write)

    # Class utility methods

    def build_message(self, message):
        """Build a serialized P2P message"""
        msgtype = message.msgtype
        data = message.serialize()
        tmsg = self.magic_bytes
        tmsg += msgtype
        tmsg += b"\x00" * (12 - len(msgtype))
        tmsg += struct.pack("<I", len(data))
        th = sha256(data)
        h = sha256(th)
        tmsg += h[:4]
        tmsg += data
        return tmsg

    def _log_message(self, direction, msg):
        """Logs a message being sent or received over the connection."""
        if direction == "send":
            log_message = "Send message to "
        elif direction == "receive":
            log_message = "Received message from "
        log_message += "%s:%d: %s" % (self.dstaddr, self.dstport, repr(msg)[:500])
        if len(log_message) > 500:
            log_message += "... (msg truncated)"
        logger.debug(log_message)


class P2PInterface(P2PConnection):
    """A high-level P2P interface class for communicating with a Sparks node.

    This class provides high-level callbacks for processing P2P message
    payloads, as well as convenience methods for interacting with the
    node over P2P.

    Individual testcases should subclass this and override the on_* methods
    if they want to alter message handling behaviour."""
    def __init__(self, support_addrv2=False):
        super().__init__()

        # Track number of messages of each type received.
        # Should be read-only in a test.
        self.message_count = defaultdict(int)

        # Track the most recent message of each type.
        # To wait for a message to be received, pop that message from
        # this and use self.wait_until.
        self.last_message = {}

        # A count of the number of ping messages we've sent to the node
        self.ping_counter = 1

        # The network services received from the peer
        self.nServices = 0

        self.support_addrv2 = support_addrv2

    def peer_connect_send_version(self, services):
        # Send a version msg
        vt = msg_version()
        vt.nServices = services
        vt.addrTo.ip = self.dstaddr
        vt.addrTo.port = self.dstport
        vt.addrFrom.ip = "0.0.0.0"
        vt.addrFrom.port = 0
        vt.strSubVer = self.strSubVer
        self.on_connection_send_msg = vt  # Will be sent soon after connection_made

    def peer_connect(self, *args, services=NODE_NETWORK | NODE_HEADERS_COMPRESSED, send_version=True, **kwargs):
        create_conn = super().peer_connect(*args, **kwargs)

        if send_version:
            self.peer_connect_send_version(services)

        return create_conn

    def peer_accept_connection(self, *args, services=NODE_NETWORK | NODE_HEADERS_COMPRESSED, **kwargs):
        create_conn = super().peer_accept_connection(*args, **kwargs)
        self.peer_connect_send_version(services)

        return create_conn

    # Message receiving methods

    def on_message(self, message):
        """Receive message and dispatch message to appropriate callback.

        We keep a count of how many of each message type has been received
        and the most recent message of each type."""
        with p2p_lock:
            try:
                msgtype = message.msgtype.decode('ascii')
                self.message_count[msgtype] += 1
                self.last_message[msgtype] = message
                getattr(self, 'on_' + msgtype)(message)
            except:
                print("ERROR delivering %s (%s)" % (repr(message), sys.exc_info()[0]))
                raise

    # Callback methods. Can be overridden by subclasses in individual test
    # cases to provide custom message handling behaviour.

    def on_open(self):
        pass

    def on_close(self):
        pass

    def on_addr(self, message): pass
    def on_addrv2(self, message): pass
    def on_block(self, message): pass
    def on_blocktxn(self, message): pass
    def on_cfcheckpt(self, message): pass
    def on_cfheaders(self, message): pass
    def on_cfilter(self, message): pass
    def on_cmpctblock(self, message): pass
    def on_feefilter(self, message): pass
    def on_filteradd(self, message): pass
    def on_filterclear(self, message): pass
    def on_filterload(self, message): pass
    def on_getaddr(self, message): pass
    def on_getblocks(self, message): pass
    def on_getblocktxn(self, message): pass
    def on_getdata(self, message): pass
    def on_getheaders(self, message): pass
    def on_getheaders2(self, message): pass
    def on_headers(self, message): pass
    def on_headers2(self, message): pass
    def on_mempool(self, message): pass
    def on_merkleblock(self, message): pass
    def on_notfound(self, message): pass
    def on_pong(self, message): pass
    def on_sendaddrv2(self, message): pass
    def on_sendcmpct(self, message): pass
    def on_sendheaders(self, message): pass
    def on_sendheaders2(self, message): pass
    def on_tx(self, message): pass

    def on_inv(self, message):
        want = msg_getdata()
        for i in message.inv:
            if i.type != 0:
                want.inv.append(i)
        if len(want.inv):
            self.send_message(want)

    def on_ping(self, message):
        self.send_message(msg_pong(message.nonce))

    def on_mnlistdiff(self, message): pass
    def on_clsig(self, message): pass
    def on_islock(self, message): pass
    def on_isdlock(self, message): pass

    def on_qgetdata(self, message): pass
    def on_qdata(self, message): pass
    def on_qwatch(self, message): pass

    def on_verack(self, message): pass

    def on_version(self, message):
        assert message.nVersion >= MIN_VERSION_SUPPORTED, "Version {} received. Test framework only supports versions greater than {}".format(message.nVersion, MIN_VERSION_SUPPORTED)
        if self.support_addrv2:
            self.send_message(msg_sendaddrv2())
        self.send_message(msg_verack())
        self.nServices = message.nServices
        self.send_message(msg_getaddr())

    # Connection helper methods

    def wait_until(self, test_function_in, *, timeout=60, check_connected=True):
        def test_function():
            if check_connected:
                assert self.is_connected
            return test_function_in()

        wait_until_helper(test_function, timeout=timeout, lock=p2p_lock, timeout_factor=self.timeout_factor)

    def wait_for_connect(self, timeout=60):
        test_function = lambda: self.is_connected
        wait_until_helper(test_function, timeout=timeout, lock=p2p_lock)

    def wait_for_disconnect(self, timeout=60):
        test_function = lambda: not self.is_connected
        self.wait_until(test_function, timeout=timeout, check_connected=False)

    # Message receiving helper methods

    def wait_for_tx(self, txid, timeout=60):
        def test_function():
            if not self.last_message.get('tx'):
                return False
            return self.last_message['tx'].tx.rehash() == txid

        self.wait_until(test_function, timeout=timeout)

    def wait_for_block(self, blockhash, timeout=60):
        def test_function():
            return self.last_message.get("block") and self.last_message["block"].block.rehash() == blockhash

        self.wait_until(test_function, timeout=timeout)

    def wait_for_header(self, blockhash, timeout=60):
        def test_function():
            last_headers = self.last_message.get('headers')
            if not last_headers:
                return False
            return last_headers.headers[0].rehash() == int(blockhash, 16)

        self.wait_until(test_function, timeout=timeout)

    def wait_for_merkleblock(self, blockhash, timeout=60):
        def test_function():
            last_filtered_block = self.last_message.get('merkleblock')
            if not last_filtered_block:
                return False
            return last_filtered_block.merkleblock.header.rehash() == int(blockhash, 16)

        self.wait_until(test_function, timeout=timeout)


    def wait_for_getdata(self, hash_list, timeout=60):
        """Waits for a getdata message.

        The object hashes in the inventory vector must match the provided hash_list."""
        def test_function():
            last_data = self.last_message.get("getdata")
            if not last_data:
                return False
            return [x.hash for x in last_data.inv] == hash_list

        self.wait_until(test_function, timeout=timeout)

    def wait_for_getheaders(self, timeout=60):
        """Waits for a getheaders message.

        Receiving any getheaders message will satisfy the predicate. the last_message["getheaders"]
        value must be explicitly cleared before calling this method, or this will return
        immediately with success. TODO: change this method to take a hash value and only
        return true if the correct block header has been requested."""
        def test_function():
            return self.last_message.get("getheaders2") if self.nServices & NODE_HEADERS_COMPRESSED \
                else self.last_message.get("getheaders")

        self.wait_until(test_function, timeout=timeout)

    def wait_for_inv(self, expected_inv, timeout=60):
        """Waits for an INV message and checks that the first inv object in the message was as expected."""
        if len(expected_inv) > 1:
            raise NotImplementedError("wait_for_inv() will only verify the first inv object")

        def test_function():
            return self.last_message.get("inv") and \
                                self.last_message["inv"].inv[0].type == expected_inv[0].type and \
                                self.last_message["inv"].inv[0].hash == expected_inv[0].hash

        self.wait_until(test_function, timeout=timeout)

    def wait_for_verack(self, timeout=60):
        def test_function():
            return "verack" in self.last_message

        self.wait_until(test_function, timeout=timeout)

    # Message sending helper functions

    def send_and_ping(self, message, timeout=60):
        self.send_message(message)
        self.sync_with_ping(timeout=timeout)

    def sync_send_with_ping(self, timeout=60):
        """Ensure SendMessages is called on this connection"""
        # Calling sync_with_ping twice requires that the node calls
        # `ProcessMessage` twice, and thus ensures `SendMessages` must have
        # been called at least once
        self.sync_with_ping()
        self.sync_with_ping()

    def sync_with_ping(self, timeout=60):
        """Ensure ProcessMessages is called on this connection"""
        self.send_message(msg_ping(nonce=self.ping_counter))

        def test_function():
            return self.last_message.get("pong") and self.last_message["pong"].nonce == self.ping_counter

        self.wait_until(test_function, timeout=timeout)
        self.ping_counter += 1


# One lock for synchronizing all data access between the network event loop (see
# NetworkThread below) and the thread running the test logic.  For simplicity,
# P2PConnection acquires this lock whenever delivering a message to a P2PInterface.
# This lock should be acquired in the thread running the test logic to synchronize
# access to any data shared with the P2PInterface or P2PConnection.
p2p_lock = threading.Lock()


class NetworkThread(threading.Thread):
    network_event_loop = None

    def __init__(self):
        super().__init__(name="NetworkThread")
        # There is only one event loop and no more than one thread must be created
        assert not self.network_event_loop

        NetworkThread.listeners = {}
        NetworkThread.protos = {}
        NetworkThread.network_event_loop = asyncio.new_event_loop()

    def run(self):
        """Start the network thread."""
        self.network_event_loop.run_forever()

    def close(self, timeout=10):
        """Close the connections and network event loop."""
        self.network_event_loop.call_soon_threadsafe(self.network_event_loop.stop)
        wait_until_helper(lambda: not self.network_event_loop.is_running(), timeout=timeout)
        self.network_event_loop.close()
        self.join(timeout)
        # Safe to remove event loop.
        NetworkThread.network_event_loop = None

    @classmethod
    def listen(cls, p2p, callback, port=None, addr=None, idx=1):
        """ Ensure a listening server is running on the given port, and run the
        protocol specified by `p2p` on the next connection to it. Once ready
        for connections, call `callback`."""

        if port is None:
            assert 0 < idx <= MAX_NODES
            port = p2p_port(MAX_NODES - idx)
        if addr is None:
            addr = '127.0.0.1'

        coroutine = cls.create_listen_server(addr, port, callback, p2p)
        cls.network_event_loop.call_soon_threadsafe(cls.network_event_loop.create_task, coroutine)

    @classmethod
    async def create_listen_server(cls, addr, port, callback, proto):
        def peer_protocol():
            """Returns a function that does the protocol handling for a new
            connection. To allow different connections to have different
            behaviors, the protocol function is first put in the cls.protos
            dict. When the connection is made, the function removes the
            protocol function from that dict, and returns it so the event loop
            can start executing it."""
            response = cls.protos.get((addr, port))
            cls.protos[(addr, port)] = None
            return response

        if (addr, port) not in cls.listeners:
            # When creating a listener on a given (addr, port) we only need to
            # do it once. If we want different behaviors for different
            # connections, we can accomplish this by providing different
            # `proto` functions

            listener = await cls.network_event_loop.create_server(peer_protocol, addr, port)
            logger.debug("Listening server on %s:%d should be started" % (addr, port))
            cls.listeners[(addr, port)] = listener

        cls.protos[(addr, port)] = proto
        callback(addr, port)


class P2PDataStore(P2PInterface):
    """A P2P data store class.

    Keeps a block and transaction store and responds correctly to getdata and getheaders requests."""

    def __init__(self):
        super().__init__()
        # store of blocks. key is block hash, value is a CBlock object
        self.block_store = {}
        self.last_block_hash = ''
        # store of txs. key is txid, value is a CTransaction object
        self.tx_store = {}
        self.getdata_requests = []

    def on_getdata(self, message):
        """Check for the tx/block in our stores and if found, reply with an inv message."""
        for inv in message.inv:
            self.getdata_requests.append(inv.hash)
            if (inv.type & MSG_TYPE_MASK) == MSG_TX and inv.hash in self.tx_store.keys():
                self.send_message(msg_tx(self.tx_store[inv.hash]))
            elif (inv.type & MSG_TYPE_MASK) == MSG_BLOCK and inv.hash in self.block_store.keys():
                self.send_message(msg_block(self.block_store[inv.hash]))
            else:
                logger.debug('getdata message type {} received.'.format(hex(inv.type)))

    def _compute_requested_block_headers(self, locator, hash_stop):
        # Assume that the most recent block added is the tip
        if not self.block_store:
            return

        headers_list = [self.block_store[self.last_block_hash]]
        while headers_list[-1].sha256 not in locator.vHave:
            # Walk back through the block store, adding headers to headers_list
            # as we go.
            prev_block_hash = headers_list[-1].hashPrevBlock
            if prev_block_hash in self.block_store:
                prev_block_header = CBlockHeader(self.block_store[prev_block_hash])
                headers_list.append(prev_block_header)
                if prev_block_header.sha256 == hash_stop:
                    # if this is the hashstop header, stop here
                    break
            else:
                logger.debug('block hash {} not found in block store'.format(hex(prev_block_hash)))
                break

        # Truncate the list if there are too many headers
        headers_list = headers_list[:-MAX_HEADERS_RESULTS - 1:-1]

        return headers_list

    def on_getheaders2(self, message):
        """Search back through our block store for the locator, and reply with a compressed headers message if found."""

        headers_list = self._compute_requested_block_headers(message.locator, message.hashstop)
        compressible_headers_list = [CompressibleBlockHeader(h) for h in headers_list] if headers_list else None
        response = msg_headers2(compressible_headers_list)

        if response is not None:
            self.send_message(response)

    def on_getheaders(self, message):
        """Search back through our block store for the locator, and reply with a headers message if found."""

        headers_list = self._compute_requested_block_headers(message.locator, message.hashstop)
        response = msg_headers(headers_list)

        if response is not None:
            self.send_message(response)

    def send_blocks_and_test(self, blocks, node, *, success=True, force_send=False, reject_reason=None, expect_disconnect=False, timeout=60):
        """Send blocks to test node and test whether the tip advances.

         - add all blocks to our block_store
         - send a headers message for the final block
         - the on_getheaders handler will ensure that any getheaders are responded to
         - if force_send is False: wait for getdata for each of the blocks. The on_getdata handler will
           ensure that any getdata messages are responded to. Otherwise send the full block unsolicited.
         - if success is True: assert that the node's tip advances to the most recent block
         - if success is False: assert that the node's tip doesn't advance
         - if reject_reason is set: assert that the correct reject message is logged"""

        with p2p_lock:
            for block in blocks:
                self.block_store[block.sha256] = block
                self.last_block_hash = block.sha256

        reject_reason = [reject_reason] if reject_reason else []
        with node.assert_debug_log(expected_msgs=reject_reason):
            if force_send:
                for b in blocks:
                    self.send_message(msg_block(block=b))
            else:
                self.send_message(msg_headers([CBlockHeader(block) for block in blocks]))
                self.wait_until(
                    lambda: blocks[-1].sha256 in self.getdata_requests,
                    timeout=timeout,
                    check_connected=success,
                )

            if expect_disconnect:
                self.wait_for_disconnect()
            else:
                self.sync_with_ping()

            if success:
                self.wait_until(lambda: node.getbestblockhash() == blocks[-1].hash, timeout=timeout)
            else:
                assert node.getbestblockhash() != blocks[-1].hash

    def send_txs_and_test(self, txs, node, *, success=True, expect_disconnect=False, reject_reason=None):
        """Send txs to test node and test whether they're accepted to the mempool.

         - add all txs to our tx_store
         - send tx messages for all txs
         - if success is True/False: assert that the txs are/are not accepted to the mempool
         - if expect_disconnect is True: Skip the sync with ping
         - if reject_reason is set: assert that the correct reject message is logged."""

        with p2p_lock:
            for tx in txs:
                self.tx_store[tx.sha256] = tx

        reject_reason = [reject_reason] if reject_reason else []
        with node.assert_debug_log(expected_msgs=reject_reason):
            for tx in txs:
                self.send_message(msg_tx(tx))

            if expect_disconnect:
                self.wait_for_disconnect()
            else:
                self.sync_with_ping()

            raw_mempool = node.getrawmempool()
            if success:
                # Check that all txs are now in the mempool
                for tx in txs:
                    assert tx.hash in raw_mempool, "{} not found in mempool".format(tx.hash)
            else:
                # Check that none of the txs are now in the mempool
                for tx in txs:
                    assert tx.hash not in raw_mempool, "{} tx found in mempool".format(tx.hash)

class P2PTxInvStore(P2PInterface):
    """A P2PInterface which stores a count of how many times each txid has been announced."""
    def __init__(self):
        super().__init__()
        self.tx_invs_received = defaultdict(int)

    def on_inv(self, message):
        super().on_inv(message) # Send getdata in response.
        # Store how many times invs have been received for each tx.
        for i in message.inv:
            if i.type == MSG_TX:
                # save txid
                self.tx_invs_received[i.hash] += 1

    def get_invs(self):
        with p2p_lock:
            return list(self.tx_invs_received.keys())

    def wait_for_broadcast(self, txns, timeout=60):
        """Waits for the txns (list of txids) to complete initial broadcast.
        The mempool should mark unbroadcast=False for these transactions.
        """
        # Wait until invs have been received (and getdatas sent) for each txid.
        self.wait_until(lambda: set(self.tx_invs_received.keys()) == set([int(tx, 16) for tx in txns]), timeout=timeout)
        # Flush messages and wait for the getdatas to be processed
        self.sync_with_ping()<|MERGE_RESOLUTION|>--- conflicted
+++ resolved
@@ -194,12 +194,8 @@
         else:
             self.strSubVer = MY_SUBVERSION % ""
 
-<<<<<<< HEAD
-        logger.debug('Connecting to Sparks Node: %s:%d' % (self.dstaddr, self.dstport))
-=======
     def peer_connect(self, dstaddr, dstport, *, net, timeout_factor, uacomment=None):
         self.peer_connect_helper(dstaddr, dstport, net, timeout_factor, uacomment)
->>>>>>> 0fcc1561
 
         loop = NetworkThread.network_event_loop
         logger.debug('Connecting to Dash Node: %s:%d' % (self.dstaddr, self.dstport))
