--- conflicted
+++ resolved
@@ -112,9 +112,6 @@
         self.uacomment = uacomment
         self.disconnect = False
 
-<<<<<<< HEAD
-        logger.debug('Connecting to Sparks Node: %s:%d' % (self.dstaddr, self.dstport))
-=======
         if self.network == "devnet" and self.devnet_name is not None:
             if self.uacomment is None:
                 self.strSubVer = MY_SUBVERSION % ("(devnet=devnet-%s)" % self.devnet_name).encode()
@@ -125,8 +122,7 @@
         else:
             self.strSubVer = MY_SUBVERSION % b""
 
-        logger.debug('Connecting to Dash Node: %s:%d' % (self.dstaddr, self.dstport))
->>>>>>> eaca69b2
+        logger.debug('Connecting to Sparks Node: %s:%d' % (self.dstaddr, self.dstport))
 
         try:
             self.connect((dstaddr, dstport))
