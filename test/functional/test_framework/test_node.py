#!/usr/bin/env python3
# Copyright (c) 2017-2020 The Bitcoin Core developers
# Distributed under the MIT software license, see the accompanying
# file COPYING or http://www.opensource.org/licenses/mit-license.php.
"""Class for sparksd node under test"""

import contextlib
import decimal
import errno
from enum import Enum
import http.client
import json
import logging
import os.path
import re
import subprocess
import tempfile
import time
import urllib.parse
import shlex
import sys
import collections

from .authproxy import JSONRPCException
from .descriptors import descsum_create
from .messages import MY_SUBVERSION
from .util import (
    MAX_NODES,
    append_config,
    delete_cookie_file,
    get_auth_cookie,
    get_rpc_proxy,
    rpc_url,
    wait_until_helper,
    p2p_port,
    get_chain_folder,
    EncodeDecimal,
)

BITCOIND_PROC_WAIT_TIMEOUT = 60


class FailedToStartError(Exception):
    """Raised when a node fails to start correctly."""


class ErrorMatch(Enum):
    FULL_TEXT = 1
    FULL_REGEX = 2
    PARTIAL_REGEX = 3


class TestNode():
    """A class for representing a sparksd node under test.

    This class contains:

    - state about the node (whether it's running, etc)
    - a Python subprocess.Popen object representing the running process
    - an RPC connection to the node
    - one or more P2P connections to the node


    To make things easier for the test writer, any unrecognised messages will
    be dispatched to the RPC connection."""

    def __init__(self, i, datadir, extra_args_from_options, *, chain, rpchost, timewait, timeout_factor, bitcoind, bitcoin_cli, mocktime, coverage_dir, cwd, extra_conf=None, extra_args=None, use_cli=False, start_perf=False, use_valgrind=False, version=None, descriptors=False):
        """
        Kwargs:
            start_perf (bool): If True, begin profiling the node with `perf` as soon as
                the node starts.
        """

        self.index = i
        self.p2p_conn_index = 1
        self.datadir = datadir
        self.chain = chain
        self.bitcoinconf = os.path.join(self.datadir, "sparks.conf")
        self.stdout_dir = os.path.join(self.datadir, "stdout")
        self.stderr_dir = os.path.join(self.datadir, "stderr")
        self.rpchost = rpchost
        self.rpc_timeout = timewait
        self.binary = bitcoind
        self.coverage_dir = coverage_dir
        self.cwd = cwd
        self.mocktime = mocktime
        self.descriptors = descriptors
        if extra_conf is not None:
            append_config(datadir, extra_conf)
        # Most callers will just need to add extra args to the standard list below.
        # For those callers that need more flexibity, they can just set the args property directly.
        # Note that common args are set in the config file (see initialize_datadir)
        self.extra_args = extra_args
        self.extra_args_from_options = extra_args_from_options
        self.version = version
        # Configuration for logging is set as command-line args rather than in the bitcoin.conf file.
        # This means that starting a bitcoind using the temp dir to debug a failed test won't
        # spam debug.log.
        self.args = [
            self.binary,
            "-datadir=" + self.datadir,
            "-logtimemicros",
            "-debug",
            "-debugexclude=libevent",
            "-debugexclude=leveldb",
            "-mocktime=" + str(mocktime),
            "-uacomment=testnode%d" % i
        ]
        if use_valgrind:
            default_suppressions_file = os.path.join(
                os.path.dirname(os.path.realpath(__file__)),
                "..", "..", "..", "contrib", "valgrind.supp")
            suppressions_file = os.getenv("VALGRIND_SUPPRESSIONS_FILE",
                                          default_suppressions_file)
            self.args = ["valgrind", "--suppressions={}".format(suppressions_file),
                         "--gen-suppressions=all", "--exit-on-first-error=yes",
                         "--error-exitcode=1", "--quiet"] + self.args

        if self.version_is_at_least(120100):
            self.args.append("-logthreadnames")
        if self.version_is_at_least(21000000):
            self.args.append("-logsourcelocations")

        self.cli = TestNodeCLI(bitcoin_cli, self.datadir)
        self.use_cli = use_cli
        self.start_perf = start_perf

        # Don't try auto backups (they fail a lot when running tests)
        self.args.append("-createwalletbackups=0")

        self.running = False
        self.process = None
        self.rpc_connected = False
        self.rpc = None
        self.url = None
        self.log = logging.getLogger('TestFramework.node%d' % i)
        self.cleanup_on_exit = True # Whether to kill the node when this object goes away
        # Cache perf subprocesses here by their data output filename.
        self.perf_subprocesses = {}

        self.p2ps = []
        self.timeout_factor = timeout_factor

    AddressKeyPair = collections.namedtuple('AddressKeyPair', ['address', 'key'])
    PRIV_KEYS = [
            # address , privkey
            AddressKeyPair('yYdShjQSptFKitYLksFEUSwHe4hnbar5rf', 'cMfbiEsnG5b8Gwm6vEgfWvZLuXZNC4zsN2y7Es3An9xHRWRjmwgR'),
            AddressKeyPair('yfTFJgvq65UZsb9RBbpdYAAzsJoCGXqH2w', 'cStuFACUD1N6JjKQxNLUQ443qJUtSzLitKKEkA8x6utxTPZTLUtA'),
            AddressKeyPair('yU3w4VDjKhHiZpWszkUZVnFTS56AfgdfPV', 'cQb5yh2sTiG7dsxxbXHhWSBLMByYT7jY49A1kC7zKhgL9WNHysWW'),
            AddressKeyPair('yYhzix2R5LiYnDixsUnF8XwBYGYpyeTgB4', 'cW9Gu6uU4KoZJQcdyUvjULNRg4C8srPJw1adhgdTZMr9YQdKHtcn'),
            AddressKeyPair('yiQ3qLx5L1BW9XA6JAG7hC8UQDktcBCeYG', 'cSq7gHVC1QPsswyX2pE5C38UnWZXfCLr7XnkjnDwuZ68NkWp183T'),
            AddressKeyPair('yUL8h8mR7aNDRsU5zhcDbpp6YtA6ieUtK2', 'cTk7hiDKgxZX3JSb37vywdYYjjJows4DQjEaxBJDGF6LC6GXvPKo'),
            AddressKeyPair('yfy21e12jn3A3uDicNehCq486o9fMwJKMc', 'cMuko9rLDbtxCFWuBSrFgBDRSMxsLWKpJKScRGNuWKbhuQsnsjKT'),
            AddressKeyPair('yURgENB3b2YRMWnbhKF7iGs3KoaVRVXsJr', 'cQhdjTMh57MaHCDk9FsWGPtftRMBUuhaYAtouWnetcewmBuSrLSM'),
            AddressKeyPair('yYC9AxBEUs3ZZxfcQvj2LUF5PVxxtqaEs7', 'cQFueiiP13mfytV3Svoe4o4Ux79fRJvwuSgHapXsnBwrHod57EeL'),
            AddressKeyPair('yVs9jXGyLWLLFbpESnoppk7F8DtXcuCCTf', 'cN55daf1HotwBAgAKWVgDcoppmUNDtQSfb7XLutTLeAgVc3u8hik'),
            AddressKeyPair('yV3eqNNshZJ4Pv6NCyYsbdJb1ERFFygFqf', 'cT7qK7g1wkYEMvKowd2ZrX1E5f6JQ7TM246UfqbCiyF7kZhorpX3'),
            AddressKeyPair('yfE8gZCiFW9Uqu21v3JGibr3WVSPQWmY8n', 'cPiRWE8KMjTRxH1MWkPerhfoHFn5iHPWVK5aPqjW8NxmdwenFinJ'),
            AddressKeyPair('yLLVXzya7GzmVkjQzsCG4iDpqYJyJFDSEV', 'cVLCocFyWxzyCwEknkWvDeWneTBsh9Jf3u4yiJCYjcy3gt8Jw1cM'),
            AddressKeyPair('yLNNR3HeJxgR669oRePksYmCqHuPUG79mF', 'cQawC3oUgoToGDJBw1Ub2PpDmf44kVtcaVaTcHyzXMRKGwdn9UYW'),
            AddressKeyPair('yLPKVwRTXME7Q3JfKAPJ4FHEaGdWgJuhpj', 'cVcFaWTbkCUZPFTHfDs8iHurPWns5QXc5rqcfkPMHUdmv17o8UYB'),
            AddressKeyPair('yLPUundzTpvjU8KYVyM4Zmnr4REf3FFvhZ', 'cRVeRmRaYuEYP9HbCZFsf1ifYYZ4KQD9rttRoTNb9wjPzhvRwqMb'),
            AddressKeyPair('yLRhHqau58AS1ALtnaowv1Pyztxi1Q6fXG', 'cNYFW52pJswYbfPR9fpiRpWHEQygg5tyMih2ASPsgMgPy9SUSSEV'),
            AddressKeyPair('yLRwHeMkXwYrkDzC4q12vej243AyTeWiPm', 'cRqfZ3dAp8BJUcGhSv7ueCXNGbki1bpcXEKk5dEJN344H52GuHQY'),
            AddressKeyPair('yLTMCXJhG1mpaWhbHcsr7zUt9wDWuQSPSk', 'cVWGbeCT5QcVGVTL5NuiLs9JfL8HFDb9PN5Gq2xudw6ZsDFeDy1V'),
            AddressKeyPair('yLU9vxiAWUdiKKxn6EazLDFq9WXrK2T7RP', 'cVCzrzfxMhUMxV34UhTmdmntAqHvosAuNo2KUZsiHZSKLm73g35o'),
    ]

    def get_deterministic_priv_key(self):
        """Return a deterministic priv key in base58, that only depends on the node's index"""
        assert len(self.PRIV_KEYS) == MAX_NODES
        return self.PRIV_KEYS[self.index]

    def _node_msg(self, msg: str) -> str:
        """Return a modified msg that identifies this node by its index as a debugging aid."""
        return "[node %d] %s" % (self.index, msg)

    def _raise_assertion_error(self, msg: str):
        """Raise an AssertionError with msg modified to identify this node."""
        raise AssertionError(self._node_msg(msg))

    def __del__(self):
        # Ensure that we don't leave any sparksd processes lying around after
        # the test ends
        if self.process and self.cleanup_on_exit:
            # Should only happen on test failure
            # Avoid using logger, as that may have already been shutdown when
            # this destructor is called.
            print(self._node_msg("Cleaning up leftover process"))
            self.process.kill()

    def __getattr__(self, name):
        """Dispatches any unrecognised messages to the RPC connection or a CLI instance."""
        if self.use_cli:
            return getattr(RPCOverloadWrapper(self.cli, True, self.descriptors), name)
        else:
            assert self.rpc_connected and self.rpc is not None, self._node_msg("Error: no RPC connection")
            return getattr(RPCOverloadWrapper(self.rpc, descriptors=self.descriptors), name)

    def start(self, extra_args=None, *, cwd=None, stdout=None, stderr=None, **kwargs):
        """Start the node."""
        if extra_args is None:
            extra_args = self.extra_args

        # Add a new stdout and stderr file each time sparksd is started
        if stderr is None:
            stderr = tempfile.NamedTemporaryFile(dir=self.stderr_dir, delete=False)
        if stdout is None:
            stdout = tempfile.NamedTemporaryFile(dir=self.stdout_dir, delete=False)
        self.stderr = stderr
        self.stdout = stdout

        if cwd is None:
            cwd = self.cwd

        all_args = self.args + self.extra_args_from_options + extra_args
        if self.mocktime != 0:
            all_args = all_args + ["-mocktime=%d" % self.mocktime]

        # Delete any existing cookie file -- if such a file exists (eg due to
        # unclean shutdown), it will get overwritten anyway by sparksd, and
        # potentially interfere with our attempt to authenticate
        delete_cookie_file(self.datadir, self.chain)

        # add environment variable LIBC_FATAL_STDERR_=1 so that libc errors are written to stderr and not the terminal
        subp_env = dict(os.environ, LIBC_FATAL_STDERR_="1")

        self.process = subprocess.Popen(all_args, env=subp_env, stdout=stdout, stderr=stderr, cwd=cwd, **kwargs)

        self.running = True
        self.log.debug("sparksd started, waiting for RPC to come up")

        if self.start_perf:
            self._start_perf()

    def wait_for_rpc_connection(self):
        """Sets up an RPC connection to the sparksd process. Returns False if unable to connect."""
        # Poll at a rate of four times per second
        poll_per_s = 4
        for _ in range(poll_per_s * self.rpc_timeout):
            if self.process.poll() is not None:
                raise FailedToStartError(self._node_msg(
                    'sparksd exited with status {} during initialization'.format(self.process.returncode)))
            try:
                rpc = get_rpc_proxy(
                    rpc_url(self.datadir, self.index, self.chain, self.rpchost),
                    self.index,
                    timeout=self.rpc_timeout // 2,  # Shorter timeout to allow for one retry in case of ETIMEDOUT
                    coveragedir=self.coverage_dir,
                )
                rpc.getblockcount()
                # If the call to getblockcount() succeeds then the RPC connection is up
                if self.version_is_at_least(180000):
                    # getmempoolinfo.loaded is available since commit
                    # 71e38b9ebcb78b3a264a4c25c7c4e373317f2a40 (version 0.18.0)
                    wait_until_helper(lambda: rpc.getmempoolinfo()['loaded'])
                    # Wait for the node to finish reindex, block import, and
                    # loading the mempool. Usually importing happens fast or
                    # even "immediate" when the node is started. However, there
                    # is no guarantee and sometimes ThreadImport might finish
                    # later. This is going to cause intermittent test failures,
                    # because generally the tests assume the node is fully
                    # ready after being started.
                    #
                    # For example, the node will reject block messages from p2p
                    # when it is still importing with the error "Unexpected
                    # block message received"
                    #
                    # The wait is done here to make tests as robust as possible
                    # and prevent racy tests and intermittent failures as much
                    # as possible. Some tests might not need this, but the
                    # overhead is trivial, and the added guarantees are worth
                    # the minimal performance cost.
                self.log.debug("RPC successfully started")
                if self.use_cli:
                    return
                self.rpc = rpc
                self.rpc_connected = True
                self.url = self.rpc.rpc_url
                return
            except JSONRPCException as e:  # Initialization phase
                # -28 RPC in warmup
                # -342 Service unavailable, RPC server started but is shutting down due to error
                if e.error['code'] != -28 and e.error['code'] != -342:
                    raise  # unknown JSON RPC exception
            except ConnectionResetError:
                # This might happen when the RPC server is in warmup, but shut down before the call to getblockcount
                # succeeds. Try again to properly raise the FailedToStartError
                pass
            except OSError as e:
                if e.errno == errno.ETIMEDOUT:
                    pass  # Treat identical to ConnectionResetError
                elif e.errno == errno.ECONNREFUSED:
                    pass  # Port not yet open?
                else:
                    raise  # unknown OS error
            except ValueError as e:  # cookie file not found and no rpcuser or rpcpassword; sparksd is still starting
                if "No RPC credentials" not in str(e):
                    raise
            time.sleep(1.0 / poll_per_s)
        self._raise_assertion_error("Unable to connect to sparksd after {}s".format(self.rpc_timeout))

    def wait_for_cookie_credentials(self):
        """Ensures auth cookie credentials can be read, e.g. for testing CLI with -rpcwait before RPC connection is up."""
        self.log.debug("Waiting for cookie credentials")
        # Poll at a rate of four times per second.
        poll_per_s = 4
        for _ in range(poll_per_s * self.rpc_timeout):
            try:
                get_auth_cookie(self.datadir, self.chain)
                self.log.debug("Cookie credentials successfully retrieved")
                return
            except ValueError:  # cookie file not found and no rpcuser or rpcpassword; bitcoind is still starting
                pass            # so we continue polling until RPC credentials are retrieved
            time.sleep(1.0 / poll_per_s)
        self._raise_assertion_error("Unable to retrieve cookie credentials after {}s".format(self.rpc_timeout))

    def generate(self, nblocks, maxtries=1000000):
        self.log.debug("TestNode.generate() dispatches `generate` call to `generatetoaddress`")
        return self.generatetoaddress(nblocks=nblocks, address=self.get_deterministic_priv_key().address, maxtries=maxtries)

    def get_wallet_rpc(self, wallet_name):
        if self.use_cli:
            return RPCOverloadWrapper(self.cli("-rpcwallet={}".format(wallet_name)), True, self.descriptors)
        else:
            assert self.rpc_connected and self.rpc, self._node_msg("RPC not connected")
            wallet_path = "wallet/{}".format(urllib.parse.quote(wallet_name))
            return RPCOverloadWrapper(self.rpc / wallet_path, descriptors=self.descriptors)

    def version_is_at_least(self, ver):
        return self.version is None or self.version >= ver

    def stop_node(self, expected_stderr='', *, wait=0, wait_until_stopped=True):
        """Stop the node."""
        if not self.running:
            return
        self.log.debug("Stopping node")
        try:
            # Do not use wait argument when testing older nodes, e.g. in feature_backwards_compatibility.py
            if self.version_is_at_least(180000):
                self.stop(wait=wait)
            else:
                self.stop()
        except http.client.CannotSendRequest:
            self.log.exception("Unable to stop node.")

        # If there are any running perf processes, stop them.
        for profile_name in tuple(self.perf_subprocesses.keys()):
            self._stop_perf(profile_name)

        # Check that stderr is as expected
        self.stderr.seek(0)
        stderr = self.stderr.read().decode('utf-8').strip()
        if stderr != expected_stderr:
            raise AssertionError("Unexpected stderr {} != {}".format(stderr, expected_stderr))

        self.stdout.close()
        self.stderr.close()

        del self.p2ps[:]

        if wait_until_stopped:
            self.wait_until_stopped()

    def is_node_stopped(self):
        """Checks whether the node has stopped.

        Returns True if the node has stopped. False otherwise.
        This method is responsible for freeing resources (self.process)."""
        if not self.running:
            return True
        return_code = self.process.poll()
        if return_code is None:
            return False

        # process has stopped. Assert that it didn't return an error code.
        assert return_code == 0, self._node_msg(
            "Node returned non-zero exit code (%d) when stopping" % return_code)
        self.running = False
        self.process = None
        self.rpc_connected = False
        self.rpc = None
        self.log.debug("Node stopped")
        return True

    def wait_until_stopped(self, timeout=BITCOIND_PROC_WAIT_TIMEOUT):
        wait_until_helper(self.is_node_stopped, timeout=timeout, timeout_factor=self.timeout_factor)

    @contextlib.contextmanager
    def assert_debug_log(self, expected_msgs, unexpected_msgs=None, timeout=2):
        if unexpected_msgs is None:
            unexpected_msgs = []
        time_end = time.time() + timeout * self.timeout_factor
        chain = get_chain_folder(self.datadir, self.chain)
        debug_log = os.path.join(self.datadir, chain, 'debug.log')
        with open(debug_log, encoding='utf-8') as dl:
            dl.seek(0, 2)
            prev_size = dl.tell()

        yield

        while True:
            found = True
            with open(debug_log, encoding='utf-8') as dl:
                dl.seek(prev_size)
                log = dl.read()
            print_log = " - " + "\n - ".join(log.splitlines())
            for unexpected_msg in unexpected_msgs:
                if re.search(re.escape(unexpected_msg), log, flags=re.MULTILINE):
                    self._raise_assertion_error('Unexpected message "{}" partially matches log:\n\n{}\n\n'.format(unexpected_msg, print_log))
            for expected_msg in expected_msgs:
                if re.search(re.escape(expected_msg), log, flags=re.MULTILINE) is None:
                    found = False
            if found:
                return
            if time.time() >= time_end:
                break
            time.sleep(0.05)
        self._raise_assertion_error('Expected messages "{}" does not partially match log:\n\n{}\n\n'.format(str(expected_msgs), print_log))

    @contextlib.contextmanager
    def profile_with_perf(self, profile_name: str):
        """
        Context manager that allows easy profiling of node activity using `perf`.

        See `test/functional/README.md` for details on perf usage.

        Args:
            profile_name: This string will be appended to the
                profile data filename generated by perf.
        """
        subp = self._start_perf(profile_name)

        yield

        if subp:
            self._stop_perf(profile_name)

    def _start_perf(self, profile_name=None):
        """Start a perf process to profile this node.

        Returns the subprocess running perf."""
        subp = None

        def test_success(cmd):
            return subprocess.call(
                # shell=True required for pipe use below
                cmd, shell=True,
                stderr=subprocess.DEVNULL, stdout=subprocess.DEVNULL) == 0

        if not sys.platform.startswith('linux'):
            self.log.warning("Can't profile with perf; only available on Linux platforms")
            return None

        if not test_success('which perf'):
            self.log.warning("Can't profile with perf; must install perf-tools")
            return None

        if not test_success('readelf -S {} | grep .debug_str'.format(shlex.quote(self.binary))):
            self.log.warning(
                "perf output won't be very useful without debug symbols compiled into bitcoind")

        output_path = tempfile.NamedTemporaryFile(
            dir=self.datadir,
            prefix="{}.perf.data.".format(profile_name or 'test'),
            delete=False,
        ).name

        cmd = [
            'perf', 'record',
            '-g',                     # Record the callgraph.
            '--call-graph', 'dwarf',  # Compatibility for gcc's --fomit-frame-pointer.
            '-F', '101',              # Sampling frequency in Hz.
            '-p', str(self.process.pid),
            '-o', output_path,
        ]
        subp = subprocess.Popen(cmd, stdout=subprocess.PIPE, stderr=subprocess.PIPE)
        self.perf_subprocesses[profile_name] = subp

        return subp

    def _stop_perf(self, profile_name):
        """Stop (and pop) a perf subprocess."""
        subp = self.perf_subprocesses.pop(profile_name)
        output_path = subp.args[subp.args.index('-o') + 1]

        subp.terminate()
        subp.wait(timeout=10)

        stderr = subp.stderr.read().decode()
        if 'Consider tweaking /proc/sys/kernel/perf_event_paranoid' in stderr:
            self.log.warning(
                "perf couldn't collect data! Try "
                "'sudo sysctl -w kernel.perf_event_paranoid=-1'")
        else:
            report_cmd = "perf report -i {}".format(output_path)
            self.log.info("See perf output by running '{}'".format(report_cmd))

    def assert_start_raises_init_error(self, extra_args=None, expected_msg=None, match=ErrorMatch.FULL_TEXT, *args, **kwargs):
        """Attempt to start the node and expect it to raise an error.

        extra_args: extra arguments to pass through to sparksd
        expected_msg: regex that stderr should match when sparksd fails

        Will throw if sparksd starts without an error.
        Will throw if an expected_msg is provided and it does not match sparksd's stdout."""
        with tempfile.NamedTemporaryFile(dir=self.stderr_dir, delete=False) as log_stderr, \
             tempfile.NamedTemporaryFile(dir=self.stdout_dir, delete=False) as log_stdout:
            try:
                self.start(extra_args, stdout=log_stdout, stderr=log_stderr, *args, **kwargs)
                ret = self.process.wait(timeout=self.rpc_timeout)
<<<<<<< HEAD
                self.log.debug(self._node_msg(f'sparksd exited with status {ret} during initialization'))
=======
                self.log.debug(self._node_msg(f'dashd exited with status {ret} during initialization'))
                assert ret != 0  # Exit code must indicate failure
>>>>>>> 0fcc1561
                self.running = False
                self.process = None
                # Check stderr for expected message
                if expected_msg is not None:
                    log_stderr.seek(0)
                    stderr = log_stderr.read().decode('utf-8').strip()
                    if match == ErrorMatch.PARTIAL_REGEX:
                        if re.search(expected_msg, stderr, flags=re.MULTILINE) is None:
                            self._raise_assertion_error(
                                'Expected message "{}" does not partially match stderr:\n"{}"'.format(expected_msg, stderr))
                    elif match == ErrorMatch.FULL_REGEX:
                        if re.fullmatch(expected_msg, stderr) is None:
                            self._raise_assertion_error(
                                'Expected message "{}" does not fully match stderr:\n"{}"'.format(expected_msg, stderr))
                    elif match == ErrorMatch.FULL_TEXT:
                        if expected_msg != stderr:
                            self._raise_assertion_error(
                                'Expected message "{}" does not fully match stderr:\n"{}"'.format(expected_msg, stderr))
            except subprocess.TimeoutExpired:
                self.process.kill()
                self.running = False
                self.process = None
                assert_msg = f'sparksd should have exited within {self.rpc_timeout}s '
                if expected_msg is None:
                    assert_msg += "with an error"
                else:
                    assert_msg += "with expected error " + expected_msg
                self._raise_assertion_error(assert_msg)

    def add_p2p_connection(self, p2p_conn, *, wait_for_verack=True, **kwargs):
        """Add an inbound p2p connection to the node.

        This method adds the p2p connection to the self.p2ps list and also
        returns the connection to the caller."""
        if 'dstport' not in kwargs:
            kwargs['dstport'] = p2p_port(self.index)
        if 'dstaddr' not in kwargs:
            kwargs['dstaddr'] = '127.0.0.1'

        p2p_conn.peer_connect(**kwargs, net=self.chain, timeout_factor=self.timeout_factor)()
        self.p2ps.append(p2p_conn)
        p2p_conn.wait_until(lambda: p2p_conn.is_connected, check_connected=False)
        if wait_for_verack:
            # Wait for the node to send us the version and verack
            p2p_conn.wait_for_verack()
            # At this point we have sent our version message and received the version and verack, however the full node
            # has not yet received the verack from us (in reply to their version). So, the connection is not yet fully
            # established (fSuccessfullyConnected).
            #
            # This shouldn't lead to any issues when sending messages, since the verack will be in-flight before the
            # message we send. However, it might lead to races where we are expecting to receive a message. E.g. a
            # transaction that will be added to the mempool as soon as we return here.
            #
            # So syncing here is redundant when we only want to send a message, but the cost is low (a few milliseconds)
            # in comparison to the upside of making tests less fragile and unexpected intermittent errors less likely.
            p2p_conn.sync_with_ping()

        return p2p_conn

    def add_outbound_p2p_connection(self, p2p_conn, *, p2p_idx, connection_type="outbound-full-relay", **kwargs):
        """Add an outbound p2p connection from node. Must be an
        "outbound-full-relay", "block-relay-only" or "addr-fetch" connection.

        This method adds the p2p connection to the self.p2ps list and returns
        the connection to the caller.
        """

        def addconnection_callback(address, port):
            self.log.debug("Connecting to %s:%d %s" % (address, port, connection_type))
            self.addconnection('%s:%d' % (address, port), connection_type)

        p2p_conn.peer_accept_connection(connect_cb=addconnection_callback, connect_id=p2p_idx + 1, net=self.chain, timeout_factor=self.timeout_factor, **kwargs)()

        p2p_conn.wait_for_connect()
        self.p2ps.append(p2p_conn)

        p2p_conn.wait_for_verack()
        p2p_conn.sync_with_ping()

        return p2p_conn

    def num_test_p2p_connections(self):
        """Return number of test framework p2p connections to the node."""
        return len([peer for peer in self.getpeerinfo() if peer['subver'] == MY_SUBVERSION])

    def disconnect_p2ps(self):
        """Close all p2p connections to the node."""
        for p in self.p2ps:
            p.peer_disconnect()

        # wait for p2p connections to disappear from getpeerinfo()
        def check_peers():
            for p in self.getpeerinfo():
                for p2p in self.p2ps:
                    if p['subver'] == p2p.strSubVer:
                        return False
            return True
        wait_until_helper(check_peers, timeout=5)

        del self.p2ps[:]

        wait_until_helper(lambda: self.num_test_p2p_connections() == 0, timeout_factor=self.timeout_factor)


class TestNodeCLIAttr:
    def __init__(self, cli, command):
        self.cli = cli
        self.command = command

    def __call__(self, *args, **kwargs):
        return self.cli.send_cli(self.command, *args, **kwargs)

    def get_request(self, *args, **kwargs):
        return lambda: self(*args, **kwargs)


def arg_to_cli(arg):
    if isinstance(arg, bool):
        return str(arg).lower()
    elif arg is None:
        return 'null'
    elif isinstance(arg, dict) or isinstance(arg, list):
        return json.dumps(arg, default=EncodeDecimal)
    else:
        return str(arg)


class TestNodeCLI():
    """Interface to sparks-cli for an individual node"""
    def __init__(self, binary, datadir):
        self.options = []
        self.binary = binary
        self.datadir = datadir
        self.input = None
        self.log = logging.getLogger('TestFramework.sparkscli')

    def __call__(self, *options, input=None):
        # TestNodeCLI is callable with sparks-cli command-line options
        cli = TestNodeCLI(self.binary, self.datadir)
        cli.options = [str(o) for o in options]
        cli.input = input
        return cli

    def __getattr__(self, command):
        return TestNodeCLIAttr(self, command)

    def batch(self, requests):
        results = []
        for request in requests:
            try:
                results.append(dict(result=request()))
            except JSONRPCException as e:
                results.append(dict(error=e))
        return results

    def send_cli(self, command=None, *args, **kwargs):
        """Run sparks-cli command. Deserializes returned string as python object."""
        pos_args = [arg_to_cli(arg) for arg in args]
        named_args = [str(key) + "=" + arg_to_cli(value) for (key, value) in kwargs.items()]
        p_args = [self.binary, "-datadir=" + self.datadir] + self.options
        if named_args:
            p_args += ["-named"]
        if command is not None:
            p_args += [command]
        p_args += pos_args + named_args
        self.log.debug("Running sparks-cli {}".format(p_args[2:]))
        process = subprocess.Popen(p_args, stdin=subprocess.PIPE, stdout=subprocess.PIPE, stderr=subprocess.PIPE, universal_newlines=True)
        cli_stdout, cli_stderr = process.communicate(input=self.input)
        returncode = process.poll()
        if returncode:
            match = re.match(r'error code: ([-0-9]+)\nerror message:\n(.*)', cli_stderr)
            if match:
                code, message = match.groups()
                raise JSONRPCException(dict(code=int(code), message=message))
            # Ignore cli_stdout, raise with cli_stderr
            raise subprocess.CalledProcessError(returncode, self.binary, output=cli_stderr)
        try:
            return json.loads(cli_stdout, parse_float=decimal.Decimal)
        except (json.JSONDecodeError, decimal.InvalidOperation):
            return cli_stdout.rstrip("\n")

class RPCOverloadWrapper():
    def __init__(self, rpc, cli=False, descriptors=False):
        self.rpc = rpc
        self.is_cli = cli
        self.descriptors = descriptors

    def __getattr__(self, name):
        return getattr(self.rpc, name)

    def createwallet(self, wallet_name, disable_private_keys=None, blank=None, passphrase='', avoid_reuse=None, descriptors=None, load_on_startup=None):
        if descriptors is None:
            descriptors = self.descriptors
        if descriptors is not None and load_on_startup is None:
            load_on_startup = False
        return self.__getattr__('createwallet')(wallet_name, disable_private_keys, blank, passphrase, avoid_reuse, descriptors, load_on_startup)

    def importprivkey(self, privkey, label=None, rescan=None):
        wallet_info = self.getwalletinfo()
        if 'descriptors' not in wallet_info or ('descriptors' in wallet_info and not wallet_info['descriptors']):
            return self.__getattr__('importprivkey')(privkey, label, rescan)
        desc = descsum_create('combo(' + privkey + ')')
        req = [{
            'desc': desc,
            'timestamp': 0 if rescan else 'now',
            'label': label if label else ''
        }]
        import_res = self.importdescriptors(req)
        if not import_res[0]['success']:
            raise JSONRPCException(import_res[0]['error'])

    def addmultisigaddress(self, nrequired, keys, label=None):
        wallet_info = self.getwalletinfo()
        if 'descriptors' not in wallet_info or ('descriptors' in wallet_info and not wallet_info['descriptors']):
            return self.__getattr__('addmultisigaddress')(nrequired, keys, label)
        cms = self.createmultisig(nrequired, keys)
        req = [{
            'desc': cms['descriptor'],
            'timestamp': 0,
            'label': label if label else ''
        }]
        import_res = self.importdescriptors(req)
        if not import_res[0]['success']:
            raise JSONRPCException(import_res[0]['error'])
        return cms

    def importpubkey(self, pubkey, label=None, rescan=None):
        wallet_info = self.getwalletinfo()
        if 'descriptors' not in wallet_info or ('descriptors' in wallet_info and not wallet_info['descriptors']):
            return self.__getattr__('importpubkey')(pubkey, label, rescan)
        desc = descsum_create('combo(' + pubkey + ')')
        req = [{
            'desc': desc,
            'timestamp': 0 if rescan else 'now',
            'label': label if label else ''
        }]
        import_res = self.importdescriptors(req)
        if not import_res[0]['success']:
            raise JSONRPCException(import_res[0]['error'])

    def importaddress(self, address, label=None, rescan=None, p2sh=None):
        wallet_info = self.getwalletinfo()
        if 'descriptors' not in wallet_info or ('descriptors' in wallet_info and not wallet_info['descriptors']):
            return self.__getattr__('importaddress')(address, label, rescan, p2sh)
        is_hex = False
        try:
            int(address ,16)
            is_hex = True
            desc = descsum_create('raw(' + address + ')')
        except:
            desc = descsum_create('addr(' + address + ')')
        reqs = [{
            'desc': desc,
            'timestamp': 0 if rescan else 'now',
            'label': label if label else ''
        }]
        if is_hex and p2sh:
            reqs.append({
                'desc': descsum_create('p2sh(raw(' + address + '))'),
                'timestamp': 0 if rescan else 'now',
                'label': label if label else ''
            })
        import_res = self.importdescriptors(reqs)
        for res in import_res:
            if not res['success']:
                raise JSONRPCException(res['error'])<|MERGE_RESOLUTION|>--- conflicted
+++ resolved
@@ -509,12 +509,8 @@
             try:
                 self.start(extra_args, stdout=log_stdout, stderr=log_stderr, *args, **kwargs)
                 ret = self.process.wait(timeout=self.rpc_timeout)
-<<<<<<< HEAD
                 self.log.debug(self._node_msg(f'sparksd exited with status {ret} during initialization'))
-=======
-                self.log.debug(self._node_msg(f'dashd exited with status {ret} during initialization'))
                 assert ret != 0  # Exit code must indicate failure
->>>>>>> 0fcc1561
                 self.running = False
                 self.process = None
                 # Check stderr for expected message
