--- conflicted
+++ resolved
@@ -283,11 +283,7 @@
                 if "No RPC credentials" not in str(e):
                     raise
             time.sleep(1.0 / poll_per_s)
-<<<<<<< HEAD
-        self._raise_assertion_error("Unable to connect to sparksd")
-=======
-        self._raise_assertion_error("Unable to connect to dashd after {}s".format(self.rpc_timeout))
->>>>>>> a884f0c5
+        self._raise_assertion_error("Unable to connect to sparksd after {}s".format(self.rpc_timeout))
 
     def generate(self, nblocks, maxtries=1000000):
         self.log.debug("TestNode.generate() dispatches `generate` call to `generatetoaddress`")
@@ -582,12 +578,7 @@
 
 
 class TestNodeCLI():
-<<<<<<< HEAD
     """Interface to sparks-cli for an individual node"""
-
-=======
-    """Interface to dash-cli for an individual node"""
->>>>>>> a884f0c5
     def __init__(self, binary, datadir):
         self.options = []
         self.binary = binary
