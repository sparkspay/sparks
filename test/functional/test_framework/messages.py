#!/usr/bin/env python3
# Copyright (c) 2010 ArtForz -- public domain half-a-node
# Copyright (c) 2012 Jeff Garzik
# Copyright (c) 2010-2020 The Bitcoin Core developers
# Distributed under the MIT software license, see the accompanying
# file COPYING or http://www.opensource.org/licenses/mit-license.php.
"""Bitcoin test framework primitive and message structures
CBlock, CTransaction, CBlockHeader, CTxIn, CTxOut, etc....:
    data structures that should map to corresponding structures in
    bitcoin/primitives
msg_block, msg_tx, msg_headers, etc.:
    data structures that represent network messages

ser_*, deser_*: functions that handle serialization/deserialization.

Classes use __slots__ to ensure extraneous attributes aren't accidentally added
by tests, compromising their intended effect.
"""

import copy
from collections import namedtuple
import hashlib
from io import BytesIO
import random
import socket
import struct
import time

from test_framework.siphash import siphash256
from test_framework.util import hex_str_to_bytes, assert_equal

import sparks_hash

MIN_VERSION_SUPPORTED = 60001
MY_VERSION = 70230  # MNLISTDIFF_CHAINLOCKS_PROTO_VERSION
MY_SUBVERSION = b"/python-mininode-tester:0.0.3%s/"
MY_RELAY = 1 # from version 70001 onwards, fRelay should be appended to version messages (BIP37)

MAX_LOCATOR_SZ = 101
MAX_BLOCK_SIZE = 1000000
MAX_BLOOM_FILTER_SIZE = 36000
MAX_BLOOM_HASH_FUNCS = 50

COIN = 100000000  # 1 btc in satoshis
MAX_MONEY = 21000000 * COIN

BIP125_SEQUENCE_NUMBER = 0xfffffffd  # Sequence number that is BIP 125 opt-in and BIP 68-opt-out

NODE_NETWORK = (1 << 0)
NODE_BLOOM = (1 << 2)
NODE_COMPACT_FILTERS = (1 << 6)
NODE_NETWORK_LIMITED = (1 << 10)
NODE_HEADERS_COMPRESSED = (1 << 11)

MSG_TX = 1
MSG_BLOCK = 2
MSG_FILTERED_BLOCK = 3
MSG_CMPCT_BLOCK = 20
MSG_TYPE_MASK = 0xffffffff >> 2

FILTER_TYPE_BASIC = 0

# Serialization/deserialization tools
def sha256(s):
    return hashlib.new('sha256', s).digest()


def hash256(s):
    return sha256(sha256(s))

def sparkshash(s):
    return sparks_hash.getPoWHash(s)

def ser_compact_size(l):
    r = b""
    if l < 253:
        r = struct.pack("B", l)
    elif l < 0x10000:
        r = struct.pack("<BH", 253, l)
    elif l < 0x100000000:
        r = struct.pack("<BI", 254, l)
    else:
        r = struct.pack("<BQ", 255, l)
    return r

def deser_compact_size(f):
    nit = struct.unpack("<B", f.read(1))[0]
    if nit == 253:
        nit = struct.unpack("<H", f.read(2))[0]
    elif nit == 254:
        nit = struct.unpack("<I", f.read(4))[0]
    elif nit == 255:
        nit = struct.unpack("<Q", f.read(8))[0]
    return nit

def deser_string(f):
    nit = deser_compact_size(f)
    return f.read(nit)

def ser_string(s):
    return ser_compact_size(len(s)) + s

def deser_uint256(f):
    r = 0
    for i in range(8):
        t = struct.unpack("<I", f.read(4))[0]
        r += t << (i * 32)
    return r


def ser_uint256(u):
    rs = b""
    for i in range(8):
        rs += struct.pack("<I", u & 0xFFFFFFFF)
        u >>= 32
    return rs


def uint256_from_str(s):
    r = 0
    t = struct.unpack("<IIIIIIII", s[:32])
    for i in range(8):
        r += t[i] << (i * 32)
    return r


def uint256_to_string(uint256):
    return '%064x' % uint256


def uint256_from_compact(c):
    nbytes = (c >> 24) & 0xFF
    v = (c & 0xFFFFFF) << (8 * (nbytes - 3))
    return v


# deser_function_name: Allow for an alternate deserialization function on the
# entries in the vector.
def deser_vector(f, c, deser_function_name=None):
    nit = deser_compact_size(f)
    r = []
    for i in range(nit):
        t = c()
        if deser_function_name:
            getattr(t, deser_function_name)(f)
        else:
            t.deserialize(f)
        r.append(t)
    return r


# ser_function_name: Allow for an alternate serialization function on the
# entries in the vector (we use this for serializing addrv2 messages).
def ser_vector(l, ser_function_name=None):
    r = ser_compact_size(len(l))
    for i in l:
        if ser_function_name:
            r += getattr(i, ser_function_name)()
        else:
            r += i.serialize()
    return r


def deser_uint256_vector(f):
    nit = deser_compact_size(f)
    r = []
    for i in range(nit):
        t = deser_uint256(f)
        r.append(t)
    return r


def ser_uint256_vector(l):
    r = ser_compact_size(len(l))
    for i in l:
        r += ser_uint256(i)
    return r


def deser_dyn_bitset(f, bytes_based):
    if bytes_based:
        nb = deser_compact_size(f)
        n = nb * 8
    else:
        n = deser_compact_size(f)
        nb = int((n + 7) / 8)
    b = f.read(nb)
    r = []
    for i in range(n):
        r.append((b[int(i / 8)] & (1 << (i % 8))) != 0)
    return r


def ser_dyn_bitset(l, bytes_based):
    n = len(l)
    nb = int((n + 7) / 8)
    r = [0] * nb
    for i in range(n):
        r[int(i / 8)] |= (1 if l[i] else 0) << (i % 8)
    if bytes_based:
        r = ser_compact_size(nb) + bytes(r)
    else:
        r = ser_compact_size(n) + bytes(r)
    return r


# Deserialize from a hex string representation (eg from RPC)
def FromHex(obj, hex_string):
    obj.deserialize(BytesIO(hex_str_to_bytes(hex_string)))
    return obj

# Convert a binary-serializable object to hex (eg for submission via RPC)
def ToHex(obj):
    return obj.serialize().hex()

# Objects that map to sparksd objects, which can be serialized/deserialized

class CService:
    __slots__ = ("ip", "port")

    def __init__(self):
        self.ip = ""
        self.port = 0

    def deserialize(self, f):
        self.ip = socket.inet_ntop(socket.AF_INET6, f.read(16))
        self.port = struct.unpack(">H", f.read(2))[0]

    def serialize(self):
        r = b""
        r += socket.inet_pton(socket.AF_INET6, self.ip)
        r += struct.pack(">H", self.port)
        return r

    def __repr__(self):
        return "CService(ip=%s port=%i)" % (self.ip, self.port)


class CAddress:
    __slots__ = ("net", "ip", "nServices", "port", "time")

    # see https://github.com/bitcoin/bips/blob/master/bip-0155.mediawiki
    NET_IPV4 = 1

    ADDRV2_NET_NAME = {
        NET_IPV4: "IPv4"
    }

    ADDRV2_ADDRESS_LENGTH = {
        NET_IPV4: 4
    }

    def __init__(self):
        self.time = 0
        self.nServices = 1
        self.net = self.NET_IPV4
        self.ip = "0.0.0.0"
        self.port = 0

    def deserialize(self, f, *, with_time=True):
        """Deserialize from addrv1 format (pre-BIP155)"""
        if with_time:
            # VERSION messages serialize CAddress objects without time
            self.time = struct.unpack("<I", f.read(4))[0]
        self.nServices = struct.unpack("<Q", f.read(8))[0]
        # We only support IPv4 which means skip 12 bytes and read the next 4 as IPv4 address.
        f.read(12)
        self.net = self.NET_IPV4
        self.ip = socket.inet_ntoa(f.read(4))
        self.port = struct.unpack(">H", f.read(2))[0]

    def serialize(self, *, with_time=True):
        """Serialize in addrv1 format (pre-BIP155)"""
        assert self.net == self.NET_IPV4
        r = b""
        if with_time:
            # VERSION messages serialize CAddress objects without time
            r += struct.pack("<I", self.time)
        r += struct.pack("<Q", self.nServices)
        r += b"\x00" * 10 + b"\xff" * 2
        r += socket.inet_aton(self.ip)
        r += struct.pack(">H", self.port)
        return r

    def deserialize_v2(self, f):
        """Deserialize from addrv2 format (BIP155)"""
        self.time = struct.unpack("<I", f.read(4))[0]

        self.nServices = deser_compact_size(f)

        self.net = struct.unpack("B", f.read(1))[0]
        assert self.net == self.NET_IPV4

        address_length = deser_compact_size(f)
        assert address_length == self.ADDRV2_ADDRESS_LENGTH[self.net]

        self.ip = socket.inet_ntoa(f.read(4))

        self.port = struct.unpack(">H", f.read(2))[0]

    def serialize_v2(self):
        """Serialize in addrv2 format (BIP155)"""
        assert self.net == self.NET_IPV4
        r = b""
        r += struct.pack("<I", self.time)
        r += ser_compact_size(self.nServices)
        r += struct.pack("B", self.net)
        r += ser_compact_size(self.ADDRV2_ADDRESS_LENGTH[self.net])
        r += socket.inet_aton(self.ip)
        r += struct.pack(">H", self.port)
        return r

    def __repr__(self):
        return ("CAddress(nServices=%i net=%s addr=%s port=%i)"
                % (self.nServices, self.ADDRV2_NET_NAME[self.net], self.ip, self.port))


class CInv:
    __slots__ = ("hash", "type")

    typemap = {
        0: "Error",
        MSG_TX: "TX",
        MSG_BLOCK: "Block",
        MSG_FILTERED_BLOCK: "filtered Block",
        20: "CompactBlock"
    }

    def __init__(self, t=0, h=0):
        self.type = t
        self.hash = h

    def deserialize(self, f):
        self.type = struct.unpack("<i", f.read(4))[0]
        self.hash = deser_uint256(f)

    def serialize(self):
        r = b""
        r += struct.pack("<i", self.type)
        r += ser_uint256(self.hash)
        return r

    def __repr__(self):
        return "CInv(type=%s hash=%064x)" \
               % (self.typemap.get(self.type, "%d" % self.type), self.hash)


class CBlockLocator:
    __slots__ = ("nVersion", "vHave")

    def __init__(self):
        self.nVersion = MY_VERSION
        self.vHave = []

    def deserialize(self, f):
        self.nVersion = struct.unpack("<i", f.read(4))[0]
        self.vHave = deser_uint256_vector(f)

    def serialize(self):
        r = b""
        r += struct.pack("<i", self.nVersion)
        r += ser_uint256_vector(self.vHave)
        return r

    def __repr__(self):
        return "CBlockLocator(nVersion=%i vHave=%s)" \
               % (self.nVersion, repr(self.vHave))


class COutPoint:
    __slots__ = ("hash", "n")

    def __init__(self, hash=0, n=0xFFFFFFFF):
        self.hash = hash
        self.n = n

    def deserialize(self, f):
        self.hash = deser_uint256(f)
        self.n = struct.unpack("<I", f.read(4))[0]

    def serialize(self):
        r = b""
        r += ser_uint256(self.hash)
        r += struct.pack("<I", self.n)
        return r

    def __repr__(self):
        return "COutPoint(hash=%064x n=%i)" % (self.hash, self.n)


class CTxIn:
    __slots__ = ("nSequence", "prevout", "scriptSig")

    def __init__(self, outpoint=None, scriptSig=b"", nSequence=0):
        if outpoint is None:
            self.prevout = COutPoint()
        else:
            self.prevout = outpoint
        self.scriptSig = scriptSig
        self.nSequence = nSequence

    def deserialize(self, f):
        self.prevout = COutPoint()
        self.prevout.deserialize(f)
        self.scriptSig = deser_string(f)
        self.nSequence = struct.unpack("<I", f.read(4))[0]

    def serialize(self):
        r = b""
        r += self.prevout.serialize()
        r += ser_string(self.scriptSig)
        r += struct.pack("<I", self.nSequence)
        return r

    def __repr__(self):
        return "CTxIn(prevout=%s scriptSig=%s nSequence=%i)" \
               % (repr(self.prevout), self.scriptSig.hex(),
                  self.nSequence)


class CTxOut:
    __slots__ = ("nValue", "scriptPubKey")

    def __init__(self, nValue=0, scriptPubKey=b""):
        self.nValue = nValue
        self.scriptPubKey = scriptPubKey

    def deserialize(self, f):
        self.nValue = struct.unpack("<q", f.read(8))[0]
        self.scriptPubKey = deser_string(f)

    def serialize(self):
        r = b""
        r += struct.pack("<q", self.nValue)
        r += ser_string(self.scriptPubKey)
        return r

    def __repr__(self):
        return "CTxOut(nValue=%i.%08i scriptPubKey=%s)" \
               % (self.nValue // COIN, self.nValue % COIN,
                  self.scriptPubKey.hex())


class CTransaction:
    __slots__ = ("hash", "nLockTime", "nVersion", "sha256", "vin", "vout",
                 "nType", "vExtraPayload")

    def __init__(self, tx=None):
        if tx is None:
            self.nVersion = 1
            self.nType = 0
            self.vin = []
            self.vout = []
            self.nLockTime = 0
            self.vExtraPayload = None
            self.sha256 = None
            self.hash = None
        else:
            self.nVersion = tx.nVersion
            self.nType = tx.nType
            self.vin = copy.deepcopy(tx.vin)
            self.vout = copy.deepcopy(tx.vout)
            self.nLockTime = tx.nLockTime
            self.vExtraPayload = tx.vExtraPayload
            self.sha256 = tx.sha256
            self.hash = tx.hash

    def deserialize(self, f):
        ver32bit = struct.unpack("<i", f.read(4))[0]
        self.nVersion = ver32bit & 0xffff
        self.nType = (ver32bit >> 16) & 0xffff
        self.vin = deser_vector(f, CTxIn)
        self.vout = deser_vector(f, CTxOut)
        self.nLockTime = struct.unpack("<I", f.read(4))[0]
        if self.nType != 0:
            self.vExtraPayload = deser_string(f)
        self.sha256 = None
        self.hash = None

    def serialize(self):
        r = b""
        ver32bit = int(self.nVersion | (self.nType << 16))
        r += struct.pack("<i", ver32bit)
        r += ser_vector(self.vin)
        r += ser_vector(self.vout)
        r += struct.pack("<I", self.nLockTime)
        if self.nType != 0:
            r += ser_string(self.vExtraPayload)
        return r

    def rehash(self):
        self.sha256 = None
        self.calc_sha256()
        return self.hash

    def calc_sha256(self):
        if self.sha256 is None:
            self.sha256 = uint256_from_str(hash256(self.serialize()))
        self.hash = hash256(self.serialize())[::-1].hex()

    def is_valid(self):
        self.calc_sha256()
        for tout in self.vout:
            if tout.nValue < 0 or tout.nValue > 21000000 * COIN:
                return False
        return True

    def __repr__(self):
        return "CTransaction(nVersion=%i vin=%s vout=%s nLockTime=%i)" \
               % (self.nVersion, repr(self.vin), repr(self.vout), self.nLockTime)


class CBlockHeader:
    __slots__ = ("hash", "hashMerkleRoot", "hashPrevBlock", "nBits", "nNonce",
                 "nTime", "nVersion", "sha256")

    def __init__(self, header=None):
        if header is None:
            self.set_null()
        else:
            self.nVersion = header.nVersion
            self.hashPrevBlock = header.hashPrevBlock
            self.hashMerkleRoot = header.hashMerkleRoot
            self.nTime = header.nTime
            self.nBits = header.nBits
            self.nNonce = header.nNonce
            self.sha256 = header.sha256
            self.hash = header.hash
            self.calc_sha256()

    def set_null(self):
        self.nVersion = 1
        self.hashPrevBlock = 0
        self.hashMerkleRoot = 0
        self.nTime = 0
        self.nBits = 0
        self.nNonce = 0
        self.sha256 = None
        self.hash = None

    def deserialize(self, f):
        self.nVersion = struct.unpack("<i", f.read(4))[0]
        self.hashPrevBlock = deser_uint256(f)
        self.hashMerkleRoot = deser_uint256(f)
        self.nTime = struct.unpack("<I", f.read(4))[0]
        self.nBits = struct.unpack("<I", f.read(4))[0]
        self.nNonce = struct.unpack("<I", f.read(4))[0]
        self.sha256 = None
        self.hash = None

    def serialize(self):
        r = b""
        r += struct.pack("<i", self.nVersion)
        r += ser_uint256(self.hashPrevBlock)
        r += ser_uint256(self.hashMerkleRoot)
        r += struct.pack("<I", self.nTime)
        r += struct.pack("<I", self.nBits)
        r += struct.pack("<I", self.nNonce)
        return r

    def calc_sha256(self):
        if self.sha256 is None:
            r = b""
            r += struct.pack("<i", self.nVersion)
            r += ser_uint256(self.hashPrevBlock)
            r += ser_uint256(self.hashMerkleRoot)
            r += struct.pack("<I", self.nTime)
            r += struct.pack("<I", self.nBits)
            r += struct.pack("<I", self.nNonce)
<<<<<<< HEAD
            self.sha256 = uint256_from_str(sparkshash(r))
            self.hash = encode(sparkshash(r)[::-1], 'hex_codec').decode('ascii')
=======
            self.sha256 = uint256_from_str(dashhash(r))
            self.hash = dashhash(r)[::-1].hex()
>>>>>>> 3b7deea3

    def rehash(self):
        self.sha256 = None
        self.calc_sha256()
        return self.sha256

    def __repr__(self):
        return "CBlockHeader(nVersion=%i hashPrevBlock=%064x hashMerkleRoot=%064x nTime=%s nBits=%08x nNonce=%08x)" \
               % (self.nVersion, self.hashPrevBlock, self.hashMerkleRoot,
                  time.ctime(self.nTime), self.nBits, self.nNonce)

BLOCK_HEADER_SIZE = len(CBlockHeader().serialize())
assert_equal(BLOCK_HEADER_SIZE, 80)

class CBlock(CBlockHeader):
    __slots__ = ("vtx",)

    def __init__(self, header=None):
        super().__init__(header)
        self.vtx = []

    def deserialize(self, f):
        super().deserialize(f)
        self.vtx = deser_vector(f, CTransaction)

    def serialize(self):
        r = b""
        r += super().serialize()
        r += ser_vector(self.vtx)
        return r

    # Calculate the merkle root given a vector of transaction hashes
    @staticmethod
    def get_merkle_root(hashes):
        while len(hashes) > 1:
            newhashes = []
            for i in range(0, len(hashes), 2):
                i2 = min(i+1, len(hashes)-1)
                newhashes.append(hash256(hashes[i] + hashes[i2]))
            hashes = newhashes
        return uint256_from_str(hashes[0])

    def calc_merkle_root(self):
        hashes = []
        for tx in self.vtx:
            tx.calc_sha256()
            hashes.append(ser_uint256(tx.sha256))
        return self.get_merkle_root(hashes)

    def is_valid(self):
        self.calc_sha256()
        target = uint256_from_compact(self.nBits)
        if self.sha256 > target:
            return False
        for tx in self.vtx:
            if not tx.is_valid():
                return False
        if self.calc_merkle_root() != self.hashMerkleRoot:
            return False
        return True

    def solve(self):
        self.rehash()
        target = uint256_from_compact(self.nBits)
        while self.sha256 > target:
            self.nNonce += 1
            self.rehash()

    def __repr__(self):
        return "CBlock(nVersion=%i hashPrevBlock=%064x hashMerkleRoot=%064x nTime=%s nBits=%08x nNonce=%08x vtx=%s)" \
               % (self.nVersion, self.hashPrevBlock, self.hashMerkleRoot,
                  time.ctime(self.nTime), self.nBits, self.nNonce, repr(self.vtx))


class CompressibleBlockHeader:
    __slots__ = ("bitfield", "timeOffset", "nVersion", "hashPrevBlock", "hashMerkleRoot", "nTime", "nBits", "nNonce",
                 "hash", "sha256")

    FLAG_VERSION_BIT_0 = 1 << 0
    FLAG_VERSION_BIT_1 = 1 << 1
    FLAG_VERSION_BIT_2 = 1 << 2
    FLAG_PREV_BLOCK_HASH = 1 << 3
    FLAG_TIMESTAMP = 1 << 4
    FLAG_NBITS = 1 << 5

    BITMASK_VERSION = FLAG_VERSION_BIT_0 | FLAG_VERSION_BIT_1 | FLAG_VERSION_BIT_2

    def __init__(self, header=None):
        if header is None:
            self.set_null()
        else:
            self.bitfield = 0
            self.timeOffset = 0
            self.nVersion = header.nVersion
            self.hashPrevBlock = header.hashPrevBlock
            self.hashMerkleRoot = header.hashMerkleRoot
            self.nTime = header.nTime
            self.nBits = header.nBits
            self.nNonce = header.nNonce
            self.hash = None
            self.sha256 = None
            self.calc_sha256()

    def set_null(self):
        self.bitfield = 0
        self.timeOffset = 0
        self.nVersion = 0
        self.hashPrevBlock = 0
        self.hashMerkleRoot = 0
        self.nTime = 0
        self.nBits = 0
        self.nNonce = 0
        self.hash = None
        self.sha256 = None

    def deserialize(self, f):
        self.bitfield = struct.unpack("<B", f.read(1))[0]
        if self.bitfield & self.BITMASK_VERSION == 0:
            self.nVersion = struct.unpack("<i", f.read(4))[0]
        if self.bitfield & self.FLAG_PREV_BLOCK_HASH:
            self.hashPrevBlock = deser_uint256(f)
        self.hashMerkleRoot = deser_uint256(f)
        if self.bitfield & self.FLAG_TIMESTAMP:
            self.nTime = struct.unpack("<I", f.read(4))[0]
        else:
            self.timeOffset = struct.unpack("<h", f.read(2))[0]
        if self.bitfield & self.FLAG_NBITS:
            self.nBits = struct.unpack("<I", f.read(4))[0]
        self.nNonce = struct.unpack("<I", f.read(4))[0]
        self.rehash()

    def serialize(self):
        r = b""
        r += struct.pack("<B", self.bitfield)
        if not self.bitfield & self.BITMASK_VERSION:
            r += struct.pack("<i", self.nVersion)
        if self.bitfield & self.FLAG_PREV_BLOCK_HASH:
            r += ser_uint256(self.hashPrevBlock)
        r += ser_uint256(self.hashMerkleRoot)
        r += struct.pack("<I", self.nTime) if self.bitfield & self.FLAG_TIMESTAMP else struct.pack("<h", self.timeOffset)
        if self.bitfield & self.FLAG_NBITS:
            r += struct.pack("<I", self.nBits)
        r += struct.pack("<I", self.nNonce)
        return r

    def calc_sha256(self):
        if self.sha256 is None:
            r = b""
            r += struct.pack("<i", self.nVersion)
            r += ser_uint256(self.hashPrevBlock)
            r += ser_uint256(self.hashMerkleRoot)
            r += struct.pack("<I", self.nTime)
            r += struct.pack("<I", self.nBits)
            r += struct.pack("<I", self.nNonce)
<<<<<<< HEAD
            self.sha256 = uint256_from_str(sparkshash(r))
            self.hash = int(encode(sparkshash(r)[::-1], 'hex_codec'), 16)
=======
            self.sha256 = uint256_from_str(dashhash(r))
            self.hash = int(dashhash(r)[::-1].hex(), 16)
>>>>>>> 3b7deea3

    def rehash(self):
        self.sha256 = None
        self.calc_sha256()
        return self.sha256

    def __repr__(self):
        return "BlockHeaderCompressed(bitfield=%064x, nVersion=%i hashPrevBlock=%064x hashMerkleRoot=%064x nTime=%s " \
               "nBits=%08x nNonce=%08x timeOffset=%i)" % \
               (self.bitfield, self.nVersion, self.hashPrevBlock, self.hashMerkleRoot, time.ctime(self.nTime), self.nBits, self.nNonce, self.timeOffset)

    def __save_version_as_most_recent(self, last_unique_versions):
        last_unique_versions.insert(0, self.nVersion)

        # Evict the oldest version
        if len(last_unique_versions) > 7:
            last_unique_versions.pop()

    @staticmethod
    def __mark_version_as_most_recent(last_unique_versions, version_idx):
        # Move version to the front of the list
        last_unique_versions.insert(0, last_unique_versions.pop(version_idx))

    def compress(self, last_blocks, last_unique_versions):
        if not last_blocks:
            # First block, everything must be uncompressed
            self.bitfield &= (~CompressibleBlockHeader.BITMASK_VERSION)
            self.bitfield |= CompressibleBlockHeader.FLAG_PREV_BLOCK_HASH
            self.bitfield |= CompressibleBlockHeader.FLAG_TIMESTAMP
            self.bitfield |= CompressibleBlockHeader.FLAG_NBITS
            self.__save_version_as_most_recent(last_unique_versions)
            return

        # Compress version
        try:
            version_idx = last_unique_versions.index(self.nVersion)
            version_offset = len(last_unique_versions) - version_idx
            self.bitfield &= (~CompressibleBlockHeader.BITMASK_VERSION)
            self.bitfield |= (version_offset & CompressibleBlockHeader.BITMASK_VERSION)
            self.__mark_version_as_most_recent(last_unique_versions, version_idx)
        except ValueError:
            self.__save_version_as_most_recent(last_unique_versions)

        # We have the previous block
        last_block = last_blocks[-1]

        # Compress time
        self.timeOffset = self.nTime - last_block.nTime
        if self.timeOffset > 32767 or self.timeOffset < -32768:
            # Time diff overflows, we have to send it as 4 bytes (uncompressed)
            self.bitfield |= CompressibleBlockHeader.FLAG_TIMESTAMP

        # If nBits doesn't match previous block, we have to send it
        if self.nBits != last_block.nBits:
            self.bitfield |= CompressibleBlockHeader.FLAG_NBITS

    def uncompress(self, last_compressed_blocks, last_unique_versions):
        if not last_compressed_blocks:
            # First block header is always uncompressed
            self.__save_version_as_most_recent(last_unique_versions)
            return

        previous_block = last_compressed_blocks[-1]

        # Uncompress version
        version_idx = self.bitfield & self.BITMASK_VERSION
        if version_idx != 0:
            if version_idx <= len(last_unique_versions):
                self.nVersion = last_unique_versions[version_idx - 1]
                self.__mark_version_as_most_recent(last_unique_versions, version_idx - 1)
        else:
            self.__save_version_as_most_recent(last_unique_versions)

        # Uncompress prev block hash
        if not self.bitfield & self.FLAG_PREV_BLOCK_HASH:
            self.hashPrevBlock = previous_block.hash

        # Uncompress time
        if not self.bitfield & self.FLAG_TIMESTAMP:
            self.nTime = previous_block.nTime + self.timeOffset

        # Uncompress time bits
        if not self.bitfield & self.FLAG_NBITS:
            self.nBits = previous_block.nBits

        self.rehash()


class PrefilledTransaction:
    __slots__ = ("index", "tx")

    def __init__(self, index=0, tx = None):
        self.index = index
        self.tx = tx

    def deserialize(self, f):
        self.index = deser_compact_size(f)
        self.tx = CTransaction()
        self.tx.deserialize(f)

    def serialize(self):
        r = b""
        r += ser_compact_size(self.index)
        r += self.tx.serialize()
        return r

    def __repr__(self):
        return "PrefilledTransaction(index=%d, tx=%s)" % (self.index, repr(self.tx))


# This is what we send on the wire, in a cmpctblock message.
class P2PHeaderAndShortIDs:
    __slots__ = ("header", "nonce", "prefilled_txn", "prefilled_txn_length",
                 "shortids", "shortids_length")

    def __init__(self):
        self.header = CBlockHeader()
        self.nonce = 0
        self.shortids_length = 0
        self.shortids = []
        self.prefilled_txn_length = 0
        self.prefilled_txn = []

    def deserialize(self, f):
        self.header.deserialize(f)
        self.nonce = struct.unpack("<Q", f.read(8))[0]
        self.shortids_length = deser_compact_size(f)
        for i in range(self.shortids_length):
            # shortids are defined to be 6 bytes in the spec, so append
            # two zero bytes and read it in as an 8-byte number
            self.shortids.append(struct.unpack("<Q", f.read(6) + b'\x00\x00')[0])
        self.prefilled_txn = deser_vector(f, PrefilledTransaction)
        self.prefilled_txn_length = len(self.prefilled_txn)

    def serialize(self):
        r = b""
        r += self.header.serialize()
        r += struct.pack("<Q", self.nonce)
        r += ser_compact_size(self.shortids_length)
        for x in self.shortids:
            # We only want the first 6 bytes
            r += struct.pack("<Q", x)[0:6]
        r += ser_vector(self.prefilled_txn)
        return r

    def __repr__(self):
        return "P2PHeaderAndShortIDs(header=%s, nonce=%d, shortids_length=%d, shortids=%s, prefilled_txn_length=%d, prefilledtxn=%s" % (repr(self.header), self.nonce, self.shortids_length, repr(self.shortids), self.prefilled_txn_length, repr(self.prefilled_txn))


# Calculate the BIP 152-compact blocks shortid for a given transaction hash
def calculate_shortid(k0, k1, tx_hash):
    expected_shortid = siphash256(k0, k1, tx_hash)
    expected_shortid &= 0x0000ffffffffffff
    return expected_shortid


# This version gets rid of the array lengths, and reinterprets the differential
# encoding into indices that can be used for lookup.
class HeaderAndShortIDs:
    __slots__ = ("header", "nonce", "prefilled_txn", "shortids")

    def __init__(self, p2pheaders_and_shortids = None):
        self.header = CBlockHeader()
        self.nonce = 0
        self.shortids = []
        self.prefilled_txn = []

        if p2pheaders_and_shortids is not None:
            self.header = p2pheaders_and_shortids.header
            self.nonce = p2pheaders_and_shortids.nonce
            self.shortids = p2pheaders_and_shortids.shortids
            last_index = -1
            for x in p2pheaders_and_shortids.prefilled_txn:
                self.prefilled_txn.append(PrefilledTransaction(x.index + last_index + 1, x.tx))
                last_index = self.prefilled_txn[-1].index

    def to_p2p(self):
        ret = P2PHeaderAndShortIDs()
        ret.header = self.header
        ret.nonce = self.nonce
        ret.shortids_length = len(self.shortids)
        ret.shortids = self.shortids
        ret.prefilled_txn_length = len(self.prefilled_txn)
        ret.prefilled_txn = []
        last_index = -1
        for x in self.prefilled_txn:
            ret.prefilled_txn.append(PrefilledTransaction(x.index - last_index - 1, x.tx))
            last_index = x.index
        return ret

    def get_siphash_keys(self):
        header_nonce = self.header.serialize()
        header_nonce += struct.pack("<Q", self.nonce)
        hash_header_nonce_as_str = sha256(header_nonce)
        key0 = struct.unpack("<Q", hash_header_nonce_as_str[0:8])[0]
        key1 = struct.unpack("<Q", hash_header_nonce_as_str[8:16])[0]
        return [ key0, key1 ]

    def initialize_from_block(self, block, nonce=0, prefill_list=None):
        if prefill_list is None:
            prefill_list = [0]
        self.header = CBlockHeader(block)
        self.nonce = nonce
        self.prefilled_txn = [ PrefilledTransaction(i, block.vtx[i]) for i in prefill_list ]
        self.shortids = []
        [k0, k1] = self.get_siphash_keys()
        for i in range(len(block.vtx)):
            if i not in prefill_list:
                self.shortids.append(calculate_shortid(k0, k1, block.vtx[i].sha256))

    def __repr__(self):
        return "HeaderAndShortIDs(header=%s, nonce=%d, shortids=%s, prefilledtxn=%s" % (repr(self.header), self.nonce, repr(self.shortids), repr(self.prefilled_txn))


class BlockTransactionsRequest:
    __slots__ = ("blockhash", "indexes")

    def __init__(self, blockhash=0, indexes = None):
        self.blockhash = blockhash
        self.indexes = indexes if indexes is not None else []

    def deserialize(self, f):
        self.blockhash = deser_uint256(f)
        indexes_length = deser_compact_size(f)
        for i in range(indexes_length):
            self.indexes.append(deser_compact_size(f))

    def serialize(self):
        r = b""
        r += ser_uint256(self.blockhash)
        r += ser_compact_size(len(self.indexes))
        for x in self.indexes:
            r += ser_compact_size(x)
        return r

    # helper to set the differentially encoded indexes from absolute ones
    def from_absolute(self, absolute_indexes):
        self.indexes = []
        last_index = -1
        for x in absolute_indexes:
            self.indexes.append(x-last_index-1)
            last_index = x

    def to_absolute(self):
        absolute_indexes = []
        last_index = -1
        for x in self.indexes:
            absolute_indexes.append(x+last_index+1)
            last_index = absolute_indexes[-1]
        return absolute_indexes

    def __repr__(self):
        return "BlockTransactionsRequest(hash=%064x indexes=%s)" % (self.blockhash, repr(self.indexes))


class BlockTransactions:
    __slots__ = ("blockhash", "transactions")

    def __init__(self, blockhash=0, transactions = None):
        self.blockhash = blockhash
        self.transactions = transactions if transactions is not None else []

    def deserialize(self, f):
        self.blockhash = deser_uint256(f)
        self.transactions = deser_vector(f, CTransaction)

    def serialize(self):
        r = b""
        r += ser_uint256(self.blockhash)
        r += ser_vector(self.transactions)
        return r

    def __repr__(self):
        return "BlockTransactions(hash=%064x transactions=%s)" % (self.blockhash, repr(self.transactions))


class CPartialMerkleTree:
    __slots__ = ("nTransactions", "vBits", "vHash")

    def __init__(self):
        self.nTransactions = 0
        self.vBits = []
        self.vHash = []

    def deserialize(self, f):
        self.nTransactions = struct.unpack("<I", f.read(4))[0]
        self.vHash = deser_uint256_vector(f)
        self.vBits = deser_dyn_bitset(f, True)

    def serialize(self):
        r = b""
        r += struct.pack("<I", self.nTransactions)
        r += ser_uint256_vector(self.vHash)
        r += ser_dyn_bitset(self.vBits, True)
        return r

    def __repr__(self):
        return "CPartialMerkleTree(nTransactions=%d vBits.size=%d vHash.size=%d)" % (self.nTransactions, len(self.vBits), len(self.vHash))


class CMerkleBlock:
    __slots__ = ("header", "txn")

    def __init__(self, header=CBlockHeader(), txn=CPartialMerkleTree()):
        self.header = header
        self.txn = txn

    def deserialize(self, f):
        self.header.deserialize(f)
        self.txn.deserialize(f)

    def serialize(self):
        r = b""
        r += self.header.serialize()
        r += self.txn.serialize()
        return r

    def __repr__(self):
        return "CMerkleBlock(header=%s txn=%s)" % (repr(self.header), repr(self.txn))


class CCbTx:
    __slots__ = ("version", "height", "merkleRootMNList", "merkleRootQuorums", "bestCLHeightDiff", "bestCLSignature", "lockedAmount")

    def __init__(self, version=None, height=None, merkleRootMNList=None, merkleRootQuorums=None, bestCLHeightDiff=None, bestCLSignature=None, lockedAmount=None):
        self.set_null()
        if version is not None:
            self.version = version
        if height is not None:
            self.height = height
        if merkleRootMNList is not None:
            self.merkleRootMNList = merkleRootMNList
        if merkleRootQuorums is not None:
            self.merkleRootQuorums = merkleRootQuorums
        if bestCLHeightDiff is not None:
            self.bestCLHeightDiff = bestCLHeightDiff
        if bestCLSignature is not None:
            self.bestCLSignature = bestCLSignature
        if lockedAmount is not None:
            self.lockedAmount = lockedAmount

    def set_null(self):
        self.version = 0
        self.height = 0
        self.merkleRootMNList = None
        self.bestCLHeightDiff = 0
        self.bestCLSignature = b'\x00' * 96
        self.lockedAmount = 0

    def deserialize(self, f):
        self.version = struct.unpack("<H", f.read(2))[0]
        self.height = struct.unpack("<i", f.read(4))[0]
        self.merkleRootMNList = deser_uint256(f)
        if self.version >= 2:
            self.merkleRootQuorums = deser_uint256(f)
            if self.version >= 3:
                self.bestCLHeightDiff = deser_compact_size(f)
                self.bestCLSignature = f.read(96)
                self.lockedAmount = struct.unpack("<q", f.read(8))[0]


    def serialize(self):
        r = b""
        r += struct.pack("<H", self.version)
        r += struct.pack("<i", self.height)
        r += ser_uint256(self.merkleRootMNList)
        if self.version >= 2:
            r += ser_uint256(self.merkleRootQuorums)
            if self.version >= 3:
                r += ser_compact_size(self.bestCLHeightDiff)
                r += self.bestCLSignature
                r += struct.pack("<q", self.lockedAmount)
        return r


class CAssetLockTx:
    __slots__ = ("version", "creditOutputs")

    def __init__(self, version=None, creditOutputs=None):
        self.set_null()
        if version is not None:
            self.version = version
        self.creditOutputs = creditOutputs if creditOutputs is not None else []

    def set_null(self):
        self.version = 0
        self.creditOutputs = None

    def deserialize(self, f):
        self.version = struct.unpack("<B", f.read(1))[0]
        self.creditOutputs = deser_vector(f, CTxOut)

    def serialize(self):
        r = b""
        r += struct.pack("<B", self.version)
        r += ser_vector(self.creditOutputs)
        return r

    def __repr__(self):
        return "CAssetLockTx(version={} creditOutputs={}" \
            .format(self.version, repr(self.creditOutputs))


class CAssetUnlockTx:
    __slots__ = ("version", "index", "fee", "requestedHeight", "quorumHash", "quorumSig")

    def __init__(self, version=None, index=None, fee=None, requestedHeight=None, quorumHash = 0, quorumSig = None):
        self.set_null()
        if version is not None:
            self.version = version
        if index is not None:
            self.index = index
        if fee is not None:
            self.fee = fee
        if requestedHeight is not None:
            self.requestedHeight = requestedHeight
        if quorumHash is not None:
            self.quorumHash = quorumHash
        if quorumSig is not None:
            self.quorumSig = quorumSig

    def set_null(self):
        self.version = 0
        self.index = 0
        self.fee = None
        self.requestedHeight = 0
        self.quorumHash = 0
        self.quorumSig = b'\x00' * 96

    def deserialize(self, f):
        self.version = struct.unpack("<B", f.read(1))[0]
        self.index = struct.unpack("<Q", f.read(8))[0]
        self.fee = struct.unpack("<I", f.read(4))[0]
        self.requestedHeight = struct.unpack("<I", f.read(4))[0]
        self.quorumHash = deser_uint256(f)
        self.quorumSig = f.read(96)

    def serialize(self):
        r = b""
        r += struct.pack("<B", self.version)
        r += struct.pack("<Q", self.index)
        r += struct.pack("<I", self.fee)
        r += struct.pack("<I", self.requestedHeight)
        r += ser_uint256(self.quorumHash)
        r += self.quorumSig
        return r

    def __repr__(self):
        return "CAssetUnlockTx(version={} index={} fee={} requestedHeight={} quorumHash={:x} quorumSig={}" \
            .format(self.version, self.index, self.fee, self.requestedHeight, self.quorumHash, self.quorumSig.hex())


class CMnEhf:
    __slots__ = ("version", "versionBit", "quorumHash", "quorumSig")

    def __init__(self, version=None, versionBit=None, quorumHash = 0, quorumSig = None):
        self.set_null()
        if version is not None:
            self.version = version
        if versionBit is not None:
            self.versionBit = versionBit
        if quorumHash is not None:
            self.quorumHash = quorumHash
        if quorumSig is not None:
            self.quorumSig = quorumSig

    def set_null(self):
        self.version = 0
        self.versionBit = 0
        self.quorumHash = 0
        self.quorumSig = b'\x00' * 96

    def deserialize(self, f):
        self.version = struct.unpack("<B", f.read(1))[0]
        self.versionBit = struct.unpack("<B", f.read(1))[0]
        self.quorumHash = deser_uint256(f)
        self.quorumSig = f.read(96)

    def serialize(self):
        r = b""
        r += struct.pack("<B", self.version)
        r += struct.pack("<B", self.versionBit)
        r += ser_uint256(self.quorumHash)
        r += self.quorumSig
        return r

    def __repr__(self):
        return "CMnEhf(version={} versionBit={} quorumHash={:x} quorumSig={}" \
            .format(self.version, self.versionBit, self.quorumHash, self.quorumSig.hex())


class CSimplifiedMNListEntry:
    __slots__ = ("proRegTxHash", "confirmedHash", "service", "pubKeyOperator", "keyIDVoting", "isValid", "nVersion", "type", "platformHTTPPort", "platformNodeID")

    def __init__(self):
        self.set_null()

    def set_null(self):
        self.proRegTxHash = 0
        self.confirmedHash = 0
        self.service = CService()
        self.pubKeyOperator = b'\x00' * 48
        self.keyIDVoting = 0
        self.isValid = False
        self.nVersion = 0
        self.type = 0
        self.platformHTTPPort = 0
        self.platformNodeID = b'\x00' * 20

    def deserialize(self, f):
        self.nVersion = struct.unpack("<H", f.read(2))[0]
        self.proRegTxHash = deser_uint256(f)
        self.confirmedHash = deser_uint256(f)
        self.service.deserialize(f)
        self.pubKeyOperator = f.read(48)
        self.keyIDVoting = f.read(20)
        self.isValid = struct.unpack("<?", f.read(1))[0]
        if self.nVersion == 2:
            self.type = struct.unpack("<H", f.read(2))[0]
            if self.type == 1:
                self.platformHTTPPort = struct.unpack("<H", f.read(2))[0]
                self.platformNodeID = f.read(20)

    def serialize(self, with_version = True):
        r = b""
        if with_version:
            r += struct.pack("<H", self.nVersion)
        r += ser_uint256(self.proRegTxHash)
        r += ser_uint256(self.confirmedHash)
        r += self.service.serialize()
        r += self.pubKeyOperator
        r += self.keyIDVoting
        r += struct.pack("<?", self.isValid)
        if self.nVersion == 2:
            r += struct.pack("<H", self.type)
            if self.type == 1:
                r += struct.pack("<H", self.platformHTTPPort)
                r += self.platformNodeID
        return r


class CFinalCommitment:
    __slots__ = ("nVersion", "llmqType", "quorumHash", "quorumIndex", "signers", "validMembers", "quorumPublicKey",
                 "quorumVvecHash", "quorumSig", "membersSig")

    def __init__(self):
        self.set_null()

    def set_null(self):
        self.nVersion = 0
        self.llmqType = 0
        self.quorumHash = 0
        self.quorumIndex = 0
        self.signers = []
        self.validMembers = []
        self.quorumPublicKey = b'\x00' * 48
        self.quorumVvecHash = 0
        self.quorumSig = b'\x00' * 96
        self.membersSig = b'\x00' * 96

    def deserialize(self, f):
        self.nVersion = struct.unpack("<H", f.read(2))[0]
        self.llmqType = struct.unpack("<B", f.read(1))[0]
        self.quorumHash = deser_uint256(f)
        if self.nVersion == 2 or self.nVersion == 4:
            self.quorumIndex = struct.unpack("<H", f.read(2))[0]
        self.signers = deser_dyn_bitset(f, False)
        self.validMembers = deser_dyn_bitset(f, False)
        self.quorumPublicKey = f.read(48)
        self.quorumVvecHash = deser_uint256(f)
        self.quorumSig = f.read(96)
        self.membersSig = f.read(96)

    def serialize(self):
        r = b""
        r += struct.pack("<H", self.nVersion)
        r += struct.pack("<B", self.llmqType)
        r += ser_uint256(self.quorumHash)
        if self.nVersion == 2 or self.nVersion == 4:
            r += struct.pack("<H", self.quorumIndex)
        r += ser_dyn_bitset(self.signers, False)
        r += ser_dyn_bitset(self.validMembers, False)
        r += self.quorumPublicKey
        r += ser_uint256(self.quorumVvecHash)
        r += self.quorumSig
        r += self.membersSig
        return r

    def __repr__(self):
        return "CFinalCommitment(nVersion={} llmqType={} quorumHash={:x} quorumIndex={} signers={}" \
               " validMembers={} quorumPublicKey={} quorumVvecHash={:x}) quorumSig={} membersSig={})" \
            .format(self.nVersion, self.llmqType, self.quorumHash, self.quorumIndex, repr(self.signers),
                    repr(self.validMembers), self.quorumPublicKey.hex(), self.quorumVvecHash, self.quorumSig.hex(), self.membersSig.hex())

class CGovernanceObject:
    __slots__ = ("nHashParent", "nRevision", "nTime", "nCollateralHash", "vchData", "nObjectType",
                 "masternodeOutpoint", "vchSig")

    def __init__(self):
        self.nHashParent = 0
        self.nRevision = 0
        self.nTime = 0
        self.nCollateralHash = 0
        self.vchData = []
        self.nObjectType = 0
        self.masternodeOutpoint = COutPoint()
        self.vchSig = []

    def deserialize(self, f):
        self.nHashParent = deser_uint256(f)
        self.nRevision = struct.unpack("<i", f.read(4))[0]
        self.nTime = struct.unpack("<q", f.read(8))[0]
        self.nCollateralHash = deser_uint256(f)
        size = deser_compact_size(f)
        if size > 0:
            self.vchData = f.read(size)
        self.nObjectType = struct.unpack("<i", f.read(4))[0]
        self.masternodeOutpoint.deserialize(f)
        size = deser_compact_size(f)
        if size > 0:
            self.vchSig = f.read(size)

    def serialize(self):
        r = b""
        r += ser_uint256(self.nParentHash)
        r += struct.pack("<i", self.nRevision)
        r += struct.pack("<q", self.nTime)
        r += deser_uint256(self.nCollateralHash)
        r += deser_compact_size(len(self.vchData))
        r += self.vchData
        r += struct.pack("<i", self.nObjectType)
        r += self.masternodeOutpoint.serialize()
        r += deser_compact_size(len(self.vchSig))
        r += self.vchSig
        return r


class CGovernanceVote:
    __slots__ = ("masternodeOutpoint", "nParentHash", "nVoteOutcome", "nVoteSignal", "nTime", "vchSig")

    def __init__(self):
        self.masternodeOutpoint = COutPoint()
        self.nParentHash = 0
        self.nVoteOutcome = 0
        self.nVoteSignal = 0
        self.nTime = 0
        self.vchSig = []

    def deserialize(self, f):
        self.masternodeOutpoint.deserialize(f)
        self.nParentHash = deser_uint256(f)
        self.nVoteOutcome = struct.unpack("<i", f.read(4))[0]
        self.nVoteSignal = struct.unpack("<i", f.read(4))[0]
        self.nTime = struct.unpack("<q", f.read(8))[0]
        size = deser_compact_size(f)
        if size > 0:
            self.vchSig = f.read(size)

    def serialize(self):
        r = b""
        r += self.masternodeOutpoint.serialize()
        r += ser_uint256(self.nParentHash)
        r += struct.pack("<i", self.nVoteOutcome)
        r += struct.pack("<i", self.nVoteSignal)
        r += struct.pack("<q", self.nTime)
        r += ser_compact_size(len(self.vchSig))
        r += self.vchSig
        return r


class CRecoveredSig:
    __slots__ = ("llmqType", "quorumHash", "id", "msgHash", "sig")

    def __init__(self):
        self.llmqType = 0
        self.quorumHash = 0
        self.id = 0
        self.msgHash = 0
        self.sig = b'\x00' * 96

    def deserialize(self, f):
        self.llmqType = struct.unpack("<B", f.read(1))[0]
        self.quorumHash = deser_uint256(f)
        self.id = deser_uint256(f)
        self.msgHash = deser_uint256(f)
        self.sig = f.read(96)

    def serialize(self):
        r = b""
        r += struct.pack("<B", self.llmqType)
        r += ser_uint256(self.quorumHash)
        r += ser_uint256(self.id)
        r += ser_uint256(self.msgHash)
        r += self.sig
        return r


class CSigShare:
    __slots__ = ("llmqType", "quorumHash", "quorumMember", "id", "msgHash", "sigShare")

    def __init__(self):
        self.llmqType = 0
        self.quorumHash = 0
        self.quorumMember = 0
        self.id = 0
        self.msgHash = 0
        self.sigShare = b'\x00' * 96

    def deserialize(self, f):
        self.llmqType = struct.unpack("<B", f.read(1))[0]
        self.quorumHash = deser_uint256(f)
        self.quorumMember = struct.unpack("<H", f.read(2))[0]
        self.id = deser_uint256(f)
        self.msgHash = deser_uint256(f)
        self.sigShare = f.read(96)

    def serialize(self):
        r = b""
        r += struct.pack("<B", self.llmqType)
        r += ser_uint256(self.quorumHash)
        r += struct.pack("<H", self.quorumMember)
        r += ser_uint256(self.id)
        r += ser_uint256(self.msgHash)
        r += self.sigShare
        return r


class CBLSPublicKey:
    __slots__ = ("data")

    def __init__(self):
        self.data = b'\x00' * 48

    def deserialize(self, f):
        self.data = f.read(48)

    def serialize(self):
        r = b""
        r += self.data
        return r


class CBLSIESEncryptedSecretKey:
    __slots__ = ("ephemeral_pubKey", "iv", "data")

    def __init__(self):
        self.ephemeral_pubKey = b'\x00' * 48
        self.iv = b'\x00' * 32
        self.data = b'\x00' * 32

    def deserialize(self, f):
        self.ephemeral_pubKey = f.read(48)
        self.iv = f.read(32)
        data_size = deser_compact_size(f)
        self.data = f.read(data_size)

    def serialize(self):
        r = b""
        r += self.ephemeral_pubKey
        r += self.iv
        r += ser_compact_size(len(self.data))
        r += self.data
        return r


# Objects that correspond to messages on the wire
class msg_version:
    __slots__ = ("addrFrom", "addrTo", "nNonce", "nRelay", "nServices",
                 "nStartingHeight", "nTime", "nVersion", "strSubVer")
    command = b"version"

    def __init__(self):
        self.nVersion = MY_VERSION
        self.nServices = 1
        self.nTime = int(time.time())
        self.addrTo = CAddress()
        self.addrFrom = CAddress()
        self.nNonce = random.getrandbits(64)
        self.strSubVer = MY_SUBVERSION % b""
        self.nStartingHeight = -1
        self.nRelay = MY_RELAY

    def deserialize(self, f):
        self.nVersion = struct.unpack("<i", f.read(4))[0]
        self.nServices = struct.unpack("<Q", f.read(8))[0]
        self.nTime = struct.unpack("<q", f.read(8))[0]
        self.addrTo = CAddress()
        self.addrTo.deserialize(f, with_time=False)

        self.addrFrom = CAddress()
        self.addrFrom.deserialize(f, with_time=False)
        self.nNonce = struct.unpack("<Q", f.read(8))[0]
        self.strSubVer = deser_string(f)

        self.nStartingHeight = struct.unpack("<i", f.read(4))[0]

        if self.nVersion >= 70001:
            # Relay field is optional for version 70001 onwards
            try:
                self.nRelay = struct.unpack("<b", f.read(1))[0]
            except:
                self.nRelay = 0
        else:
            self.nRelay = 0

    def serialize(self):
        r = b""
        r += struct.pack("<i", self.nVersion)
        r += struct.pack("<Q", self.nServices)
        r += struct.pack("<q", self.nTime)
        r += self.addrTo.serialize(with_time=False)
        r += self.addrFrom.serialize(with_time=False)
        r += struct.pack("<Q", self.nNonce)
        r += ser_string(self.strSubVer)
        r += struct.pack("<i", self.nStartingHeight)
        r += struct.pack("<b", self.nRelay)
        return r

    def __repr__(self):
        return 'msg_version(nVersion=%i nServices=%i nTime=%s addrTo=%s addrFrom=%s nNonce=0x%016X strSubVer=%s nStartingHeight=%i nRelay=%i)' \
               % (self.nVersion, self.nServices, time.ctime(self.nTime),
                  repr(self.addrTo), repr(self.addrFrom), self.nNonce,
                  self.strSubVer, self.nStartingHeight, self.nRelay)


class msg_verack:
    __slots__ = ()
    command = b"verack"

    def __init__(self):
        pass

    def deserialize(self, f):
        pass

    def serialize(self):
        return b""

    def __repr__(self):
        return "msg_verack()"


class msg_addr:
    __slots__ = ("addrs",)
    command = b"addr"

    def __init__(self):
        self.addrs = []

    def deserialize(self, f):
        self.addrs = deser_vector(f, CAddress)

    def serialize(self):
        return ser_vector(self.addrs)

    def __repr__(self):
        return "msg_addr(addrs=%s)" % (repr(self.addrs))


class msg_addrv2:
    __slots__ = ("addrs",)
    # msgtype = b"addrv2"
    command = b"addrv2"

    def __init__(self):
        self.addrs = []

    def deserialize(self, f):
        self.addrs = deser_vector(f, CAddress, "deserialize_v2")

    def serialize(self):
        return ser_vector(self.addrs, "serialize_v2")

    def __repr__(self):
        return "msg_addrv2(addrs=%s)" % (repr(self.addrs))


class msg_sendaddrv2:
    __slots__ = ()
    # msgtype = b"sendaddrv2"
    command = b"sendaddrv2"

    def __init__(self):
        pass

    def deserialize(self, f):
        pass

    def serialize(self):
        return b""

    def __repr__(self):
        return "msg_sendaddrv2()"


class msg_inv:
    __slots__ = ("inv",)
    command = b"inv"

    def __init__(self, inv=None):
        if inv is None:
            self.inv = []
        else:
            self.inv = inv

    def deserialize(self, f):
        self.inv = deser_vector(f, CInv)

    def serialize(self):
        return ser_vector(self.inv)

    def __repr__(self):
        return "msg_inv(inv=%s)" % (repr(self.inv))


class msg_getdata:
    __slots__ = ("inv",)
    command = b"getdata"

    def __init__(self, inv=None):
        self.inv = inv if inv is not None else []

    def deserialize(self, f):
        self.inv = deser_vector(f, CInv)

    def serialize(self):
        return ser_vector(self.inv)

    def __repr__(self):
        return "msg_getdata(inv=%s)" % (repr(self.inv))


class msg_getblocks:
    __slots__ = ("locator", "hashstop")
    command = b"getblocks"

    def __init__(self):
        self.locator = CBlockLocator()
        self.hashstop = 0

    def deserialize(self, f):
        self.locator = CBlockLocator()
        self.locator.deserialize(f)
        self.hashstop = deser_uint256(f)

    def serialize(self):
        r = b""
        r += self.locator.serialize()
        r += ser_uint256(self.hashstop)
        return r

    def __repr__(self):
        return "msg_getblocks(locator=%s hashstop=%064x)" \
               % (repr(self.locator), self.hashstop)


class msg_tx:
    __slots__ = ("tx",)
    command = b"tx"

    def __init__(self, tx=CTransaction()):
        self.tx = tx

    def deserialize(self, f):
        self.tx.deserialize(f)

    def serialize(self):
        return self.tx.serialize()

    def __repr__(self):
        return "msg_tx(tx=%s)" % (repr(self.tx))


class msg_block:
    __slots__ = ("block",)
    command = b"block"

    def __init__(self, block=None):
        if block is None:
            self.block = CBlock()
        else:
            self.block = block

    def deserialize(self, f):
        self.block.deserialize(f)

    def serialize(self):
        return self.block.serialize()

    def __repr__(self):
        return "msg_block(block=%s)" % (repr(self.block))

# for cases where a user needs tighter control over what is sent over the wire
# note that the user must supply the name of the command, and the data
class msg_generic:
    __slots__ = ("command", "data")

    def __init__(self, command, data=None):
        self.command = command
        self.data = data

    def serialize(self):
        return self.data

    def __repr__(self):
        return "msg_generic()"


class msg_getaddr:
    __slots__ = ()
    command = b"getaddr"

    def __init__(self):
        pass

    def deserialize(self, f):
        pass

    def serialize(self):
        return b""

    def __repr__(self):
        return "msg_getaddr()"


class msg_ping:
    __slots__ = ("nonce",)
    command = b"ping"

    def __init__(self, nonce=0):
        self.nonce = nonce

    def deserialize(self, f):
        self.nonce = struct.unpack("<Q", f.read(8))[0]

    def serialize(self):
        r = b""
        r += struct.pack("<Q", self.nonce)
        return r

    def __repr__(self):
        return "msg_ping(nonce=%08x)" % self.nonce


class msg_pong:
    __slots__ = ("nonce",)
    command = b"pong"

    def __init__(self, nonce=0):
        self.nonce = nonce

    def deserialize(self, f):
        self.nonce = struct.unpack("<Q", f.read(8))[0]

    def serialize(self):
        r = b""
        r += struct.pack("<Q", self.nonce)
        return r

    def __repr__(self):
        return "msg_pong(nonce=%08x)" % self.nonce


class msg_mempool:
    __slots__ = ()
    command = b"mempool"

    def __init__(self):
        pass

    def deserialize(self, f):
        pass

    def serialize(self):
        return b""

    def __repr__(self):
        return "msg_mempool()"

class msg_notfound:
    __slots__ = ("vec", )
    command = b"notfound"

    def __init__(self, vec=None):
        self.vec = vec or []

    def deserialize(self, f):
        self.vec = deser_vector(f, CInv)

    def serialize(self):
        return ser_vector(self.vec)

    def __repr__(self):
        return "msg_notfound(vec=%s)" % (repr(self.vec))


class msg_sendheaders:
    __slots__ = ()
    command = b"sendheaders"

    def __init__(self):
        pass

    def deserialize(self, f):
        pass

    def serialize(self):
        return b""

    def __repr__(self):
        return "msg_sendheaders()"


class msg_sendheaders2:
    __slots__ = ()
    command = b"sendheaders2"

    def __init__(self):
        pass

    def deserialize(self, f):
        pass

    def serialize(self):
        return b""

    def __repr__(self):
        return "msg_sendheaders2()"


# getheaders message has
# number of entries
# vector of hashes
# hash_stop (hash of last desired block header, 0 to get as many as possible)
class msg_getheaders:
    __slots__ = ("hashstop", "locator",)
    command = b"getheaders"

    def __init__(self):
        self.locator = CBlockLocator()
        self.hashstop = 0

    def deserialize(self, f):
        self.locator = CBlockLocator()
        self.locator.deserialize(f)
        self.hashstop = deser_uint256(f)

    def serialize(self):
        r = b""
        r += self.locator.serialize()
        r += ser_uint256(self.hashstop)
        return r

    def __repr__(self):
        return "msg_getheaders(locator=%s, stop=%064x)" \
               % (repr(self.locator), self.hashstop)


# same as msg_getheaders, but to request the headers compressed
class msg_getheaders2:
    __slots__ = ("hashstop", "locator",)
    command = b"getheaders2"

    def __init__(self):
        self.locator = CBlockLocator()
        self.hashstop = 0

    def deserialize(self, f):
        self.locator = CBlockLocator()
        self.locator.deserialize(f)
        self.hashstop = deser_uint256(f)

    def serialize(self):
        r = b""
        r += self.locator.serialize()
        r += ser_uint256(self.hashstop)
        return r

    def __repr__(self):
        return "msg_getheaders2(locator=%s, stop=%064x)" \
               % (repr(self.locator), self.hashstop)


# headers message has
# <count> <vector of block headers>
class msg_headers:
    __slots__ = ("headers",)
    command = b"headers"

    def __init__(self, headers=None):
        self.headers = headers if headers is not None else []

    def deserialize(self, f):
        # comment in sparksd indicates these should be deserialized as blocks
        blocks = deser_vector(f, CBlock)
        for x in blocks:
            self.headers.append(CBlockHeader(x))

    def serialize(self):
        blocks = [CBlock(x) for x in self.headers]
        return ser_vector(blocks)

    def __repr__(self):
        return "msg_headers(headers=%s)" % repr(self.headers)


# headers message has
# <count> <vector of compressed block headers>
class msg_headers2:
    __slots__ = ("headers",)
    command = b"headers2"

    def __init__(self, headers=None):
        self.headers = headers if headers is not None else []

    def deserialize(self, f):
        self.headers = deser_vector(f, CompressibleBlockHeader)
        last_unique_versions = []
        for idx in range(len(self.headers)):
            self.headers[idx].uncompress(self.headers[:idx], last_unique_versions)

    def serialize(self):
        last_unique_versions = []
        for idx in range(len(self.headers)):
            self.headers[idx].compress(self.headers[:idx], last_unique_versions)
        return ser_vector(self.headers)

    def __repr__(self):
        return "msg_headers2(headers=%s)" % repr(self.headers)

class msg_merkleblock:
    __slots__ = ("merkleblock",)
    command = b"merkleblock"

    def __init__(self, merkleblock=None):
        if merkleblock is None:
            self.merkleblock = CMerkleBlock()
        else:
            self.merkleblock = merkleblock

    def deserialize(self, f):
        self.merkleblock.deserialize(f)

    def serialize(self):
        return self.merkleblock.serialize()

    def __repr__(self):
        return "msg_merkleblock(merkleblock=%s)" % (repr(self.merkleblock))


class msg_filterload:
    __slots__ = ("data", "nHashFuncs", "nTweak", "nFlags")
    command = b"filterload"

    def __init__(self, data=b'00', nHashFuncs=0, nTweak=0, nFlags=0):
        self.data = data
        self.nHashFuncs = nHashFuncs
        self.nTweak = nTweak
        self.nFlags = nFlags

    def deserialize(self, f):
        self.data = deser_string(f)
        self.nHashFuncs = struct.unpack("<I", f.read(4))[0]
        self.nTweak = struct.unpack("<I", f.read(4))[0]
        self.nFlags = struct.unpack("<B", f.read(1))[0]

    def serialize(self):
        r = b""
        r += ser_string(self.data)
        r += struct.pack("<I", self.nHashFuncs)
        r += struct.pack("<I", self.nTweak)
        r += struct.pack("<B", self.nFlags)
        return r

    def __repr__(self):
        return "msg_filterload(data={}, nHashFuncs={}, nTweak={}, nFlags={})".format(
            self.data, self.nHashFuncs, self.nTweak, self.nFlags)


class msg_filteradd:
    __slots__ = ("data")
    command = b"filteradd"

    def __init__(self, data):
        self.data = data

    def deserialize(self, f):
        self.data = deser_string(f)

    def serialize(self):
        r = b""
        r += ser_string(self.data)
        return r

    def __repr__(self):
        return "msg_filteradd(data={})".format(self.data)


class msg_filterclear:
    __slots__ = ()
    command = b"filterclear"

    def __init__(self):
        pass

    def deserialize(self, f):
        pass

    def serialize(self):
        return b""

    def __repr__(self):
        return "msg_filterclear()"


class msg_sendcmpct:
    __slots__ = ("announce", "version")
    command = b"sendcmpct"

    def __init__(self, announce=False, version=1):
        self.announce = announce
        self.version = version

    def deserialize(self, f):
        self.announce = struct.unpack("<?", f.read(1))[0]
        self.version = struct.unpack("<Q", f.read(8))[0]

    def serialize(self):
        r = b""
        r += struct.pack("<?", self.announce)
        r += struct.pack("<Q", self.version)
        return r

    def __repr__(self):
        return "msg_sendcmpct(announce=%s, version=%lu)" % (self.announce, self.version)


class msg_cmpctblock:
    __slots__ = ("header_and_shortids",)
    command = b"cmpctblock"

    def __init__(self, header_and_shortids = None):
        self.header_and_shortids = header_and_shortids

    def deserialize(self, f):
        self.header_and_shortids = P2PHeaderAndShortIDs()
        self.header_and_shortids.deserialize(f)

    def serialize(self):
        r = b""
        r += self.header_and_shortids.serialize()
        return r

    def __repr__(self):
        return "msg_cmpctblock(HeaderAndShortIDs=%s)" % repr(self.header_and_shortids)


class msg_getblocktxn:
    __slots__ = ("block_txn_request",)
    command = b"getblocktxn"

    def __init__(self):
        self.block_txn_request = None

    def deserialize(self, f):
        self.block_txn_request = BlockTransactionsRequest()
        self.block_txn_request.deserialize(f)

    def serialize(self):
        r = b""
        r += self.block_txn_request.serialize()
        return r

    def __repr__(self):
        return "msg_getblocktxn(block_txn_request=%s)" % (repr(self.block_txn_request))


class msg_blocktxn:
    __slots__ = ("block_transactions",)
    command = b"blocktxn"

    def __init__(self):
        self.block_transactions = BlockTransactions()

    def deserialize(self, f):
        self.block_transactions.deserialize(f)

    def serialize(self):
        r = b""
        r += self.block_transactions.serialize()
        return r

    def __repr__(self):
        return "msg_blocktxn(block_transactions=%s)" % (repr(self.block_transactions))


class msg_getmnlistd:
    __slots__ = ("baseBlockHash", "blockHash",)
    command = b"getmnlistd"

    def __init__(self, baseBlockHash=0, blockHash=0):
        self.baseBlockHash = baseBlockHash
        self.blockHash = blockHash

    def deserialize(self, f):
        self.baseBlockHash = deser_uint256(f)
        self.blockHash = deser_uint256(f)

    def serialize(self):
        r = b""
        r += ser_uint256(self.baseBlockHash)
        r += ser_uint256(self.blockHash)
        return r

    def __repr__(self):
        return "msg_getmnlistd(baseBlockHash=%064x, blockHash=%064x)" % (self.baseBlockHash, self.blockHash)

QuorumId = namedtuple('QuorumId', ['llmqType', 'quorumHash'])

class msg_mnlistdiff:
    __slots__ = ("baseBlockHash", "blockHash", "merkleProof", "cbTx", "nVersion", "deletedMNs", "mnList", "deletedQuorums", "newQuorums", "quorumsCLSigs")
    command = b"mnlistdiff"

    def __init__(self):
        self.baseBlockHash = 0
        self.blockHash = 0
        self.merkleProof = CPartialMerkleTree()
        self.cbTx = None
        self.nVersion = 0
        self.deletedMNs = []
        self.mnList = []
        self.deletedQuorums = []
        self.newQuorums = []
        self.quorumsCLSigs = {}


    def deserialize(self, f):
        self.nVersion = struct.unpack("<H", f.read(2))[0]
        self.baseBlockHash = deser_uint256(f)
        self.blockHash = deser_uint256(f)
        self.merkleProof.deserialize(f)
        self.cbTx = CTransaction()
        self.cbTx.deserialize(f)
        self.cbTx.rehash()
        self.deletedMNs = deser_uint256_vector(f)
        self.mnList = []
        for i in range(deser_compact_size(f)):
            e = CSimplifiedMNListEntry()
            e.deserialize(f)
            self.mnList.append(e)

        self.deletedQuorums = []
        for i in range(deser_compact_size(f)):
            llmqType = struct.unpack("<B", f.read(1))[0]
            quorumHash = deser_uint256(f)
            self.deletedQuorums.append(QuorumId(llmqType, quorumHash))
        self.newQuorums = []
        for i in range(deser_compact_size(f)):
            qc = CFinalCommitment()
            qc.deserialize(f)
            self.newQuorums.append(qc)
        self.quorumsCLSigs = {}
        for i in range(deser_compact_size(f)):
            signature = f.read(96)
            idx_set = set()
            for j in range(deser_compact_size(f)):
                set_element = struct.unpack('H', f.read(2))[0]
                idx_set.add(set_element)
            self.quorumsCLSigs[signature] = idx_set

    def __repr__(self):
        return "msg_mnlistdiff(baseBlockHash=%064x, blockHash=%064x)" % (self.baseBlockHash, self.blockHash)


class msg_clsig:
    __slots__ = ("height", "blockHash", "sig",)
    command = b"clsig"

    def __init__(self, height=0, blockHash=0, sig=b'\x00' * 96):
        self.height = height
        self.blockHash = blockHash
        self.sig = sig

    def deserialize(self, f):
        self.height = struct.unpack('<i', f.read(4))[0]
        self.blockHash = deser_uint256(f)
        self.sig = f.read(96)

    def serialize(self):
        r = b""
        r += struct.pack('<i', self.height)
        r += ser_uint256(self.blockHash)
        r += self.sig
        return r

    def __repr__(self):
        return "msg_clsig(height=%d, blockHash=%064x)" % (self.height, self.blockHash)


class msg_islock:
    __slots__ = ("inputs", "txid", "sig",)
    command = b"islock"

    def __init__(self, inputs=None, txid=0, sig=b'\x00' * 96):
        self.inputs = inputs if inputs is not None else []
        self.txid = txid
        self.sig = sig

    def deserialize(self, f):
        self.inputs = deser_vector(f, COutPoint)
        self.txid = deser_uint256(f)
        self.sig = f.read(96)

    def serialize(self):
        r = b""
        r += ser_vector(self.inputs)
        r += ser_uint256(self.txid)
        r += self.sig
        return r

    def __repr__(self):
        return "msg_islock(inputs=%s, txid=%064x)" % (repr(self.inputs), self.txid)


class msg_isdlock:
    __slots__ = ("nVersion", "inputs", "txid", "cycleHash", "sig")
    command = b"isdlock"

    def __init__(self, nVersion=1, inputs=None, txid=0, cycleHash=0, sig=b'\x00' * 96):
        self.nVersion = nVersion
        self.inputs = inputs if inputs is not None else []
        self.txid = txid
        self.cycleHash = cycleHash
        self.sig = sig

    def deserialize(self, f):
        self.nVersion = struct.unpack("<B", f.read(1))[0]
        self.inputs = deser_vector(f, COutPoint)
        self.txid = deser_uint256(f)
        self.cycleHash = deser_uint256(f)
        self.sig = f.read(96)

    def serialize(self):
        r = b""
        r += struct.pack("<B", self.nVersion)
        r += ser_vector(self.inputs)
        r += ser_uint256(self.txid)
        r += ser_uint256(self.cycleHash)
        r += self.sig
        return r

    def __repr__(self):
        return "msg_isdlock(nVersion=%d, inputs=%s, txid=%064x, cycleHash=%064x)" % \
               (self.nVersion, repr(self.inputs), self.txid, self.cycleHash)


class msg_qsigshare:
    __slots__ = ("sig_shares",)
    command = b"qsigshare"

    def __init__(self, sig_shares=None):
        self.sig_shares = sig_shares if sig_shares is not None else []

    def deserialize(self, f):
        self.sig_shares = deser_vector(f, CSigShare)

    def serialize(self):
        r = b""
        r += ser_vector(self.sig_shares)
        return r

    def __repr__(self):
        return "msg_qsigshare(sigShares=%d)" % (len(self.sig_shares))


class msg_qwatch:
    __slots__ = ()
    command = b"qwatch"

    def __init__(self):
        pass

    def deserialize(self, f):
        pass

    def serialize(self):
        return b""

    def __repr__(self):
        return "msg_qwatch()"


class msg_qgetdata:
    __slots__ = ("quorum_hash", "quorum_type", "data_mask", "protx_hash")
    command = b"qgetdata"

    def __init__(self, quorum_hash=0, quorum_type=-1, data_mask=0, protx_hash=0):
        self.quorum_hash = quorum_hash
        self.quorum_type = quorum_type
        self.data_mask = data_mask
        self.protx_hash = protx_hash

    def deserialize(self, f):
        self.quorum_type = struct.unpack("<B", f.read(1))[0]
        self.quorum_hash = deser_uint256(f)
        self.data_mask = struct.unpack("<H", f.read(2))[0]
        self.protx_hash = deser_uint256(f)

    def serialize(self):
        r = b""
        r += struct.pack("<B", self.quorum_type)
        r += ser_uint256(self.quorum_hash)
        r += struct.pack("<H", self.data_mask)
        r += ser_uint256(self.protx_hash)
        return r

    def __repr__(self):
        return "msg_qgetdata(quorum_hash=%064x, quorum_type=%d, data_mask=%d, protx_hash=%064x)" % (
                                                                                self.quorum_hash,
                                                                                self.quorum_type,
                                                                                self.data_mask,
                                                                                self.protx_hash)


class msg_qdata:
    __slots__ = ("quorum_hash", "quorum_type", "data_mask", "protx_hash", "error", "quorum_vvec", "enc_contributions",)
    command = b"qdata"

    def __init__(self):
        self.quorum_type = 0
        self.quorum_hash = 0
        self.data_mask = 0
        self.protx_hash = 0
        self.error = 0
        self.quorum_vvec = list()
        self.enc_contributions = list()

    def deserialize(self, f):
        self.quorum_type = struct.unpack("<B", f.read(1))[0]
        self.quorum_hash = deser_uint256(f)
        self.data_mask = struct.unpack("<H", f.read(2))[0]
        self.protx_hash = deser_uint256(f)
        self.error = struct.unpack("<B", f.read(1))[0]
        if self.error == 0:
            if self.data_mask & 0x01:
                self.quorum_vvec = deser_vector(f, CBLSPublicKey)
            if self.data_mask & 0x02:
                self.enc_contributions = deser_vector(f, CBLSIESEncryptedSecretKey)

    def serialize(self):
        r = b""
        r += struct.pack("<B", self.quorum_type)
        r += ser_uint256(self.quorum_hash)
        r += struct.pack("<H", self.data_mask)
        r += ser_uint256(self.protx_hash)
        r += struct.pack("<B", self.error)
        if self.error == 0:
            if self.data_mask & 0x01:
                r += ser_vector(self.quorum_vvec)
            if self.data_mask & 0x02:
                r += ser_vector(self.enc_contributions)
        return r

    def __repr__(self):
        return "msg_qdata(error=%d, quorum_vvec=%d, enc_contributions=%d)" % (self.error, len(self.quorum_vvec),
                                                                                          len(self.enc_contributions))

class msg_getcfilters:
    __slots__ = ("filter_type", "start_height", "stop_hash")
    command =  b"getcfilters"

    def __init__(self, filter_type, start_height, stop_hash):
        self.filter_type = filter_type
        self.start_height = start_height
        self.stop_hash = stop_hash

    def deserialize(self, f):
        self.filter_type = struct.unpack("<B", f.read(1))[0]
        self.start_height = struct.unpack("<I", f.read(4))[0]
        self.stop_hash = deser_uint256(f)

    def serialize(self):
        r = b""
        r += struct.pack("<B", self.filter_type)
        r += struct.pack("<I", self.start_height)
        r += ser_uint256(self.stop_hash)
        return r

    def __repr__(self):
        return "msg_getcfilters(filter_type={:#x}, start_height={}, stop_hash={:x})".format(
            self.filter_type, self.start_height, self.stop_hash)

class msg_cfilter:
    __slots__ = ("filter_type", "block_hash", "filter_data")
    command =  b"cfilter"

    def __init__(self, filter_type=None, block_hash=None, filter_data=None):
        self.filter_type = filter_type
        self.block_hash = block_hash
        self.filter_data = filter_data

    def deserialize(self, f):
        self.filter_type = struct.unpack("<B", f.read(1))[0]
        self.block_hash = deser_uint256(f)
        self.filter_data = deser_string(f)

    def serialize(self):
        r = b""
        r += struct.pack("<B", self.filter_type)
        r += ser_uint256(self.block_hash)
        r += ser_string(self.filter_data)
        return r

    def __repr__(self):
        return "msg_cfilter(filter_type={:#x}, block_hash={:x})".format(
            self.filter_type, self.block_hash)

class msg_getcfheaders:
    __slots__ = ("filter_type", "start_height", "stop_hash")
    command =  b"getcfheaders"

    def __init__(self, filter_type, start_height, stop_hash):
        self.filter_type = filter_type
        self.start_height = start_height
        self.stop_hash = stop_hash

    def deserialize(self, f):
        self.filter_type = struct.unpack("<B", f.read(1))[0]
        self.start_height = struct.unpack("<I", f.read(4))[0]
        self.stop_hash = deser_uint256(f)

    def serialize(self):
        r = b""
        r += struct.pack("<B", self.filter_type)
        r += struct.pack("<I", self.start_height)
        r += ser_uint256(self.stop_hash)
        return r

    def __repr__(self):
        return "msg_getcfheaders(filter_type={:#x}, start_height={}, stop_hash={:x})".format(
            self.filter_type, self.start_height, self.stop_hash)

class msg_cfheaders:
    __slots__ = ("filter_type", "stop_hash", "prev_header", "hashes")
    command =  b"cfheaders"

    def __init__(self, filter_type=None, stop_hash=None, prev_header=None, hashes=None):
        self.filter_type = filter_type
        self.stop_hash = stop_hash
        self.prev_header = prev_header
        self.hashes = hashes

    def deserialize(self, f):
        self.filter_type = struct.unpack("<B", f.read(1))[0]
        self.stop_hash = deser_uint256(f)
        self.prev_header = deser_uint256(f)
        self.hashes = deser_uint256_vector(f)

    def serialize(self):
        r = b""
        r += struct.pack("<B", self.filter_type)
        r += ser_uint256(self.stop_hash)
        r += ser_uint256(self.prev_header)
        r += ser_uint256_vector(self.hashes)
        return r

    def __repr__(self):
        return "msg_cfheaders(filter_type={:#x}, stop_hash={:x})".format(
            self.filter_type, self.stop_hash)

class msg_getcfcheckpt:
    __slots__ = ("filter_type", "stop_hash")
    command =  b"getcfcheckpt"

    def __init__(self, filter_type, stop_hash):
        self.filter_type = filter_type
        self.stop_hash = stop_hash

    def deserialize(self, f):
        self.filter_type = struct.unpack("<B", f.read(1))[0]
        self.stop_hash = deser_uint256(f)

    def serialize(self):
        r = b""
        r += struct.pack("<B", self.filter_type)
        r += ser_uint256(self.stop_hash)
        return r

    def __repr__(self):
        return "msg_getcfcheckpt(filter_type={:#x}, stop_hash={:x})".format(
            self.filter_type, self.stop_hash)

class msg_cfcheckpt:
    __slots__ = ("filter_type", "stop_hash", "headers")
    command =  b"cfcheckpt"

    def __init__(self, filter_type=None, stop_hash=None, headers=None):
        self.filter_type = filter_type
        self.stop_hash = stop_hash
        self.headers = headers

    def deserialize(self, f):
        self.filter_type = struct.unpack("<B", f.read(1))[0]
        self.stop_hash = deser_uint256(f)
        self.headers = deser_uint256_vector(f)

    def serialize(self):
        r = b""
        r += struct.pack("<B", self.filter_type)
        r += ser_uint256(self.stop_hash)
        r += ser_uint256_vector(self.headers)
        return r

    def __repr__(self):
        return "msg_cfcheckpt(filter_type={:#x}, stop_hash={:x})".format(
            self.filter_type, self.stop_hash)<|MERGE_RESOLUTION|>--- conflicted
+++ resolved
@@ -567,13 +567,8 @@
             r += struct.pack("<I", self.nTime)
             r += struct.pack("<I", self.nBits)
             r += struct.pack("<I", self.nNonce)
-<<<<<<< HEAD
             self.sha256 = uint256_from_str(sparkshash(r))
-            self.hash = encode(sparkshash(r)[::-1], 'hex_codec').decode('ascii')
-=======
-            self.sha256 = uint256_from_str(dashhash(r))
-            self.hash = dashhash(r)[::-1].hex()
->>>>>>> 3b7deea3
+            self.hash = sparkshash(r)[::-1].hex()
 
     def rehash(self):
         self.sha256 = None
@@ -728,13 +723,8 @@
             r += struct.pack("<I", self.nTime)
             r += struct.pack("<I", self.nBits)
             r += struct.pack("<I", self.nNonce)
-<<<<<<< HEAD
             self.sha256 = uint256_from_str(sparkshash(r))
-            self.hash = int(encode(sparkshash(r)[::-1], 'hex_codec'), 16)
-=======
-            self.sha256 = uint256_from_str(dashhash(r))
-            self.hash = int(dashhash(r)[::-1].hex(), 16)
->>>>>>> 3b7deea3
+            self.hash = int(sparkshash(r)[::-1].hex(), 16)
 
     def rehash(self):
         self.sha256 = None
