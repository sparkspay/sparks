#!/usr/bin/env python3
# Copyright (c) 2014-2016 The Bitcoin Core developers
# Distributed under the MIT software license, see the accompanying
# file COPYING or http://www.opensource.org/licenses/mit-license.php.
"""Test wallet import RPCs.

Test rescan behavior of importaddress, importpubkey, importprivkey, and
importmulti RPCs with different types of keys and rescan options.

In the first part of the test, node 0 creates an address for each type of
import RPC call and sends BTC to it. Then other nodes import the addresses,
and the test makes listtransactions and getbalance calls to confirm that the
importing node either did or did not execute rescans picking up the send
transactions.

In the second part of the test, node 0 sends more BTC to each address, and the
test makes more listtransactions and getbalance calls to confirm that the
importing nodes pick up the new transactions regardless of whether rescans
happened previously.
"""

from test_framework.test_framework import BitcoinTestFramework
from test_framework.util import (
    assert_equal,
    set_node_times,
)

import collections
from decimal import Decimal
import enum
import itertools
import random

Call = enum.Enum("Call", "single multiaddress multiscript")
Data = enum.Enum("Data", "address pub priv")
Rescan = enum.Enum("Rescan", "no yes late_timestamp")


class Variant(collections.namedtuple("Variant", "call data rescan prune")):
    """Helper for importing one key and verifying scanned transactions."""
    def do_import(self, timestamp):
        """Call one key import RPC."""
        rescan = self.rescan == Rescan.yes

        if self.call == Call.single:
            if self.data == Data.address:
                response = self.node.importaddress(address=self.address["address"], label=self.label, rescan=rescan)
            elif self.data == Data.pub:
                response = self.node.importpubkey(pubkey=self.address["pubkey"], label=self.label, rescan=rescan)
            elif self.data == Data.priv:
                response = self.node.importprivkey(privkey=self.key, label=self.label, rescan=rescan)
            assert_equal(response, None)

        elif self.call in (Call.multiaddress, Call.multiscript):
            request = {
                "scriptPubKey": {
                    "address": self.address["address"]
                } if self.call == Call.multiaddress else self.address["scriptPubKey"],
                "timestamp": timestamp + TIMESTAMP_WINDOW + (1 if self.rescan == Rescan.late_timestamp else 0),
                "pubkeys": [self.address["pubkey"]] if self.data == Data.pub else [],
                "keys": [self.key] if self.data == Data.priv else [],
                "label": self.label,
                "watchonly": self.data != Data.priv
            }
            response = self.node.importmulti(
                requests=[request],
                options={"rescan": self.rescan in (Rescan.yes, Rescan.late_timestamp)},
            )
            assert_equal(response, [{"success": True}])

    def check(self, txid=None, amount=None, confirmation_height=None):
        """Verify that listtransactions/listreceivedbyaddress return expected values."""

        txs = self.node.listtransactions(label=self.label, count=10000, include_watchonly=True)
        current_height = self.node.getblockcount()
        assert_equal(len(txs), self.expected_txs)

        addresses = self.node.listreceivedbyaddress(minconf=0, include_watchonly=True, address_filter=self.address['address'])
        if self.expected_txs:
            assert_equal(len(addresses[0]["txids"]), self.expected_txs)

        if txid is not None:
            tx, = [tx for tx in txs if tx["txid"] == txid]
            assert_equal(tx["label"], self.label)
            assert_equal(tx["address"], self.address["address"])
            assert_equal(tx["amount"], amount)
            assert_equal(tx["category"], "receive")
            assert_equal(tx["label"], self.label)
            assert_equal(tx["txid"], txid)
            assert_equal(tx["confirmations"], 1 + current_height - confirmation_height)
            assert_equal("trusted" not in tx, True)

            address, = [ad for ad in addresses if txid in ad["txids"]]
            assert_equal(address["address"], self.address["address"])
            assert_equal(address["amount"], self.expected_balance)
            assert_equal(address["confirmations"], 1 + current_height - confirmation_height)
            # Verify the transaction is correctly marked watchonly depending on
            # whether the transaction pays to an imported public key or
            # imported private key. The test setup ensures that transaction
            # inputs will not be from watchonly keys (important because
            # involvesWatchonly will be true if either the transaction output
            # or inputs are watchonly).
            if self.data != Data.priv:
                assert_equal(address["involvesWatchonly"], True)
            else:
                assert_equal("involvesWatchonly" not in address, True)


# List of Variants for each way a key or address could be imported.
IMPORT_VARIANTS = [Variant(*variants) for variants in itertools.product(Call, Data, Rescan, (False, True))]

# List of nodes to import keys to. Half the nodes will have pruning disabled,
# half will have it enabled. Different nodes will be used for imports that are
# expected to cause rescans, and imports that are not expected to cause
# rescans, in order to prevent rescans during later imports picking up
# transactions associated with earlier imports. This makes it easier to keep
# track of expected balances and transactions.
ImportNode = collections.namedtuple("ImportNode", "prune rescan")
IMPORT_NODES = [ImportNode(*fields) for fields in itertools.product((False, True), repeat=2)]

# Rescans start at the earliest block up to 2 hours before the key timestamp.
TIMESTAMP_WINDOW = 2 * 60 * 60

AMOUNT_DUST = 0.00000546


def get_rand_amount():
    r = random.uniform(AMOUNT_DUST, 1)
    return Decimal(str(round(r, 8)))


class ImportRescanTest(BitcoinTestFramework):
    def set_test_params(self):
        self.num_nodes = 2 + len(IMPORT_NODES)
        self.supports_cli = False
        self.rpc_timeout = 120

    def skip_test_if_missing_module(self):
        self.skip_if_no_wallet()

    def setup_network(self):
        self.extra_args = [[] for _ in range(self.num_nodes)]
        for i, import_node in enumerate(IMPORT_NODES, 2):
            if import_node.prune:
<<<<<<< HEAD
                # txindex is enabled by default in Sparks and needs to be disabled for import-rescan.py
                extra_args[i] += ["-prune=1", "-txindex=0", "-reindex"]
=======
                # txindex is enabled by default in Dash and needs to be disabled for import-rescan.py
                self.extra_args[i] += ["-prune=1", "-txindex=0", "-reindex"]
>>>>>>> 3b7deea3

        self.add_nodes(self.num_nodes, extra_args=self.extra_args)

        # Import keys with pruning disabled
        self.start_nodes(extra_args=[[]] * self.num_nodes)
        self.import_deterministic_coinbase_privkeys()
        self.stop_nodes()

        self.start_nodes()
        for i in range(1, self.num_nodes):
            self.connect_nodes(i, 0)

    def run_test(self):
        # Create one transaction on node 0 with a unique amount for
        # each possible type of wallet import RPC.
        for i, variant in enumerate(IMPORT_VARIANTS):
            variant.label = "label {} {}".format(i, variant)
            variant.address = self.nodes[1].getaddressinfo(self.nodes[1].getnewaddress(variant.label))
            variant.key = self.nodes[1].dumpprivkey(variant.address["address"])
            variant.initial_amount = get_rand_amount()
            variant.initial_txid = self.nodes[0].sendtoaddress(variant.address["address"], variant.initial_amount)
            self.nodes[0].generate(1)  # Generate one block for each send
            variant.confirmation_height = self.nodes[0].getblockcount()
            variant.timestamp = self.nodes[0].getblockheader(self.nodes[0].getbestblockhash())["time"]

        # Generate a block further in the future (past the rescan window).
        assert_equal(self.nodes[0].getrawmempool(), [])
        set_node_times(
            self.nodes,
            self.nodes[0].getblockheader(self.nodes[0].getbestblockhash())["time"] + TIMESTAMP_WINDOW + 1,
        )
        self.nodes[0].generate(1)
        self.sync_all()

        # For each variation of wallet key import, invoke the import RPC and
        # check the results from getbalance and listtransactions.
        for variant in IMPORT_VARIANTS:
            self.log.info('Run import for variant {}'.format(variant))
            expect_rescan = variant.rescan == Rescan.yes
            variant.node = self.nodes[2 + IMPORT_NODES.index(ImportNode(variant.prune, expect_rescan))]
            variant.do_import(variant.timestamp)
            if expect_rescan:
                variant.expected_balance = variant.initial_amount
                variant.expected_txs = 1
                variant.check(variant.initial_txid, variant.initial_amount, variant.confirmation_height)
            else:
                variant.expected_balance = 0
                variant.expected_txs = 0
                variant.check()

        # Create new transactions sending to each address.
        for i, variant in enumerate(IMPORT_VARIANTS):
            variant.sent_amount = get_rand_amount()
            variant.sent_txid = self.nodes[0].sendtoaddress(variant.address["address"], variant.sent_amount)
            self.nodes[0].generate(1)  # Generate one block for each send
            variant.confirmation_height = self.nodes[0].getblockcount()

        assert_equal(self.nodes[0].getrawmempool(), [])
        self.sync_all()

        # Check the latest results from getbalance and listtransactions.
        for variant in IMPORT_VARIANTS:
            self.log.info('Run check for variant {}'.format(variant))
            variant.expected_balance += variant.sent_amount
            variant.expected_txs += 1
            variant.check(variant.sent_txid, variant.sent_amount, variant.confirmation_height)
        for i, import_node in enumerate(IMPORT_NODES, 2):
            if import_node.prune:
                self.stop_node(i, expected_stderr='Warning: You are starting with governance validation disabled. This is expected because you are running a pruned node.')



if __name__ == "__main__":
    ImportRescanTest().main()<|MERGE_RESOLUTION|>--- conflicted
+++ resolved
@@ -142,13 +142,8 @@
         self.extra_args = [[] for _ in range(self.num_nodes)]
         for i, import_node in enumerate(IMPORT_NODES, 2):
             if import_node.prune:
-<<<<<<< HEAD
                 # txindex is enabled by default in Sparks and needs to be disabled for import-rescan.py
-                extra_args[i] += ["-prune=1", "-txindex=0", "-reindex"]
-=======
-                # txindex is enabled by default in Dash and needs to be disabled for import-rescan.py
                 self.extra_args[i] += ["-prune=1", "-txindex=0", "-reindex"]
->>>>>>> 3b7deea3
 
         self.add_nodes(self.num_nodes, extra_args=self.extra_args)
 
