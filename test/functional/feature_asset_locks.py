#!/usr/bin/env python3

# Copyright (c) 2022-2024 The Dash Core developers
# Distributed under the MIT software license, see the accompanying
# file COPYING or http://www.opensource.org/licenses/mit-license.php.

import copy
import struct
from decimal import Decimal
from io import BytesIO

from test_framework.blocktools import (
    create_block,
    create_coinbase,
)
from test_framework.authproxy import JSONRPCException
from test_framework.key import ECKey
from test_framework.messages import (
    CAssetLockTx,
    CAssetUnlockTx,
    COIN,
    COutPoint,
    CTransaction,
    CTxIn,
    CTxOut,
    FromHex,
    hash256,
    ser_string,
)
from test_framework.script import (
    CScript,
    OP_CHECKSIG,
    OP_DUP,
    OP_EQUALVERIFY,
    OP_HASH160,
    OP_RETURN,
    hash160,
)
from test_framework.test_framework import SparksTestFramework
from test_framework.util import (
    assert_equal,
    assert_greater_than,
    assert_greater_than_or_equal,
    get_bip9_details,
    hex_str_to_bytes,
)

llmq_type_test = 106 # LLMQType::LLMQ_TEST_PLATFORM
tiny_amount = int(Decimal("0.0007") * COIN)
blocks_in_one_day = 576

class AssetLocksTest(SparksTestFramework):
    def set_test_params(self):
<<<<<<< HEAD
        self.set_sparks_test_params(6, 4, evo_count=3)
=======
        self.set_dash_test_params(5, 3, [["-whitelist=127.0.0.1", "-llmqtestinstantsenddip0024=llmq_test_instantsend"]] * 5, evo_count=3)
>>>>>>> 19512988

    def skip_test_if_missing_module(self):
        self.skip_if_no_wallet()

    def create_assetlock(self, coin, amount, pubkey):
        node_wallet = self.nodes[0]


        inputs = [CTxIn(COutPoint(int(coin["txid"], 16), coin["vout"]))]

        credit_outputs = []
        tmp_amount = amount
        if tmp_amount > COIN:
            tmp_amount -= COIN
            credit_outputs.append(CTxOut(COIN, CScript([OP_DUP, OP_HASH160, hash160(pubkey), OP_EQUALVERIFY, OP_CHECKSIG])))
        credit_outputs.append(CTxOut(tmp_amount, CScript([OP_DUP, OP_HASH160, hash160(pubkey), OP_EQUALVERIFY, OP_CHECKSIG])))

        lockTx_payload = CAssetLockTx(1, credit_outputs)

        remaining = int(COIN * coin['amount']) - tiny_amount - amount

        tx_output_ret = CTxOut(amount, CScript([OP_RETURN, b""]))
        tx_output = CTxOut(remaining, CScript([pubkey, OP_CHECKSIG]))

        lock_tx = CTransaction()
        lock_tx.vin = inputs
        lock_tx.vout = [tx_output, tx_output_ret] if remaining > 0 else [tx_output_ret]
        lock_tx.nVersion = 3
        lock_tx.nType = 8 # asset lock type
        lock_tx.vExtraPayload = lockTx_payload.serialize()

        lock_tx = node_wallet.signrawtransactionwithwallet(lock_tx.serialize().hex())
        return FromHex(CTransaction(), lock_tx["hex"])


    def create_assetunlock(self, index, withdrawal, pubkey=None, fee=tiny_amount):
        node_wallet = self.nodes[0]
        mninfo = self.mninfo
        assert_greater_than(int(withdrawal), fee)
        tx_output = CTxOut(int(withdrawal) - fee, CScript([pubkey, OP_CHECKSIG]))

        # request ID = sha256("plwdtx", index)
        request_id_buf = ser_string(b"plwdtx") + struct.pack("<Q", index)
        request_id = hash256(request_id_buf)[::-1].hex()

        height = node_wallet.getblockcount()
        self.log.info(f"Creating asset unlock: {llmq_type_test} {request_id}")
        quorumHash = mninfo[0].node.quorum("selectquorum", llmq_type_test, request_id)["quorumHash"]
        self.log.info(f"Used quorum hash: {quorumHash}")
        unlockTx_payload = CAssetUnlockTx(
            version = 1,
            index = index,
            fee = fee,
            requestedHeight = height,
            quorumHash = int(quorumHash, 16),
            quorumSig = b'\00' * 96)

        unlock_tx = CTransaction()
        unlock_tx.vin = []
        unlock_tx.vout = [tx_output]
        unlock_tx.nVersion = 3
        unlock_tx.nType = 9 # asset unlock type
        unlock_tx.vExtraPayload = unlockTx_payload.serialize()

        unlock_tx.calc_sha256()
        msgHash = format(unlock_tx.sha256, '064x')

        recsig = self.get_recovered_sig(request_id, msgHash, llmq_type=llmq_type_test)

        unlockTx_payload.quorumSig = bytearray.fromhex(recsig["sig"])
        unlock_tx.vExtraPayload = unlockTx_payload.serialize()
        return unlock_tx

    def get_credit_pool_balance(self, node = None, block_hash = None):
        if node is None:
            node = self.nodes[0]

        if block_hash is None:
            block_hash = node.getbestblockhash()
        block = node.getblock(block_hash)
        return int(COIN * block['cbTx']['creditPoolBalance'])

    def validate_credit_pool_balance(self, expected = None, block_hash = None):
        for node in self.nodes:
            locked = self.get_credit_pool_balance(node=node, block_hash=block_hash)
            if expected is None:
                expected = locked
            else:
                assert_equal(expected, locked)
        self.log.info(f"Credit pool amount matched with '{expected}'")
        return expected

    def check_mempool_size(self):
        self.sync_mempools()
        for node in self.nodes:
            assert_equal(node.getmempoolinfo()['size'], self.mempool_size)

    def check_mempool_result(self, result_expected, tx):
        """Wrapper to check result of testmempoolaccept on node_0's mempool"""
        result_expected['txid'] = tx.rehash()
        if result_expected['allowed']:
            result_expected['vsize'] = tx.get_vsize()

        result_test = self.nodes[0].testmempoolaccept([tx.serialize().hex()])

        assert_equal([result_expected], result_test)
        self.check_mempool_size()

    def create_and_check_block(self, txes, expected_error = None):
        node_wallet = self.nodes[0]
        best_block_hash = node_wallet.getbestblockhash()
        best_block = node_wallet.getblock(best_block_hash)
        tip = int(best_block_hash, 16)
        height = best_block["height"] + 1
        block_time = best_block["time"] + 1

        cbb = create_coinbase(height, dip4_activated=True, v20_activated=True)
        gbt = node_wallet.getblocktemplate()
        cbb.vExtraPayload = hex_str_to_bytes(gbt["coinbase_payload"])
        cbb.rehash()
        block = create_block(tip, cbb, block_time, version=4)
        # Add quorum commitments from block template
        for tx_obj in gbt["transactions"]:
            tx = FromHex(CTransaction(), tx_obj["data"])
            if tx.nType == 6:
                block.vtx.append(tx)
        for tx in txes:
            block.vtx.append(tx)
        block.hashMerkleRoot = block.calc_merkle_root()
        block.solve()
        result = node_wallet.submitblock(block.serialize().hex())
        if result != expected_error:
            raise AssertionError('mining the block should have failed with error %s, but submitblock returned %s' % (expected_error, result))

    def set_sporks(self):
        spork_enabled = 0
        spork_disabled = 4070908800

        self.nodes[0].sporkupdate("SPORK_17_QUORUM_DKG_ENABLED", spork_enabled)
        self.nodes[0].sporkupdate("SPORK_19_CHAINLOCKS_ENABLED", spork_disabled)
        self.nodes[0].sporkupdate("SPORK_2_INSTANTSEND_ENABLED", spork_disabled)
        self.wait_for_sporks_same()

    def ensure_tx_is_not_mined(self, tx_id):
        try:
            for node in self.nodes:
                node.gettransaction(tx_id)
            raise AssertionError("Transaction should not be mined")
        except JSONRPCException as e:
            assert "Invalid or non-wallet transaction id" in e.error['message']

    def send_tx_simple(self, tx):
        return self.nodes[0].sendrawtransaction(hexstring=tx.serialize().hex(), maxfeerate=0)

    def send_tx(self, tx, expected_error = None, reason = None):
        try:
            self.log.info(f"Send tx with expected_error:'{expected_error}'...")
            tx_res = self.send_tx_simple(tx)
            if expected_error is None:
                self.sync_mempools()
                return tx_res

            # failure didn't happen, but expected:
            message = "Transaction should not be accepted"
            if reason is not None:
                message += ": " + reason

            raise AssertionError(message)
        except JSONRPCException as e:
            assert expected_error in e.error['message']

    def slowly_generate_batch(self, amount):
        self.log.info(f"Slowly generate {amount} blocks")
        while amount > 0:
            self.log.info(f"Generating batch of blocks {amount} left")
            next = min(10, amount)
            amount -= next
            self.bump_mocktime(next)
            self.nodes[1].generate(next)
            self.sync_all()

    def run_test(self):
        node_wallet = self.nodes[0]
        node = self.nodes[1]

        self.set_sporks()

        self.activate_v19(expected_activation_height=900)
        self.log.info("Activated v19 at height:" + str(node.getblockcount()))

        self.nodes[0].sporkupdate("SPORK_2_INSTANTSEND_ENABLED", 0)
        self.wait_for_sporks_same()

        self.mine_quorum(llmq_type_name='llmq_test_instantsend', llmq_type=104)

        for _ in range(3):
            self.dynamically_add_masternode(evo=True)
            node.generate(8)
            self.sync_blocks()

        self.set_sporks()
        self.activate_v20()
        node.generate(1)
        self.sync_all()
        self.mempool_size = 0

        key = ECKey()
        key.generate()
        pubkey = key.get_pubkey().get_bytes()

        self.test_asset_locks(node_wallet, node, pubkey)
        self.test_asset_unlocks(node_wallet, node, pubkey)
        self.test_withdrawal_limits(node_wallet, node, pubkey)
        self.test_mn_rr(node_wallet, node, pubkey)


    def test_asset_locks(self, node_wallet, node, pubkey):
        self.log.info("Testing asset lock...")
        locked_1 = 10 * COIN + 141421
        locked_2 = 10 * COIN + 314159

        coins = node_wallet.listunspent(query_options={'minimumAmount': Decimal(str(locked_2 / COIN))})
        coin = coins.pop()
        asset_lock_tx = self.create_assetlock(coin, locked_1, pubkey)


        self.check_mempool_result(tx=asset_lock_tx, result_expected={'allowed': True, 'fees': {'base': Decimal(str(tiny_amount / COIN))}})
        self.validate_credit_pool_balance(0)
        txid_in_block = self.send_tx(asset_lock_tx)
        assert "assetLockTx" in node.getrawtransaction(txid_in_block, 1)
        self.validate_credit_pool_balance(0)
        node.generate(1)
        assert_equal(self.get_credit_pool_balance(node=node), locked_1)
        self.log.info("Generate a number of blocks to ensure this is the longest chain for later in the test when we reconsiderblock")
        node.generate(12)
        self.sync_all()

        self.validate_credit_pool_balance(locked_1)

        # tx is mined, let's get blockhash
        self.log.info("Invalidate block with asset lock tx...")
        self.block_hash_1 = node_wallet.gettransaction(txid_in_block)['blockhash']
        for inode in self.nodes:
            inode.invalidateblock(self.block_hash_1)
            assert_equal(self.get_credit_pool_balance(node=inode), 0)
        node.generate(3)
        self.sync_all()
        self.validate_credit_pool_balance(0)
        self.log.info("Resubmit asset lock tx to new chain...")
        # NEW tx appears
        asset_lock_tx_2 = self.create_assetlock(coin, locked_2, pubkey)
        txid_in_block = self.send_tx(asset_lock_tx_2)
        node.generate(1)
        self.sync_all()
        self.validate_credit_pool_balance(locked_2)
        self.log.info("Reconsider old blocks...")
        for inode in self.nodes:
            inode.reconsiderblock(self.block_hash_1)
        self.validate_credit_pool_balance(locked_1)
        self.sync_all()

        self.log.info('Mine block with incorrect credit-pool value...')
        coin = coins.pop()
        extra_lock_tx = self.create_assetlock(coin, COIN, pubkey)
        self.create_and_check_block([extra_lock_tx], expected_error = 'bad-cbtx-assetlocked-amount')

        self.log.info("Mine a quorum...")
        self.mine_quorum(llmq_type_name='llmq_test_platform', llmq_type=106, expected_connections=2, expected_members=3, expected_contributions=3, expected_complaints=0, expected_justifications=0, expected_commitments=3 )

        self.validate_credit_pool_balance(locked_1)


    def test_asset_unlocks(self, node_wallet, node, pubkey):
        self.log.info("Testing asset unlock...")

        self.log.info("Generating several txes by same quorum....")
        locked = self.get_credit_pool_balance()

        self.validate_credit_pool_balance(locked)
        asset_unlock_tx = self.create_assetunlock(101, COIN, pubkey)
        asset_unlock_tx_late = self.create_assetunlock(102, COIN, pubkey)
        asset_unlock_tx_too_late = self.create_assetunlock(103, COIN, pubkey)
        asset_unlock_tx_too_big_fee = self.create_assetunlock(104, COIN, pubkey, fee=int(Decimal("0.1") * COIN))
        asset_unlock_tx_zero_fee = self.create_assetunlock(105, COIN, pubkey, fee=0)
        asset_unlock_tx_duplicate_index = copy.deepcopy(asset_unlock_tx)
        # modify this tx with duplicated index to make a hash of tx different, otherwise tx would be refused too early
        asset_unlock_tx_duplicate_index.vout[0].nValue += COIN
        too_late_height = node.getblockcount() + 48

        self.check_mempool_result(tx=asset_unlock_tx, result_expected={'allowed': True, 'fees': {'base': Decimal(str(tiny_amount / COIN))}})
        self.check_mempool_result(tx=asset_unlock_tx_too_big_fee,
                result_expected={'allowed': False, 'reject-reason' : 'max-fee-exceeded'})
        self.check_mempool_result(tx=asset_unlock_tx_zero_fee,
                result_expected={'allowed': False, 'reject-reason' : 'bad-txns-assetunlock-fee-outofrange'})
        # not-verified is a correct faiure from mempool. Mempool knows nothing about CreditPool indexes and he just report that signature is not validated
        self.check_mempool_result(tx=asset_unlock_tx_duplicate_index,
                result_expected={'allowed': False, 'reject-reason' : 'bad-assetunlock-not-verified'})

        self.log.info("Validating that we calculate payload hash correctly: ask quorum forcely by message hash...")
        asset_unlock_tx_payload = CAssetUnlockTx()
        asset_unlock_tx_payload.deserialize(BytesIO(asset_unlock_tx.vExtraPayload))

        assert_equal(asset_unlock_tx_payload.quorumHash, int(self.mninfo[0].node.quorum("selectquorum", llmq_type_test, 'e6c7a809d79f78ea85b72d5df7e9bd592aecf151e679d6e976b74f053a7f9056')["quorumHash"], 16))

        self.log.info("Test no IS for asset unlock...")
        self.nodes[0].sporkupdate("SPORK_2_INSTANTSEND_ENABLED", 0)
        self.wait_for_sporks_same()

        txid = self.send_tx(asset_unlock_tx)
        is_id = node_wallet.sendtoaddress(node_wallet.getnewaddress(), 1)
        for node in self.nodes:
            self.wait_for_instantlock(is_id, node)


        tip = self.nodes[0].getblockcount()
        indexes_statuses_no_height = self.nodes[0].getassetunlockstatuses(["101", "102", "300"])
        assert_equal([{'index': 101, 'status': 'mempooled'}, {'index': 102, 'status': 'unknown'}, {'index': 300, 'status': 'unknown'}], indexes_statuses_no_height)
        indexes_statuses_height = self.nodes[0].getassetunlockstatuses(["101", "102", "300"], tip)
        assert_equal([{'index': 101, 'status': 'unknown'}, {'index': 102, 'status': 'unknown'}, {'index': 300, 'status': 'unknown'}], indexes_statuses_height)


        rawtx = node.getrawtransaction(txid, 1)
        rawtx_is = node.getrawtransaction(is_id, 1)
        assert_equal(rawtx["instantlock"], False)
        assert_equal(rawtx_is["instantlock"], True)
        assert_equal(rawtx["chainlock"], False)
        assert_equal(rawtx_is["chainlock"], False)
        assert not "confirmations" in rawtx
        assert not "confirmations" in rawtx_is
        # disable back IS
        self.set_sporks()

        assert "assetUnlockTx" in node.getrawtransaction(txid, 1)

        self.mempool_size += 2
        self.check_mempool_size()
        self.validate_credit_pool_balance(locked)
        node.generate(1)
        self.sync_all()
        assert_equal(rawtx["instantlock"], False)
        assert_equal(rawtx["chainlock"], False)
        rawtx = node.getrawtransaction(txid, 1)
        assert_equal(rawtx["confirmations"], 1)
        self.validate_credit_pool_balance(locked - COIN)
        self.mempool_size -= 2
        self.check_mempool_size()
        block_asset_unlock = node.getrawtransaction(asset_unlock_tx.rehash(), 1)['blockhash']

        self.send_tx(asset_unlock_tx,
            expected_error = "Transaction already in block chain",
            reason = "double copy")

        self.log.info("Mining next quorum to check tx 'asset_unlock_tx_late' is still valid...")
        self.mine_quorum(llmq_type_name="llmq_test_platform", llmq_type=106)
        self.log.info("Checking credit pool amount is same...")
        self.validate_credit_pool_balance(locked - 1 * COIN)
        self.check_mempool_result(tx=asset_unlock_tx_late, result_expected={'allowed': True, 'fees': {'base': Decimal(str(tiny_amount / COIN))}})
        self.log.info("Checking credit pool amount still is same...")
        self.validate_credit_pool_balance(locked - 1 * COIN)
        self.send_tx(asset_unlock_tx_late)
        node.generate(1)
        self.sync_all()
        self.validate_credit_pool_balance(locked - 2 * COIN)

        self.log.info("Generating many blocks to make quorum far behind (even still active)...")
        self.slowly_generate_batch(too_late_height - node.getblockcount() - 1)
        self.check_mempool_result(tx=asset_unlock_tx_too_late, result_expected={'allowed': True, 'fees': {'base': Decimal(str(tiny_amount / COIN))}})
        node.generate(1)
        self.sync_all()
        self.check_mempool_result(tx=asset_unlock_tx_too_late,
                result_expected={'allowed': False, 'reject-reason' : 'bad-assetunlock-too-late'})

        self.log.info("Checking that two quorums later it is too late because quorum is not active...")
        self.mine_quorum(llmq_type_name="llmq_test_platform", llmq_type=106)
        self.log.info("Expecting new reject-reason...")
        self.check_mempool_result(tx=asset_unlock_tx_too_late,
                result_expected={'allowed': False, 'reject-reason' : 'bad-assetunlock-not-active-quorum'})

        block_to_reconsider = node.getbestblockhash()
        self.log.info("Test block invalidation with asset unlock tx...")
        for inode in self.nodes:
            inode.invalidateblock(block_asset_unlock)
        self.validate_credit_pool_balance(locked)
        self.slowly_generate_batch(50)
        self.validate_credit_pool_balance(locked)
        for inode in self.nodes:
            inode.reconsiderblock(block_to_reconsider)
        self.validate_credit_pool_balance(locked - 2 * COIN)

        self.log.info("Forcibly mining asset_unlock_tx_too_late and ensure block is invalid...")
        self.create_and_check_block([asset_unlock_tx_too_late], expected_error = "bad-assetunlock-not-active-quorum")

        node.generate(1)
        self.sync_all()

        self.validate_credit_pool_balance(locked - 2 * COIN)
        self.validate_credit_pool_balance(block_hash=self.block_hash_1, expected=locked)

        self.log.info("Forcibly mine asset_unlock_tx_full and ensure block is invalid...")
        self.create_and_check_block([asset_unlock_tx_duplicate_index], expected_error = "bad-assetunlock-duplicated-index")


    def test_withdrawal_limits(self, node_wallet, node, pubkey):
        self.log.info("Testing withdrawal limits...")
        self.log.info("Too big withdrawal is expected to not be mined")
        asset_unlock_tx_full = self.create_assetunlock(201, 1 + self.get_credit_pool_balance(), pubkey)

        self.log.info("Checking that transaction with exceeding amount accepted by mempool...")
        # Mempool doesn't know about the size of the credit pool
        self.check_mempool_result(tx=asset_unlock_tx_full, result_expected={'allowed': True, 'fees': {'base': Decimal(str(tiny_amount / COIN))}})

        txid_in_block = self.send_tx(asset_unlock_tx_full)
        node.generate(1)
        self.sync_all()

        self.ensure_tx_is_not_mined(txid_in_block)

        self.log.info("Forcibly mine asset_unlock_tx_full and ensure block is invalid...")
        self.create_and_check_block([asset_unlock_tx_full], expected_error = "failed-creditpool-unlock-too-much")

        self.mempool_size += 1
        asset_unlock_tx_full = self.create_assetunlock(301, self.get_credit_pool_balance(), pubkey)
        self.check_mempool_result(tx=asset_unlock_tx_full, result_expected={'allowed': True, 'fees': {'base': Decimal(str(tiny_amount / COIN))}})

        txid_in_block = self.send_tx(asset_unlock_tx_full)
        node.generate(1)
        self.sync_all()
        self.log.info("Check txid_in_block was mined...")
        block = node.getblock(node.getbestblockhash())
        assert txid_in_block in block['tx']
        self.validate_credit_pool_balance(0)

        self.log.info("Fast forward to the next day to reset all current unlock limits...")
        self.slowly_generate_batch(blocks_in_one_day  + 1)
        self.mine_quorum(llmq_type_name="llmq_test_platform", llmq_type=106)

        total = self.get_credit_pool_balance()
        coins = node_wallet.listunspent()
        while total <= 10_900 * COIN:
            self.log.info(f"Collecting coins in pool... Collected {total}/{10_900 * COIN}")
            coin = coins.pop()
            to_lock = int(coin['amount'] * COIN) - tiny_amount
            if to_lock > 99 * COIN:
                to_lock = 99 * COIN
            total += to_lock
            tx = self.create_assetlock(coin, to_lock, pubkey)
            self.send_tx_simple(tx)
        self.sync_mempools()
        node.generate(1)
        self.sync_all()
        credit_pool_balance_1 = self.get_credit_pool_balance()
        assert_greater_than(credit_pool_balance_1, 10_900 * COIN)
        limit_amount_1 = 1000 * COIN
        # take most of limit by one big tx for faster testing and
        # create several tiny withdrawal with exactly 1 *invalid* / causes spend above limit tx
        withdrawals = [600 * COIN, 131 * COIN, 131 * COIN, 131 * COIN, 131 * COIN]
        amount_to_withdraw_1 = sum(withdrawals)
        index = 400
        for next_amount in withdrawals:
            index += 1
            asset_unlock_tx = self.create_assetunlock(index, next_amount, pubkey)
            self.send_tx_simple(asset_unlock_tx)
            if index == 401:
                self.sync_mempools()
                node.generate(1)

        self.sync_mempools()
        node.generate(1)
        self.sync_all()
        self.log.info(f"MN_RR status: {get_bip9_details(node, 'mn_rr')}")

        new_total = self.get_credit_pool_balance()
        amount_actually_withdrawn = total - new_total
        block = node.getblock(node.getbestblockhash())
        self.log.info("Testing that we tried to withdraw more than we could...")
        assert_greater_than(amount_to_withdraw_1, amount_actually_withdrawn)
        self.log.info("Checking that we tried to withdraw more than the limit...")
        assert_greater_than(amount_to_withdraw_1, limit_amount_1)
        self.log.info("Checking we didn't actually withdraw more than allowed by the limit...")
        assert_greater_than_or_equal(limit_amount_1, amount_actually_withdrawn)
        assert_equal(amount_actually_withdrawn, 993 * COIN)
        node.generate(1)
        self.sync_all()
        self.log.info("Checking that exactly 1 tx stayed in mempool...")
        self.mempool_size = 1
        self.check_mempool_size()

        assert_equal(new_total, self.get_credit_pool_balance())
        self.log.info("Fast forward to next day again...")
        self.slowly_generate_batch(blocks_in_one_day - 2)
        self.log.info("Checking mempool is empty now...")
        self.mempool_size = 0
        self.check_mempool_size()

        self.log.info("Creating new asset-unlock tx. It should be mined exactly 1 block after")
        credit_pool_balance_2 = self.get_credit_pool_balance()
        limit_amount_2 = credit_pool_balance_2 // 10
        index += 1
        asset_unlock_tx = self.create_assetunlock(index, limit_amount_2, pubkey)
        self.send_tx(asset_unlock_tx)
        node.generate(1)
        self.sync_all()
        assert_equal(new_total, self.get_credit_pool_balance())
        node.generate(1)
        self.sync_all()
        new_total -= limit_amount_2
        assert_equal(new_total, self.get_credit_pool_balance())
        self.log.info("Trying to withdraw more... expecting to fail")
        index += 1
        asset_unlock_tx = self.create_assetunlock(index, COIN * 100, pubkey)
        self.send_tx(asset_unlock_tx)
        node.generate(1)
        self.sync_all()

        tip = self.nodes[0].getblockcount()
        indexes_statuses_no_height = self.nodes[0].getassetunlockstatuses(["101", "102", "103"])
        assert_equal([{'index': 101, 'status': 'mined'}, {'index': 102, 'status': 'mined'}, {'index': 103, 'status': 'unknown'}], indexes_statuses_no_height)
        indexes_statuses_height = self.nodes[0].getassetunlockstatuses(["101", "102", "103"], tip)
        assert_equal([{'index': 101, 'status': 'chainlocked'}, {'index': 102, 'status': 'chainlocked'}, {'index': 103, 'status': 'unknown'}], indexes_statuses_height)


        self.log.info("generate many blocks to be sure that mempool is empty after expiring txes...")
        self.slowly_generate_batch(60)
        self.log.info("Checking that credit pool is not changed...")
        assert_equal(new_total, self.get_credit_pool_balance())
        self.check_mempool_size()


    def test_mn_rr(self, node_wallet, node, pubkey):
        self.log.info("Activate mn_rr...")
        locked = self.get_credit_pool_balance()
        self.activate_mn_rr(expected_activation_height=node.getblockcount() + 12 * 3)
        self.log.info(f'height: {node.getblockcount()} credit: {self.get_credit_pool_balance()}')
        assert_equal(locked, self.get_credit_pool_balance())

        bt = node.getblocktemplate()
        platform_reward = bt['masternode'][0]['amount']
        assert_equal(bt['masternode'][0]['script'], '6a')  # empty OP_RETURN
        owner_reward = bt['masternode'][1]['amount']
        operator_reward = bt['masternode'][2]['amount'] if len(bt['masternode']) == 3 else 0
        all_mn_rewards = platform_reward + owner_reward + operator_reward
        assert_equal(all_mn_rewards, bt['coinbasevalue'] * 3 // 4)  # 75/25 mn/miner reward split
        assert_equal(platform_reward, all_mn_rewards * 375 // 1000)  # 0.375 platform share
        assert_equal(platform_reward, 31916328)
        assert_equal(locked, self.get_credit_pool_balance())
        node.generate(1)
        self.sync_all()
        locked += platform_reward
        assert_equal(locked, self.get_credit_pool_balance())

        coins = node_wallet.listunspent(query_options={'minimumAmount': 1})
        coin = coins.pop()
        self.send_tx(self.create_assetlock(coin, COIN, pubkey))
        locked += platform_reward + COIN
        node.generate(1)
        self.sync_all()
        assert_equal(locked, self.get_credit_pool_balance())


if __name__ == '__main__':
    AssetLocksTest().main()<|MERGE_RESOLUTION|>--- conflicted
+++ resolved
@@ -51,11 +51,7 @@
 
 class AssetLocksTest(SparksTestFramework):
     def set_test_params(self):
-<<<<<<< HEAD
-        self.set_sparks_test_params(6, 4, evo_count=3)
-=======
-        self.set_dash_test_params(5, 3, [["-whitelist=127.0.0.1", "-llmqtestinstantsenddip0024=llmq_test_instantsend"]] * 5, evo_count=3)
->>>>>>> 19512988
+        self.set_sparks_test_params(5, 3, [["-whitelist=127.0.0.1", "-llmqtestinstantsenddip0024=llmq_test_instantsend"]] * 5, evo_count=3)
 
     def skip_test_if_missing_module(self):
         self.skip_if_no_wallet()
