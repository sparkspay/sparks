--- conflicted
+++ resolved
@@ -7,12 +7,8 @@
 import os
 
 from test_framework.address import ADDRESS_BCRT1_UNSPENDABLE
-<<<<<<< HEAD
+
 from test_framework.test_framework import SparksTestFramework
-=======
-
-from test_framework.test_framework import DashTestFramework
->>>>>>> 0fcc1561
 from test_framework.util import (
     assert_equal,
     force_finish_mnsync,
@@ -163,6 +159,7 @@
         self.log.info("-alertnotify should not continue notifying for more unknown version blocks")
         assert_equal(alert_text, alert_text2)
 
+# TODO: add test for `-alertnotify` large fork notifications
 
 if __name__ == '__main__':
     NotificationsTest().main()