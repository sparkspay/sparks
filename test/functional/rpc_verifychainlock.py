#!/usr/bin/env python3
# Copyright (c) 2021-2022 The Dash Core developers
# Distributed under the MIT software license, see the accompanying
# file COPYING or http://www.opensource.org/licenses/mit-license.php.

from test_framework.test_framework import SparksTestFramework
from test_framework.util import assert_raises_rpc_error

'''
rpc_verifychainlock.py

Test verifychainlock rpc

'''


class RPCVerifyChainLockTest(SparksTestFramework):
    def set_test_params(self):
        # -whitelist is needed to avoid the trickling logic on node0
        self.set_sparks_test_params(5, 3, [["-whitelist=127.0.0.1"], [], [], [], []], fast_dip3_enforcement=True)
        self.set_sparks_llmq_test_params(3, 2)

    def run_test(self):
        node0 = self.nodes[0]
        node1 = self.nodes[1]
        self.activate_dip8()
<<<<<<< HEAD
        self.nodes[0].spork("SPORK_18_QUORUM_DKG_ENABLED", 0)
=======
        self.nodes[0].sporkupdate("SPORK_17_QUORUM_DKG_ENABLED", 0)
>>>>>>> 1f3f0e00
        self.wait_for_sporks_same()
        self.mine_quorum()
        self.wait_for_chainlocked_block(node0, node0.generate(1)[0])
        chainlock = node0.getbestchainlock()
        block_hash = chainlock["blockhash"]
        height = chainlock["height"]
        chainlock_signature = chainlock["signature"]
        # No "blockHeight"
        assert node0.verifychainlock(block_hash, chainlock_signature)
        # Invalid "blockHeight"
        assert not node0.verifychainlock(block_hash, chainlock_signature, 0)
        # Valid "blockHeight"
        assert node0.verifychainlock(block_hash, chainlock_signature, height)
        # Invalid "blockHash"
        assert not node0.verifychainlock(node0.getblockhash(0), chainlock_signature, height)
        self.wait_for_chainlocked_block_all_nodes(block_hash)
        # Isolate node1, mine a block on node0 and wait for its ChainLock
        node1.setnetworkactive(False)
        node0.generate(1)
        self.wait_for_chainlocked_block(node0, node0.generate(1)[0])
        chainlock = node0.getbestchainlock()
        assert chainlock != node1.getbestchainlock()
        block_hash = chainlock["blockhash"]
        height = chainlock["height"]
        chainlock_signature = chainlock["signature"]
        # Now it should verify on node0 without "blockHeight" but fail on node1
        assert node0.verifychainlock(block_hash, chainlock_signature)
        assert_raises_rpc_error(-32603, "blockHash not found", node1.verifychainlock, block_hash, chainlock_signature)
        # But they should still both verify with the height provided
        assert node0.verifychainlock(block_hash, chainlock_signature, height)
        assert node1.verifychainlock(block_hash, chainlock_signature, height)


if __name__ == '__main__':
    RPCVerifyChainLockTest().main()<|MERGE_RESOLUTION|>--- conflicted
+++ resolved
@@ -24,11 +24,7 @@
         node0 = self.nodes[0]
         node1 = self.nodes[1]
         self.activate_dip8()
-<<<<<<< HEAD
         self.nodes[0].spork("SPORK_18_QUORUM_DKG_ENABLED", 0)
-=======
-        self.nodes[0].sporkupdate("SPORK_17_QUORUM_DKG_ENABLED", 0)
->>>>>>> 1f3f0e00
         self.wait_for_sporks_same()
         self.mine_quorum()
         self.wait_for_chainlocked_block(node0, node0.generate(1)[0])
