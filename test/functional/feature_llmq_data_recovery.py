#!/usr/bin/env python3
# Copyright (c) 2021-2024 The Dash Core developers
# Distributed under the MIT software license, see the accompanying
# file COPYING or http://www.opensource.org/licenses/mit-license.php.

import time
from test_framework.p2p import logger
from test_framework.test_framework import SparksTestFramework
from test_framework.util import force_finish_mnsync

'''
feature_llmq_data_recovery.py

Tests automated recovery of DKG data and the related command line parameters:
 -llmq-data-recovery
 -llmq-qvvec-sync
'''

# LLMQ types available in regtest
llmq_test = 100
llmq_test_v17 = 102
llmq_type_strings = {llmq_test: 'llmq_test', llmq_test_v17: 'llmq_test_v17'}


class QuorumDataRecoveryTest(SparksTestFramework):
    def set_test_params(self):
<<<<<<< HEAD
        extra_args = [["-vbparams=testdummy:0:999999999999:10:8:6:5:-1"] for _ in range(9)]
        self.set_sparks_test_params(9, 7, fast_dip3_enforcement=True, extra_args=extra_args)
        self.set_sparks_llmq_test_params(4, 3)
=======
        extra_args = [["-vbparams=testdummy:0:999999999999:0:10:8:6:5:-1"] for _ in range(9)]
        self.set_dash_test_params(9, 7, fast_dip3_enforcement=True, extra_args=extra_args)
        self.set_dash_llmq_test_params(4, 3)
>>>>>>> 0fcc1561

    def restart_mn(self, mn, reindex=False, qvvec_sync=None, qdata_recovery_enabled=True):
        args = self.extra_args[mn.node.index] + ['-masternodeblsprivkey=%s' % mn.keyOperator,
                                              '-llmq-data-recovery=%d' % qdata_recovery_enabled]
        if qvvec_sync is None:
            qvvec_sync = []
        for llmq_sync in qvvec_sync:
            args.append('-llmq-qvvec-sync=%s:%d' % (llmq_type_strings[llmq_sync[0]], llmq_sync[1]))
        if reindex:
            args.append('-reindex')
            bb_hash = mn.node.getbestblockhash()
            self.restart_node(mn.node.index, args)
            self.wait_until(lambda: mn.node.getbestblockhash() == bb_hash)
        else:
            self.restart_node(mn.node.index, args)
        force_finish_mnsync(mn.node)
        self.connect_nodes(mn.node.index, 0)
        if qdata_recovery_enabled:
            # trigger recovery threads and wait for them to start
            self.nodes[0].generate(1)

            self.bump_mocktime(self.quorum_data_thread_request_timeout_seconds + 1)
            time.sleep(1)
        self.sync_blocks()

    def restart_mns(self, mns=None, exclude=None, reindex=False, qvvec_sync=None, qdata_recovery_enabled=True):
        if exclude is None:
            exclude = []
        if qvvec_sync is None:
            qvvec_sync = []
        for mn in self.mninfo if mns is None else mns:
            if mn not in exclude:
                self.restart_mn(mn, reindex, qvvec_sync, qdata_recovery_enabled)
        self.wait_for_sporks_same()

    def test_mns(self, quorum_type_in, quorum_hash_in, valid_mns=None, all_mns=None, test_secret=True, expect_secret=True,
                 recover=False, timeout=120):
        if valid_mns is None:
            valid_mns = []
        if all_mns is None:
            all_mns = []
        for mn in all_mns:
            if mn not in valid_mns:
                assert not self.test_mn_quorum_data(mn, quorum_type_in, quorum_hash_in, test_secret, False)
        self.wait_for_quorum_data(valid_mns, quorum_type_in, quorum_hash_in, test_secret, expect_secret, recover, timeout)

    def get_mn(self, protx_hash):
        for mn in self.mninfo:
            if mn.proTxHash == protx_hash:
                return mn
        return None

    def get_member_mns(self, quorum_type, quorum_hash):
        members = self.nodes[0].quorum("info", quorum_type, quorum_hash)["members"]
        mns = []
        for member in members:
            if member["valid"]:
                mns.append(self.get_mn(member["proTxHash"]))
        return mns

    def get_subset_only_in_left(self, quorum_members_left, quorum_members_right):
        quorum_members_subset = quorum_members_left.copy()
        for mn in list(set(quorum_members_left) & set(quorum_members_right)):
            quorum_members_subset.remove(mn)
        return quorum_members_subset

    def test_llmq_qvvec_sync(self, llmq_sync_entries):
        self.log.info("Test with %d -llmq-qvvec-sync option(s)" % len(llmq_sync_entries))
        for llmq_sync in llmq_sync_entries:
            llmq_type = llmq_sync[0]
            llmq_sync_mode = llmq_sync[1]
            self.log.info("Validate -llmq-qvvec-sync=%s:%d" % (llmq_type_strings[llmq_type], llmq_sync_mode))
            # First restart with recovery thread triggering disabled
            self.restart_mns(qdata_recovery_enabled=False)
            # If mode=0 i.e. "Sync always" all nodes should request the qvvec from new quorums
            if llmq_sync_mode == 0:
                quorum_hash = self.mine_quorum()
                member_mns = self.get_member_mns(llmq_type, quorum_hash)
                # So far the only the quorum members of the quorum should have the quorum verification vector
                self.test_mns(llmq_type, quorum_hash, valid_mns=member_mns, all_mns=self.mninfo,
                              test_secret=False, recover=False)
                # Now restart with recovery enabled
                self.restart_mns(qvvec_sync=llmq_sync_entries)
                # All other nodes should now request the qvvec from the quorum
                self.test_mns(llmq_type, quorum_hash, valid_mns=self.mninfo, test_secret=False, recover=True)
            # If mode=1 i.e. "Sync only if type member" not all nodes should request the qvvec from quorum 1 and 2
            elif llmq_sync_mode == 1:
                # Create quorum_1 and a quorum_2 so that we have subsets (members_only_in_1, members_only_in_2) where
                # each only contains nodes that are members of quorum_1 but not quorum_2 and vice versa
                quorum_hash_1 = None
                quorum_hash_2 = None
                members_only_in_1 = []
                members_only_in_2 = []
                while len(members_only_in_1) == 0 or len(members_only_in_2) == 0:
                    quorum_hash_1 = self.mine_quorum()
                    quorum_hash_2 = self.mine_quorum()
                    member_mns_1 = self.get_member_mns(llmq_type, quorum_hash_1)
                    member_mns_2 = self.get_member_mns(llmq_type, quorum_hash_2)
                    members_only_in_1 = self.get_subset_only_in_left(member_mns_1, member_mns_2)
                    members_only_in_2 = self.get_subset_only_in_left(member_mns_2, member_mns_1)
                # So far the nodes of quorum_1 shouldn't have the quorum verification vector of quorum_2 and vice versa
                self.test_mns(llmq_type, quorum_hash_2, all_mns=members_only_in_1, expect_secret=False)
                self.test_mns(llmq_type, quorum_hash_1, all_mns=members_only_in_2, expect_secret=False)
                # Now restart with recovery enabled
                self.restart_mns(qvvec_sync=llmq_sync_entries)
                # Members which are only in quorum 2 should request the qvvec from quorum 1 from the members of quorum 1
                self.test_mns(llmq_type, quorum_hash_1, valid_mns=members_only_in_2, expect_secret=False, recover=True)
                # Members which are only in quorum 1 should request the qvvec from quorum 2 from the members of quorum 2
                self.test_mns(llmq_type, quorum_hash_2, valid_mns=members_only_in_1, expect_secret=False, recover=True)


    def run_test(self):

        node = self.nodes[0]
        node.sporkupdate("SPORK_18_QUORUM_DKG_ENABLED", 0)
        node.sporkupdate("SPORK_21_QUORUM_ALL_CONNECTED", 0)
        self.wait_for_sporks_same()
        self.activate_dip8()

        logger.info("Test automated DGK data recovery")
        # This two nodes will remain the only ones with valid DKG data
        last_resort_test = None
        last_resort_v17 = None
        while True:
            # Mine the quorums used for the recovery test
            quorum_hash_recover = self.mine_quorum()
            # Get all their member masternodes
            member_mns_recover_test = self.get_member_mns(llmq_test, quorum_hash_recover)
            member_mns_recover_v17 = self.get_member_mns(llmq_test_v17, quorum_hash_recover)
            # All members should initially be valid
            self.test_mns(llmq_test, quorum_hash_recover, valid_mns=member_mns_recover_test)
            self.test_mns(llmq_test_v17, quorum_hash_recover, valid_mns=member_mns_recover_v17)
            try:
                # As last resorts find one node which is in llmq_test but not in llmq_test_v17 and one other vice versa
                last_resort_test = self.get_subset_only_in_left(member_mns_recover_test, member_mns_recover_v17)[0]
                last_resort_v17 = self.get_subset_only_in_left(member_mns_recover_v17, member_mns_recover_test)[0]
                break
            except IndexError:
                continue
        assert last_resort_test != last_resort_v17
        # Reindex all other nodes the to drop their DKG data, first run with recovery disabled to make sure disabling
        # works as expected
        recover_members = member_mns_recover_test + member_mns_recover_v17
        exclude_members = [last_resort_test, last_resort_v17]
        # Reindex all masternodes but exclude the last_resort for both testing quorums
        self.restart_mns(exclude=exclude_members, reindex=True, qdata_recovery_enabled=False)
        # Validate all but one are invalid members now
        self.test_mns(llmq_test, quorum_hash_recover, valid_mns=[last_resort_test], all_mns=member_mns_recover_test)
        self.test_mns(llmq_test_v17, quorum_hash_recover, valid_mns=[last_resort_v17], all_mns=member_mns_recover_v17)
        # If recovery would be enabled it would trigger after the mocktime bump / mined block
        self.bump_mocktime(self.quorum_data_request_expiration_timeout + 1)
        node.generate(1)
        time.sleep(10)
        # Make sure they are still invalid
        self.test_mns(llmq_test, quorum_hash_recover, valid_mns=[last_resort_test], all_mns=member_mns_recover_test)
        self.test_mns(llmq_test_v17, quorum_hash_recover, valid_mns=[last_resort_v17], all_mns=member_mns_recover_v17)
        # Mining a block should not result in a chainlock now because the responsible quorum shouldn't have enough
        # valid members.
        self.wait_for_chainlocked_block(node, node.generate(1)[0], False, 5)
        # Now restart with recovery enabled
        self.restart_mns(mns=recover_members, exclude=exclude_members, reindex=True, qdata_recovery_enabled=True)
        # Validate that all invalid members recover. Note: recover=True leads to mocktime bumps and mining while waiting
        # which trigger CQuorumManger::TriggerQuorumDataRecoveryThreads()
        self.test_mns(llmq_test, quorum_hash_recover, valid_mns=member_mns_recover_test, recover=True)
        self.test_mns(llmq_test_v17, quorum_hash_recover, valid_mns=member_mns_recover_v17, recover=True)
        # Mining a block should result in a chainlock now because the quorum should be healed
        self.wait_for_chainlocked_block_all_nodes(node.getbestblockhash())
        logger.info("Test -llmq-qvvec-sync command line parameter")
        # Run with one type separated and then both possible (for regtest) together, both calls generate new quorums
        # and are restarting the nodes with the other parameters
        self.test_llmq_qvvec_sync([(llmq_test, 0)])
        self.test_llmq_qvvec_sync([(llmq_test_v17, 1)])
        self.test_llmq_qvvec_sync([(llmq_test, 0), (llmq_test_v17, 1)])
        logger.info("Test invalid command line parameter values")
        node.stop_node()
        node.wait_until_stopped()
        # Test -llmq-qvvec-sync entry format
        node.assert_start_raises_init_error(["-llmq-qvvec-sync="],
                                            "Error: Invalid format in -llmq-qvvec-sync:")
        node.assert_start_raises_init_error(["-llmq-qvvec-sync=0"],
                                            "Error: Invalid format in -llmq-qvvec-sync: 0")
        node.assert_start_raises_init_error(["-llmq-qvvec-sync=0:"],
                                            "Error: Invalid format in -llmq-qvvec-sync: 0:")
        node.assert_start_raises_init_error(["-llmq-qvvec-sync=:0"],
                                            "Error: Invalid format in -llmq-qvvec-sync: :0")
        node.assert_start_raises_init_error(["-llmq-qvvec-sync=0:0:0"],
                                            "Error: Invalid format in -llmq-qvvec-sync: 0:0:0")
        node.assert_start_raises_init_error(["-llmq-qvvec-sync=0::"],
                                            "Error: Invalid format in -llmq-qvvec-sync: 0::")
        node.assert_start_raises_init_error(["-llmq-qvvec-sync=::0"],
                                            "Error: Invalid format in -llmq-qvvec-sync: ::0")
        node.assert_start_raises_init_error(["-llmq-qvvec-sync=:0:"],
                                            "Error: Invalid format in -llmq-qvvec-sync: :0:")
        # Test llmqType
        node.assert_start_raises_init_error(["-llmq-qvvec-sync=0:0"],
                                            "Error: Invalid llmqType in -llmq-qvvec-sync: 0:0")
        node.assert_start_raises_init_error(["-llmq-qvvec-sync=llmq-test:0"],
                                            "Error: Invalid llmqType in -llmq-qvvec-sync: llmq-test:0")
        node.assert_start_raises_init_error(["-llmq-qvvec-sync=100:0", "-llmq-qvvec-sync=0"],
                                            "Error: Invalid llmqType in -llmq-qvvec-sync: 100:0")
        node.assert_start_raises_init_error(["-llmq-qvvec-sync=llmq_test:0", "-llmq-qvvec-sync=llmq_test:0"],
                                            "Error: Duplicated llmqType in -llmq-qvvec-sync: llmq_test:0")
        # Test mode
        node.assert_start_raises_init_error(["-llmq-qvvec-sync=llmq_test:-1"],
                                            "Error: Invalid mode in -llmq-qvvec-sync: llmq_test:-1")
        node.assert_start_raises_init_error(["-llmq-qvvec-sync=llmq_test:2"],
                                            "Error: Invalid mode in -llmq-qvvec-sync: llmq_test:2")


if __name__ == '__main__':
    QuorumDataRecoveryTest().main()<|MERGE_RESOLUTION|>--- conflicted
+++ resolved
@@ -24,15 +24,9 @@
 
 class QuorumDataRecoveryTest(SparksTestFramework):
     def set_test_params(self):
-<<<<<<< HEAD
-        extra_args = [["-vbparams=testdummy:0:999999999999:10:8:6:5:-1"] for _ in range(9)]
+        extra_args = [["-vbparams=testdummy:0:999999999999:0:10:8:6:5:-1"] for _ in range(9)]
         self.set_sparks_test_params(9, 7, fast_dip3_enforcement=True, extra_args=extra_args)
         self.set_sparks_llmq_test_params(4, 3)
-=======
-        extra_args = [["-vbparams=testdummy:0:999999999999:0:10:8:6:5:-1"] for _ in range(9)]
-        self.set_dash_test_params(9, 7, fast_dip3_enforcement=True, extra_args=extra_args)
-        self.set_dash_llmq_test_params(4, 3)
->>>>>>> 0fcc1561
 
     def restart_mn(self, mn, reindex=False, qvvec_sync=None, qdata_recovery_enabled=True):
         args = self.extra_args[mn.node.index] + ['-masternodeblsprivkey=%s' % mn.keyOperator,
