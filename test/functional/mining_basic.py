--- conflicted
+++ resolved
@@ -197,20 +197,6 @@
         block.nTime += 1
         block.solve()
 
-<<<<<<< HEAD
-        def filter_tip_keys(chaintips):
-            """
-            Sparks chaintips rpc returns extra info in each tip (difficulty, chainwork, and
-            forkpoint). Filter down to relevant ones checked in this test.
-            """
-            check_keys = ["hash", "height", "branchlen", "status"]
-            filtered_tips = []
-            for tip in chaintips:
-                filtered_tips.append({k: tip[k] for k in check_keys})
-            return filtered_tips
-
-=======
->>>>>>> 0fcc1561
         def chain_tip(b_hash, *, status='headers-only', branchlen=1):
             return {'hash': b_hash, 'height': 202, 'branchlen': branchlen, 'status': status}
         assert chain_tip(block.hash) not in filter_tip_keys(node.getchaintips())
