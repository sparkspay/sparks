--- conflicted
+++ resolved
@@ -154,15 +154,11 @@
         assert_equal(self.nodes[2].getbalance(), 1000 - totalfee)
         assert_equal(self.nodes[2].getbalance("from1"), 1000 - 210 - totalfee)
 
-<<<<<<< HEAD
-        # Send 100 SPARKS normal
-=======
         # Verify that a spent output cannot be locked anymore
         spent_0 = {"txid": node0utxos[0]["txid"], "vout": node0utxos[0]["vout"]}
         assert_raises_rpc_error(-8, "Invalid parameter, expected unspent output", self.nodes[0].lockunspent, False, [spent_0])
 
-        # Send 100 DASH normal
->>>>>>> 43d2973a
+        # Send 100 SPARKS normal
         address = self.nodes[0].getnewaddress("test")
         fee_per_byte = Decimal('0.00001') / 1000
         self.nodes[2].settxfee(fee_per_byte * 1000)
