#!/usr/bin/env python3
# Copyright (c) 2015-2020 The Bitcoin Core developers
# Distributed under the MIT software license, see the accompanying
# file COPYING or http://www.opensource.org/licenses/mit-license.php.
"""Test the ZMQ notification interface."""
import struct

from test_framework.address import ADDRESS_BCRT1_UNSPENDABLE
from test_framework.test_framework import BitcoinTestFramework
<<<<<<< HEAD
from test_framework.messages import sparkshash, hash256
=======
from test_framework.messages import (
    dashhash,
    hash256,
)
>>>>>>> 0fcc1561
from test_framework.util import assert_equal
from time import sleep

def hash256_reversed(byte_str):
    return hash256(byte_str)[::-1]

def sparkshash_reversed(byte_str):
    return sparkshash(byte_str)[::-1]

class ZMQSubscriber:
    def __init__(self, socket, topic):
        self.sequence = 0
        self.socket = socket
        self.topic = topic

        import zmq
        self.socket.setsockopt(zmq.SUBSCRIBE, self.topic)

    def receive(self):
        topic, body, seq = self.socket.recv_multipart()
        # Topic should match the subscriber topic.
        assert_equal(topic, self.topic)
        # Sequence should be incremental.
        assert_equal(struct.unpack('<I', seq)[-1], self.sequence)
        self.sequence += 1
        return body


class ZMQTest (BitcoinTestFramework):
    def set_test_params(self):
        self.num_nodes = 2
        if self.is_wallet_compiled():
            self.requires_wallet = True

    def skip_test_if_missing_module(self):
        self.skip_if_no_py3_zmq()
        self.skip_if_no_bitcoind_zmq()
        # TODO: drop this check after migration to MiniWallet, see bitcoin/bitcoin#24653
        self.skip_if_no_bdb()

    def run_test(self):
        import zmq
        self.ctx = zmq.Context()
        try:
            self.test_basic()
            self.test_reorg()
            self.test_multiple_interfaces()
        finally:
            # Destroy the ZMQ context.
            self.log.debug("Destroying ZMQ context")
            self.ctx.destroy(linger=None)

    def test_basic(self):
        import zmq

        # Invalid zmq arguments don't take down the node, see #17185.
        self.restart_node(0, ["-zmqpubrawtx=foo", "-zmqpubhashtx=bar"])
        self.zmq_context = zmq.Context()

        address = 'tcp://127.0.0.1:28332'
        sockets = []
        subs = []
        services = [b"hashblock", b"hashtx", b"rawblock", b"rawtx"]
        for service in services:
            sockets.append(self.ctx.socket(zmq.SUB))
            sockets[-1].set(zmq.RCVTIMEO, 60000)
            subs.append(ZMQSubscriber(sockets[-1], service))

        # Subscribe to all available topics.
        hashblock = subs[0]
        hashtx = subs[1]
        rawblock = subs[2]
        rawtx = subs[3]

        self.restart_node(0, ["-zmqpub%s=%s" % (sub.topic.decode(), address) for sub in [hashblock, hashtx, rawblock, rawtx]])
        self.connect_nodes(0, 1)
        for socket in sockets:
            socket.connect(address)

        # Relax so that the subscriber is ready before publishing zmq messages
        sleep(0.2)

        num_blocks = 5
        self.log.info("Generate %(n)d blocks (and %(n)d coinbase txes)" % {"n": num_blocks})
        genhashes = self.nodes[0].generatetoaddress(num_blocks, ADDRESS_BCRT1_UNSPENDABLE)

        self.sync_all()

        for x in range(num_blocks):
            # Should receive the coinbase txid.
            txid = hashtx.receive()

            # Should receive the coinbase raw transaction.
            hex = rawtx.receive()
            assert_equal(hash256_reversed(hex), txid)

            # Should receive the generated raw block.
            block = rawblock.receive()
            assert_equal(genhashes[x], dashhash_reversed(block[:80]).hex())

            # Should receive the generated block hash.
            hash = hashblock.receive().hex()
            assert_equal(genhashes[x], hash)
            # The block should only have the coinbase txid.
            assert_equal([txid.hex()], self.nodes[1].getblock(hash)["tx"])

<<<<<<< HEAD
            # Should receive the generated raw block.
            block = self.rawblock.receive()
            assert_equal(genhashes[x], sparkshash_reversed(block[:80]).hex())
=======
>>>>>>> 0fcc1561

        if self.is_wallet_compiled():
            self.log.info("Wait for tx from second node")
            payment_txid = self.nodes[1].sendtoaddress(self.nodes[0].getnewaddress(), 1.0)
            self.sync_all()

            # Should receive the broadcasted txid.
            txid = hashtx.receive()
            assert_equal(payment_txid, txid.hex())

            # Should receive the broadcasted raw transaction.
            hex = rawtx.receive()
            assert_equal(payment_txid, hash256_reversed(hex).hex())

            # Mining the block with this tx should result in second notification
            # after coinbase tx notification
            self.nodes[0].generatetoaddress(1, ADDRESS_BCRT1_UNSPENDABLE)
            hashtx.receive()
            txid = hashtx.receive()
            assert_equal(payment_txid, txid.hex())


        self.log.info("Test the getzmqnotifications RPC")
        assert_equal(self.nodes[0].getzmqnotifications(), [
            {"type": "pubhashblock", "address": address, "hwm": 1000},
            {"type": "pubhashtx", "address": address, "hwm": 1000},
            {"type": "pubrawblock", "address": address, "hwm": 1000},
            {"type": "pubrawtx", "address": address, "hwm": 1000},
        ])

        assert_equal(self.nodes[1].getzmqnotifications(), [])


    def test_reorg(self):
        if not self.is_wallet_compiled():
            self.log.info("Skipping reorg test because wallet is disabled")
            return

        import zmq
        address = 'tcp://127.0.0.1:28333'

        services = [b"hashblock", b"hashtx"]
        sockets = []
        subs = []
        for service in services:
            sockets.append(self.ctx.socket(zmq.SUB))
            # 2 second timeout to check end of notifications
            sockets[-1].set(zmq.RCVTIMEO, 2000)
            subs.append(ZMQSubscriber(sockets[-1], service))

        # Subscribe to all available topics.
        hashblock = subs[0]
        hashtx = subs[1]

        # Should only notify the tip if a reorg occurs
        self.restart_node(0, ["-zmqpub%s=%s" % (sub.topic.decode(), address) for sub in [hashblock, hashtx]])
        for socket in sockets:
            socket.connect(address)
        # Relax so that the subscriber is ready before publishing zmq messages
        sleep(0.2)

        # Generate 1 block in nodes[0] with 1 mempool tx and receive all notifications
        payment_txid = self.nodes[0].sendtoaddress(self.nodes[0].getnewaddress(), 1.0)
        disconnect_block = self.nodes[0].generatetoaddress(1, ADDRESS_BCRT1_UNSPENDABLE)[0]
        disconnect_cb = self.nodes[0].getblock(disconnect_block)["tx"][0]
        assert_equal(self.nodes[0].getbestblockhash(), hashblock.receive().hex())
        assert_equal(hashtx.receive().hex(), payment_txid)
        assert_equal(hashtx.receive().hex(), disconnect_cb)

        # Generate 2 blocks in nodes[1]
        connect_blocks = self.nodes[1].generatetoaddress(2, ADDRESS_BCRT1_UNSPENDABLE)

        # nodes[0] will reorg chain after connecting back nodes[1]
        self.connect_nodes(0, 1)
        self.sync_blocks() # tx in mempool valid but not advertised

        # Should receive nodes[1] tip
        assert_equal(self.nodes[1].getbestblockhash(), hashblock.receive().hex())

        # During reorg:
        # Get old payment transaction notification from disconnect and disconnected cb
        assert_equal(hashtx.receive().hex(), payment_txid)
        assert_equal(hashtx.receive().hex(), disconnect_cb)
        # And the payment transaction again due to mempool entry
        assert_equal(hashtx.receive().hex(), payment_txid)
        assert_equal(hashtx.receive().hex(), payment_txid)
        # And the new connected coinbases
        for i in [0, 1]:
            assert_equal(hashtx.receive().hex(), self.nodes[1].getblock(connect_blocks[i])["tx"][0])

        # If we do a simple invalidate we announce the disconnected coinbase
        self.nodes[0].invalidateblock(connect_blocks[1])
        assert_equal(hashtx.receive().hex(), self.nodes[1].getblock(connect_blocks[1])["tx"][0])
        # And the current tip
        assert_equal(hashtx.receive().hex(), self.nodes[1].getblock(connect_blocks[0])["tx"][0])

    def test_multiple_interfaces(self):
        import zmq
        # Set up two subscribers with different addresses
        subscribers = []
        for i in range(2):
            address = 'tcp://127.0.0.1:%d' % (28334 + i)
            socket = self.ctx.socket(zmq.SUB)
            socket.set(zmq.RCVTIMEO, 60000)
            hashblock = ZMQSubscriber(socket, b"hashblock")
            socket.connect(address)
            subscribers.append({'address': address, 'hashblock': hashblock})

        self.restart_node(0, ['-zmqpub%s=%s' % (subscriber['hashblock'].topic.decode(), subscriber['address']) for subscriber in subscribers])

        # Relax so that the subscriber is ready before publishing zmq messages
        sleep(0.2)

        # Generate 1 block in nodes[0] and receive all notifications
        self.nodes[0].generatetoaddress(1, ADDRESS_BCRT1_UNSPENDABLE)

        # Should receive the same block hash on both subscribers
        assert_equal(self.nodes[0].getbestblockhash(), subscribers[0]['hashblock'].receive().hex())
        assert_equal(self.nodes[0].getbestblockhash(), subscribers[1]['hashblock'].receive().hex())


if __name__ == '__main__':
    ZMQTest().main()<|MERGE_RESOLUTION|>--- conflicted
+++ resolved
@@ -7,14 +7,10 @@
 
 from test_framework.address import ADDRESS_BCRT1_UNSPENDABLE
 from test_framework.test_framework import BitcoinTestFramework
-<<<<<<< HEAD
-from test_framework.messages import sparkshash, hash256
-=======
 from test_framework.messages import (
-    dashhash,
+    sparkshash,
     hash256,
 )
->>>>>>> 0fcc1561
 from test_framework.util import assert_equal
 from time import sleep
 
@@ -121,12 +117,6 @@
             # The block should only have the coinbase txid.
             assert_equal([txid.hex()], self.nodes[1].getblock(hash)["tx"])
 
-<<<<<<< HEAD
-            # Should receive the generated raw block.
-            block = self.rawblock.receive()
-            assert_equal(genhashes[x], sparkshash_reversed(block[:80]).hex())
-=======
->>>>>>> 0fcc1561
 
         if self.is_wallet_compiled():
             self.log.info("Wait for tx from second node")
