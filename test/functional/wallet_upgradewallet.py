--- conflicted
+++ resolved
@@ -120,10 +120,6 @@
         v16_1_wallet       = os.path.join(v16_1_node.datadir, "regtest/wallets/wallet.dat")
         self.stop_nodes()
 
-<<<<<<< HEAD
-        # Copy the 0.16.3 wallet to the last Sparks Core version and open it:
-=======
->>>>>>> 0fcc1561
         shutil.rmtree(node_master_wallet_dir)
         os.mkdir(node_master_wallet_dir)
         shutil.copy(
@@ -135,7 +131,7 @@
 
         def copy_v16():
             node_master.get_wallet_rpc(self.default_wallet_name).unloadwallet()
-            # Copy the 0.16.3 wallet to the last Dash Core version and open it:
+            # Copy the 0.16.3 wallet to the last Sparks Core version and open it:
             shutil.rmtree(node_master_wallet_dir)
             os.mkdir(node_master_wallet_dir)
             shutil.copy(
@@ -146,7 +142,7 @@
 
         def copy_non_hd():
             node_master.get_wallet_rpc(self.default_wallet_name).unloadwallet()
-            # Copy the 19.3.0 wallet to the last Dash Core version and open it:
+            # Copy the 19.3.0 wallet to the last Sparks Core version and open it:
             shutil.rmtree(node_master_wallet_dir)
             os.mkdir(node_master_wallet_dir)
             shutil.copy(
@@ -163,23 +159,8 @@
         # wallet should still contain the same balance
         assert_equal(wallet.getbalance(), v18_2_balance)
 
-<<<<<<< HEAD
-        self.stop_node(0)
-        # Copy the 19.3.0 wallet to the last Sparks Core version and open it:
-        shutil.rmtree(node_master_wallet_dir)
-        os.mkdir(node_master_wallet_dir)
-        shutil.copy(
-            v16_1_wallet,
-            node_master_wallet_dir
-        )
-        self.restart_node(0, ['-nowallet'])
-        node_master.loadwallet('')
-
-        wallet = node_master.get_wallet_rpc('')
-=======
         copy_non_hd()
         wallet = node_master.get_wallet_rpc(self.default_wallet_name)
->>>>>>> 0fcc1561
         # should have no master key hash before conversion
         assert_equal('hdchainid' in wallet.getwalletinfo(), False)
         # calling upgradewallet with explicit version number
