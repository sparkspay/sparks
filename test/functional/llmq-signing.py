--- conflicted
+++ resolved
@@ -18,16 +18,12 @@
 
 class LLMQSigningTest(SparksTestFramework):
     def set_test_params(self):
-<<<<<<< HEAD
         self.set_sparks_test_params(6, 5, fast_dip3_enforcement=True)
-=======
-        self.set_dash_test_params(6, 5, fast_dip3_enforcement=True)
-        self.set_dash_llmq_test_params(5, 3)
+        self.set_sparks_llmq_test_params(5, 3)
 
     def add_options(self, parser):
         parser.add_option("--spork21", dest="spork21", default=False, action="store_true",
                           help="Test with spork21 enabled")
->>>>>>> 43d2973a
 
     def run_test(self):
 
