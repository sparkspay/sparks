#!/usr/bin/env python3
# Copyright (c) 2015-2020 The Dash Core developers
# Distributed under the MIT software license, see the accompanying
# file COPYING or http://www.opensource.org/licenses/mit-license.php.

from test_framework.mininode import *
from test_framework.test_framework import SparksTestFramework
from test_framework.util import sync_blocks, set_node_times, \
    isolate_node, reconnect_isolated_node

'''
llmq-is-retroactive.py

Tests retroactive signing

We have 6 nodes where node 0 is the control node, nodes 1-5 are masternodes.
Mempool inconsistencies are simulated via disconnecting/reconnecting node 3
and by having a higher relay fee on nodes 4 and 5.
'''

class LLMQ_IS_RetroactiveSigning(SparksTestFramework):
    def set_test_params(self):
        # -whitelist is needed to avoid the trickling logic on node0
<<<<<<< HEAD
        self.set_sparks_test_params(6, 5, [["-whitelist=127.0.0.1"], [], [], [], ["-minrelaytxfee=0.001"], ["-minrelaytxfee=0.001"]], fast_dip3_enforcement=True)
=======
        self.set_dash_test_params(6, 5, [["-whitelist=127.0.0.1"], [], [], [], ["-minrelaytxfee=0.001"], ["-minrelaytxfee=0.001"]], fast_dip3_enforcement=True)
        self.set_dash_llmq_test_params(5, 3)
        self.set_dash_dip8_activation(10)
>>>>>>> 43d2973a

    def run_test(self):
        while self.nodes[0].getblockchaininfo()["bip9_softforks"]["dip0008"]["status"] != "active":
            self.nodes[0].generate(10)
        self.sync_blocks(self.nodes, timeout=60*5)

        self.nodes[0].spork("SPORK_17_QUORUM_DKG_ENABLED", 0)
        self.nodes[0].spork("SPORK_19_CHAINLOCKS_ENABLED", 0)
        self.nodes[0].spork("SPORK_2_INSTANTSEND_ENABLED", 0)
        self.nodes[0].spork("SPORK_3_INSTANTSEND_BLOCK_FILTERING", 0)
        self.wait_for_sporks_same()

        self.mine_quorum()
        self.mine_quorum()

        # Make sure that all nodes are chainlocked at the same height before starting actual tests
        self.wait_for_chainlocked_block_all_nodes(self.nodes[0].getbestblockhash(), timeout=30)

        self.log.info("trying normal IS lock")
        txid = self.nodes[0].sendtoaddress(self.nodes[0].getnewaddress(), 1)
        # 3 nodes should be enough to create an IS lock even if nodes 4 and 5 (which have no tx itself)
        # are the only "neighbours" in intra-quorum connections for one of them.
        self.wait_for_instantlock(txid, self.nodes[0])
        self.bump_mocktime(1)
        block = self.nodes[0].generate(1)[0]
        self.wait_for_chainlocked_block_all_nodes(block)

        self.log.info("testing normal signing with partially known TX")
        isolate_node(self.nodes[3])
        txid = self.nodes[0].sendtoaddress(self.nodes[0].getnewaddress(), 1)
        # Make sure nodes 1 and 2 received the TX before we continue,
        # otherwise it might announce the TX to node 3 when reconnecting
        self.wait_for_tx(txid, self.nodes[1])
        self.wait_for_tx(txid, self.nodes[2])
        reconnect_isolated_node(self.nodes[3], 0)
        # Make sure nodes actually try re-connecting quorum connections
        self.bump_mocktime(30)
        self.wait_for_mnauth(self.nodes[3], 2)
        # node 3 fully reconnected but the TX wasn't relayed to it, so there should be no IS lock
        self.wait_for_instantlock(txid, self.nodes[0], False, 5)
        # push the tx directly via rpc
        self.nodes[3].sendrawtransaction(self.nodes[0].getrawtransaction(txid))
        # node 3 should vote on a tx now since it became aware of it via sendrawtransaction
        # and this should be enough to complete an IS lock
        self.wait_for_instantlock(txid, self.nodes[0])

        self.log.info("testing retroactive signing with unknown TX")
        isolate_node(self.nodes[3])
        rawtx = self.nodes[0].createrawtransaction([], {self.nodes[0].getnewaddress(): 1})
        rawtx = self.nodes[0].fundrawtransaction(rawtx)['hex']
        rawtx = self.nodes[0].signrawtransaction(rawtx)['hex']
        txid = self.nodes[3].sendrawtransaction(rawtx)
        # Make node 3 consider the TX as safe
        self.bump_mocktime(10 * 60 + 1)
        block = self.nodes[3].generatetoaddress(1, self.nodes[0].getnewaddress())[0]
        reconnect_isolated_node(self.nodes[3], 0)
        self.wait_for_chainlocked_block_all_nodes(block)
        self.nodes[0].setmocktime(self.mocktime)

        self.log.info("testing retroactive signing with partially known TX")
        isolate_node(self.nodes[3])
        txid = self.nodes[0].sendtoaddress(self.nodes[0].getnewaddress(), 1)
        # Make sure nodes 1 and 2 received the TX before we continue,
        # otherwise it might announce the TX to node 3 when reconnecting
        self.wait_for_tx(txid, self.nodes[1])
        self.wait_for_tx(txid, self.nodes[2])
        reconnect_isolated_node(self.nodes[3], 0)
        # Make sure nodes actually try re-connecting quorum connections
        self.bump_mocktime(30)
        self.wait_for_mnauth(self.nodes[3], 2)
        # node 3 fully reconnected but the TX wasn't relayed to it, so there should be no IS lock
        self.wait_for_instantlock(txid, self.nodes[0], False, 5)
        # Make node0 consider the TX as safe
        self.bump_mocktime(10 * 60 + 1)
        block = self.nodes[0].generate(1)[0]
        self.wait_for_chainlocked_block_all_nodes(block)

        self.log.info("testing retroactive signing with partially known TX and all nodes session timeout")
        self.test_all_nodes_session_timeout(False)
        self.log.info("repeating test, but with cycled LLMQs")
        self.test_all_nodes_session_timeout(True)

        self.log.info("testing retroactive signing with partially known TX and single node session timeout")
        self.test_single_node_session_timeout(False)
        self.log.info("repeating test, but with cycled LLMQs")
        self.test_single_node_session_timeout(True)

    def cycle_llmqs(self):
        self.mine_quorum()
        self.mine_quorum()
        self.wait_for_chainlocked_block_all_nodes(self.nodes[0].getbestblockhash(), timeout=30)

    def test_all_nodes_session_timeout(self, do_cycle_llmqs):
        set_node_times(self.nodes, self.mocktime)
        isolate_node(self.nodes[3])
        rawtx = self.nodes[0].createrawtransaction([], {self.nodes[0].getnewaddress(): 1})
        rawtx = self.nodes[0].fundrawtransaction(rawtx)['hex']
        rawtx = self.nodes[0].signrawtransaction(rawtx)['hex']
        txid = self.nodes[0].sendrawtransaction(rawtx)
        txid = self.nodes[3].sendrawtransaction(rawtx)
        # Make sure nodes 1 and 2 received the TX before we continue
        self.wait_for_tx(txid, self.nodes[1])
        self.wait_for_tx(txid, self.nodes[2])
        # Make sure signing is done on nodes 1 and 2 (it's async)
        time.sleep(5)
        # Make the signing session for the IS lock timeout on nodes 1-3
        self.bump_mocktime(61)
        time.sleep(2) # make sure Cleanup() is called
        reconnect_isolated_node(self.nodes[3], 0)
        # Make sure nodes actually try re-connecting quorum connections
        self.bump_mocktime(30)
        self.wait_for_mnauth(self.nodes[3], 2)
        # node 3 fully reconnected but the signing session is already timed out on all nodes, so no IS lock
        self.wait_for_instantlock(txid, self.nodes[0], False, 5)
        if do_cycle_llmqs:
            self.cycle_llmqs()
            self.wait_for_instantlock(txid, self.nodes[0], False, 5)
        # Make node 0 consider the TX as safe
        self.bump_mocktime(10 * 60 + 1)
        block = self.nodes[0].generate(1)[0]
        self.wait_for_chainlocked_block_all_nodes(block)

    def test_single_node_session_timeout(self, do_cycle_llmqs):
        set_node_times(self.nodes, self.mocktime)
        isolate_node(self.nodes[3])
        rawtx = self.nodes[0].createrawtransaction([], {self.nodes[0].getnewaddress(): 1})
        rawtx = self.nodes[0].fundrawtransaction(rawtx)['hex']
        rawtx = self.nodes[0].signrawtransaction(rawtx)['hex']
        txid = self.nodes[3].sendrawtransaction(rawtx)
        time.sleep(2) # make sure signing is done on node 2 (it's async)
        # Make the signing session for the IS lock timeout on node 3
        self.bump_mocktime(61)
        time.sleep(2) # make sure Cleanup() is called
        reconnect_isolated_node(self.nodes[3], 0)
        # Make sure nodes actually try re-connecting quorum connections
        self.bump_mocktime(30)
        self.wait_for_mnauth(self.nodes[3], 2)
        self.nodes[0].sendrawtransaction(rawtx)
        # Make sure nodes 1 and 2 received the TX
        self.wait_for_tx(txid, self.nodes[1])
        self.wait_for_tx(txid, self.nodes[2])
        # Make sure signing is done on nodes 1 and 2 (it's async)
        time.sleep(5)
        # node 3 fully reconnected but the signing session is already timed out on it, so no IS lock
        self.wait_for_instantlock(txid, self.nodes[0], False, 1)
        if do_cycle_llmqs:
            self.cycle_llmqs()
            self.wait_for_instantlock(txid, self.nodes[0], False, 5)
        # Make node 0 consider the TX as safe
        self.bump_mocktime(10 * 60 + 1)
        block = self.nodes[0].generate(1)[0]
        self.wait_for_chainlocked_block_all_nodes(block)

if __name__ == '__main__':
    LLMQ_IS_RetroactiveSigning().main()<|MERGE_RESOLUTION|>--- conflicted
+++ resolved
@@ -21,13 +21,9 @@
 class LLMQ_IS_RetroactiveSigning(SparksTestFramework):
     def set_test_params(self):
         # -whitelist is needed to avoid the trickling logic on node0
-<<<<<<< HEAD
         self.set_sparks_test_params(6, 5, [["-whitelist=127.0.0.1"], [], [], [], ["-minrelaytxfee=0.001"], ["-minrelaytxfee=0.001"]], fast_dip3_enforcement=True)
-=======
-        self.set_dash_test_params(6, 5, [["-whitelist=127.0.0.1"], [], [], [], ["-minrelaytxfee=0.001"], ["-minrelaytxfee=0.001"]], fast_dip3_enforcement=True)
-        self.set_dash_llmq_test_params(5, 3)
-        self.set_dash_dip8_activation(10)
->>>>>>> 43d2973a
+        self.set_sparks_llmq_test_params(5, 3)
+        self.set_sparks_dip8_activation(10)
 
     def run_test(self):
         while self.nodes[0].getblockchaininfo()["bip9_softforks"]["dip0008"]["status"] != "active":
