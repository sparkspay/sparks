#!/usr/bin/env python3
# Copyright (c) 2014-2017 The Bitcoin Core developers
# Distributed under the MIT software license, see the accompanying
# file COPYING or http://www.opensource.org/licenses/mit-license.php.
"""Test mempool persistence.

By default, dashd will dump mempool on shutdown and
then reload it on startup. This can be overridden with
the -persistmempool=0 command line option.

Test is as follows:

  - start node0, node1 and node2. node1 has -persistmempool=0
  - create 5 transactions on node2 to its own address. Note that these
    are not sent to node0 or node1 addresses because we don't want
    them to be saved in the wallet.
  - check that node0 and node1 have 5 transactions in their mempools
  - shutdown all nodes.
  - startup node0. Verify that it still has 5 transactions
    in its mempool. Shutdown node0. This tests that by default the
    mempool is persistent.
  - startup node1. Verify that its mempool is empty. Shutdown node1.
    This tests that with -persistmempool=0, the mempool is not
    dumped to disk when the node is shut down.
  - Restart node0 with -persistmempool=0. Verify that its mempool is
    empty. Shutdown node0. This tests that with -persistmempool=0,
    the mempool is not loaded from disk on start up.
  - Restart node0 with -persistmempool. Verify that it has 5
    transactions in its mempool. This tests that -persistmempool=0
    does not overwrite a previously valid mempool stored on disk.
  - Remove node0 mempool.dat and verify savemempool RPC recreates it
    and verify that node1 can load it and has 5 transaction in its
    mempool.
  - Verify that savemempool throws when the RPC is called if
    node1 can't write to disk.

"""
import os
import time

from test_framework.test_framework import BitcoinTestFramework
from test_framework.util import *

class MempoolPersistTest(BitcoinTestFramework):
    def set_test_params(self):
        self.num_nodes = 3
        self.extra_args = [[], ["-persistmempool=0"], []]

    def run_test(self):
        chain_height = self.nodes[0].getblockcount()
        assert_equal(chain_height, 200)

        self.log.debug("Mine a single block to get out of IBD")
        self.nodes[0].generate(1)
        self.sync_all()

        self.log.debug("Send 5 transactions from node2 (to its own address)")
        for i in range(5):
            self.nodes[2].sendtoaddress(self.nodes[2].getnewaddress(), Decimal("10"))
        node2_balance = self.nodes[2].getbalance()
        self.sync_all()

        self.log.debug("Verify that node0 and node1 have 5 transactions in their mempools")
        assert_equal(len(self.nodes[0].getrawmempool()), 5)
        assert_equal(len(self.nodes[1].getrawmempool()), 5)

        self.log.debug("Stop-start the nodes. Verify that node0 has the transactions in its mempool and node1 does not. Verify that node2 calculates its balance correctly after loading wallet transactions.")
        self.stop_nodes()
        self.start_node(0)
        self.start_node(1)
<<<<<<< HEAD
        # Give sparksd a second to reload the mempool
=======
        self.start_node(2)
        # Give dashd a second to reload the mempool
>>>>>>> 43d2973a
        time.sleep(1)
        wait_until(lambda: len(self.nodes[0].getrawmempool()) == 5)
        wait_until(lambda: len(self.nodes[2].getrawmempool()) == 5)
        assert_equal(len(self.nodes[1].getrawmempool()), 0)

        # Verify accounting of mempool transactions after restart is correct
        assert_equal(node2_balance, self.nodes[2].getbalance())

        self.log.debug("Stop-start node0 with -persistmempool=0. Verify that it doesn't load its mempool.dat file.")
        self.stop_nodes()
        self.start_node(0, extra_args=["-persistmempool=0"])
        # Give sparksd a second to reload the mempool
        time.sleep(1)
        assert_equal(len(self.nodes[0].getrawmempool()), 0)

        self.log.debug("Stop-start node0. Verify that it has the transactions in its mempool.")
        self.stop_nodes()
        self.start_node(0)
        wait_until(lambda: len(self.nodes[0].getrawmempool()) == 5)

        mempooldat0 = os.path.join(self.options.tmpdir, 'node0', 'regtest', 'mempool.dat')
        mempooldat1 = os.path.join(self.options.tmpdir, 'node1', 'regtest', 'mempool.dat')
        self.log.debug("Remove the mempool.dat file. Verify that savemempool to disk via RPC re-creates it")
        os.remove(mempooldat0)
        self.nodes[0].savemempool()
        assert os.path.isfile(mempooldat0)

        self.log.debug("Stop nodes, make node1 use mempool.dat from node0. Verify it has 5 transactions")
        os.rename(mempooldat0, mempooldat1)
        self.stop_nodes()
        self.start_node(1, extra_args=[])
        wait_until(lambda: len(self.nodes[1].getrawmempool()) == 5)

        self.log.debug("Prevent dashd from writing mempool.dat to disk. Verify that `savemempool` fails")
        # to test the exception we are creating a tmp folder called mempool.dat.new
        # which is an implementation detail that could change and break this test
        mempooldotnew1 = mempooldat1 + '.new'
        os.mkdir(mempooldotnew1)
        assert_raises_rpc_error(-1, "Unable to dump mempool to disk", self.nodes[1].savemempool)
        os.rmdir(mempooldotnew1)

if __name__ == '__main__':
    MempoolPersistTest().main()<|MERGE_RESOLUTION|>--- conflicted
+++ resolved
@@ -4,7 +4,7 @@
 # file COPYING or http://www.opensource.org/licenses/mit-license.php.
 """Test mempool persistence.
 
-By default, dashd will dump mempool on shutdown and
+By default, sparksd will dump mempool on shutdown and
 then reload it on startup. This can be overridden with
 the -persistmempool=0 command line option.
 
@@ -68,12 +68,8 @@
         self.stop_nodes()
         self.start_node(0)
         self.start_node(1)
-<<<<<<< HEAD
+        self.start_node(2)
         # Give sparksd a second to reload the mempool
-=======
-        self.start_node(2)
-        # Give dashd a second to reload the mempool
->>>>>>> 43d2973a
         time.sleep(1)
         wait_until(lambda: len(self.nodes[0].getrawmempool()) == 5)
         wait_until(lambda: len(self.nodes[2].getrawmempool()) == 5)
@@ -107,7 +103,7 @@
         self.start_node(1, extra_args=[])
         wait_until(lambda: len(self.nodes[1].getrawmempool()) == 5)
 
-        self.log.debug("Prevent dashd from writing mempool.dat to disk. Verify that `savemempool` fails")
+        self.log.debug("Prevent sparksd from writing mempool.dat to disk. Verify that `savemempool` fails")
         # to test the exception we are creating a tmp folder called mempool.dat.new
         # which is an implementation detail that could change and break this test
         mempooldotnew1 = mempooldat1 + '.new'
