--- conflicted
+++ resolved
@@ -90,16 +90,10 @@
         self.start_node(1, extra_args=["-persistmempool=0"])
         self.start_node(0)
         self.start_node(2)
-<<<<<<< HEAD
-        # Give sparksd a second to reload the mempool
-        wait_until(lambda: len(self.nodes[0].getrawmempool()) == 5, timeout=1)
-        wait_until(lambda: len(self.nodes[2].getrawmempool()) == 5, timeout=1)
-=======
         assert self.nodes[0].getmempoolinfo()["loaded"]  # start_node is blocking on the mempool being loaded
         assert self.nodes[2].getmempoolinfo()["loaded"]
         assert_equal(len(self.nodes[0].getrawmempool()), 6)
         assert_equal(len(self.nodes[2].getrawmempool()), 5)
->>>>>>> 1f3f0e00
         # The others have loaded their mempool. If node_1 loaded anything, we'd probably notice by now:
         assert_equal(len(self.nodes[1].getrawmempool()), 0)
 
@@ -117,14 +111,8 @@
         # start node0 with wallet disabled so wallet transactions don't get resubmitted
         self.log.debug("Stop-start node0 with -persistmempool=0. Verify that it doesn't load its mempool.dat file.")
         self.stop_nodes()
-<<<<<<< HEAD
-        self.start_node(0, extra_args=["-persistmempool=0"])
-        # Give sparksd a second to reload the mempool
-        time.sleep(1)
-=======
         self.start_node(0, extra_args=["-persistmempool=0", "-disablewallet"])
         assert self.nodes[0].getmempoolinfo()["loaded"]
->>>>>>> 1f3f0e00
         assert_equal(len(self.nodes[0].getrawmempool()), 0)
 
         self.log.debug("Stop-start node0. Verify that it has the transactions in its mempool.")
