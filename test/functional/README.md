# Functional tests

### Writing Functional Tests

#### Example test

The [example_test.py](example_test.py) is a heavily commented example of a test case that uses both
the RPC and P2P interfaces. If you are writing your first test, copy that file
and modify to fit your needs.

#### Coverage

Running `test_runner.py` with the `--coverage` argument tracks which RPCs are
called by the tests and prints a report of uncovered RPCs in the summary. This
can be used (along with the `--extended` argument) to find out which RPCs we
don't have test cases for.

#### Style guidelines

- Where possible, try to adhere to [PEP-8 guidelines](https://www.python.org/dev/peps/pep-0008/)
- Use a python linter like flake8 before submitting PRs to catch common style
  nits (eg trailing whitespace, unused imports, etc)
- Avoid wildcard imports where possible
- Use a module-level docstring to describe what the test is testing, and how it
  is testing it.
- When subclassing the BitcoinTestFramwork, place overrides for the
  `set_test_params()`, `add_options()` and `setup_xxxx()` methods at the top of
  the subclass, then locally-defined helper methods, then the `run_test()` method.

#### General test-writing advice

- Set `self.num_nodes` to the minimum number of nodes necessary for the test.
  Having additional unrequired nodes adds to the execution time of the test as
  well as memory/CPU/disk requirements (which is important when running tests in
  parallel or on Travis).
- Avoid stop-starting the nodes multiple times during the test if possible. A
  stop-start takes several seconds, so doing it several times blows up the
  runtime of the test.
- Set the `self.setup_clean_chain` variable in `set_test_params()` to control whether
  or not to use the cached data directories. The cached data directories
  contain a 200-block pre-mined blockchain and wallets for four nodes. Each node
  has 25 mature blocks (25x500=12500 SPARKS) in its wallet.
- When calling RPCs with lots of arguments, consider using named keyword
  arguments instead of positional arguments to make the intent of the call
  clear to readers.

#### RPC and P2P definitions

Test writers may find it helpful to refer to the definitions for the RPC and
P2P messages. These can be found in the following source files:

- `/src/rpc/*` for RPCs
- `/src/wallet/rpc*` for wallet RPCs
- `ProcessMessage()` in `/src/net_processing.cpp` for parsing P2P messages

#### Using the P2P interface

- `mininode.py` contains all the definitions for objects that pass
over the network (`CBlock`, `CTransaction`, etc, along with the network-level
wrappers for them, `msg_block`, `msg_tx`, etc).

- P2P tests have two threads. One thread handles all network communication
with the sparksd(s) being tested (using python's asyncore package); the other
implements the test logic.

<<<<<<< HEAD
- `NodeConn` is the class used to connect to a sparksd.  If you implement
a callback class that derives from `NodeConnCB` and pass that to the
`NodeConn` object, your code will receive the appropriate callbacks when
events of interest arrive.
=======
- `P2PConnection` is the class used to connect to a dashd.  `P2PInterface`
contains the higher level logic for processing P2P payloads and connecting to
the Bitcoin Core node application logic. For custom behaviour, subclass the
P2PInterface object and override the callback methods.
>>>>>>> 43d2973a

- Call `network_thread_start()` after all `P2PInterface` objects are created to
start the networking thread.  (Continue with the test logic in your existing
thread.)

- Can be used to write tests where specific P2P protocol behavior is tested.
Examples tests are `p2p-accept-block.py`, `p2p-compactblocks.py`.

<<<<<<< HEAD
#### Comptool

- Comptool is a Testing framework for writing tests that compare the block/tx acceptance
behavior of a sparksd against 1 or more other sparksd instances. It should not be used
to write static tests with known outcomes, since that type of test is easier to write and
maintain using the standard BitcoinTestFramework.

- Set the `num_nodes` variable (defined in `ComparisonTestFramework`) to start up
1 or more nodes.  If using 1 node, then `--testbinary` can be used as a command line
option to change the sparksd binary used by the test.  If using 2 or more nodes,
then `--refbinary` can be optionally used to change the sparksd that will be used
on nodes 2 and up.

- Implement a (generator) function called `get_tests()` which yields `TestInstance`s.
Each `TestInstance` consists of:
  - A list of `[object, outcome, hash]` entries
    * `object` is a `CBlock`, `CTransaction`, or
    `CBlockHeader`.  `CBlock`'s and `CTransaction`'s are tested for
    acceptance.  `CBlockHeader`s can be used so that the test runner can deliver
    complete headers-chains when requested from the sparksd, to allow writing
    tests where blocks can be delivered out of order but still processed by
    headers-first sparksd's.
    * `outcome` is `True`, `False`, or `None`.  If `True`
    or `False`, the tip is compared with the expected tip -- either the
    block passed in, or the hash specified as the optional 3rd entry.  If
    `None` is specified, then the test will compare all the sparksd's
    being tested to see if they all agree on what the best tip is.
    * `hash` is the block hash of the tip to compare against. Optional to
    specify; if left out then the hash of the block passed in will be used as
    the expected tip.  This allows for specifying an expected tip while testing
    the handling of either invalid blocks or blocks delivered out of order,
    which complete a longer chain.
  - `sync_every_block`: `True/False`.  If `False`, then all blocks
    are inv'ed together, and the test runner waits until the node receives the
    last one, and tests only the last block for tip acceptance using the
    outcome and specified tip.  If `True`, then each block is tested in
    sequence and synced (this is slower when processing many blocks).
  - `sync_every_transaction`: `True/False`.  Analogous to
    `sync_every_block`, except if the outcome on the last tx is "None",
    then the contents of the entire mempool are compared across all sparksd
    connections.  If `True` or `False`, then only the last tx's
    acceptance is tested against the given outcome.

- For examples of tests written in this framework, see
  `invalidblockrequest.py` and `p2p-fullblocktest.py`.

=======
>>>>>>> 43d2973a
### test-framework modules

#### [test_framework/authproxy.py](test_framework/authproxy.py)
Taken from the [python-bitcoinrpc repository](https://github.com/jgarzik/python-bitcoinrpc).

#### [test_framework/test_framework.py](test_framework/test_framework.py)
Base class for functional tests.

#### [test_framework/util.py](test_framework/util.py)
Generally useful functions.

#### [test_framework/mininode.py](test_framework/mininode.py)
Basic code to support P2P connectivity to a sparksd.

#### [test_framework/script.py](test_framework/script.py)
Utilities for manipulating transaction scripts (originally from python-bitcoinlib)

#### [test_framework/key.py](test_framework/key.py)
Wrapper around OpenSSL EC_Key (originally from python-bitcoinlib)

#### [test_framework/bignum.py](test_framework/bignum.py)
Helpers for script.py

#### [test_framework/blocktools.py](test_framework/blocktools.py)
Helper functions for creating blocks and transactions.<|MERGE_RESOLUTION|>--- conflicted
+++ resolved
@@ -63,17 +63,10 @@
 with the sparksd(s) being tested (using python's asyncore package); the other
 implements the test logic.
 
-<<<<<<< HEAD
-- `NodeConn` is the class used to connect to a sparksd.  If you implement
-a callback class that derives from `NodeConnCB` and pass that to the
-`NodeConn` object, your code will receive the appropriate callbacks when
-events of interest arrive.
-=======
-- `P2PConnection` is the class used to connect to a dashd.  `P2PInterface`
+- `P2PConnection` is the class used to connect to a sparksd.  `P2PInterface`
 contains the higher level logic for processing P2P payloads and connecting to
 the Bitcoin Core node application logic. For custom behaviour, subclass the
 P2PInterface object and override the callback methods.
->>>>>>> 43d2973a
 
 - Call `network_thread_start()` after all `P2PInterface` objects are created to
 start the networking thread.  (Continue with the test logic in your existing
@@ -82,55 +75,6 @@
 - Can be used to write tests where specific P2P protocol behavior is tested.
 Examples tests are `p2p-accept-block.py`, `p2p-compactblocks.py`.
 
-<<<<<<< HEAD
-#### Comptool
-
-- Comptool is a Testing framework for writing tests that compare the block/tx acceptance
-behavior of a sparksd against 1 or more other sparksd instances. It should not be used
-to write static tests with known outcomes, since that type of test is easier to write and
-maintain using the standard BitcoinTestFramework.
-
-- Set the `num_nodes` variable (defined in `ComparisonTestFramework`) to start up
-1 or more nodes.  If using 1 node, then `--testbinary` can be used as a command line
-option to change the sparksd binary used by the test.  If using 2 or more nodes,
-then `--refbinary` can be optionally used to change the sparksd that will be used
-on nodes 2 and up.
-
-- Implement a (generator) function called `get_tests()` which yields `TestInstance`s.
-Each `TestInstance` consists of:
-  - A list of `[object, outcome, hash]` entries
-    * `object` is a `CBlock`, `CTransaction`, or
-    `CBlockHeader`.  `CBlock`'s and `CTransaction`'s are tested for
-    acceptance.  `CBlockHeader`s can be used so that the test runner can deliver
-    complete headers-chains when requested from the sparksd, to allow writing
-    tests where blocks can be delivered out of order but still processed by
-    headers-first sparksd's.
-    * `outcome` is `True`, `False`, or `None`.  If `True`
-    or `False`, the tip is compared with the expected tip -- either the
-    block passed in, or the hash specified as the optional 3rd entry.  If
-    `None` is specified, then the test will compare all the sparksd's
-    being tested to see if they all agree on what the best tip is.
-    * `hash` is the block hash of the tip to compare against. Optional to
-    specify; if left out then the hash of the block passed in will be used as
-    the expected tip.  This allows for specifying an expected tip while testing
-    the handling of either invalid blocks or blocks delivered out of order,
-    which complete a longer chain.
-  - `sync_every_block`: `True/False`.  If `False`, then all blocks
-    are inv'ed together, and the test runner waits until the node receives the
-    last one, and tests only the last block for tip acceptance using the
-    outcome and specified tip.  If `True`, then each block is tested in
-    sequence and synced (this is slower when processing many blocks).
-  - `sync_every_transaction`: `True/False`.  Analogous to
-    `sync_every_block`, except if the outcome on the last tx is "None",
-    then the contents of the entire mempool are compared across all sparksd
-    connections.  If `True` or `False`, then only the last tx's
-    acceptance is tested against the given outcome.
-
-- For examples of tests written in this framework, see
-  `invalidblockrequest.py` and `p2p-fullblocktest.py`.
-
-=======
->>>>>>> 43d2973a
 ### test-framework modules
 
 #### [test_framework/authproxy.py](test_framework/authproxy.py)
