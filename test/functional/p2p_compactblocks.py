#!/usr/bin/env python3
# Copyright (c) 2016-2020 The Bitcoin Core developers
# Distributed under the MIT software license, see the accompanying
# file COPYING or http://www.opensource.org/licenses/mit-license.php.
"""CompactBlocksTest -- test compact blocks (BIP 152,  without segwit support, version 1)
"""

import random

from test_framework.blocktools import (
    COINBASE_MATURITY,
    create_block,
    NORMAL_GBT_REQUEST_PARAMS,
)
from test_framework.messages import (
    BlockTransactions,
    BlockTransactionsRequest,
    CBlock,
    CBlockHeader,
    CInv,
    COutPoint,
    CTransaction,
    CTxIn,
    CTxOut,
    from_hex,
    HeaderAndShortIDs,
    MSG_BLOCK,
    MSG_CMPCT_BLOCK,
    NODE_HEADERS_COMPRESSED,
    NODE_NETWORK,
    P2PHeaderAndShortIDs,
    PrefilledTransaction,
    calculate_shortid,
    msg_block,
    msg_blocktxn,
    msg_cmpctblock,
    msg_getblocktxn,
    msg_getdata,
    msg_getheaders,
    msg_headers,
    msg_inv,
    msg_sendcmpct,
    msg_sendheaders,
    msg_tx,
    tx_from_hex,
)
from test_framework.p2p import (
    P2PInterface,
    p2p_lock,
)
from test_framework.script import (
    CScript,
    OP_DROP,
    OP_TRUE,
)
from test_framework.test_framework import BitcoinTestFramework
from test_framework.util import (
    assert_equal,
)

# TestP2PConn: A peer we use to send messages to sparksd, and store responses.
class TestP2PConn(P2PInterface):
    def __init__(self):
        super().__init__()
        self.last_sendcmpct = []
        self.block_announced = False
        # Store the hashes of blocks we've seen announced.
        # This is for synchronizing the p2p message traffic,
        # so we can eg wait until a particular block is announced.
        self.announced_blockhashes = set()

    def on_sendcmpct(self, message):
        self.last_sendcmpct.append(message)

    def on_cmpctblock(self, message):
        self.block_announced = True
        self.last_message["cmpctblock"].header_and_shortids.header.calc_sha256()
        self.announced_blockhashes.add(self.last_message["cmpctblock"].header_and_shortids.header.sha256)

    def on_headers(self, message):
        self.block_announced = True
        for x in self.last_message["headers"].headers:
            x.calc_sha256()
            self.announced_blockhashes.add(x.sha256)

    def on_inv(self, message):
        for x in self.last_message["inv"].inv:
            if x.type == MSG_BLOCK:
                self.block_announced = True
                self.announced_blockhashes.add(x.hash)

    # Requires caller to hold p2p_lock
    def received_block_announcement(self):
        return self.block_announced

    def clear_block_announcement(self):
        with p2p_lock:
            self.block_announced = False
            self.last_message.pop("inv", None)
            self.last_message.pop("headers", None)
            self.last_message.pop("cmpctblock", None)

    def get_headers(self, locator, hashstop):
        msg = msg_getheaders()
        msg.locator.vHave = locator
        msg.hashstop = hashstop
        self.send_message(msg)

    def send_header_for_blocks(self, new_blocks):
        headers_message = msg_headers()
        headers_message.headers = [CBlockHeader(b) for b in new_blocks]
        self.send_message(headers_message)

    def request_headers_and_sync(self, locator, hashstop=0):
        self.clear_block_announcement()
        self.get_headers(locator, hashstop)
        self.wait_until(self.received_block_announcement, timeout=30)
        self.clear_block_announcement()

    # Block until a block announcement for a particular block hash is
    # received.
    def wait_for_block_announcement(self, block_hash, timeout=30):
        def received_hash():
            return (block_hash in self.announced_blockhashes)
        self.wait_until(received_hash, timeout=timeout)

    def send_await_disconnect(self, message, timeout=30):
        """Sends a message to the node and wait for disconnect.

        This is used when we want to send a message into the node that we expect
        will get us disconnected, eg an invalid block."""
        self.send_message(message)
        self.wait_for_disconnect(timeout)

class CompactBlocksTest(BitcoinTestFramework):
    def set_test_params(self):
        self.setup_clean_chain = True
        self.num_nodes = 1
        self.extra_args = [[
#            "-txindex",
            "-acceptnonstdtxn=1",
        ]]
        self.utxos = []

    def skip_test_if_missing_module(self):
        self.skip_if_no_wallet()

    def build_block_on_tip(self, node):
        block = create_block(tmpl=node.getblocktemplate(NORMAL_GBT_REQUEST_PARAMS))
        block.solve()
        return block

    # Create 10 more anyone-can-spend utxo's for testing.
    def make_utxos(self):
        block = self.build_block_on_tip(self.nodes[0])
        self.test_node.send_and_ping(msg_block(block))
        assert int(self.nodes[0].getbestblockhash(), 16) == block.sha256
        self.nodes[0].generatetoaddress(COINBASE_MATURITY, self.nodes[0].getnewaddress())

        total_value = block.vtx[0].vout[0].nValue
        out_value = total_value // 10
        tx = CTransaction()
        tx.vin.append(CTxIn(COutPoint(block.vtx[0].sha256, 0), b''))
        for _ in range(10):
            tx.vout.append(CTxOut(out_value, CScript([OP_TRUE])))
        tx.rehash()

        block2 = self.build_block_on_tip(self.nodes[0])
        block2.vtx.append(tx)
        block2.hashMerkleRoot = block2.calc_merkle_root()
        block2.solve()
        self.test_node.send_and_ping(msg_block(block2))
        assert_equal(int(self.nodes[0].getbestblockhash(), 16), block2.sha256)
        self.utxos.extend([[tx.sha256, i, out_value] for i in range(10)])


    # Test "sendcmpct" (between peers with the same version):
    # - No compact block announcements unless sendcmpct is sent.
    # - If sendcmpct is sent with version < 1, the message is ignored.
    # - If sendcmpct is sent with version > 1, the message is ignored.
    # - If sendcmpct is sent with boolean 0, then block announcements are not
    #   made with compact blocks.
    # - If sendcmpct is then sent with boolean 1, then new block announcements
    #   are made with compact blocks.
    def test_sendcmpct(self, test_node):
        node = self.nodes[0]

        # Make sure we get a SENDCMPCT message from our peer
        def received_sendcmpct():
            return (len(test_node.last_sendcmpct) > 0)
        test_node.wait_until(received_sendcmpct, timeout=30)
        with p2p_lock:
            # Check that version 1 is received.
            assert_equal(test_node.last_sendcmpct[0].version, 1)
            test_node.last_sendcmpct = []

        tip = int(node.getbestblockhash(), 16)

        def check_announcement_of_new_block(node, peer, predicate):
            peer.clear_block_announcement()
            block_hash = int(node.generate(1)[0], 16)
            peer.wait_for_block_announcement(block_hash, timeout=30)
            assert peer.block_announced

            with p2p_lock:
                assert predicate(peer), (
                    "block_hash={!r}, cmpctblock={!r}, inv={!r}".format(
                        block_hash, peer.last_message.get("cmpctblock", None), peer.last_message.get("inv", None)))

        # We shouldn't get any block announcements via cmpctblock yet.
        check_announcement_of_new_block(node, test_node, lambda p: "cmpctblock" not in p.last_message)

        # Try one more time, this time after requesting headers.
        test_node.request_headers_and_sync(locator=[tip])
        check_announcement_of_new_block(node, test_node, lambda p: "cmpctblock" not in p.last_message and "inv" in p.last_message)

        # Test a few ways of using sendcmpct that should NOT
        # result in compact block announcements.
        # Before each test, sync the headers chain.
        test_node.request_headers_and_sync(locator=[tip])

        # Now try a SENDCMPCT message with too-low version
        test_node.send_and_ping(msg_sendcmpct(announce=True, version=0))
        check_announcement_of_new_block(node, test_node, lambda p: "cmpctblock" not in p.last_message)

        # Headers sync before next test.
        test_node.request_headers_and_sync(locator=[tip])

        # Now try a SENDCMPCT message with too-high version
        test_node.send_and_ping(msg_sendcmpct(announce=True, version=2))
        check_announcement_of_new_block(node, test_node, lambda p: "cmpctblock" not in p.last_message)

        # Headers sync before next test.
        test_node.request_headers_and_sync(locator=[tip])

        # Now try a SENDCMPCT message with valid version, but announce=False
        test_node.send_and_ping(msg_sendcmpct(announce=False, version=1))
        check_announcement_of_new_block(node, test_node, lambda p: "cmpctblock" not in p.last_message)

        # Headers sync before next test.
        test_node.request_headers_and_sync(locator=[tip])

        # Finally, try a SENDCMPCT message with announce=True
        test_node.send_and_ping(msg_sendcmpct(announce=True, version=1))
        check_announcement_of_new_block(node, test_node, lambda p: "cmpctblock" in p.last_message)

        # Try one more time (no headers sync should be needed!)
        check_announcement_of_new_block(node, test_node, lambda p: "cmpctblock" in p.last_message)

        # Try one more time, after turning on sendheaders
        test_node.send_and_ping(msg_sendheaders())
        check_announcement_of_new_block(node, test_node, lambda p: "cmpctblock" in p.last_message)

        # Try one more time, after sending a version-1, announce=false message.
        test_node.send_and_ping(msg_sendcmpct(announce=False, version=0))
        check_announcement_of_new_block(node, test_node, lambda p: "cmpctblock" in p.last_message)

        # Now turn off announcements
        test_node.send_and_ping(msg_sendcmpct(announce=False, version=1))
        check_announcement_of_new_block(node, test_node, lambda p: "cmpctblock" not in p.last_message and "headers" in p.last_message)

<<<<<<< HEAD
        # This code should be enabled after increasing cmctblk version
        to_validate = False
        if to_validate and old_node is not None:
            # Verify that a peer using an older protocol version can receive
            # announcements from this node.
            old_node.send_and_ping(msg_sendcmpct(announce=True, version=preferred_version-1))
            # Header sync
            old_node.request_headers_and_sync(locator=[tip])
            check_announcement_of_new_block(node, old_node, lambda p: "cmpctblock" in p.last_message)

    # This test actually causes sparksd to (reasonably!) disconnect us, so do this last.
=======
    # This test actually causes dashd to (reasonably!) disconnect us, so do this last.
>>>>>>> 0fcc1561
    def test_invalid_cmpctblock_message(self):
        self.nodes[0].generate(COINBASE_MATURITY + 1)
        block = self.build_block_on_tip(self.nodes[0])

        cmpct_block = P2PHeaderAndShortIDs()
        cmpct_block.header = CBlockHeader(block)
        cmpct_block.prefilled_txn_length = 1
        # This index will be too high
        prefilled_txn = PrefilledTransaction(1, block.vtx[0])
        cmpct_block.prefilled_txn = [prefilled_txn]
        self.test_node.send_await_disconnect(msg_cmpctblock(cmpct_block))
        assert_equal(int(self.nodes[0].getbestblockhash(), 16), block.hashPrevBlock)

    # Compare the generated shortids to what we expect based on BIP 152, given
    # sparksd's choice of nonce.
    def test_compactblock_construction(self, test_node):
        node = self.nodes[0]
        # Generate a bunch of transactions.
        node.generate(COINBASE_MATURITY + 1)
        num_transactions = 25
        address = node.getnewaddress()

        for _ in range(num_transactions):
            txid = node.sendtoaddress(address, 0.1)
            hex_tx = node.gettransaction(txid)["hex"]
            tx = tx_from_hex(hex_tx)

        # Wait until we've seen the block announcement for the resulting tip
        tip = int(node.getbestblockhash(), 16)
        test_node.wait_for_block_announcement(tip)

        # Make sure we will receive a fast-announce compact block
        self.request_cb_announcements(test_node)

        # Now mine a block, and look at the resulting compact block.
        test_node.clear_block_announcement()
        block_hash = int(node.generate(1)[0], 16)

        # Store the raw block in our internal format.
        block = from_hex(CBlock(), node.getblock("%064x" % block_hash, False))
        for tx in block.vtx:
            tx.calc_sha256()
        block.rehash()

        # Wait until the block was announced (via compact blocks)
        test_node.wait_until(lambda: "cmpctblock" in test_node.last_message, timeout=30)

        # Now fetch and check the compact block
        header_and_shortids = None
        with p2p_lock:
            assert "cmpctblock" in test_node.last_message
            # Convert the on-the-wire representation to absolute indexes
            header_and_shortids = HeaderAndShortIDs(test_node.last_message["cmpctblock"].header_and_shortids)
        self.check_compactblock_construction_from_block(header_and_shortids, block_hash, block)

        # Now fetch the compact block using a normal non-announce getdata
        test_node.clear_block_announcement()
        inv = CInv(MSG_CMPCT_BLOCK, block_hash)  # 20 == "CompactBlock"
        test_node.send_message(msg_getdata([inv]))

        test_node.wait_until(lambda: "cmpctblock" in test_node.last_message, timeout=30)

        # Now fetch and check the compact block
        header_and_shortids = None
        with p2p_lock:
            assert "cmpctblock" in test_node.last_message
            # Convert the on-the-wire representation to absolute indexes
            header_and_shortids = HeaderAndShortIDs(test_node.last_message["cmpctblock"].header_and_shortids)
        self.check_compactblock_construction_from_block(header_and_shortids, block_hash, block)

    def check_compactblock_construction_from_block(self, header_and_shortids, block_hash, block):
        # Check that we got the right block!
        header_and_shortids.header.calc_sha256()
        assert_equal(header_and_shortids.header.sha256, block_hash)

        # Make sure the prefilled_txn appears to have included the coinbase
        assert len(header_and_shortids.prefilled_txn) >= 1
        assert_equal(header_and_shortids.prefilled_txn[0].index, 0)

        # Check that all prefilled_txn entries match what's in the block.
        for entry in header_and_shortids.prefilled_txn:
            entry.tx.calc_sha256()
            # This checks the  tx agree
            assert_equal(entry.tx.sha256, block.vtx[entry.index].sha256)

        # Check that the cmpctblock message announced all the transactions.
        assert_equal(len(header_and_shortids.prefilled_txn) + len(header_and_shortids.shortids), len(block.vtx))

        # And now check that all the shortids are as expected as well.
        # Determine the siphash keys to use.
        [k0, k1] = header_and_shortids.get_siphash_keys()

        index = 0
        while index < len(block.vtx):
            if (len(header_and_shortids.prefilled_txn) > 0 and
                    header_and_shortids.prefilled_txn[0].index == index):
                # Already checked prefilled transactions above
                header_and_shortids.prefilled_txn.pop(0)
            else:
                tx_hash = block.vtx[index].sha256
                shortid = calculate_shortid(k0, k1, tx_hash)
                assert_equal(shortid, header_and_shortids.shortids[0])
                header_and_shortids.shortids.pop(0)
            index += 1

    # Test that sparksd requests compact blocks when we announce new blocks
    # via header or inv, and that responding to getblocktxn causes the block
    # to be successfully reconstructed.
    def test_compactblock_requests(self, test_node):
        node = self.nodes[0]
        # Try announcing a block with an inv or header, expect a compactblock
        # request
        for announce in ["inv", "header"]:
            block = self.build_block_on_tip(node)

            if announce == "inv":
                test_node.send_message(msg_inv([CInv(MSG_BLOCK, block.sha256)]))
                getheaders_key = "getheaders2" if test_node.nServices & NODE_HEADERS_COMPRESSED else "getheaders"
                test_node.wait_until(lambda: getheaders_key in test_node.last_message, timeout=30)
                test_node.send_header_for_blocks([block])
            else:
                test_node.send_header_for_blocks([block])
            test_node.wait_for_getdata([block.sha256], timeout=30)
            assert_equal(test_node.last_message["getdata"].inv[0].type, MSG_CMPCT_BLOCK)

            # Send back a compactblock message that omits the coinbase
            comp_block = HeaderAndShortIDs()
            comp_block.header = CBlockHeader(block)
            comp_block.nonce = 0
            [k0, k1] = comp_block.get_siphash_keys()
            comp_block.shortids = [
                    calculate_shortid(k0, k1, block.vtx[0].sha256) ]
            test_node.send_and_ping(msg_cmpctblock(comp_block.to_p2p()))
            assert_equal(int(node.getbestblockhash(), 16), block.hashPrevBlock)
            # Expect a getblocktxn message.
            with p2p_lock:
                assert "getblocktxn" in test_node.last_message
                absolute_indexes = test_node.last_message["getblocktxn"].block_txn_request.to_absolute()
            assert_equal(absolute_indexes, [0])  # should be a coinbase request

            # Send the coinbase, and verify that the tip advances.
            msg = msg_blocktxn()
            msg.block_transactions.blockhash = block.sha256
            msg.block_transactions.transactions = [block.vtx[0]]
            test_node.send_and_ping(msg)
            assert_equal(int(node.getbestblockhash(), 16), block.sha256)

    # Create a chain of transactions from given utxo, and add to a new block.
    def build_block_with_transactions(self, node, utxo, num_transactions):
        block = self.build_block_on_tip(node)

        for _ in range(num_transactions):
            tx = CTransaction()
            tx.vin.append(CTxIn(COutPoint(utxo[0], utxo[1]), b''))
            tx.vout.append(CTxOut(utxo[2] - 1000, CScript([OP_TRUE, OP_DROP] * 15 + [OP_TRUE])))
            tx.rehash()
            utxo = [tx.sha256, 0, tx.vout[0].nValue]
            block.vtx.append(tx)

        block.hashMerkleRoot = block.calc_merkle_root()
        block.solve()
        return block

    # Test that we only receive getblocktxn requests for transactions that the
    # node needs, and that responding to them causes the block to be
    # reconstructed.
    def test_getblocktxn_requests(self, test_node):
        node = self.nodes[0]

        def test_getblocktxn_response(compact_block, peer, expected_result):
            msg = msg_cmpctblock(compact_block.to_p2p())
            peer.send_and_ping(msg)
            with p2p_lock:
                assert "getblocktxn" in peer.last_message
                absolute_indexes = peer.last_message["getblocktxn"].block_txn_request.to_absolute()
            assert_equal(absolute_indexes, expected_result)

        def test_tip_after_message(node, peer, msg, tip):
            peer.send_and_ping(msg)
            assert_equal(int(node.getbestblockhash(), 16), tip)

        # First try announcing compactblocks that won't reconstruct, and verify
        # that we receive getblocktxn messages back.
        utxo = self.utxos.pop(0)

        block = self.build_block_with_transactions(node, utxo, 5)
        self.utxos.append([block.vtx[-1].sha256, 0, block.vtx[-1].vout[0].nValue])
        comp_block = HeaderAndShortIDs()
        comp_block.initialize_from_block(block)

        test_getblocktxn_response(comp_block, test_node, [1, 2, 3, 4, 5])

        msg_bt = msg_blocktxn()
        msg_bt.block_transactions = BlockTransactions(block.sha256, block.vtx[1:])
        test_tip_after_message(node, test_node, msg_bt, block.sha256)

        utxo = self.utxos.pop(0)
        block = self.build_block_with_transactions(node, utxo, 5)
        self.utxos.append([block.vtx[-1].sha256, 0, block.vtx[-1].vout[0].nValue])

        # Now try interspersing the prefilled transactions
        comp_block.initialize_from_block(block, prefill_list=[0, 1, 5])
        test_getblocktxn_response(comp_block, test_node, [2, 3, 4])
        msg_bt.block_transactions = BlockTransactions(block.sha256, block.vtx[2:5])
        test_tip_after_message(node, test_node, msg_bt, block.sha256)

        # Now try giving one transaction ahead of time.
        utxo = self.utxos.pop(0)
        block = self.build_block_with_transactions(node, utxo, 5)
        self.utxos.append([block.vtx[-1].sha256, 0, block.vtx[-1].vout[0].nValue])
        test_node.send_and_ping(msg_tx(block.vtx[1]))
        assert block.vtx[1].hash in node.getrawmempool()

        # Prefill 4 out of the 6 transactions, and verify that only the one
        # that was not in the mempool is requested.
        comp_block.initialize_from_block(block, prefill_list=[0, 2, 3, 4])
        test_getblocktxn_response(comp_block, test_node, [5])

        msg_bt.block_transactions = BlockTransactions(block.sha256, [block.vtx[5]])
        test_tip_after_message(node, test_node, msg_bt, block.sha256)

        # Now provide all transactions to the node before the block is
        # announced and verify reconstruction happens immediately.
        utxo = self.utxos.pop(0)
        block = self.build_block_with_transactions(node, utxo, 10)
        self.utxos.append([block.vtx[-1].sha256, 0, block.vtx[-1].vout[0].nValue])
        for tx in block.vtx[1:]:
            test_node.send_message(msg_tx(tx))
        test_node.sync_with_ping()
        # Make sure all transactions were accepted.
        mempool = node.getrawmempool()
        for tx in block.vtx[1:]:
            assert tx.hash in mempool

        # Clear out last request.
        with p2p_lock:
            test_node.last_message.pop("getblocktxn", None)

        # Send compact block
        comp_block.initialize_from_block(block, prefill_list=[0])
        test_tip_after_message(node, test_node, msg_cmpctblock(comp_block.to_p2p()), block.sha256)
        with p2p_lock:
            # Shouldn't have gotten a request for any transaction
            assert "getblocktxn" not in test_node.last_message

    # Incorrectly responding to a getblocktxn shouldn't cause the block to be
    # permanently failed.
    def test_incorrect_blocktxn_response(self, test_node):
        node = self.nodes[0]
        utxo = self.utxos.pop(0)

        block = self.build_block_with_transactions(node, utxo, 10)
        self.utxos.append([block.vtx[-1].sha256, 0, block.vtx[-1].vout[0].nValue])
        # Relay the first 5 transactions from the block in advance
        for tx in block.vtx[1:6]:
            test_node.send_message(msg_tx(tx))
        test_node.sync_with_ping()
        # Make sure all transactions were accepted.
        mempool = node.getrawmempool()
        for tx in block.vtx[1:6]:
            assert tx.hash in mempool

        # Send compact block
        comp_block = HeaderAndShortIDs()
        comp_block.initialize_from_block(block, prefill_list=[0])
        test_node.send_and_ping(msg_cmpctblock(comp_block.to_p2p()))
        absolute_indexes = []
        with p2p_lock:
            assert "getblocktxn" in test_node.last_message
            absolute_indexes = test_node.last_message["getblocktxn"].block_txn_request.to_absolute()
        assert_equal(absolute_indexes, [6, 7, 8, 9, 10])

        # Now give an incorrect response.
        # Note that it's possible for sparksd to be smart enough to know we're
        # lying, since it could check to see if the shortid matches what we're
        # sending, and eg disconnect us for misbehavior.  If that behavior
        # change was made, we could just modify this test by having a
        # different peer provide the block further down, so that we're still
        # verifying that the block isn't marked bad permanently. This is good
        # enough for now.
        msg = msg_blocktxn()
        msg.block_transactions = BlockTransactions(block.sha256, [block.vtx[5]] + block.vtx[7:])
        test_node.send_and_ping(msg)

        # Tip should not have updated
        assert_equal(int(node.getbestblockhash(), 16), block.hashPrevBlock)

        # We should receive a getdata request
        test_node.wait_for_getdata([block.sha256], timeout=10)
        assert test_node.last_message["getdata"].inv[0].type == MSG_BLOCK

        # Deliver the block
        test_node.send_and_ping(msg_block(block))
        assert_equal(int(node.getbestblockhash(), 16), block.sha256)

    def test_getblocktxn_handler(self, test_node):
        node = self.nodes[0]
        # sparksd will not send blocktxn responses for blocks whose height is
        # more than 10 blocks deep.
        MAX_GETBLOCKTXN_DEPTH = 10
        chain_height = node.getblockcount()
        current_height = chain_height
        while (current_height >= chain_height - MAX_GETBLOCKTXN_DEPTH):
            block_hash = node.getblockhash(current_height)
            block = from_hex(CBlock(), node.getblock(block_hash, False))

            msg = msg_getblocktxn()
            msg.block_txn_request = BlockTransactionsRequest(int(block_hash, 16), [])
            num_to_request = random.randint(1, len(block.vtx))
            msg.block_txn_request.from_absolute(sorted(random.sample(range(len(block.vtx)), num_to_request)))
            test_node.send_message(msg)
            test_node.wait_until(lambda: "blocktxn" in test_node.last_message, timeout=10)

            [tx.calc_sha256() for tx in block.vtx]
            with p2p_lock:
                assert_equal(test_node.last_message["blocktxn"].block_transactions.blockhash, int(block_hash, 16))
                all_indices = msg.block_txn_request.to_absolute()
                for index in all_indices:
                    tx = test_node.last_message["blocktxn"].block_transactions.transactions.pop(0)
                    tx.calc_sha256()
                    assert_equal(tx.sha256, block.vtx[index].sha256)
                test_node.last_message.pop("blocktxn", None)
            current_height -= 1

        # Next request should send a full block response, as we're past the
        # allowed depth for a blocktxn response.
        block_hash = node.getblockhash(current_height)
        msg.block_txn_request = BlockTransactionsRequest(int(block_hash, 16), [0])
        with p2p_lock:
            test_node.last_message.pop("block", None)
            test_node.last_message.pop("blocktxn", None)
        test_node.send_and_ping(msg)
        with p2p_lock:
            test_node.last_message["block"].block.calc_sha256()
            assert_equal(test_node.last_message["block"].block.sha256, int(block_hash, 16))
            assert "blocktxn" not in test_node.last_message

        # Request with out-of-bounds tx index results in disconnect
        bad_peer = self.nodes[0].add_p2p_connection(TestP2PConn())
        block_hash = node.getblockhash(chain_height)
        block = from_hex(CBlock(), node.getblock(block_hash, False))
        msg.block_txn_request = BlockTransactionsRequest(int(block_hash, 16), [len(block.vtx)])
        with node.assert_debug_log(['getblocktxn with out-of-bounds tx indices']):
            bad_peer.send_message(msg)
        bad_peer.wait_for_disconnect()

    def test_compactblocks_not_at_tip(self, test_node):
        node = self.nodes[0]
        # Test that requesting old compactblocks doesn't work.
        MAX_CMPCTBLOCK_DEPTH = 5
        new_blocks = []
        for _ in range(MAX_CMPCTBLOCK_DEPTH + 1):
            test_node.clear_block_announcement()
            new_blocks.append(node.generate(1)[0])
            test_node.wait_until(test_node.received_block_announcement, timeout=30)

        test_node.clear_block_announcement()
        test_node.send_message(msg_getdata([CInv(MSG_CMPCT_BLOCK, int(new_blocks[0], 16))]))
        test_node.wait_until(lambda: "cmpctblock" in test_node.last_message, timeout=30)

        test_node.clear_block_announcement()
        node.generate(1)
        test_node.wait_until(test_node.received_block_announcement, timeout=30)
        test_node.clear_block_announcement()
        with p2p_lock:
            test_node.last_message.pop("block", None)
        test_node.send_message(msg_getdata([CInv(MSG_CMPCT_BLOCK, int(new_blocks[0], 16))]))
        test_node.wait_until(lambda: "block" in test_node.last_message, timeout=30)
        with p2p_lock:
            test_node.last_message["block"].block.calc_sha256()
            assert_equal(test_node.last_message["block"].block.sha256, int(new_blocks[0], 16))

        # Generate an old compactblock, and verify that it's not accepted.
        cur_height = node.getblockcount()
        hashPrevBlock = int(node.getblockhash(cur_height - 5), 16)
        block = self.build_block_on_tip(node)
        block.hashPrevBlock = hashPrevBlock
        block.solve()

        comp_block = HeaderAndShortIDs()
        comp_block.initialize_from_block(block)
        test_node.send_and_ping(msg_cmpctblock(comp_block.to_p2p()))

        tips = node.getchaintips()
        found = False
        for x in tips:
            if x["hash"] == block.hash:
                assert_equal(x["status"], "headers-only")
                found = True
                break
        assert found

        # Requesting this block via getblocktxn should silently fail
        # (to avoid fingerprinting attacks).
        msg = msg_getblocktxn()
        msg.block_txn_request = BlockTransactionsRequest(block.sha256, [0])
        with p2p_lock:
            test_node.last_message.pop("blocktxn", None)
        test_node.send_and_ping(msg)
        with p2p_lock:
            assert "blocktxn" not in test_node.last_message

    def test_end_to_end_block_relay(self, listeners):
        node = self.nodes[0]
        utxo = self.utxos.pop(0)

        block = self.build_block_with_transactions(node, utxo, 10)

        [l.clear_block_announcement() for l in listeners]

        node.submitblock(block.serialize().hex())

        for l in listeners:
            l.wait_until(lambda: "cmpctblock" in l.last_message, timeout=30)
        with p2p_lock:
            for l in listeners:
                assert "cmpctblock" in l.last_message
                l.last_message["cmpctblock"].header_and_shortids.header.calc_sha256()
                assert_equal(l.last_message["cmpctblock"].header_and_shortids.header.sha256, block.sha256)

    # Test that we don't get disconnected if we relay a compact block with valid header,
    # but invalid transactions.
    def test_invalid_tx_in_compactblock(self, test_node):
        node = self.nodes[0]
        assert len(self.utxos)
        utxo = self.utxos[0]

        block = self.build_block_with_transactions(node, utxo, 5)
        del block.vtx[3]
        block.hashMerkleRoot = block.calc_merkle_root()
        block.solve()

        # Now send the compact block with all transactions prefilled, and
        # verify that we don't get disconnected.
        comp_block = HeaderAndShortIDs()
        comp_block.initialize_from_block(block, prefill_list=[0, 1, 2, 3, 4])
        msg = msg_cmpctblock(comp_block.to_p2p())
        test_node.send_and_ping(msg)

        # Check that the tip didn't advance
        assert int(node.getbestblockhash(), 16) is not block.sha256
        test_node.sync_with_ping()

    # Helper for enabling cb announcements
    # Send the sendcmpct request and sync headers
    def request_cb_announcements(self, peer):
        node = self.nodes[0]
        tip = node.getbestblockhash()
        peer.get_headers(locator=[int(tip, 16)], hashstop=0)
        peer.send_and_ping(msg_sendcmpct(announce=True, version=1))

    def test_compactblock_reconstruction_multiple_peers(self, stalling_peer, delivery_peer):
        node = self.nodes[0]
        assert len(self.utxos)

        def announce_cmpct_block(node, peer):
            utxo = self.utxos.pop(0)
            block = self.build_block_with_transactions(node, utxo, 5)

            cmpct_block = HeaderAndShortIDs()
            cmpct_block.initialize_from_block(block)
            msg = msg_cmpctblock(cmpct_block.to_p2p())
            peer.send_and_ping(msg)
            with p2p_lock:
                assert "getblocktxn" in peer.last_message
            return block, cmpct_block

        block, cmpct_block = announce_cmpct_block(node, stalling_peer)

        for tx in block.vtx[1:]:
            delivery_peer.send_message(msg_tx(tx))
        delivery_peer.sync_with_ping()
        mempool = node.getrawmempool()
        for tx in block.vtx[1:]:
            assert tx.hash in mempool

        delivery_peer.send_and_ping(msg_cmpctblock(cmpct_block.to_p2p()))
        assert_equal(int(node.getbestblockhash(), 16), block.sha256)

        self.utxos.append([block.vtx[-1].sha256, 0, block.vtx[-1].vout[0].nValue])

        # Now test that delivering an invalid compact block won't break relay

        block, cmpct_block = announce_cmpct_block(node, stalling_peer)
        for tx in block.vtx[1:]:
            delivery_peer.send_message(msg_tx(tx))
        delivery_peer.sync_with_ping()

        cmpct_block.prefilled_txn[0].tx = CTxIn()

        delivery_peer.send_and_ping(msg_cmpctblock(cmpct_block.to_p2p()))
        assert int(node.getbestblockhash(), 16) != block.sha256

        msg = msg_blocktxn()
        msg.block_transactions.blockhash = block.sha256
        msg.block_transactions.transactions = block.vtx[1:]
        stalling_peer.send_and_ping(msg)
        assert_equal(int(node.getbestblockhash(), 16), block.sha256)

    def test_highbandwidth_mode_states_via_getpeerinfo(self):
        # create new p2p connection for a fresh state w/o any prior sendcmpct messages sent
        hb_test_node = self.nodes[0].add_p2p_connection(TestP2PConn())

        # assert the RPC getpeerinfo boolean fields `bip152_hb_{to, from}`
        # match the given parameters for the last peer of a given node
        def assert_highbandwidth_states(node, hb_to, hb_from):
            peerinfo = node.getpeerinfo()[-1]
            assert_equal(peerinfo['bip152_hb_to'], hb_to)
            assert_equal(peerinfo['bip152_hb_from'], hb_from)

        # initially, neither node has selected the other peer as high-bandwidth yet
        assert_highbandwidth_states(self.nodes[0], hb_to=False, hb_from=False)

        # peer requests high-bandwidth mode by sending sendcmpct(1)
        hb_test_node.send_and_ping(msg_sendcmpct(announce=True, version=1))
        assert_highbandwidth_states(self.nodes[0], hb_to=False, hb_from=True)

        # peer generates a block and sends it to node, which should
        # select the peer as high-bandwidth (up to 3 peers according to BIP 152)
        block = self.build_block_on_tip(self.nodes[0])
        hb_test_node.send_and_ping(msg_block(block))
        assert_highbandwidth_states(self.nodes[0], hb_to=True, hb_from=True)

        # peer requests low-bandwidth mode by sending sendcmpct(0)
        hb_test_node.send_and_ping(msg_sendcmpct(announce=False, version=1))
        assert_highbandwidth_states(self.nodes[0], hb_to=True, hb_from=False)

    def run_test(self):
        # Get the nodes out of IBD
        self.nodes[0].generate(1)

        # Setup the p2p connections
        self.test_node = self.nodes[0].add_p2p_connection(TestP2PConn())
        self.additional_test_node = self.nodes[0].add_p2p_connection(TestP2PConn(), services=NODE_NETWORK | NODE_HEADERS_COMPRESSED)

        # We will need UTXOs to construct transactions in later tests.
        self.make_utxos()

        self.log.info("Testing SENDCMPCT p2p message... ")
        self.test_sendcmpct(self.test_node)
        self.test_sendcmpct(self.additional_test_node)

        self.log.info("Testing compactblock construction...")
        self.test_compactblock_construction(self.test_node)

        self.log.info("Testing compactblock requests... ")
        self.test_getblocktxn_requests(self.test_node)

        self.log.info("Testing getblocktxn handler...")
        self.test_getblocktxn_handler(self.test_node)

        self.log.info("Testing compactblock requests/announcements not at chain tip...")
        self.test_compactblocks_not_at_tip(self.test_node)

        self.log.info("Testing handling of incorrect blocktxn responses...")
        self.test_incorrect_blocktxn_response(self.test_node)

        self.log.info("Testing reconstructing compact blocks from all peers...")
        self.test_compactblock_reconstruction_multiple_peers(self.test_node, self.additional_test_node)

        # End-to-end block relay tests
        self.log.info("Testing end-to-end block relay...")
        self.request_cb_announcements(self.test_node)
        self.request_cb_announcements(self.additional_test_node)
        self.test_end_to_end_block_relay([self.test_node, self.additional_test_node])

        self.log.info("Testing handling of invalid compact blocks...")
        self.test_invalid_tx_in_compactblock(self.test_node)

        self.log.info("Testing invalid index in cmpctblock message...")
        self.test_invalid_cmpctblock_message()

        self.log.info("Testing high-bandwidth mode states via getpeerinfo...")
        self.test_highbandwidth_mode_states_via_getpeerinfo()

if __name__ == '__main__':
    CompactBlocksTest().main()<|MERGE_RESOLUTION|>--- conflicted
+++ resolved
@@ -259,21 +259,7 @@
         test_node.send_and_ping(msg_sendcmpct(announce=False, version=1))
         check_announcement_of_new_block(node, test_node, lambda p: "cmpctblock" not in p.last_message and "headers" in p.last_message)
 
-<<<<<<< HEAD
-        # This code should be enabled after increasing cmctblk version
-        to_validate = False
-        if to_validate and old_node is not None:
-            # Verify that a peer using an older protocol version can receive
-            # announcements from this node.
-            old_node.send_and_ping(msg_sendcmpct(announce=True, version=preferred_version-1))
-            # Header sync
-            old_node.request_headers_and_sync(locator=[tip])
-            check_announcement_of_new_block(node, old_node, lambda p: "cmpctblock" in p.last_message)
-
     # This test actually causes sparksd to (reasonably!) disconnect us, so do this last.
-=======
-    # This test actually causes dashd to (reasonably!) disconnect us, so do this last.
->>>>>>> 0fcc1561
     def test_invalid_cmpctblock_message(self):
         self.nodes[0].generate(COINBASE_MATURITY + 1)
         block = self.build_block_on_tip(self.nodes[0])
