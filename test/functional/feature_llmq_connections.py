--- conflicted
+++ resolved
@@ -12,30 +12,16 @@
 
 import time
 
-<<<<<<< HEAD
 from test_framework.test_framework import SparksTestFramework
-from test_framework.util import assert_greater_than_or_equal, Options, wait_until
-
-# Probes should age after this many seconds.
-# NOTE: mine_quorum() can bump mocktime quite often internally so make sure this number is high enough.
-MAX_AGE = 120 * Options.timeout_scale
-=======
-from test_framework.test_framework import DashTestFramework
 from test_framework.util import assert_greater_than_or_equal, wait_until
->>>>>>> 3b7deea3
 
 class LLMQConnections(SparksTestFramework):
     def set_test_params(self):
-<<<<<<< HEAD
         self.set_sparks_test_params(15, 14, fast_dip3_enforcement=True)
         self.set_sparks_llmq_test_params(5, 3)
-=======
-        self.set_dash_test_params(15, 14, fast_dip3_enforcement=True)
-        self.set_dash_llmq_test_params(5, 3)
         # Probes should age after this many seconds.
         # NOTE: mine_quorum() can bump mocktime quite often internally so make sure this number is high enough.
         self.MAX_AGE = int(120 * self.options.timeout_factor)
->>>>>>> 3b7deea3
 
     def run_test(self):
         self.nodes[0].sporkupdate("SPORK_18_QUORUM_DKG_ENABLED", 0)
