#!/usr/bin/env python3
# Copyright (c) 2020-2023 The Dash Core developers
# Distributed under the MIT software license, see the accompanying
# file COPYING or http://www.opensource.org/licenses/mit-license.php.

from test_framework.messages import CTransaction, FromHex, hash256, ser_compact_size, ser_string
<<<<<<< HEAD
from test_framework.test_framework import SparksTestFramework
from test_framework.util import assert_raises_rpc_error, bytes_to_hex_str, satoshi_round, wait_until
=======
from test_framework.test_framework import DashTestFramework
from test_framework.util import assert_raises_rpc_error, satoshi_round
>>>>>>> 19512988

'''
rpc_verifyislock.py

Test verifyislock rpc

'''

class RPCVerifyISLockTest(SparksTestFramework):
    def set_test_params(self):
        # -whitelist is needed to avoid the trickling logic on node0
<<<<<<< HEAD
        self.set_sparks_test_params(6, 5, [["-whitelist=127.0.0.1"], [], [], [], [], []], fast_dip3_enforcement=True)
        self.set_sparks_llmq_test_params(5, 3)
=======
        self.set_dash_test_params(6, 5, [["-whitelist=127.0.0.1"], [], [], [], [], []], fast_dip3_enforcement=True)
>>>>>>> 19512988

    def get_request_id(self, tx_hex):
        tx = FromHex(CTransaction(), tx_hex)

        request_id_buf = ser_string(b"islock") + ser_compact_size(len(tx.vin))
        for txin in tx.vin:
            request_id_buf += txin.prevout.serialize()
        return hash256(request_id_buf)[::-1].hex()

    def run_test(self):

        node = self.nodes[0]
        node.spork("SPORK_18_QUORUM_DKG_ENABLED", 0)
        self.wait_for_sporks_same()

        self.activate_v19(expected_activation_height=900)
        self.log.info("Activated v19 at height:" + str(self.nodes[0].getblockcount()))
        self.move_to_next_cycle()
        self.log.info("Cycle H height:" + str(self.nodes[0].getblockcount()))
        self.move_to_next_cycle()
        self.log.info("Cycle H+C height:" + str(self.nodes[0].getblockcount()))
        self.move_to_next_cycle()
        self.log.info("Cycle H+2C height:" + str(self.nodes[0].getblockcount()))

        self.mine_cycle_quorum(llmq_type_name='llmq_test_dip0024', llmq_type=103)
        self.bump_mocktime(1)
        self.nodes[0].generate(8)
        self.sync_blocks()

        txid = node.sendtoaddress(node.getnewaddress(), 1)
        self.wait_for_instantlock(txid, node)

        request_id = self.get_request_id(self.nodes[0].getrawtransaction(txid))
        self.wait_until(lambda: node.quorum("hasrecsig", 103, request_id, txid))

        rec_sig = node.quorum("getrecsig", 103, request_id, txid)['sig']
        assert node.verifyislock(request_id, txid, rec_sig)
        # Not mined, should use maxHeight
        assert not node.verifyislock(request_id, txid, rec_sig, 1)
        node.generate(1)
        assert txid not in node.getrawmempool()
        # Mined but at higher height, should use maxHeight
        assert not node.verifyislock(request_id, txid, rec_sig, 1)
        # Mined, should ignore higher maxHeight
        assert node.verifyislock(request_id, txid, rec_sig, node.getblockcount() + 100)

        # Mine one more cycle of rotated quorums
        self.mine_cycle_quorum(llmq_type_name='llmq_test_dip0024', llmq_type=103)
        # Create an ISLOCK using an active quorum which will be replaced when a new cycle happens
        request_id = None
        utxos = node.listunspent()
        fee = 0.001
        amount = 1
        # Try all available utxo's until we have one valid in_amount
        for utxo in utxos:
            in_amount = float(utxo['amount'])
            if in_amount < amount + fee:
                continue
            outputs = dict()
            outputs[node.getnewaddress()] = satoshi_round(amount)
            change = in_amount - amount - fee
            if change > 0:
                outputs[node.getnewaddress()] = satoshi_round(change)
            rawtx = node.createrawtransaction([utxo], outputs)
            rawtx = node.signrawtransactionwithwallet(rawtx)["hex"]
            request_id = self.get_request_id(rawtx)
            break
        # Create the ISDLOCK, then mine a cycle quorum to move renew active set
        isdlock = self.create_isdlock(rawtx)
        # Mine one block to trigger the "signHeight + dkgInterval" verification for the ISDLOCK
        self.mine_cycle_quorum(llmq_type_name='llmq_test_dip0024', llmq_type=103)
        # Verify the ISLOCK for a transaction that is not yet known by the node
        rawtx_txid = node.decoderawtransaction(rawtx)["txid"]
        assert_raises_rpc_error(-5, "No such mempool or blockchain transaction", node.getrawtransaction, rawtx_txid)
        assert node.verifyislock(request_id, rawtx_txid, isdlock.sig.hex(), node.getblockcount())
        # Send the tx and verify the ISDLOCK for a now known transaction
        assert rawtx_txid == node.sendrawtransaction(rawtx)
        assert node.verifyislock(request_id, rawtx_txid, isdlock.sig.hex(), node.getblockcount())


if __name__ == '__main__':
    RPCVerifyISLockTest().main()<|MERGE_RESOLUTION|>--- conflicted
+++ resolved
@@ -4,13 +4,8 @@
 # file COPYING or http://www.opensource.org/licenses/mit-license.php.
 
 from test_framework.messages import CTransaction, FromHex, hash256, ser_compact_size, ser_string
-<<<<<<< HEAD
 from test_framework.test_framework import SparksTestFramework
-from test_framework.util import assert_raises_rpc_error, bytes_to_hex_str, satoshi_round, wait_until
-=======
-from test_framework.test_framework import DashTestFramework
-from test_framework.util import assert_raises_rpc_error, satoshi_round
->>>>>>> 19512988
+from test_framework.util import assert_raises_rpc_error, bytes_to_hex_str, satoshi_round
 
 '''
 rpc_verifyislock.py
@@ -22,12 +17,7 @@
 class RPCVerifyISLockTest(SparksTestFramework):
     def set_test_params(self):
         # -whitelist is needed to avoid the trickling logic on node0
-<<<<<<< HEAD
         self.set_sparks_test_params(6, 5, [["-whitelist=127.0.0.1"], [], [], [], [], []], fast_dip3_enforcement=True)
-        self.set_sparks_llmq_test_params(5, 3)
-=======
-        self.set_dash_test_params(6, 5, [["-whitelist=127.0.0.1"], [], [], [], [], []], fast_dip3_enforcement=True)
->>>>>>> 19512988
 
     def get_request_id(self, tx_hex):
         tx = FromHex(CTransaction(), tx_hex)
