--- conflicted
+++ resolved
@@ -7,23 +7,14 @@
 import json
 
 from test_framework.messages import uint256_to_string
-<<<<<<< HEAD
 from test_framework.test_framework import SparksTestFramework
-from test_framework.util import assert_equal, satoshi_round, set_node_times, wait_until
-=======
-from test_framework.test_framework import DashTestFramework
 from test_framework.util import assert_equal, satoshi_round, set_node_times, wait_until_helper
->>>>>>> 0fcc1561
 
 class SparksGovernanceTest (SparksTestFramework):
     def set_test_params(self):
         self.v20_start_time = 1417713500
         # using adjusted v20 deployment params to test an edge case where superblock maturity window is equal to deployment window size
-<<<<<<< HEAD
-        self.set_sparks_test_params(6, 5, [["-budgetparams=10:10:10", f"-vbparams=v20:{self.v20_start_time}:999999999999:10:8:6:5:0"]] * 6, fast_dip3_enforcement=True)
-=======
-        self.set_dash_test_params(6, 5, [["-budgetparams=10:10:10", f"-vbparams=v20:{self.v20_start_time}:999999999999:0:10:8:6:5:0"]] * 6, fast_dip3_enforcement=True)
->>>>>>> 0fcc1561
+        self.set_sparks_test_params(6, 5, [["-budgetparams=10:10:10", f"-vbparams=v20:{self.v20_start_time}:999999999999:0:10:8:6:5:0"]] * 6, fast_dip3_enforcement=True)
 
     def prepare_object(self, object_type, parent_hash, creation_time, revision, name, amount, payment_address):
         proposal_rev = revision
