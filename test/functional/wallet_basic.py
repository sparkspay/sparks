--- conflicted
+++ resolved
@@ -389,127 +389,6 @@
         # This will raise an exception since generate does not accept a string
         assert_raises_rpc_error(-1, "not an integer", self.nodes[0].generate, "2")
 
-<<<<<<< HEAD
-        # This will raise an exception for the invalid private key format
-        assert_raises_rpc_error(-5, "Invalid private key encoding", self.nodes[0].importprivkey, "invalid")
-
-        # This will raise an exception for importing an address with the PS2H flag
-        temp_address = self.nodes[1].getnewaddress()
-        assert_raises_rpc_error(-5, "Cannot use the p2sh flag with an address - use a script instead", self.nodes[0].importaddress, temp_address, "label", False, True)
-
-        # This will raise an exception for attempting to dump the private key of an address you do not own
-        assert_raises_rpc_error(-4, "Private key for address %s is not known" % temp_address, self.nodes[0].dumpprivkey, temp_address)
-
-        # This will raise an exception for attempting to get the private key of an invalid Sparks address
-        assert_raises_rpc_error(-5, "Invalid Sparks address", self.nodes[0].dumpprivkey, "invalid")
-
-        # This will raise an exception for attempting to set a label for an invalid Sparks address
-        assert_raises_rpc_error(-5, "Invalid Sparks address", self.nodes[0].setlabel, "invalid address", "label")
-
-        # This will raise an exception for importing an invalid address
-        assert_raises_rpc_error(-5, "Invalid Sparks address or script", self.nodes[0].importaddress, "invalid")
-
-        # This will raise an exception for attempting to import a pubkey that isn't in hex
-        assert_raises_rpc_error(-5, "Pubkey must be a hex string", self.nodes[0].importpubkey, "not hex")
-
-        # This will raise an exception for importing an invalid pubkey
-        assert_raises_rpc_error(-5, "Pubkey is not a valid public key", self.nodes[0].importpubkey, "5361746f736869204e616b616d6f746f")
-
-        # Import address and private key to check correct behavior of spendable unspents
-        # 1. Send some coins to generate new UTXO
-        address_to_import = self.nodes[2].getnewaddress()
-        txid = self.nodes[0].sendtoaddress(address_to_import, 1)
-        self.nodes[0].generate(1)
-        self.sync_all(self.nodes[0:3])
-
-        # send with explicit sparks/kb fee
-        self.log.info("test explicit fee (sendtoaddress as sparks/kb)")
-        self.nodes[0].generate(1)
-        self.sync_all(self.nodes[0:3])
-        prebalance = self.nodes[2].getbalance()
-        assert prebalance > 2
-        address = self.nodes[1].getnewaddress()
-        # Throw if no conf_target provided
-        assert_raises_rpc_error(-8, "Selected estimate_mode requires a fee rate",
-            self.nodes[2].sendtoaddress,
-            address=address,
-            amount=1.0,
-            estimate_mode='sparks/Kb')
-        # Throw if negative feerate
-        assert_raises_rpc_error(-3, "Amount out of range",
-            self.nodes[2].sendtoaddress,
-            address=address,
-            amount=1.0,
-            conf_target=-1,
-            estimate_mode='sparks/kb')
-        txid = self.nodes[2].sendtoaddress(
-            address=address,
-            amount=1.0,
-            conf_target=0.00002500,
-            estimate_mode='sparks/kb',
-        )
-        tx_size = count_bytes(self.nodes[2].gettransaction(txid)['hex'])
-        self.sync_all(self.nodes[0:3])
-        self.nodes[0].generate(1)
-        self.sync_all(self.nodes[0:3])
-        postbalance = self.nodes[2].getbalance()
-        fee = prebalance - postbalance - Decimal('1')
-        assert_fee_amount(fee, tx_size, Decimal('0.00002500'))
-
-        # send with explicit duff/b fee
-        self.sync_all(self.nodes[0:3])
-        self.log.info("test explicit fee (sendtoaddress as duff/b)")
-        self.nodes[0].generate(1)
-        prebalance = self.nodes[2].getbalance()
-        assert prebalance > 2
-        address = self.nodes[1].getnewaddress()
-        # Throw if no conf_target provided
-        assert_raises_rpc_error(-8, "Selected estimate_mode requires a fee rate",
-            self.nodes[2].sendtoaddress,
-            address=address,
-            amount=1.0,
-            estimate_mode='duff/b')
-        # Throw if negative feerate
-        assert_raises_rpc_error(-3, "Amount out of range",
-            self.nodes[2].sendtoaddress,
-            address=address,
-            amount=1.0,
-            conf_target=-1,
-            estimate_mode='duff/b')
-        txid = self.nodes[2].sendtoaddress(
-            address=address,
-            amount=1.0,
-            conf_target=2,
-            estimate_mode='duff/B',
-        )
-        tx_size = count_bytes(self.nodes[2].gettransaction(txid)['hex'])
-        self.sync_all(self.nodes[0:3])
-        self.nodes[0].generate(1)
-        self.sync_all(self.nodes[0:3])
-        postbalance = self.nodes[2].getbalance()
-        fee = prebalance - postbalance - Decimal('1')
-        assert_fee_amount(fee, tx_size, Decimal('0.00002000'))
-
-        # 2. Import address from node2 to node1
-        self.nodes[1].importaddress(address_to_import)
-
-        # 3. Validate that the imported address is watch-only on node1
-        assert self.nodes[1].getaddressinfo(address_to_import)["iswatchonly"]
-
-        # 4. Check that the unspents after import are not spendable
-        assert_array_result(self.nodes[1].listunspent(),
-                            {"address": address_to_import},
-                            {"spendable": False})
-
-        # 5. Import private key of the previously imported address on node1
-        priv_key = self.nodes[2].dumpprivkey(address_to_import)
-        self.nodes[1].importprivkey(priv_key)
-
-        # 6. Check that the unspents are now spendable on node1
-        assert_array_result(self.nodes[1].listunspent(),
-                            {"address": address_to_import},
-                            {"spendable": True})
-=======
         if not self.options.descriptors:
 
             # This will raise an exception for the invalid private key format
@@ -522,14 +401,14 @@
             # This will raise an exception for attempting to dump the private key of an address you do not own
             assert_raises_rpc_error(-4, "Private key for address %s is not known" % temp_address, self.nodes[0].dumpprivkey, temp_address)
 
-            # This will raise an exception for attempting to get the private key of an invalid Dash address
-            assert_raises_rpc_error(-5, "Invalid Dash address", self.nodes[0].dumpprivkey, "invalid")
-
-            # This will raise an exception for attempting to set a label for an invalid Dash address
-            assert_raises_rpc_error(-5, "Invalid Dash address", self.nodes[0].setlabel, "invalid address", "label")
+            # This will raise an exception for attempting to get the private key of an invalid Sparks address
+            assert_raises_rpc_error(-5, "Invalid Sparks address", self.nodes[0].dumpprivkey, "invalid")
+
+            # This will raise an exception for attempting to set a label for an invalid Sparks address
+            assert_raises_rpc_error(-5, "Invalid Sparks address", self.nodes[0].setlabel, "invalid address", "label")
 
             # This will raise an exception for importing an invalid address
-            assert_raises_rpc_error(-5, "Invalid Dash address or script", self.nodes[0].importaddress, "invalid")
+            assert_raises_rpc_error(-5, "Invalid Sparks address or script", self.nodes[0].importaddress, "invalid")
 
             # This will raise an exception for attempting to import a pubkey that isn't in hex
             assert_raises_rpc_error(-5, "Pubkey must be a hex string", self.nodes[0].importpubkey, "not hex")
@@ -544,8 +423,8 @@
             self.nodes[0].generate(1)
             self.sync_all(self.nodes[0:3])
 
-            # send with explicit dash/kb fee
-            self.log.info("test explicit fee (sendtoaddress as dash/kb)")
+            # send with explicit sparks/kb fee
+            self.log.info("test explicit fee (sendtoaddress as sparks/kb)")
             self.nodes[0].generate(1)
             self.sync_all(self.nodes[0:3])
             prebalance = self.nodes[2].getbalance()
@@ -556,19 +435,19 @@
                 self.nodes[2].sendtoaddress,
                 address=address,
                 amount=1.0,
-                estimate_mode='dash/Kb')
+                estimate_mode='sparks/Kb')
             # Throw if negative feerate
             assert_raises_rpc_error(-3, "Amount out of range",
                 self.nodes[2].sendtoaddress,
                 address=address,
                 amount=1.0,
                 conf_target=-1,
-                estimate_mode='dash/kb')
+                estimate_mode='sparks/kb')
             txid = self.nodes[2].sendtoaddress(
                 address=address,
                 amount=1.0,
                 conf_target=0.00002500,
-                estimate_mode='dash/kb',
+                estimate_mode='sparks/kb',
             )
             tx_size = count_bytes(self.nodes[2].gettransaction(txid)['hex'])
             self.sync_all(self.nodes[0:3])
@@ -631,7 +510,6 @@
             assert_array_result(self.nodes[1].listunspent(),
                                 {"address": address_to_import},
                                 {"spendable": True})
->>>>>>> 0fcc1561
 
         # Mine a block from node0 to an address from node1
         coinbase_addr = self.nodes[1].getnewaddress()
