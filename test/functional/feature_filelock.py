--- conflicted
+++ resolved
@@ -32,17 +32,11 @@
             wallet_name = ''.join([random.choice(string.ascii_lowercase) for _ in range(6)])
             self.nodes[0].createwallet(wallet_name=wallet_name)
             wallet_dir = os.path.join(datadir, 'wallets')
-<<<<<<< HEAD
             self.log.info("Check that we can't start a second sparksd instance using the same wallet")
-            expected_msg = "Error: Error initializing wallet database environment"
-            self.nodes[1].assert_start_raises_init_error(extra_args=['-walletdir={}'.format(wallet_dir), '-noserver'], expected_msg=expected_msg, match=ErrorMatch.PARTIAL_REGEX)
-=======
-            self.log.info("Check that we can't start a second dashd instance using the same wallet")
-            expected_msg = "Error: SQLiteDatabase: Unable to obtain an exclusive lock on the database, is it being used by another dashd?"
+            expected_msg = "Error: SQLiteDatabase: Unable to obtain an exclusive lock on the database, is it being used by another sparksd?"
             if self.is_bdb_compiled():
                 expected_msg = "Error: Error initializing wallet database environment"
             self.nodes[1].assert_start_raises_init_error(extra_args=['-walletdir={}'.format(wallet_dir), '-wallet=' + wallet_name, '-noserver'], expected_msg=expected_msg, match=ErrorMatch.PARTIAL_REGEX)
->>>>>>> a884f0c5
 
 if __name__ == '__main__':
     FilelockTest().main()