#!/usr/bin/env python3
# Copyright (c) 2017-2020 The Bitcoin Core developers
# Distributed under the MIT software license, see the accompanying
# file COPYING or http://www.opensource.org/licenses/mit-license.php.
"""Test message sending before handshake completion.

A node should never send anything other than VERSION/VERACK until it's
received a VERACK.

This test connects to a node and sends it a few messages, trying to entice it
into sending us something it shouldn't.
"""

import time

from test_framework.messages import (
    msg_getaddr,
    msg_ping,
    msg_version,
)
from test_framework.p2p import P2PInterface
from test_framework.test_framework import BitcoinTestFramework
from test_framework.util import (
    assert_equal,
    assert_greater_than_or_equal,
)


class LazyPeer(P2PInterface):
    def __init__(self):
        super().__init__()
        self.unexpected_msg = False
        self.ever_connected = False

    def bad_message(self, message):
        self.unexpected_msg = True
        self.log.info("should not have received message: %s" % message.msgtype)

    def on_open(self):
        self.ever_connected = True

    # Does not respond to "version" with "verack"
    def on_version(self, message): self.bad_message(message)
    def on_verack(self, message): self.bad_message(message)
    def on_inv(self, message): self.bad_message(message)
    def on_addr(self, message): self.bad_message(message)
    def on_getdata(self, message): self.bad_message(message)
    def on_getblocks(self, message): self.bad_message(message)
    def on_tx(self, message): self.bad_message(message)
    def on_block(self, message): self.bad_message(message)
    def on_getaddr(self, message): self.bad_message(message)
    def on_headers(self, message): self.bad_message(message)
    def on_getheaders(self, message): self.bad_message(message)
    def on_ping(self, message): self.bad_message(message)
    def on_mempool(self, message): self.bad_message(message)
    def on_pong(self, message): self.bad_message(message)
    def on_sendheaders(self, message): self.bad_message(message)
    def on_sendcmpct(self, message): self.bad_message(message)
    def on_cmpctblock(self, message): self.bad_message(message)
    def on_getblocktxn(self, message): self.bad_message(message)
    def on_blocktxn(self, message): self.bad_message(message)

<<<<<<< HEAD
# Node that never sends a version. We'll use this to send a bunch of messages
# anyway, and eventually get disconnected.
class CNodeNoVersionBan(CLazyNode):
    # send a bunch of veracks without sending a message. This should get us disconnected.
    # NOTE: implementation-specific check here. Remove if sparksd ban behavior changes
    def on_open(self):
        super().on_open()
        for _ in range(banscore):
            self.send_message(msg_verack())
=======
>>>>>>> 0fcc1561

# Peer that sends a version but not a verack.
class NoVerackIdlePeer(LazyPeer):
    def __init__(self):
        self.version_received = False
        super().__init__()

    def on_verack(self, message): pass
    # When version is received, don't reply with a verack. Instead, see if the
    # node will give us a message that it shouldn't. This is not an exhaustive
    # list!
    def on_version(self, message):
        self.version_received = True
        self.send_message(msg_ping())
        self.send_message(msg_getaddr())


class P2PVersionStore(P2PInterface):
    version_received = None

    def on_version(self, msg):
        # Responds with an appropriate verack
        super().on_version(msg)
        self.version_received = msg


class P2PLeakTest(BitcoinTestFramework):
    def set_test_params(self):
        self.num_nodes = 1

    def setup_network(self):
        self.disable_mocktime()
        self.setup_nodes()

    def run_test(self):
        # Another peer that never sends a version, nor any other messages. It shouldn't receive anything from the node.
        no_version_idle_peer = self.nodes[0].add_p2p_connection(LazyPeer(), send_version=False, wait_for_verack=False)

        # Peer that sends a version but not a verack.
        no_verack_idle_peer = self.nodes[0].add_p2p_connection(NoVerackIdlePeer(), wait_for_verack=False)

        # Wait until we got the verack in response to the version. Though, don't wait for the node to receive the
        # verack, since we never sent one
        no_verack_idle_peer.wait_for_verack()

        no_version_idle_peer.wait_until(lambda: no_version_idle_peer.ever_connected)
        no_verack_idle_peer.wait_until(lambda: no_verack_idle_peer.version_received)

        # Mine a block and make sure that it's not sent to the connected peers
        self.nodes[0].generate(nblocks=1)

        #Give the node enough time to possibly leak out a message
        time.sleep(5)

        self.nodes[0].disconnect_p2ps()

        # Make sure no unexpected messages came in
        assert no_version_idle_peer.unexpected_msg == False
        assert no_verack_idle_peer.unexpected_msg == False

        self.log.info('Check that the version message does not leak the local address of the node')
        p2p_version_store = self.nodes[0].add_p2p_connection(P2PVersionStore())
        ver = p2p_version_store.version_received
        # Check that received time is within one hour of now
        assert_greater_than_or_equal(ver.nTime, time.time() - 3600)
        assert_greater_than_or_equal(time.time() + 3600, ver.nTime)
        assert_equal(ver.addrFrom.port, 0)
        assert_equal(ver.addrFrom.ip, '0.0.0.0')
        assert_equal(ver.nStartingHeight, 201)
        assert_equal(ver.nRelay, 1)

        self.log.info('Check that old peers are disconnected')
        p2p_old_peer = self.nodes[0].add_p2p_connection(P2PInterface(), send_version=False, wait_for_verack=False)
        old_version_msg = msg_version()
        old_version_msg.nVersion = 31799
        with self.nodes[0].assert_debug_log(['peer=3 using obsolete version 31799; disconnecting']):
            p2p_old_peer.send_message(old_version_msg)
            p2p_old_peer.wait_for_disconnect()


if __name__ == '__main__':
    P2PLeakTest().main()<|MERGE_RESOLUTION|>--- conflicted
+++ resolved
@@ -60,18 +60,6 @@
     def on_getblocktxn(self, message): self.bad_message(message)
     def on_blocktxn(self, message): self.bad_message(message)
 
-<<<<<<< HEAD
-# Node that never sends a version. We'll use this to send a bunch of messages
-# anyway, and eventually get disconnected.
-class CNodeNoVersionBan(CLazyNode):
-    # send a bunch of veracks without sending a message. This should get us disconnected.
-    # NOTE: implementation-specific check here. Remove if sparksd ban behavior changes
-    def on_open(self):
-        super().on_open()
-        for _ in range(banscore):
-            self.send_message(msg_verack())
-=======
->>>>>>> 0fcc1561
 
 # Peer that sends a version but not a verack.
 class NoVerackIdlePeer(LazyPeer):
