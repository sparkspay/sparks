#!/usr/bin/env python3
# Copyright (c) 2021-2024 The Dash Core developers
# Distributed under the MIT software license, see the accompanying
# file COPYING or http://www.opensource.org/licenses/mit-license.php.

import time

from test_framework.messages import msg_qgetdata, msg_qwatch
from test_framework.p2p import (
    p2p_lock,
    P2PInterface,
)
from test_framework.test_framework import SparksTestFramework
from test_framework.util import (
    assert_equal,
    assert_raises_rpc_error,
    force_finish_mnsync,
    wait_until_helper,
)

'''
p2p_quorum_data.py

Tests QGETDATA/QDATA functionality
'''

# Possible error values of QDATA
QUORUM_TYPE_INVALID = 1
QUORUM_BLOCK_NOT_FOUND = 2
QUORUM_NOT_FOUND = 3
MASTERNODE_IS_NO_MEMBER = 4
QUORUM_VERIFICATION_VECTOR_MISSING = 5
ENCRYPTED_CONTRIBUTIONS_MISSING = 6

# Used to overwrite MNAUTH for mininode connections
fake_mnauth_1 = ["cecf37bf0ec05d2d22cb8227f88074bb882b94cd2081ba318a5a444b1b15b9fd",
                 "087ba00bf61135f3860c4944a0debabe186ef82628fbe4ceaed1ad51d672c58dde14ea4b321efe0b89257a40322bc972"]
fake_mnauth_2 = ["6ad7ed7a2d6c2c1db30fc364114602b36b2730a9aa96d8f11f1871a9cee37378",
                 "122463411a86362966a5161805f24cf6a0eef08a586b8e00c4f0ad0b084c5bb3f5c9a60ee5ffc78db2313897e3ab2223"]

# Used to distinguish mininode connections
uacomment_m3_1 = "MN3_1"
uacomment_m3_2 = "MN3_2"


def assert_qdata(qdata, qgetdata, error, len_vvec=0, len_contributions=0):
    assert qdata is not None and qgetdata is not None
    assert_equal(qdata.quorum_type, qgetdata.quorum_type)
    assert_equal(qdata.quorum_hash, qgetdata.quorum_hash)
    assert_equal(qdata.data_mask, qgetdata.data_mask)
    assert_equal(qdata.protx_hash, qgetdata.protx_hash)
    assert_equal(qdata.error, error)
    assert_equal(len(qdata.quorum_vvec), len_vvec)
    assert_equal(len(qdata.enc_contributions), len_contributions)


def wait_for_banscore(node, peer_id, expected_score):
    def get_score():
        for peer in node.getpeerinfo():
            if peer["id"] == peer_id:
                if (peer["banscore"] == expected_score):
                    # The score matches the one we expected.
                    # Wait a bit to make sure it won't change
                    # to avoid false positives.
                    time.sleep(1)
                return peer["banscore"]
        return None
    wait_until_helper(lambda: get_score() == expected_score, timeout=6)


def p2p_connection(node, uacomment=None):
    return node.add_p2p_connection(QuorumDataInterface(), uacomment=uacomment)


def get_p2p_id(node, uacomment=None):
    def get_id():
        for p in node.getpeerinfo():
            for p2p in node.p2ps:
                if uacomment is not None and p2p.uacomment != uacomment:
                    continue
                if p["subver"] == p2p.strSubVer:
                    return p["id"]
        return None
    wait_until_helper(lambda: get_id() is not None, timeout=10)
    return get_id()


def mnauth(node, node_id, protx_hash, operator_pubkey):
    assert node.mnauth(node_id, protx_hash, operator_pubkey)
    mnauth_peer_id = None
    for peer in node.getpeerinfo():
        if "verified_proregtx_hash" in peer and peer["verified_proregtx_hash"] == protx_hash:
            assert_equal(mnauth_peer_id, None)
            mnauth_peer_id = peer["id"]
    assert_equal(mnauth_peer_id, node_id)


class QuorumDataInterface(P2PInterface):
    def __init__(self):
        super().__init__()

    def test_qgetdata(self, qgetdata, expected_error=0, len_vvec=0, len_contributions=0, response_expected=True):
        self.send_message(qgetdata)
        self.wait_for_qmessage("qdata", message_expected=response_expected)
        if response_expected:
            assert_qdata(self.get_qdata(), qgetdata, expected_error, len_vvec, len_contributions)

    def wait_for_qmessage(self, message=None, timeout=3, message_expected=True):
        wait_until_helper(lambda: self.message_count[message] > 0, timeout=timeout, lock=p2p_lock, do_assert=message_expected)
        if not message_expected:
            assert self.message_count[message] == 0
        self.message_count[message] = 0

    def get_qdata(self):
        return self.last_message["qdata"]


class QuorumDataMessagesTest(SparksTestFramework):
    def set_test_params(self):
<<<<<<< HEAD
        extra_args = [["-llmq-data-recovery=0"]] * 4
        self.set_sparks_test_params(4, 3, fast_dip3_enforcement=True, extra_args=extra_args)
=======
        extra_args = [["-llmq-data-recovery=0", "-deprecatedrpc=banscore"]] * 4
        self.set_dash_test_params(4, 3, fast_dip3_enforcement=True, extra_args=extra_args)
>>>>>>> 0fcc1561

    def restart_mn(self, mn, reindex=False):
        args = self.extra_args[mn.node.index] + ['-masternodeblsprivkey=%s' % mn.keyOperator]
        if reindex:
            args.append('-reindex')
        self.restart_node(mn.node.index, args)
        force_finish_mnsync(mn.node)
        self.connect_nodes(mn.node.index, 0)
        self.sync_blocks()

    def run_test(self):

        def force_request_expire(bump_seconds=self.quorum_data_request_expiration_timeout + 1):
            self.bump_mocktime(bump_seconds)
            # Test with/without expired request cleanup
            if self.cleanup:
                node0.generate(1)
                self.sync_blocks()

        def test_basics():
            self.log.info("Testing basics of QGETDATA/QDATA")
            force_request_expire()
            p2p_node0 = p2p_connection(node0)
            p2p_mn2 = p2p_connection(mn2.node)
            id_p2p_node0 = get_p2p_id(node0)
            id_p2p_mn2 = get_p2p_id(mn2.node)

            # Ensure that both nodes start with zero ban score
            wait_for_banscore(node0, id_p2p_node0, 0)
            wait_for_banscore(mn2.node, id_p2p_mn2, 0)

            self.log.info("Check that normal node doesn't respond to qgetdata "
                          "and does bump our score")
            p2p_node0.test_qgetdata(qgetdata_all, response_expected=False)
            wait_for_banscore(node0, id_p2p_node0, 10)
            self.log.info("Check that normal node bumps our score for qwatch")
            p2p_node0.send_message(msg_qwatch())
            wait_for_banscore(node0, id_p2p_node0, 20)
            # The masternode should not respond to qgetdata for non-masternode connections
            self.log.info("Check that masternode doesn't respond to "
                          "non-masternode connection and does bump our score")
            p2p_mn2.test_qgetdata(qgetdata_all, response_expected=False)
            wait_for_banscore(mn2.node, id_p2p_mn2, 10)
            # Open a fake MNAUTH authenticated P2P connection to the masternode to allow qgetdata
            node0.disconnect_p2ps()
            mn2.node.disconnect_p2ps()
            p2p_mn2 = p2p_connection(mn2.node)
            id_p2p_mn2 = get_p2p_id(mn2.node)
            mnauth(mn2.node, id_p2p_mn2, fake_mnauth_2[0], fake_mnauth_2[1])
            # The masternode should now respond to qgetdata requests
            self.log.info("Request verification vector")
            p2p_mn2.test_qgetdata(qgetdata_vvec, 0, self.llmq_threshold, 0)
            wait_for_banscore(mn2.node, id_p2p_mn2, 0)
            # Note: our banscore is bumped as we are requesting too rapidly,
            # however the node still returns the data
            self.log.info("Request encrypted contributions")
            p2p_mn2.test_qgetdata(qgetdata_contributions, 0, 0, self.llmq_size)
            wait_for_banscore(mn2.node, id_p2p_mn2, 25)
            # Request both
            # Note: our banscore is bumped as we are requesting too rapidly,
            # however the node still returns the data
            self.log.info("Request both")
            p2p_mn2.test_qgetdata(qgetdata_all, 0, self.llmq_threshold, self.llmq_size)
            wait_for_banscore(mn2.node, id_p2p_mn2, 50)
            mn2.node.disconnect_p2ps()

            self.log.info("Test ban score increase for invalid / unexpected QDATA")
            p2p_mn1 = p2p_connection(mn1.node)
            p2p_mn2 = p2p_connection(mn2.node)
            id_p2p_mn1 = get_p2p_id(mn1.node)
            id_p2p_mn2 = get_p2p_id(mn2.node)
            mnauth(mn1.node, id_p2p_mn1, fake_mnauth_1[0], fake_mnauth_1[1])
            mnauth(mn2.node, id_p2p_mn2, fake_mnauth_2[0], fake_mnauth_2[1])
            wait_for_banscore(mn1.node, id_p2p_mn1, 0)
            p2p_mn2.test_qgetdata(qgetdata_all, 0, self.llmq_threshold, self.llmq_size)
            qdata_valid = p2p_mn2.get_qdata()
            # - Not requested
            p2p_mn1.send_message(qdata_valid)
            time.sleep(1)
            wait_for_banscore(mn1.node, id_p2p_mn1, 10)
            # - Already received
            force_request_expire()
            assert mn1.node.quorum("getdata", id_p2p_mn1, 100, quorum_hash, 0x03, mn1.proTxHash)
            p2p_mn1.wait_for_qmessage("qgetdata")
            p2p_mn1.send_message(qdata_valid)
            time.sleep(1)
            p2p_mn1.send_message(qdata_valid)
            wait_for_banscore(mn1.node, id_p2p_mn1, 20)
            # - Not like requested
            force_request_expire()
            assert mn1.node.quorum("getdata", id_p2p_mn1, 100, quorum_hash, 0x03, mn1.proTxHash)
            p2p_mn1.wait_for_qmessage("qgetdata")
            qdata_invalid_request = qdata_valid
            qdata_invalid_request.data_mask = 2
            p2p_mn1.send_message(qdata_invalid_request)
            wait_for_banscore(mn1.node, id_p2p_mn1, 30)
            # - Invalid verification vector
            force_request_expire()
            assert mn1.node.quorum("getdata", id_p2p_mn1, 100, quorum_hash, 0x03, mn1.proTxHash)
            p2p_mn1.wait_for_qmessage("qgetdata")
            qdata_invalid_vvec = qdata_valid
            qdata_invalid_vvec.quorum_vvec.pop()
            p2p_mn1.send_message(qdata_invalid_vvec)
            wait_for_banscore(mn1.node, id_p2p_mn1, 40)
            # - Invalid contributions
            force_request_expire()
            assert mn1.node.quorum("getdata", id_p2p_mn1, 100, quorum_hash, 0x03, mn1.proTxHash)
            p2p_mn1.wait_for_qmessage("qgetdata")
            qdata_invalid_contribution = qdata_valid
            qdata_invalid_contribution.enc_contributions.pop()
            p2p_mn1.send_message(qdata_invalid_contribution)
            wait_for_banscore(mn1.node, id_p2p_mn1, 50)
            mn1.node.disconnect_p2ps()
            mn2.node.disconnect_p2ps()

            self.log.info("Test all available error codes")
            p2p_mn2 = p2p_connection(mn2.node)
            id_p2p_mn2 = get_p2p_id(mn2.node)
            mnauth(mn2.node, id_p2p_mn2, fake_mnauth_2[0], fake_mnauth_2[1])
            qgetdata_invalid_type = msg_qgetdata(quorum_hash_int, 105, 0x01, protx_hash_int)
            qgetdata_invalid_block = msg_qgetdata(protx_hash_int, 100, 0x01, protx_hash_int)
            qgetdata_invalid_quorum = msg_qgetdata(int(mn2.node.getblockhash(0), 16), 100, 0x01, protx_hash_int)
            qgetdata_invalid_no_member = msg_qgetdata(quorum_hash_int, 100, 0x02, quorum_hash_int)
            p2p_mn2.test_qgetdata(qgetdata_invalid_type, QUORUM_TYPE_INVALID)
            p2p_mn2.test_qgetdata(qgetdata_invalid_block, QUORUM_BLOCK_NOT_FOUND)
            p2p_mn2.test_qgetdata(qgetdata_invalid_quorum, QUORUM_NOT_FOUND)
            p2p_mn2.test_qgetdata(qgetdata_invalid_no_member, MASTERNODE_IS_NO_MEMBER)
            # The last two error case require the node to miss its DKG data so we just reindex the node.
            mn2.node.disconnect_p2ps()
            self.restart_mn(mn1, reindex=True)
            # Re-connect to the masternode
            p2p_mn1 = p2p_connection(mn1.node)
            p2p_mn2 = p2p_connection(mn2.node)
            id_p2p_mn1 = get_p2p_id(mn1.node)
            id_p2p_mn2 = get_p2p_id(mn2.node)
            assert id_p2p_mn1 is not None
            assert id_p2p_mn2 is not None
            mnauth(mn1.node, id_p2p_mn1, fake_mnauth_1[0], fake_mnauth_1[1])
            mnauth(mn2.node, id_p2p_mn2, fake_mnauth_2[0], fake_mnauth_2[1])
            # Validate the DKG data is missing
            p2p_mn1.test_qgetdata(qgetdata_vvec, QUORUM_VERIFICATION_VECTOR_MISSING)
            p2p_mn1.test_qgetdata(qgetdata_contributions, ENCRYPTED_CONTRIBUTIONS_MISSING)
            self.test_mn_quorum_data(mn1, 100, quorum_hash, expect_secret=False)

            self.log.info("Test DKG data recovery with QDATA")
            # Now that mn1 is missing its DKG data try to recover it by querying the data from mn2 and then sending it
            # to mn1 with a direct QDATA message.
            #
            # mininode - QGETDATA -> mn2 - QDATA -> mininode - QDATA -> mn1
            #
            # However, mn1 only accepts self requested QDATA messages, that's why we trigger mn1 - QGETDATA -> mininode
            # via the RPC command "quorum getdata".
            #
            # Get the required DKG data for mn1
            p2p_mn2.test_qgetdata(qgetdata_all, 0, self.llmq_threshold, self.llmq_size)
            # Trigger mn1 - QGETDATA -> p2p_mn1
            assert mn1.node.quorum("getdata", id_p2p_mn1, 100, quorum_hash, 0x03, mn1.proTxHash)
            # Wait until mn1 sent the QGETDATA to p2p_mn1
            p2p_mn1.wait_for_qmessage("qgetdata")
            # Send the QDATA received from mn2 to mn1
            p2p_mn1.send_message(p2p_mn2.get_qdata())
            # Now mn1 should have its data back!
            self.wait_for_quorum_data([mn1], 100, quorum_hash, recover=False)
            # Restart one more time and make sure data gets saved to db
            mn1.node.disconnect_p2ps()
            mn2.node.disconnect_p2ps()
            self.restart_mn(mn1)
            self.wait_for_quorum_data([mn1], 100, quorum_hash, recover=False)

        # Test request limiting / banscore increase
        def test_request_limit():

            def test_send_from_two_to_one(send_1, expected_score_1, send_2, expected_score_2, clear_requests=False):
                if clear_requests:
                    force_request_expire()
                if send_1:
                    p2p_mn3_1.test_qgetdata(qgetdata_vvec, 0, self.llmq_threshold, 0)
                if send_2:
                    p2p_mn3_2.test_qgetdata(qgetdata_vvec, 0, self.llmq_threshold, 0)
                wait_for_banscore(mn3.node, id_p2p_mn3_1, expected_score_1)
                wait_for_banscore(mn3.node, id_p2p_mn3_2, expected_score_2)

            self.log.info("Test request limiting / banscore increases")

            p2p_mn1 = p2p_connection(mn1.node)
            id_p2p_mn1 = get_p2p_id(mn1.node)
            mnauth(mn1.node, id_p2p_mn1, fake_mnauth_1[0], fake_mnauth_1[1])
            p2p_mn1.test_qgetdata(qgetdata_vvec, 0, self.llmq_threshold, 0)
            wait_for_banscore(mn1.node, id_p2p_mn1, 0)
            force_request_expire(299)  # This shouldn't clear requests, next request should bump score
            p2p_mn1.test_qgetdata(qgetdata_vvec, 0, self.llmq_threshold, 0)
            wait_for_banscore(mn1.node, id_p2p_mn1, 25)
            force_request_expire(1)  # This should clear the requests now, next request should not bump score
            p2p_mn1.test_qgetdata(qgetdata_vvec, 0, self.llmq_threshold, 0)
            wait_for_banscore(mn1.node, id_p2p_mn1, 25)
            mn1.node.disconnect_p2ps()
            # Requesting one QDATA with mn1 and mn2 from mn3 should not result
            # in banscore increase for either of both.
            p2p_mn3_1 = p2p_connection(mn3.node, uacomment_m3_1)
            p2p_mn3_2 = p2p_connection(mn3.node, uacomment_m3_2)
            id_p2p_mn3_1 = get_p2p_id(mn3.node, uacomment_m3_1)
            id_p2p_mn3_2 = get_p2p_id(mn3.node, uacomment_m3_2)
            assert id_p2p_mn3_1 != id_p2p_mn3_2
            mnauth(mn3.node, id_p2p_mn3_1, fake_mnauth_1[0], fake_mnauth_1[1])
            mnauth(mn3.node, id_p2p_mn3_2, fake_mnauth_2[0], fake_mnauth_2[1])
            # Now try some {mn1, mn2} - QGETDATA -> mn3 combinations to make
            # sure request limit works connection based
            test_send_from_two_to_one(False, 0, True, 0, True)
            test_send_from_two_to_one(True, 0, True, 25)
            test_send_from_two_to_one(True, 25, False, 25)
            test_send_from_two_to_one(False, 25, True, 25, True)
            test_send_from_two_to_one(True, 25, True, 50)
            test_send_from_two_to_one(True, 50, True, 75)
            test_send_from_two_to_one(True, 50, True, 75, True)
            test_send_from_two_to_one(True, 75, False, 75)
            test_send_from_two_to_one(False, 75, True, None)
            # mn1 should still have a score of 75
            wait_for_banscore(mn3.node, id_p2p_mn3_1, 75)
            # mn2 should be "banned" now
            self.wait_until(lambda: not p2p_mn3_2.is_connected, timeout=10)
            mn3.node.disconnect_p2ps()

        # Test that QWATCH connections are also allowed to query data but all
        # QWATCH connections share one request limit slot
        def test_qwatch_connections():
            self.log.info("Test QWATCH connections")
            force_request_expire()
            p2p_mn3_1 = p2p_connection(mn3.node, uacomment_m3_1)
            p2p_mn3_2 = p2p_connection(mn3.node, uacomment_m3_2)
            id_p2p_mn3_1 = get_p2p_id(mn3.node, uacomment_m3_1)
            id_p2p_mn3_2 = get_p2p_id(mn3.node, uacomment_m3_2)
            assert id_p2p_mn3_1 != id_p2p_mn3_2

            wait_for_banscore(mn3.node, id_p2p_mn3_1, 0)
            wait_for_banscore(mn3.node, id_p2p_mn3_2, 0)

            # Send QWATCH for both connections
            p2p_mn3_1.send_message(msg_qwatch())
            p2p_mn3_2.send_message(msg_qwatch())

            # Now send alternating and make sure they share the same request limit
            p2p_mn3_1.test_qgetdata(qgetdata_all, 0, self.llmq_threshold, self.llmq_size)
            wait_for_banscore(mn3.node, id_p2p_mn3_1, 0)
            p2p_mn3_2.test_qgetdata(qgetdata_all, 0, self.llmq_threshold, self.llmq_size)
            wait_for_banscore(mn3.node, id_p2p_mn3_2, 25)
            p2p_mn3_1.test_qgetdata(qgetdata_all, 0, self.llmq_threshold, self.llmq_size)
            wait_for_banscore(mn3.node, id_p2p_mn3_1, 25)
            mn3.node.disconnect_p2ps()

        def test_watchquorums():
            self.log.info("Test -watchquorums support")
            for extra_args in [[], ["-watchquorums"]]:
                force_request_expire()
                self.restart_node(0, self.extra_args[0] + extra_args)
                for i in range(self.num_nodes - 1):
                    self.connect_nodes(0, i + 1)
                p2p_node0 = p2p_connection(node0)
                p2p_mn2 = p2p_connection(mn2.node)
                id_p2p_node0 = get_p2p_id(node0)
                id_p2p_mn2 = get_p2p_id(mn2.node)
                mnauth(node0, id_p2p_node0, fake_mnauth_1[0], fake_mnauth_1[1])
                mnauth(mn2.node, id_p2p_mn2, fake_mnauth_2[0], fake_mnauth_2[1])
                p2p_mn2.test_qgetdata(qgetdata_vvec, 0, self.llmq_threshold)
                assert node0.quorum("getdata", id_p2p_node0, 100, quorum_hash, 0x01)
                p2p_node0.wait_for_qmessage("qgetdata")
                p2p_node0.send_message(p2p_mn2.get_qdata())
                wait_for_banscore(node0, id_p2p_node0, (1 - len(extra_args)) * 10)
                # Non-masternodes should bump peer's score for qwatch no matter
                # whether they (non-masternodes) are watching or not.
                p2p_node0.send_message(msg_qwatch())
                wait_for_banscore(node0, id_p2p_node0, (1 - len(extra_args)) * 10 + 10)
                node0.disconnect_p2ps()
                mn2.node.disconnect_p2ps()

        def test_rpc_quorum_getdata_protx_hash():
            self.log.info("Test optional proTxHash of `quorum getdata`")
            assert_raises_rpc_error(-8, "proTxHash missing",
                                    mn1.node.quorum, "getdata", 0, 100, quorum_hash, 0x02)
            assert_raises_rpc_error(-8, "proTxHash invalid",
                                    mn1.node.quorum, "getdata", 0, 100, quorum_hash, 0x03,
                                    "0000000000000000000000000000000000000000000000000000000000000000")

        # Enable DKG and disable ChainLocks
        self.nodes[0].sporkupdate("SPORK_18_QUORUM_DKG_ENABLED", 0)
        self.nodes[0].sporkupdate("SPORK_19_CHAINLOCKS_ENABLED", 4070908800)

        self.wait_for_sporks_same()
        quorum_hash = self.mine_quorum()

        node0 = self.nodes[0]
        mn1 = self.mninfo[0]
        mn2 = self.mninfo[1]
        mn3 = self.mninfo[2]

        # Convert the hex values into integer values
        quorum_hash_int = int(quorum_hash, 16)
        protx_hash_int = int(mn1.proTxHash, 16)

        # Valid requests
        qgetdata_vvec = msg_qgetdata(quorum_hash_int, 100, 0x01)
        qgetdata_contributions = msg_qgetdata(quorum_hash_int, 100, 0x02, protx_hash_int)
        qgetdata_all = msg_qgetdata(quorum_hash_int, 100, 0x03, protx_hash_int)

        # Test with/without expired request cleanup
        for self.cleanup in [True, False]:
            test_basics()
            test_request_limit()
            test_qwatch_connections()
            test_watchquorums()
            test_rpc_quorum_getdata_protx_hash()


if __name__ == '__main__':
    QuorumDataMessagesTest().main()<|MERGE_RESOLUTION|>--- conflicted
+++ resolved
@@ -117,13 +117,8 @@
 
 class QuorumDataMessagesTest(SparksTestFramework):
     def set_test_params(self):
-<<<<<<< HEAD
-        extra_args = [["-llmq-data-recovery=0"]] * 4
+        extra_args = [["-llmq-data-recovery=0", "-deprecatedrpc=banscore"]] * 4
         self.set_sparks_test_params(4, 3, fast_dip3_enforcement=True, extra_args=extra_args)
-=======
-        extra_args = [["-llmq-data-recovery=0", "-deprecatedrpc=banscore"]] * 4
-        self.set_dash_test_params(4, 3, fast_dip3_enforcement=True, extra_args=extra_args)
->>>>>>> 0fcc1561
 
     def restart_mn(self, mn, reindex=False):
         args = self.extra_args[mn.node.index] + ['-masternodeblsprivkey=%s' % mn.keyOperator]
