--- conflicted
+++ resolved
@@ -68,13 +68,8 @@
             ["strangedude5", "d12c6e962d47a454f962eb41225e6ec8$2dd39635b155536d3c1a2e95d05feff87d5ba55f2d5ff975e6e997a836b717c9", ":getblockcount,getblockcount", "s7R4nG3R7H1nGZ"]
         ]
         # These commands shouldn't be allowed for any user to test failures
-<<<<<<< HEAD
-        self.never_allowed = ["getnetworkinfo"]
+        self.never_allowed = ["getnetworkinfo", "quorum sign"]
         with open(os.path.join(get_datadir_path(self.options.tmpdir, 0), "sparks.conf"), 'a', encoding='utf8') as f:
-=======
-        self.never_allowed = ["getnetworkinfo", "quorum sign"]
-        with open(os.path.join(get_datadir_path(self.options.tmpdir, 0), "dash.conf"), 'a', encoding='utf8') as f:
->>>>>>> 0fcc1561
             f.write("\nrpcwhitelistdefault=0\n")
             for user in self.users:
                 f.write("rpcauth=" + user[0] + ":" + user[1] + "\n")
