--- conflicted
+++ resolved
@@ -83,24 +83,15 @@
 BASE_SCRIPTS = [
     # Scripts that are run by default.
     # Longest test should go first, to favor running tests in parallel
-<<<<<<< HEAD
     'feature_dip3_deterministicmns.py', # NOTE: needs sparks_hash to pass
-    'feature_block_reward_reallocation.py',
-=======
-    'feature_dip3_deterministicmns.py', # NOTE: needs dash_hash to pass
->>>>>>> 1f3f0e00
     'feature_llmq_data_recovery.py',
     'feature_fee_estimation.py',
     'wallet_hd.py',
     'wallet_backup.py',
     # vv Tests less than 5m vv
-<<<<<<< HEAD
-    'feature_block.py', # NOTE: needs sparks_hash to pass
-=======
     'mining_getblocktemplate_longpoll.py', # FIXME: "socket.error: [Errno 54] Connection reset by peer" on my Mac, same as https://github.com/bitcoin/bitcoin/issues/6651
     'feature_maxuploadtarget.py',
-    'feature_block.py', # NOTE: needs dash_hash to pass
->>>>>>> 1f3f0e00
+    'feature_block.py', # NOTE: needs sparks_hash to pass
     'rpc_fundrawtransaction.py',
     'rpc_fundrawtransaction_hd.py',
     'wallet_multiwallet.py --usecli',
@@ -114,35 +105,20 @@
     'wallet_dump.py',
     'wallet_listtransactions.py',
     'feature_multikeysporks.py',
-<<<<<<< HEAD
     'feature_llmq_signing.py', # NOTE: needs sparks_hash to pass
     'feature_llmq_signing.py --spork21', # NOTE: needs sparks_hash to pass
     'feature_llmq_chainlocks.py', # NOTE: needs sparks_hash to pass
+    'feature_llmq_rotation.py', # NOTE: needs sparks_hash to pass
     'feature_llmq_connections.py', # NOTE: needs sparks_hash to pass
     'feature_llmq_simplepose.py', # NOTE: needs sparks_hash to pass
     'feature_llmq_is_cl_conflicts.py', # NOTE: needs sparks_hash to pass
+    'feature_llmq_is_migration.py', # NOTE: needs sparks_hash to pass
     'feature_llmq_is_retroactive.py', # NOTE: needs sparks_hash to pass
     'feature_llmq_dkgerrors.py', # NOTE: needs sparks_hash to pass
     'feature_dip4_coinbasemerkleroots.py', # NOTE: needs sparks_hash to pass
     # vv Tests less than 60s vv
     'p2p_sendheaders.py', # NOTE: needs sparks_hash to pass
-    'wallet_zapwallettxes.py',
-=======
-    'feature_llmq_signing.py', # NOTE: needs dash_hash to pass
-    'feature_llmq_signing.py --spork21', # NOTE: needs dash_hash to pass
-    'feature_llmq_chainlocks.py', # NOTE: needs dash_hash to pass
-    'feature_llmq_rotation.py', # NOTE: needs dash_hash to pass
-    'feature_llmq_connections.py', # NOTE: needs dash_hash to pass
-    'feature_llmq_simplepose.py', # NOTE: needs dash_hash to pass
-    'feature_llmq_is_cl_conflicts.py', # NOTE: needs dash_hash to pass
-    'feature_llmq_is_migration.py', # NOTE: needs dash_hash to pass
-    'feature_llmq_is_retroactive.py', # NOTE: needs dash_hash to pass
-    'feature_llmq_dkgerrors.py', # NOTE: needs dash_hash to pass
-    'feature_dip4_coinbasemerkleroots.py', # NOTE: needs dash_hash to pass
-    # vv Tests less than 60s vv
-    'p2p_sendheaders.py', # NOTE: needs dash_hash to pass
-    'p2p_sendheaders_compressed.py', # NOTE: needs dash_hash to pass
->>>>>>> 1f3f0e00
+    'p2p_sendheaders_compressed.py', # NOTE: needs sparks_hash to pass
     'wallet_importmulti.py',
     'mempool_limit.py',
     'rpc_txoutproof.py',
@@ -332,33 +308,17 @@
     logging.basicConfig(format='%(message)s', level=logging_level)
 
     # Create base test directory
-<<<<<<< HEAD
-    tmpdir = "%s/sparks_test_runner_%s" % (args.tmpdirprefix, datetime.datetime.now().strftime("%Y%m%d_%H%M%S"))
-=======
     tmpdir = "%s/test_runner_∋_🏃_%s" % (args.tmpdirprefix, datetime.datetime.now().strftime("%Y%m%d_%H%M%S"))
 
->>>>>>> 1f3f0e00
     os.makedirs(tmpdir)
 
     logging.debug("Temporary test directory at %s" % tmpdir)
 
     enable_bitcoind = config["components"].getboolean("ENABLE_BITCOIND")
 
-<<<<<<< HEAD
-    if config["environment"]["EXEEXT"] == ".exe" and not args.force:
-        # https://github.com/bitcoin/bitcoin/commit/d52802551752140cf41f0d9a225a43e84404d3e9
-        # https://github.com/bitcoin/bitcoin/pull/5677#issuecomment-136646964
-        print("Tests currently disabled on Windows by default. Use --force option to enable")
-        sys.exit(0)
-
-    if not (enable_wallet and enable_utils and enable_bitcoind):
-        print("No functional tests to run. Wallet, utils, and sparksd must all be enabled")
-        print("Rerun `configure` with -enable-wallet, -with-utils and -with-daemon and rerun make")
-=======
     if not enable_bitcoind:
         print("No functional tests to run.")
         print("Rerun ./configure with --with-daemon and then make")
->>>>>>> 1f3f0e00
         sys.exit(0)
 
     # Build list of tests
@@ -438,12 +398,8 @@
 def run_tests(*, test_list, src_dir, build_dir, tmpdir, jobs=1, enable_coverage=False, args=None, combined_logs_len=0,failfast=False, runs_ci=False):
     args = args or []
 
-<<<<<<< HEAD
-    # Warn if sparksd is already running (unix only)
-=======
-    # Warn if dashd is already running
+    # Warn if sparksd is already running
     # pidof might fail or return an empty string if bitcoind is not running
->>>>>>> 1f3f0e00
     try:
         pidof_output = subprocess.check_output(["pidof", "sparksd"])
         if not (pidof_output is None or pidof_output == b''):
@@ -585,13 +541,6 @@
         self.test_list = test_list
         self.flags = flags
         self.num_running = 0
-<<<<<<< HEAD
-        # In case there is a graveyard of zombie sparksds, we can apply a
-        # pseudorandom offset to hopefully jump over them.
-        # (625 is PORT_RANGE/MAX_NODES)
-        self.portseed_offset = int(time.time() * 1000) % 625
-=======
->>>>>>> 1f3f0e00
         self.jobs = []
 
     def get_next(self):
