#!/usr/bin/env python3
# Copyright (c) 2014-2020 The Bitcoin Core developers
# Distributed under the MIT software license, see the accompanying
# file COPYING or http://www.opensource.org/licenses/mit-license.php.
"""Run regression test suite.

This module calls down into individual test cases via subprocess. It will
forward all unrecognized arguments onto the individual test scripts.

For a description of arguments recognized by test scripts, see
`test/functional/test_framework/test_framework.py:BitcoinTestFramework.main`.

"""

import argparse
from collections import deque
import configparser
import datetime
import os
import time
import shutil
import signal
import subprocess
import sys
import tempfile
import re
import logging
import unittest

# Formatting. Default colors to empty strings.
DEFAULT, BOLD, GREEN, RED = ("", ""), ("", ""), ("", ""), ("", "")
try:
    # Make sure python thinks it can write unicode to its stdout
    "\u2713".encode("utf_8").decode(sys.stdout.encoding)
    TICK = "✓ "
    CROSS = "✖ "
    CIRCLE = "○ "
except UnicodeDecodeError:
    TICK = "P "
    CROSS = "x "
    CIRCLE = "o "

if os.name != 'nt' or sys.getwindowsversion() >= (10, 0, 14393):
    if os.name == 'nt':
        import ctypes
        kernel32 = ctypes.windll.kernel32  # type: ignore
        ENABLE_VIRTUAL_TERMINAL_PROCESSING = 4
        STD_OUTPUT_HANDLE = -11
        STD_ERROR_HANDLE = -12
        # Enable ascii color control to stdout
        stdout = kernel32.GetStdHandle(STD_OUTPUT_HANDLE)
        stdout_mode = ctypes.c_int32()
        kernel32.GetConsoleMode(stdout, ctypes.byref(stdout_mode))
        kernel32.SetConsoleMode(stdout, stdout_mode.value | ENABLE_VIRTUAL_TERMINAL_PROCESSING)
        # Enable ascii color control to stderr
        stderr = kernel32.GetStdHandle(STD_ERROR_HANDLE)
        stderr_mode = ctypes.c_int32()
        kernel32.GetConsoleMode(stderr, ctypes.byref(stderr_mode))
        kernel32.SetConsoleMode(stderr, stderr_mode.value | ENABLE_VIRTUAL_TERMINAL_PROCESSING)
    # primitive formatting on supported
    # terminal via ANSI escape sequences:
    DEFAULT = ('\033[0m', '\033[0m')
    BOLD = ('\033[0m', '\033[1m')
    GREEN = ('\033[0m', '\033[0;32m')
    RED = ('\033[0m', '\033[0;31m')

TEST_EXIT_PASSED = 0
TEST_EXIT_SKIPPED = 77

# List of framework modules containing unit tests. Should be kept in sync with
# the output of `git grep unittest.TestCase ./test/functional/test_framework`
TEST_FRAMEWORK_MODULES = [
    "address",
    "blocktools",
    "ellswift",
    "key",
    "muhash",
    "ripemd160",
    "script",
]

EXTENDED_SCRIPTS = [
    # These tests are not run by default.
    # Longest test should go first, to favor running tests in parallel
    'feature_pruning.py', # NOTE: Prune mode is incompatible with -txindex, should work with governance validation disabled though.
    'feature_dbcrash.py',
]

BASE_SCRIPTS = [
    # Scripts that are run by default.
    # Longest test should go first, to favor running tests in parallel
    'feature_dip3_deterministicmns.py', # NOTE: needs sparks_hash to pass
    'feature_llmq_data_recovery.py',
    'wallet_hd.py',
    'wallet_backup.py',
    # vv Tests less than 5m vv
    'mining_getblocktemplate_longpoll.py', # FIXME: "socket.error: [Errno 54] Connection reset by peer" on my Mac, same as https://github.com/bitcoin/bitcoin/issues/6651
    'feature_maxuploadtarget.py',
    'feature_block.py', # NOTE: needs sparks_hash to pass
    'rpc_fundrawtransaction.py',
    'rpc_fundrawtransaction.py --nohd',
    'wallet_multiwallet.py --usecli',
    'p2p_quorum_data.py',
    # vv Tests less than 2m vv
    'p2p_instantsend.py',
    'wallet_basic.py',
    'wallet_labels.py',
    'p2p_timeouts.py',
    'feature_bip68_sequence.py',
    'mempool_updatefromblock.py',
    'p2p_tx_download.py',
    'wallet_dump.py',
    'wallet_listtransactions.py',
    'feature_multikeysporks.py',
    'feature_dip3_v19.py',
<<<<<<< HEAD
    'feature_llmq_signing.py', # NOTE: needs sparks_hash to pass
    'feature_llmq_signing.py --spork21', # NOTE: needs sparks_hash to pass
    'feature_llmq_chainlocks.py', # NOTE: needs sparks_hash to pass
    'feature_llmq_rotation.py', # NOTE: needs sparks_hash to pass
    'feature_llmq_connections.py', # NOTE: needs sparks_hash to pass
    'feature_llmq_evo.py', # NOTE: needs sparks_hash to pass
    'feature_llmq_simplepose.py', # NOTE: needs sparks_hash to pass
    'feature_llmq_is_cl_conflicts.py', # NOTE: needs sparks_hash to pass
    'feature_llmq_is_migration.py', # NOTE: needs sparks_hash to pass
    'feature_llmq_is_retroactive.py', # NOTE: needs sparks_hash to pass
    'feature_llmq_dkgerrors.py', # NOTE: needs sparks_hash to pass
    'feature_dip4_coinbasemerkleroots.py', # NOTE: needs sparks_hash to pass
    'feature_asset_locks.py', # NOTE: needs sparks_hash to pass
    'feature_mnehf.py', # NOTE: needs sparks_hash to pass
=======
    'feature_llmq_signing.py', # NOTE: needs dash_hash to pass
    'feature_llmq_signing.py --spork21', # NOTE: needs dash_hash to pass
    'feature_llmq_chainlocks.py', # NOTE: needs dash_hash to pass
    'feature_llmq_rotation.py', # NOTE: needs dash_hash to pass
    'feature_llmq_connections.py', # NOTE: needs dash_hash to pass
    'feature_llmq_evo.py', # NOTE: needs dash_hash to pass
    'feature_llmq_simplepose.py', # NOTE: needs dash_hash to pass
    'feature_llmq_is_cl_conflicts.py', # NOTE: needs dash_hash to pass
    'feature_llmq_is_retroactive.py', # NOTE: needs dash_hash to pass
    'feature_llmq_dkgerrors.py', # NOTE: needs dash_hash to pass
    'feature_dip4_coinbasemerkleroots.py', # NOTE: needs dash_hash to pass
    'feature_asset_locks.py', # NOTE: needs dash_hash to pass
    'feature_mnehf.py', # NOTE: needs dash_hash to pass
>>>>>>> 19512988
    # vv Tests less than 60s vv
    'p2p_sendheaders.py', # NOTE: needs sparks_hash to pass
    'p2p_sendheaders_compressed.py', # NOTE: needs sparks_hash to pass
    'wallet_importmulti.py',
    'mempool_limit.py',
    'rpc_txoutproof.py',
    'wallet_listreceivedby.py',
    'wallet_abandonconflict.py',
    'feature_csv_activation.py',
    'rpc_rawtransaction.py',
    'feature_reindex.py',
    'feature_abortnode.py',
    # vv Tests less than 30s vv
    'rpc_quorum.py',
    'wallet_keypool_topup.py',
    'feature_fee_estimation.py',
    'interface_zmq_sparks.py',
    'interface_zmq.py',
    'rpc_invalid_address_message.py',
    'interface_bitcoin_cli.py',
    'mempool_resurrect.py',
    'wallet_txn_doublespend.py --mineblock',
    'tool_wallet.py',
    'wallet_txn_clone.py',
    'rpc_getchaintips.py',
    'rpc_misc.py',
    'interface_rest.py',
    'mempool_spend_coinbase.py',
    'wallet_avoidreuse.py',
    'mempool_reorg.py',
    'mempool_persist.py',
    'wallet_multiwallet.py',
    'wallet_createwallet.py',
    'wallet_createwallet.py --usecli',
    'wallet_reorgsrestore.py',
    'wallet_watchonly.py',
    'wallet_watchonly.py --usecli',
    'interface_http.py',
    'interface_rpc.py',
    'rpc_psbt.py',
    'rpc_users.py',
    'rpc_whitelist.py',
    'feature_proxy.py',
    'rpc_signrawtransaction.py',
    'p2p_addrv2_relay.py',
    'wallet_groups.py',
    'p2p_disconnect_ban.py',
    'feature_addressindex.py',
    'feature_timestampindex.py',
    'feature_spentindex.py',
    'rpc_decodescript.py',
    'rpc_blockchain.py',
    'rpc_deprecated.py',
    'wallet_disable.py',
    'p2p_addr_relay.py',
    'p2p_getaddr_caching.py',
    'p2p_getdata.py',
    'rpc_net.py',
    'wallet_keypool.py',
    'wallet_keypool_hd.py',
    'p2p_nobloomfilter_messages.py',
    'p2p_filter.py',
    'p2p_blocksonly.py',
    'rpc_setban.py',
    'mining_prioritisetransaction.py',
    'p2p_invalid_locator.py',
    'p2p_invalid_block.py',
    'p2p_invalid_messages.py',
    'p2p_invalid_tx.py',
    'feature_assumevalid.py',
    'example_test.py',
    'wallet_txn_doublespend.py',
    'feature_backwards_compatibility.py',
    'wallet_txn_clone.py --mineblock',
    'feature_notifications.py',
    'rpc_getblockfilter.py',
    'rpc_invalidateblock.py',
    'feature_txindex.py',
    'feature_utxo_set_hash.py',
    'mempool_packages.py',
    'mempool_package_onemore.py',
    'rpc_createmultisig.py',
    'rpc_packages.py',
    'feature_versionbits_warning.py',
    'rpc_preciousblock.py',
    'wallet_importprunedfunds.py',
    'p2p_leak_tx.py',
    'p2p_eviction.py',
    'rpc_signmessage.py',
    'rpc_generateblock.py',
    'wallet_balance.py',
    'feature_nulldummy.py',
    'mempool_accept.py',
    'mempool_expiry.py',
    'wallet_import_rescan.py',
    'wallet_import_with_label.py',
    'wallet_upgradewallet.py',
    'wallet_mnemonicbits.py',
    'rpc_bind.py --ipv4',
    'rpc_bind.py --ipv6',
    'rpc_bind.py --nonloopback',
    'mining_basic.py',
    'rpc_named_arguments.py',
    'wallet_listsinceblock.py',
    'p2p_leak.py',
    'p2p_compactblocks.py',
    'p2p_connect_to_devnet.py',
    'feature_sporks.py',
    'rpc_getblockstats.py',
    'wallet_encryption.py',
    'wallet_upgradetohd.py',
    'feature_dersig.py',
    'feature_cltv.py',
    'feature_new_quorum_type_activation.py',
    'feature_governance_objects.py',
    'feature_governance.py',
    'rpc_uptime.py',
    'wallet_resendwallettransactions.py',
    'wallet_fallbackfee.py',
    'rpc_dumptxoutset.py',
    'feature_minchainwork.py',
    'rpc_estimatefee.py',
    'p2p_unrequested_blocks.py', # NOTE: needs sparks_hash to pass
    'feature_shutdown.py',
    'rpc_coinjoin.py',
    'rpc_masternode.py',
    'rpc_mnauth.py',
    'rpc_verifyislock.py',
    'rpc_verifychainlock.py',
    'wallet_create_tx.py',
    'p2p_fingerprint.py',
    'rpc_platform_filter.py',
    'rpc_wipewallettxes.py',
    'feature_dip0020_activation.py',
    'feature_uacomment.py',
    'wallet_coinbase_category.py',
    'feature_filelock.py',
    'feature_loadblock.py',
    'p2p_blockfilters.py',
    'p2p_message_capture.py',
    'feature_asmap.py',
    'feature_includeconf.py',
    'mempool_unbroadcast.py',
    'mempool_compatibility.py',
    'rpc_deriveaddresses.py',
    'rpc_deriveaddresses.py --usecli',
    'rpc_scantxoutset.py',
    'feature_logging.py',
    'feature_coinstatsindex.py',
    'wallet_orphanedreward.py',
    'p2p_node_network_limited.py',
    'p2p_permissions.py',
    'feature_blocksdir.py',
    'wallet_startup.py',
    'p2p_i2p_ports.py',
    'feature_config_args.py',
    'feature_settings.py',
    'rpc_getdescriptorinfo.py',
    'rpc_getaddressinfo_labels_purpose_deprecation.py',
    'rpc_getaddressinfo_label_deprecation.py',
    'rpc_help.py',
    'feature_help.py',
    'feature_blockfilterindex_prune.py'
    # Don't append tests at the end to avoid merge conflicts
    # Put them in a random line within the section that fits their approximate run-time
]

# Place EXTENDED_SCRIPTS first since it has the 3 longest running tests
ALL_SCRIPTS = EXTENDED_SCRIPTS + BASE_SCRIPTS

NON_SCRIPTS = [
    # These are python files that live in the functional tests directory, but are not test scripts.
    "combine_logs.py",
    "create_cache.py",
    "test_runner.py",
]

def main():
    # Parse arguments and pass through unrecognised args
    parser = argparse.ArgumentParser(add_help=False,
                                     usage='%(prog)s [test_runner.py options] [script options] [scripts]',
                                     description=__doc__,
                                     epilog='''
    Help text and arguments for individual test script:''',
                                     formatter_class=argparse.RawTextHelpFormatter)
    parser.add_argument('--ansi', action='store_true', default=sys.stdout.isatty(), help="Use ANSI colors and dots in output (enabled by default when standard output is a TTY)")
    parser.add_argument('--attempts', '-a', type=int, default=1, help='how many attempts should be allowed for the non-deterministic test suite. Default=1.')
    parser.add_argument('--combinedlogslen', '-c', type=int, default=0, metavar='n', help='On failure, print a log (of length n lines) to the console, combined from the test framework and all test nodes.')
    parser.add_argument('--coverage', action='store_true', help='generate a basic coverage report for the RPC interface')
    parser.add_argument('--ci', action='store_true', help='Run checks and code that are usually only enabled in a continuous integration environment')
    parser.add_argument('--exclude', '-x', help='specify a comma-separated-list of scripts to exclude.')
    parser.add_argument('--extended', action='store_true', help='run the extended test suite in addition to the basic tests')
    parser.add_argument('--help', '-h', '-?', action='store_true', help='print help text and exit')
    parser.add_argument('--jobs', '-j', type=int, default=4, help='how many test scripts to run in parallel. Default=4.')
    parser.add_argument('--keepcache', '-k', action='store_true', help='the default behavior is to flush the cache directory on startup. --keepcache retains the cache from the previous testrun.')
    parser.add_argument('--quiet', '-q', action='store_true', help='only print dots, results summary and failure logs')
    parser.add_argument('--tmpdirprefix', '-t', default=tempfile.gettempdir(), help="Root directory for datadirs")
    parser.add_argument('--failfast', '-F', action='store_true', help='stop execution after the first test failure')
    parser.add_argument('--filter', help='filter scripts to run by regular expression')

    args, unknown_args = parser.parse_known_args()
    if not args.ansi:
        global DEFAULT, BOLD, GREEN, RED
        DEFAULT = ("", "")
        BOLD = ("", "")
        GREEN = ("", "")
        RED = ("", "")

    # args to be passed on always start with two sparkses; tests are the remaining unknown args
    tests = [arg for arg in unknown_args if arg[:2] != "--"]
    passon_args = [arg for arg in unknown_args if arg[:2] == "--"]

    # Read config generated by configure.
    config = configparser.ConfigParser()
    configfile = os.path.abspath(os.path.dirname(__file__)) + "/../config.ini"
    config.read_file(open(configfile, encoding="utf8"))

    passon_args.append("--configfile=%s" % configfile)

    # Set up logging
    logging_level = logging.INFO if args.quiet else logging.DEBUG
    logging.basicConfig(format='%(message)s', level=logging_level)

    # Create base test directory
    tmpdir = "%s/test_runner_∋_🏃_%s" % (args.tmpdirprefix, datetime.datetime.now().strftime("%Y%m%d_%H%M%S"))

    os.makedirs(tmpdir)

    logging.debug("Temporary test directory at %s" % tmpdir)

    enable_bitcoind = config["components"].getboolean("ENABLE_BITCOIND")

    if not enable_bitcoind:
        print("No functional tests to run.")
        print("Rerun ./configure with --with-daemon and then make")
        sys.exit(0)

    # Build list of tests
    test_list = []
    if tests:
        # Individual tests have been specified. Run specified tests that exist
        # in the ALL_SCRIPTS list. Accept names with or without a .py extension.
        # Specified tests can contain wildcards, but in that case the supplied
        # paths should be coherent, e.g. the same path as that provided to call
        # test_runner.py. Examples:
        #   `test/functional/test_runner.py test/functional/wallet*`
        #   `test/functional/test_runner.py ./test/functional/wallet*`
        #   `test_runner.py wallet*`
        #   but not:
        #   `test/functional/test_runner.py wallet*`
        # Multiple wildcards can be passed:
        #   `test_runner.py tool* mempool*`
        for test in tests:
            script = test.split("/")[-1]
            script = script + ".py" if ".py" not in script else script
            matching_scripts = [s for s in ALL_SCRIPTS if s.startswith(script)]
            if matching_scripts:
                test_list.extend(matching_scripts)
            else:
                print("{}WARNING!{} Test '{}' not found in full test list.".format(BOLD[1], BOLD[0], test))
    elif args.extended:
        # Include extended tests
        test_list += ALL_SCRIPTS
    else:
        # Run base tests only
        test_list += BASE_SCRIPTS

    # Remove the test cases that the user has explicitly asked to exclude.
    if args.exclude:
        exclude_tests = [test.split('.py')[0] for test in args.exclude.split(',')]
        for exclude_test in exclude_tests:
            # Remove <test_name>.py and <test_name>.py --arg from the test list
            exclude_list = [test for test in test_list if test.split('.py')[0] == exclude_test]
            for exclude_item in exclude_list:
                test_list.remove(exclude_item)
            if not exclude_list:
                print("{}WARNING!{} Test '{}' not found in current test list.".format(BOLD[1], BOLD[0], exclude_test))

    if args.filter:
        test_list = list(filter(re.compile(args.filter).search, test_list))

    if not test_list:
        print("No valid test scripts specified. Check that your test is in one "
              "of the test lists in test_runner.py, or run test_runner.py with no arguments to run all tests")
        sys.exit(0)

    if args.help:
        # Print help for test_runner.py, then print help of the first script (with args removed) and exit.
        parser.print_help()
        subprocess.check_call([sys.executable, os.path.join(config["environment"]["SRCDIR"], 'test', 'functional', test_list[0].split()[0]), '-h'])
        sys.exit(0)

    check_script_list(src_dir=config["environment"]["SRCDIR"], fail_on_warn=args.ci)
    check_script_prefixes()

    if not args.keepcache:
        shutil.rmtree("%s/test/cache" % config["environment"]["BUILDDIR"], ignore_errors=True)

    run_tests(
        test_list=test_list,
        src_dir=config["environment"]["SRCDIR"],
        build_dir=config["environment"]["BUILDDIR"],
        tmpdir=tmpdir,
        jobs=args.jobs,
        attempts=args.attempts,
        enable_coverage=args.coverage,
        args=passon_args,
        combined_logs_len=args.combinedlogslen,
        failfast=args.failfast,
        use_term_control=args.ansi,
    )

def run_tests(*, test_list, src_dir, build_dir, tmpdir, jobs=1, attempts=1, enable_coverage=False, args=None, combined_logs_len=0,failfast=False, use_term_control):
    args = args or []

<<<<<<< HEAD
    # Warn if sparksd is already running
    # pidof might fail or return an empty string if bitcoind is not running
    try:
        pidof_output = subprocess.check_output(["pidof", "sparksd"])
        if not (pidof_output is None or pidof_output == b''):
            print("%sWARNING!%s There is already a sparksd process running on this system. Tests may fail unexpectedly due to resource contention!" % (BOLD[1], BOLD[0]))
    except (OSError, subprocess.SubprocessError):
=======
    # Warn if dashd is already running
    try:
        # pgrep exits with code zero when one or more matching processes found
        if subprocess.run(["pgrep", "-x", "dashd"], stdout=subprocess.DEVNULL).returncode == 0:
            print("%sWARNING!%s There is already a dashd process running on this system. Tests may fail unexpectedly due to resource contention!" % (BOLD[1], BOLD[0]))
    except OSError:
        # pgrep not supported
>>>>>>> 19512988
        pass

    # Warn if there is a cache directory
    cache_dir = "%s/test/cache" % build_dir
    if os.path.isdir(cache_dir):
        print("%sWARNING!%s There is a cache directory here: %s. If tests fail unexpectedly, try deleting the cache directory." % (BOLD[1], BOLD[0], cache_dir))

    # Test Framework Tests
    print("Running Unit Tests for Test Framework Modules")
    test_framework_tests = unittest.TestSuite()
    for module in TEST_FRAMEWORK_MODULES:
        test_framework_tests.addTest(unittest.TestLoader().loadTestsFromName("test_framework.{}".format(module)))
    result = unittest.TextTestRunner(verbosity=1, failfast=True).run(test_framework_tests)
    if not result.wasSuccessful():
        logging.debug("Early exiting after failure in TestFramework unit tests")
        sys.exit(False)

    tests_dir = src_dir + '/test/functional/'

    flags = ['--cachedir={}'.format(cache_dir)] + args

    if enable_coverage:
        coverage = RPCCoverage()
        flags.append(coverage.flag)
        logging.debug("Initializing coverage directory at %s" % coverage.dir)
    else:
        coverage = None

    if len(test_list) > 1 and jobs > 1:
        # Populate cache
        try:
            subprocess.check_output([sys.executable, tests_dir + 'create_cache.py'] + flags + ["--tmpdir=%s/cache" % tmpdir])
        except subprocess.CalledProcessError as e:
            sys.stdout.buffer.write(e.output)
            raise

    #Run Tests
    job_queue = TestHandler(
        num_tests_parallel=jobs,
        tests_dir=tests_dir,
        tmpdir=tmpdir,
        test_list=test_list,
        flags=flags,
        use_term_control=use_term_control,
        attempts=attempts,
    )
    start_time = time.time()
    test_results = []

    max_len_name = len(max(test_list, key=len))
    test_count = len(test_list)
    for i in range(test_count):
        test_result, testdir, stdout, stderr = job_queue.get_next()
        test_results.append(test_result)
        done_str = "{}/{} - {}{}{}".format(i + 1, test_count, BOLD[1], test_result.name, BOLD[0])
        if test_result.status == "Passed":
            logging.debug("%s passed, Duration: %s s" % (done_str, test_result.time))
        elif test_result.status == "Skipped":
            logging.debug("%s skipped" % (done_str))
        else:
            print("%s failed, Duration: %s s\n" % (done_str, test_result.time))
            print(BOLD[1] + 'stdout:\n' + BOLD[0] + stdout + '\n')
            print(BOLD[1] + 'stderr:\n' + BOLD[0] + stderr + '\n')
            if combined_logs_len and os.path.isdir(testdir):
                # Print the final `combinedlogslen` lines of the combined logs
                print('{}Combine the logs and print the last {} lines ...{}'.format(BOLD[1], combined_logs_len, BOLD[0]))
                print('\n============')
                print('{}Combined log for {}:{}'.format(BOLD[1], testdir, BOLD[0]))
                print('============\n')
                combined_logs_args = [sys.executable, os.path.join(tests_dir, 'combine_logs.py'), testdir]
                if BOLD[0]:
                    combined_logs_args += ['--color']
                combined_logs, _ = subprocess.Popen(combined_logs_args, universal_newlines=True, stdout=subprocess.PIPE).communicate()
                print("\n".join(deque(combined_logs.splitlines(), combined_logs_len)))

            if failfast:
                logging.debug("Early exiting after test failure")
                break

    print_results(test_results, max_len_name, (int(time.time() - start_time)))

    if coverage:
        coverage_passed = coverage.report_rpc_coverage()

        logging.debug("Cleaning up coverage data")
        coverage.cleanup()
    else:
        coverage_passed = True

    # Clear up the temp directory if all subdirectories are gone
    if not os.listdir(tmpdir):
        os.rmdir(tmpdir)

    all_passed = all(map(lambda test_result: test_result.was_successful, test_results)) and coverage_passed

    # Clean up dangling processes if any. This may only happen with --failfast option.
    # Killing the process group will also terminate the current process but that is
    # not an issue
    if not os.getenv("CI_FAILFAST_TEST_LEAVE_DANGLING") and len(job_queue.jobs):
        os.killpg(os.getpgid(0), signal.SIGKILL)

    sys.exit(not all_passed)


def print_results(test_results, max_len_name, runtime):
    results = "\n" + BOLD[1] + "%s | %s | %s\n\n" % ("TEST".ljust(max_len_name), "STATUS   ", "DURATION") + BOLD[0]

    test_results.sort(key=TestResult.sort_key)
    all_passed = True
    time_sum = 0

    for test_result in test_results:
        all_passed = all_passed and test_result.was_successful
        time_sum += test_result.time
        test_result.padding = max_len_name
        results += str(test_result)

    status = TICK + "Passed" if all_passed else CROSS + "Failed"
    if not all_passed:
        results += RED[1]
    results += BOLD[1] + "\n%s | %s | %s s (accumulated) \n" % ("ALL".ljust(max_len_name), status.ljust(9), time_sum) + BOLD[0]
    if not all_passed:
        results += RED[0]
    results += "Runtime: %s s\n" % (runtime)
    print(results)

class TestHandler:
    """
    Trigger the test scripts passed in via the list.
    """

    def __init__(self, *, num_tests_parallel, tests_dir, tmpdir, test_list, flags, use_term_control, attempts):
        assert num_tests_parallel >= 1
        self.num_jobs = num_tests_parallel
        self.tests_dir = tests_dir
        self.tmpdir = tmpdir
        self.test_list = test_list
        self.flags = flags
        self.num_running = 0
        self.jobs = []
        self.use_term_control = use_term_control
        self.attempts = attempts

    def get_next(self):
        while self.num_running < self.num_jobs and self.test_list:
            # Add tests
            self.num_running += 1
            test = self.test_list.pop(0)
            portseed = len(self.test_list)
            portseed_arg = ["--portseed={}".format(portseed)]
            log_stdout = tempfile.SpooledTemporaryFile(max_size=2**16)
            log_stderr = tempfile.SpooledTemporaryFile(max_size=2**16)
            test_argv = test.split()
            testdir = "{}/{}_{}".format(self.tmpdir, re.sub(".py$", "", test_argv[0]), portseed)
            tmpdir_arg = ["--tmpdir={}".format(testdir)]
            self.jobs.append((test,
                              time.time(),
                              subprocess.Popen([sys.executable, self.tests_dir + test_argv[0]] + test_argv[1:] + self.flags + portseed_arg + tmpdir_arg,
                                               universal_newlines=True,
                                               stdout=log_stdout,
                                               stderr=log_stderr),
                              testdir,
                              log_stdout,
                              log_stderr,
                              portseed,
                              1))  # attempt
        if not self.jobs:
            raise IndexError('pop from empty list')

        # Print remaining running jobs when all jobs have been started.
        if not self.test_list:
            print("Remaining jobs: [{}]".format(", ".join(j[0] for j in self.jobs)))

        dot_count = 0
        while True:
            # Return first proc that finishes
            time.sleep(.5)
            for job in self.jobs:
                (name, start_time, proc, testdir, log_out, log_err, portseed, attempt) = job
                if proc.poll() is not None:
                    log_out.seek(0), log_err.seek(0)
                    [stdout, stderr] = [log_file.read().decode('utf-8') for log_file in (log_out, log_err)]
                    log_out.close(), log_err.close()
                    if proc.returncode == TEST_EXIT_PASSED and stderr == "":
                        status = "Passed"
                    elif proc.returncode == TEST_EXIT_SKIPPED:
                        status = "Skipped"
                    elif attempt < self.attempts:
                        # cleanup
                        if self.use_term_control:
                            clearline = '\r' + (' ' * dot_count) + '\r'
                            print(clearline, end='', flush=True)
                        dot_count = 0
                        shutil.rmtree(testdir, ignore_errors=True)
                        self.jobs.remove(job)
                        print(f"{name} failed at attempt {attempt}/{self.attempts}, Duration: {int(time.time() - start_time)} s")
                        # start over
                        portseed_arg = ["--portseed={}".format(portseed)]
                        log_stdout = tempfile.SpooledTemporaryFile(max_size=2**16)
                        log_stderr = tempfile.SpooledTemporaryFile(max_size=2**16)
                        test_argv = name.split()
                        tmpdir_arg = ["--tmpdir={}".format(testdir)]
                        self.jobs.append((name,
                                          time.time(),
                                          subprocess.Popen([sys.executable, self.tests_dir + test_argv[0]] + test_argv[1:] + self.flags + portseed_arg + tmpdir_arg,
                                                           universal_newlines=True,
                                                           stdout=log_stdout,
                                                           stderr=log_stderr),
                                          testdir,
                                          log_stdout,
                                          log_stderr,
                                          portseed,
                                          attempt + 1))  # attempt
                        # no results for now, move to the next job
                        continue
                    else:
                        status = "Failed"
                    self.num_running -= 1
                    self.jobs.remove(job)
                    if self.use_term_control:
                        clearline = '\r' + (' ' * dot_count) + '\r'
                        print(clearline, end='', flush=True)
                    dot_count = 0
                    return TestResult(name, status, int(time.time() - start_time)), testdir, stdout, stderr
            if self.use_term_control:
                print('.', end='', flush=True)
            dot_count += 1


class TestResult():
    def __init__(self, name, status, time):
        self.name = name
        self.status = status
        self.time = time
        self.padding = 0

    def sort_key(self):
        if self.status == "Passed":
            return 0, self.name.lower()
        elif self.status == "Failed":
            return 2, self.name.lower()
        elif self.status == "Skipped":
            return 1, self.name.lower()

    def __repr__(self):
        if self.status == "Passed":
            color = GREEN
            glyph = TICK
        elif self.status == "Failed":
            color = RED
            glyph = CROSS
        elif self.status == "Skipped":
            color = DEFAULT
            glyph = CIRCLE

        return color[1] + "%s | %s%s | %s s\n" % (self.name.ljust(self.padding), glyph, self.status.ljust(7), self.time) + color[0]

    @property
    def was_successful(self):
        return self.status != "Failed"


def check_script_prefixes():
    """Check that test scripts start with one of the allowed name prefixes."""

    good_prefixes_re = re.compile("^(example|feature|interface|mempool|mining|p2p|rpc|wallet|tool)_")
    bad_script_names = [script for script in ALL_SCRIPTS if good_prefixes_re.match(script) is None]

    if bad_script_names:
        print("%sERROR:%s %d tests not meeting naming conventions:" % (BOLD[1], BOLD[0], len(bad_script_names)))
        print("  %s" % ("\n  ".join(sorted(bad_script_names))))
        raise AssertionError("Some tests are not following naming convention!")


def check_script_list(*, src_dir, fail_on_warn):
    """Check scripts directory.

    Check that there are no scripts in the functional tests directory which are
    not being run by pull-tester.py."""
    script_dir = src_dir + '/test/functional/'
    python_files = set([test_file for test_file in os.listdir(script_dir) if test_file.endswith(".py")])
    missed_tests = list(python_files - set(map(lambda x: x.split()[0], ALL_SCRIPTS + NON_SCRIPTS)))
    if len(missed_tests) != 0:
        print("%sWARNING!%s The following scripts are not being run: %s. Check the test lists in test_runner.py." % (BOLD[1], BOLD[0], str(missed_tests)))
        if fail_on_warn:
            # On CI this warning is an error to prevent merging incomplete commits into master
            sys.exit(1)


class RPCCoverage():
    """
    Coverage reporting utilities for test_runner.

    Coverage calculation works by having each test script subprocess write
    coverage files into a particular directory. These files contain the RPC
    commands invoked during testing, as well as a complete listing of RPC
    commands per `sparks-cli help` (`rpc_interface.txt`).

    After all tests complete, the commands run are combined and diff'd against
    the complete list to calculate uncovered RPC commands.

    See also: test/functional/test_framework/coverage.py

    """
    def __init__(self):
        self.dir = tempfile.mkdtemp(prefix="coverage")
        self.flag = '--coveragedir=%s' % self.dir

    def report_rpc_coverage(self):
        """
        Print out RPC commands that were unexercised by tests.

        """
        uncovered = self._get_uncovered_rpc_commands()

        if uncovered:
            print("Uncovered RPC commands:")
            print("".join(("  - %s\n" % command) for command in sorted(uncovered)))
            return False
        else:
            print("All RPC commands covered.")
            return True

    def cleanup(self):
        return shutil.rmtree(self.dir)

    def _get_uncovered_rpc_commands(self):
        """
        Return a set of currently untested RPC commands.

        """
        # This is shared from `test/functional/test-framework/coverage.py`
        reference_filename = 'rpc_interface.txt'
        coverage_file_prefix = 'coverage.'

        coverage_ref_filename = os.path.join(self.dir, reference_filename)
        coverage_filenames = set()
        all_cmds = set()
        covered_cmds = set()

        if not os.path.isfile(coverage_ref_filename):
            raise RuntimeError("No coverage reference found")

        with open(coverage_ref_filename, 'r', encoding="utf8") as coverage_ref_file:
            all_cmds.update([line.strip() for line in coverage_ref_file.readlines()])

        for root, dirs, files in os.walk(self.dir):
            for filename in files:
                if filename.startswith(coverage_file_prefix):
                    coverage_filenames.add(os.path.join(root, filename))

        for filename in coverage_filenames:
            with open(filename, 'r', encoding="utf8") as coverage_file:
                covered_cmds.update([line.strip() for line in coverage_file.readlines()])

        return all_cmds - covered_cmds


if __name__ == '__main__':
    main()<|MERGE_RESOLUTION|>--- conflicted
+++ resolved
@@ -113,7 +113,6 @@
     'wallet_listtransactions.py',
     'feature_multikeysporks.py',
     'feature_dip3_v19.py',
-<<<<<<< HEAD
     'feature_llmq_signing.py', # NOTE: needs sparks_hash to pass
     'feature_llmq_signing.py --spork21', # NOTE: needs sparks_hash to pass
     'feature_llmq_chainlocks.py', # NOTE: needs sparks_hash to pass
@@ -122,27 +121,11 @@
     'feature_llmq_evo.py', # NOTE: needs sparks_hash to pass
     'feature_llmq_simplepose.py', # NOTE: needs sparks_hash to pass
     'feature_llmq_is_cl_conflicts.py', # NOTE: needs sparks_hash to pass
-    'feature_llmq_is_migration.py', # NOTE: needs sparks_hash to pass
     'feature_llmq_is_retroactive.py', # NOTE: needs sparks_hash to pass
     'feature_llmq_dkgerrors.py', # NOTE: needs sparks_hash to pass
     'feature_dip4_coinbasemerkleroots.py', # NOTE: needs sparks_hash to pass
     'feature_asset_locks.py', # NOTE: needs sparks_hash to pass
     'feature_mnehf.py', # NOTE: needs sparks_hash to pass
-=======
-    'feature_llmq_signing.py', # NOTE: needs dash_hash to pass
-    'feature_llmq_signing.py --spork21', # NOTE: needs dash_hash to pass
-    'feature_llmq_chainlocks.py', # NOTE: needs dash_hash to pass
-    'feature_llmq_rotation.py', # NOTE: needs dash_hash to pass
-    'feature_llmq_connections.py', # NOTE: needs dash_hash to pass
-    'feature_llmq_evo.py', # NOTE: needs dash_hash to pass
-    'feature_llmq_simplepose.py', # NOTE: needs dash_hash to pass
-    'feature_llmq_is_cl_conflicts.py', # NOTE: needs dash_hash to pass
-    'feature_llmq_is_retroactive.py', # NOTE: needs dash_hash to pass
-    'feature_llmq_dkgerrors.py', # NOTE: needs dash_hash to pass
-    'feature_dip4_coinbasemerkleroots.py', # NOTE: needs dash_hash to pass
-    'feature_asset_locks.py', # NOTE: needs dash_hash to pass
-    'feature_mnehf.py', # NOTE: needs dash_hash to pass
->>>>>>> 19512988
     # vv Tests less than 60s vv
     'p2p_sendheaders.py', # NOTE: needs sparks_hash to pass
     'p2p_sendheaders_compressed.py', # NOTE: needs sparks_hash to pass
@@ -458,23 +441,13 @@
 def run_tests(*, test_list, src_dir, build_dir, tmpdir, jobs=1, attempts=1, enable_coverage=False, args=None, combined_logs_len=0,failfast=False, use_term_control):
     args = args or []
 
-<<<<<<< HEAD
     # Warn if sparksd is already running
-    # pidof might fail or return an empty string if bitcoind is not running
-    try:
-        pidof_output = subprocess.check_output(["pidof", "sparksd"])
-        if not (pidof_output is None or pidof_output == b''):
-            print("%sWARNING!%s There is already a sparksd process running on this system. Tests may fail unexpectedly due to resource contention!" % (BOLD[1], BOLD[0]))
-    except (OSError, subprocess.SubprocessError):
-=======
-    # Warn if dashd is already running
     try:
         # pgrep exits with code zero when one or more matching processes found
-        if subprocess.run(["pgrep", "-x", "dashd"], stdout=subprocess.DEVNULL).returncode == 0:
-            print("%sWARNING!%s There is already a dashd process running on this system. Tests may fail unexpectedly due to resource contention!" % (BOLD[1], BOLD[0]))
+        if subprocess.run(["pgrep", "-x", "sparksd"], stdout=subprocess.DEVNULL).returncode == 0:
+            print("%sWARNING!%s There is already a sparksd process running on this system. Tests may fail unexpectedly due to resource contention!" % (BOLD[1], BOLD[0]))
     except OSError:
         # pgrep not supported
->>>>>>> 19512988
         pass
 
     # Warn if there is a cache directory
