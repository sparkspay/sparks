--- conflicted
+++ resolved
@@ -88,13 +88,8 @@
         conn.connect()
         conn.request('POST', '/', '{"method": "getbestblockhash"}', headers)
         out1 = conn.getresponse().read()
-<<<<<<< HEAD
-        assert(b'"error":null' in out1)
-        assert(conn.sock!=None) #connection must be closed because sparksd should use keep-alive by default
-=======
         assert b'"error":null' in out1
-        assert conn.sock is not None  #connection must be closed because dashd should use keep-alive by default
->>>>>>> 1f3f0e00
+        assert conn.sock is not None  #connection must be closed because sparksd should use keep-alive by default
 
         # Check excessive request size
         conn = http.client.HTTPConnection(urlNode2.hostname, urlNode2.port)
