#!/usr/bin/env python3
# Copyright (c) 2016-2020 The Bitcoin Core developers
# Distributed under the MIT software license, see the accompanying
# file COPYING or http://www.opensource.org/licenses/mit-license.php.
"""Test various net timeouts.

<<<<<<< HEAD
- Create three sparksd nodes:
=======
- Create three peers:
>>>>>>> 0fcc1561

    no_verack_node - we never send a verack in response to their version
    no_version_node - we never send a version (only a ping)
    no_send_node - we never send any P2P message.

- Wait 1 second
- Assert that we're connected
- Send a ping to no_verack_node and no_version_node
- Wait 1 second
- Assert that we're still connected
- Send a ping to no_verack_node and no_version_node
- Wait 2 seconds
- Assert that we're no longer connected (timeout to receive version/verack is 3 seconds)
"""

from test_framework.messages import msg_ping
from test_framework.p2p import P2PInterface
from test_framework.test_framework import BitcoinTestFramework

import time


class TestP2PConn(P2PInterface):
    def on_version(self, message):
        # Don't send a verack in response
        pass


class TimeoutsTest(BitcoinTestFramework):
    def set_test_params(self):
        self.setup_clean_chain = True
        self.num_nodes = 1
        # set timeout to receive version/verack to 3 seconds
        self.extra_args = [["-peertimeout=3"]]

    def mock_forward(self, delta):
        self.mock_time += delta
        self.nodes[0].setmocktime(self.mock_time)

    def run_test(self):
        self.mock_time = int(time.time())
        self.mock_forward(0)

        # Setup the p2p connections, making sure the connections are established before the mocktime is bumped
        with self.nodes[0].assert_debug_log(['Added connection peer=0']):
            no_verack_node = self.nodes[0].add_p2p_connection(TestP2PConn(), wait_for_verack=False)
        with self.nodes[0].assert_debug_log(['Added connection peer=1']):
            no_version_node = self.nodes[0].add_p2p_connection(TestP2PConn(), send_version=False, wait_for_verack=False)
        with self.nodes[0].assert_debug_log(['Added connection peer=2']):
            no_send_node = self.nodes[0].add_p2p_connection(TestP2PConn(), send_version=False, wait_for_verack=False)

        # Wait until we got the verack in response to the version. Though, don't wait for the other node to receive the
        # verack, since we never sent one
        no_verack_node.wait_for_verack()

        self.mock_forward(1)

        assert no_verack_node.is_connected
        assert no_version_node.is_connected
        assert no_send_node.is_connected

        with self.nodes[0].assert_debug_log(['Unsupported message "ping" prior to verack from peer=0']):
            no_verack_node.send_message(msg_ping())
        with self.nodes[0].assert_debug_log(['non-version message before version handshake. Message "ping" from peer=1']):
            no_version_node.send_message(msg_ping())

        self.mock_forward(1)

        assert "version" in no_verack_node.last_message

        assert no_verack_node.is_connected
        assert no_version_node.is_connected
        assert no_send_node.is_connected

        no_verack_node.send_message(msg_ping())
        no_version_node.send_message(msg_ping())

        expected_timeout_logs = [
            "version handshake timeout peer=0",
            "socket no message in first 3 seconds, 1 0 peer=1",
            "socket no message in first 3 seconds, 0 0 peer=2",
        ]

        with self.nodes[0].assert_debug_log(expected_msgs=expected_timeout_logs):
            self.mock_forward(3)
            no_verack_node.wait_for_disconnect(timeout=1)
            no_version_node.wait_for_disconnect(timeout=1)
            no_send_node.wait_for_disconnect(timeout=1)


if __name__ == '__main__':
    TimeoutsTest().main()<|MERGE_RESOLUTION|>--- conflicted
+++ resolved
@@ -4,11 +4,7 @@
 # file COPYING or http://www.opensource.org/licenses/mit-license.php.
 """Test various net timeouts.
 
-<<<<<<< HEAD
-- Create three sparksd nodes:
-=======
 - Create three peers:
->>>>>>> 0fcc1561
 
     no_verack_node - we never send a verack in response to their version
     no_version_node - we never send a version (only a ping)
