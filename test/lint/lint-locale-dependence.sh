#!/usr/bin/env bash
# Copyright (c) 2018-2020 The Bitcoin Core developers
# Distributed under the MIT software license, see the accompanying
# file COPYING or http://www.opensource.org/licenses/mit-license.php.

export LC_ALL=C

# TODO: Reduce KNOWN_VIOLATIONS by replacing uses of locale dependent stoul/strtol with locale
#       independent ToIntegral<T>(...).
# TODO: Reduce KNOWN_VIOLATIONS by replacing uses of locale dependent snprintf with strprintf.

# Be aware that bitcoind and bitcoin-qt differ in terms of localization: Qt
# opts in to POSIX localization by running setlocale(LC_ALL, "") on startup,
# whereas no such call is made in bitcoind.
#
# Qt runs setlocale(LC_ALL, "") on initialization. This installs the locale
# specified by the user's LC_ALL (or LC_*) environment variable as the new
# C locale.
#
# In contrast, bitcoind does not opt in to localization -- no call to
# setlocale(LC_ALL, "") is made and the environment variables LC_* are
# thus ignored.
#
# This results in situations where bitcoind is guaranteed to be running
# with the classic locale ("C") whereas the locale of bitcoin-qt will vary
# depending on the user's environment variables.
#
# An example: Assuming the environment variable LC_ALL=de_DE then the
# call std::to_string(1.23) will return "1.230000" in bitcoind but
# "1,230000" in bitcoin-qt.
#
# From the Qt documentation:
# "On Unix/Linux Qt is configured to use the system locale settings by default.
#  This can cause a conflict when using POSIX functions, for instance, when
#  converting between data types such as floats and strings, since the notation
#  may differ between locales. To get around this problem, call the POSIX function
#  setlocale(LC_NUMERIC,"C") right after initializing QApplication, QGuiApplication
#  or QCoreApplication to reset the locale that is used for number formatting to
#  "C"-locale."
#
# See https://doc.qt.io/qt-5/qcoreapplication.html#locale-settings and
# https://stackoverflow.com/a/34878283 for more details.

KNOWN_VIOLATIONS=(
<<<<<<< HEAD
    "src/bench/string_cast.cpp.*atoi"
    "src/sparks-tx.cpp.*stoul"
    "src/sparks-tx.cpp.*trim_right"
    "src/sparks-tx.cpp:.*atoi"
    "src/core_read.cpp.*is_digit"
    "src/dbwrapper.cpp.*stoul"
=======
    "src/bitcoin-tx.cpp.*stoul"
>>>>>>> 3b7deea3
    "src/dbwrapper.cpp:.*vsnprintf"
    "src/rest.cpp:.*strtol"
    "src/statsd_client.cpp:.*snprintf"
    "src/test/dbwrapper_tests.cpp:.*snprintf"
    "src/test/fuzz/locale.cpp"
    "src/test/fuzz/string.cpp"
    "src/torcontrol.cpp:.*strtol"
    "src/util/strencodings.cpp:.*strtoll"
    "src/util/system.cpp:.*fprintf"
)

REGEXP_IGNORE_EXTERNAL_DEPENDENCIES="^src/(dashbls/|immer/|crypto/ctaes/|leveldb/|secp256k1/|tinyformat.h|univalue/)"

LOCALE_DEPENDENT_FUNCTIONS=(
    alphasort    # LC_COLLATE (via strcoll)
    asctime      # LC_TIME (directly)
    asprintf     # (via vasprintf)
    atof         # LC_NUMERIC (via strtod)
    atoi         # LC_NUMERIC (via strtol)
    atol         # LC_NUMERIC (via strtol)
    atoll        # (via strtoll)
    atoq
    btowc        # LC_CTYPE (directly)
    ctime        # (via asctime or localtime)
    dprintf      # (via vdprintf)
    fgetwc
    fgetws
    fold_case    # boost::locale::fold_case
    fprintf      # (via vfprintf)
    fputwc
    fputws
    fscanf       # (via __vfscanf)
    fwprintf     # (via __vfwprintf)
    getdate      # via __getdate_r => isspace // __localtime_r
    getwc
    getwchar
    is_digit     # boost::algorithm::is_digit
    is_space     # boost::algorithm::is_space
    isalnum      # LC_CTYPE
    isalpha      # LC_CTYPE
    isblank      # LC_CTYPE
    iscntrl      # LC_CTYPE
    isctype      # LC_CTYPE
    isdigit      # LC_CTYPE
    isgraph      # LC_CTYPE
    islower      # LC_CTYPE
    isprint      # LC_CTYPE
    ispunct      # LC_CTYPE
    isspace      # LC_CTYPE
    isupper      # LC_CTYPE
    iswalnum     # LC_CTYPE
    iswalpha     # LC_CTYPE
    iswblank     # LC_CTYPE
    iswcntrl     # LC_CTYPE
    iswctype     # LC_CTYPE
    iswdigit     # LC_CTYPE
    iswgraph     # LC_CTYPE
    iswlower     # LC_CTYPE
    iswprint     # LC_CTYPE
    iswpunct     # LC_CTYPE
    iswspace     # LC_CTYPE
    iswupper     # LC_CTYPE
    iswxdigit    # LC_CTYPE
    isxdigit     # LC_CTYPE
    localeconv   # LC_NUMERIC + LC_MONETARY
    mblen        # LC_CTYPE
    mbrlen
    mbrtowc
    mbsinit
    mbsnrtowcs
    mbsrtowcs
    mbstowcs     # LC_CTYPE
    mbtowc       # LC_CTYPE
    mktime
    normalize    # boost::locale::normalize
    printf       # LC_NUMERIC
    putwc
    putwchar
    scanf        # LC_NUMERIC
    setlocale
    snprintf
    sprintf
    sscanf
    std::locale::global
    std::to_string
    stod
    stof
    stoi
    stol
    stold
    stoll
    stoul
    stoull
    strcasecmp
    strcasestr
    strcoll      # LC_COLLATE
#   strerror
    strfmon
    strftime     # LC_TIME
    strncasecmp
    strptime
    strtod       # LC_NUMERIC
    strtof
    strtoimax
    strtol       # LC_NUMERIC
    strtold
    strtoll
    strtoq
    strtoul      # LC_NUMERIC
    strtoull
    strtoumax
    strtouq
    strxfrm      # LC_COLLATE
    swprintf
    to_lower     # boost::locale::to_lower
    to_title     # boost::locale::to_title
    to_upper     # boost::locale::to_upper
    tolower      # LC_CTYPE
    toupper      # LC_CTYPE
    towctrans
    towlower     # LC_CTYPE
    towupper     # LC_CTYPE
    trim         # boost::algorithm::trim
    trim_left    # boost::algorithm::trim_left
    trim_right   # boost::algorithm::trim_right
    ungetwc
    vasprintf
    vdprintf
    versionsort
    vfprintf
    vfscanf
    vfwprintf
    vprintf
    vscanf
    vsnprintf
    vsprintf
    vsscanf
    vswprintf
    vwprintf
    wcrtomb
    wcscasecmp
    wcscoll      # LC_COLLATE
    wcsftime     # LC_TIME
    wcsncasecmp
    wcsnrtombs
    wcsrtombs
    wcstod       # LC_NUMERIC
    wcstof
    wcstoimax
    wcstol       # LC_NUMERIC
    wcstold
    wcstoll
    wcstombs     # LC_CTYPE
    wcstoul      # LC_NUMERIC
    wcstoull
    wcstoumax
    wcswidth
    wcsxfrm      # LC_COLLATE
    wctob
    wctomb       # LC_CTYPE
    wctrans
    wctype
    wcwidth
    wprintf
)

function join_array {
    local IFS="$1"
    shift
    echo "$*"
}

REGEXP_IGNORE_KNOWN_VIOLATIONS=$(join_array "|" "${KNOWN_VIOLATIONS[@]}")

# Invoke "git grep" only once in order to minimize run-time
REGEXP_LOCALE_DEPENDENT_FUNCTIONS=$(join_array "|" "${LOCALE_DEPENDENT_FUNCTIONS[@]}")
GIT_GREP_OUTPUT=$(git grep -E "[^a-zA-Z0-9_\`'\"<>](${REGEXP_LOCALE_DEPENDENT_FUNCTIONS}(_r|_s)?)[^a-zA-Z0-9_\`'\"<>]" -- "*.cpp" "*.h")

EXIT_CODE=0
for LOCALE_DEPENDENT_FUNCTION in "${LOCALE_DEPENDENT_FUNCTIONS[@]}"; do
    MATCHES=$(grep -E "[^a-zA-Z0-9_\`'\"<>]${LOCALE_DEPENDENT_FUNCTION}(_r|_s)?[^a-zA-Z0-9_\`'\"<>]" <<< "${GIT_GREP_OUTPUT}" | \
        grep -vE "\.(c|cpp|h):\s*(//|\*|/\*|\").*${LOCALE_DEPENDENT_FUNCTION}")
    if [[ ${REGEXP_IGNORE_EXTERNAL_DEPENDENCIES} != "" ]]; then
        MATCHES=$(grep -vE "${REGEXP_IGNORE_EXTERNAL_DEPENDENCIES}" <<< "${MATCHES}")
    fi
    if [[ ${REGEXP_IGNORE_KNOWN_VIOLATIONS} != "" ]]; then
        MATCHES=$(grep -vE "${REGEXP_IGNORE_KNOWN_VIOLATIONS}" <<< "${MATCHES}")
    fi
    if [[ ${MATCHES} != "" ]]; then
        echo "The locale dependent function ${LOCALE_DEPENDENT_FUNCTION}(...) appears to be used:"
        echo "${MATCHES}"
        echo
        EXIT_CODE=1
    fi
done
if [[ ${EXIT_CODE} != 0 ]]; then
    echo "Unnecessary locale dependence can cause bugs that are very"
    echo "tricky to isolate and fix. Please avoid using locale dependent"
    echo "functions if possible."
    echo
    echo "Advice not applicable in this specific case? Add an exception"
    echo "by updating the ignore list in $0"
fi
exit ${EXIT_CODE}<|MERGE_RESOLUTION|>--- conflicted
+++ resolved
@@ -42,16 +42,11 @@
 # https://stackoverflow.com/a/34878283 for more details.
 
 KNOWN_VIOLATIONS=(
-<<<<<<< HEAD
     "src/bench/string_cast.cpp.*atoi"
     "src/sparks-tx.cpp.*stoul"
     "src/sparks-tx.cpp.*trim_right"
     "src/sparks-tx.cpp:.*atoi"
     "src/core_read.cpp.*is_digit"
-    "src/dbwrapper.cpp.*stoul"
-=======
-    "src/bitcoin-tx.cpp.*stoul"
->>>>>>> 3b7deea3
     "src/dbwrapper.cpp:.*vsnprintf"
     "src/rest.cpp:.*strtol"
     "src/statsd_client.cpp:.*snprintf"
