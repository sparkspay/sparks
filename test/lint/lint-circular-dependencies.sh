--- conflicted
+++ resolved
@@ -23,22 +23,9 @@
     "wallet/wallet -> wallet/walletdb -> wallet/wallet"
     "wallet/coincontrol -> wallet/wallet -> wallet/coincontrol"
     "txmempool -> validation -> validationinterface -> txmempool"
-<<<<<<< HEAD
-    "qt/addressbookpage -> qt/bitcoingui -> qt/walletview -> qt/receivecoinsdialog -> qt/addressbookpage"
-    "qt/addressbookpage -> qt/bitcoingui -> qt/walletview -> qt/signverifymessagedialog -> qt/addressbookpage"
-    "qt/addressbookpage -> qt/bitcoingui -> qt/walletview -> qt/sendcoinsdialog -> qt/sendcoinsentry -> qt/addressbookpage"
-    # Sparks
-    "coinjoin/coinjoin-server -> init -> coinjoin/coinjoin-server"
-    "coinjoin/coinjoin-server -> net_processing -> coinjoin/coinjoin-server"
-    "coinjoin/coinjoin -> llmq/quorums_chainlocks -> net -> coinjoin/coinjoin"
-    "coinjoin/coinjoin-client -> init -> dsnotificationinterface -> coinjoin/coinjoin-client"
-    "coinjoin/coinjoin-client -> init -> masternode/masternode-utils -> coinjoin/coinjoin-client"
-    "coinjoin/coinjoin-client -> init -> net_processing -> coinjoin/coinjoin-client"
-=======
     "wallet/scriptpubkeyman -> wallet/wallet -> wallet/scriptpubkeyman"
     # Dash
     "coinjoin/server -> net_processing -> coinjoin/server"
->>>>>>> 1f3f0e00
     "evo/cbtx -> evo/simplifiedmns -> evo/cbtx"
     "evo/deterministicmns -> evo/simplifiedmns -> evo/deterministicmns"
     "evo/deterministicmns -> llmq/commitment -> evo/deterministicmns"
