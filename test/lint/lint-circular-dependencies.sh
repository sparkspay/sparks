--- conflicted
+++ resolved
@@ -23,14 +23,9 @@
     "wallet/fees -> wallet/wallet -> wallet/fees"
     "wallet/wallet -> wallet/walletdb -> wallet/wallet"
     "node/coinstats -> validation -> node/coinstats"
-<<<<<<< HEAD
     # Sparks
-    "coinjoin/server -> net_processing -> coinjoin/server"
-=======
-    # Dash
     "coinjoin/server -> core_io -> evo/assetlocktx -> llmq/signing -> net_processing -> coinjoin/server"
     "coinjoin/coinjoin -> llmq/instantsend -> net_processing -> coinjoin/server -> coinjoin/coinjoin"
->>>>>>> 19512988
     "dsnotificationinterface -> llmq/chainlocks -> node/blockstorage -> dsnotificationinterface"
     "evo/cbtx -> evo/simplifiedmns -> evo/cbtx"
     "evo/deterministicmns -> llmq/commitment -> evo/deterministicmns"
