--- conflicted
+++ resolved
@@ -23,13 +23,8 @@
     "txmempool -> validation -> txmempool"
     "wallet/fees -> wallet/wallet -> wallet/fees"
     "wallet/wallet -> wallet/walletdb -> wallet/wallet"
-<<<<<<< HEAD
-    "wallet/scriptpubkeyman -> wallet/wallet -> wallet/scriptpubkeyman"
+    "node/coinstats -> validation -> node/coinstats"
     # Sparks
-=======
-    "node/coinstats -> validation -> node/coinstats"
-    # Dash
->>>>>>> 3b7deea3
     "coinjoin/server -> net_processing -> coinjoin/server"
     "dsnotificationinterface -> llmq/chainlocks -> node/blockstorage -> dsnotificationinterface"
     "evo/cbtx -> evo/simplifiedmns -> evo/cbtx"
