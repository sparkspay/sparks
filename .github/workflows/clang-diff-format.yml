name: Clang Diff Format Check

on:
  pull_request:
    branches:
      - develop
jobs:
  ClangFormat:
    runs-on: ubuntu-latest
    steps:
      - name: Checkout
        uses: actions/checkout@v3
      - name: Fetch git
        run: git fetch
      - name: Run Clang-Format-Diff.py
<<<<<<< HEAD
        run: git diff -U0 origin/develop -- . ':(exclude)src/qt/sparksstring.cpp' ':(exclude)src/qt/locale/' | ./contrib/devtools/clang-format-diff.py -p1
=======
        run: |
          git diff -U0 origin/develop -- $(git ls-files -- $(cat test/util/data/non-backported.txt)) | ./contrib/devtools/clang-format-diff.py -p1 > diff_output.txt
          if [ -s diff_output.txt ]; then
              echo "Clang format differences found:"
              cat diff_output.txt
              exit 1
          else
              echo "No Clang format differences found."
          fi
>>>>>>> 0fcc1561
<|MERGE_RESOLUTION|>--- conflicted
+++ resolved
@@ -13,9 +13,6 @@
       - name: Fetch git
         run: git fetch
       - name: Run Clang-Format-Diff.py
-<<<<<<< HEAD
-        run: git diff -U0 origin/develop -- . ':(exclude)src/qt/sparksstring.cpp' ':(exclude)src/qt/locale/' | ./contrib/devtools/clang-format-diff.py -p1
-=======
         run: |
           git diff -U0 origin/develop -- $(git ls-files -- $(cat test/util/data/non-backported.txt)) | ./contrib/devtools/clang-format-diff.py -p1 > diff_output.txt
           if [ -s diff_output.txt ]; then
@@ -24,5 +21,4 @@
               exit 1
           else
               echo "No Clang format differences found."
-          fi
->>>>>>> 0fcc1561
+          fi