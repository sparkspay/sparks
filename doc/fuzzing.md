<<<<<<< HEAD
Fuzz-testing Sparks Core
==========================

A special test harness `test_sparks_fuzzy` is provided to provide an easy
entry point for fuzzers and the like. In this document we'll describe how to
use it with AFL.
=======
# Fuzzing Dash Core using libFuzzer

## Quickstart guide
>>>>>>> 1f3f0e00

To quickly get started fuzzing Dash Core using [libFuzzer](https://llvm.org/docs/LibFuzzer.html):

```sh
$ git clone https://github.com/dashpay/dash
$ cd dash/
$ ./autogen.sh
$ CC=clang CXX=clang++ ./configure --enable-fuzz --with-sanitizers=address,fuzzer,undefined
# macOS users: If you have problem with this step then make sure to read "macOS hints for
# libFuzzer" on https://github.com/dashpay/dash/blob/develop/doc/fuzzing.md#macos-hints-for-libfuzzer
$ make
$ FUZZ=process_message src/test/fuzz/fuzz
# abort fuzzing using ctrl-c
```

## Fuzzing harnesses, fuzzing output and fuzzing corpora

<<<<<<< HEAD
To build Sparks Core using AFL instrumentation (this assumes that the
`AFLPATH` was set as above):
```
./configure --disable-ccache --disable-shared --enable-tests CC=${AFLPATH}/afl-gcc CXX=${AFLPATH}/afl-g++
export AFL_HARDEN=1
cd src/
make test/test_sparks_fuzzy
=======
[`process_message`](https://github.com/dashpay/dash/blob/develop/src/test/fuzz/process_message.cpp) is a fuzzing harness for the [`ProcessMessage(...)` function (`net_processing`)](https://github.com/dashpay/dash/blob/develop/src/net_processing.cpp). The available fuzzing harnesses are found in [`src/test/fuzz/`](https://github.com/dashpay/dash/tree/develop/src/test/fuzz).

The fuzzer will output `NEW` every time it has created a test input that covers new areas of the code under test. For more information on how to interpret the fuzzer output, see the [libFuzzer documentation](https://llvm.org/docs/LibFuzzer.html).

If you specify a corpus directory then any new coverage increasing inputs will be saved there:

```sh
$ mkdir -p process_message-seeded-from-thin-air/
$ FUZZ=process_message src/test/fuzz/fuzz process_message-seeded-from-thin-air/
INFO: Seed: 840522292
INFO: Loaded 1 modules   (424174 inline 8-bit counters): 424174 [0x55e121ef9ab8, 0x55e121f613a6),
INFO: Loaded 1 PC tables (424174 PCs): 424174 [0x55e121f613a8,0x55e1225da288),
INFO:        0 files found in process_message-seeded-from-thin-air/
INFO: -max_len is not provided; libFuzzer will not generate inputs larger than 4096 bytes
INFO: A corpus is not provided, starting from an empty corpus
#2      INITED cov: 94 ft: 95 corp: 1/1b exec/s: 0 rss: 150Mb
#3      NEW    cov: 95 ft: 96 corp: 2/3b lim: 4 exec/s: 0 rss: 150Mb L: 2/2 MS: 1 InsertByte-
#4      NEW    cov: 96 ft: 98 corp: 3/7b lim: 4 exec/s: 0 rss: 150Mb L: 4/4 MS: 1 CrossOver-
#21     NEW    cov: 96 ft: 100 corp: 4/11b lim: 4 exec/s: 0 rss: 150Mb L: 4/4 MS: 2 ChangeBit-CrossOver-
#324    NEW    cov: 101 ft: 105 corp: 5/12b lim: 6 exec/s: 0 rss: 150Mb L: 6/6 MS: 5 CrossOver-ChangeBit-CopyPart-ChangeBit-ChangeBinInt-
#1239   REDUCE cov: 102 ft: 106 corp: 6/24b lim: 14 exec/s: 0 rss: 150Mb L: 13/13 MS: 5 ChangeBit-CrossOver-EraseBytes-ChangeBit-InsertRepeatedBytes-
#1272   REDUCE cov: 102 ft: 106 corp: 6/23b lim: 14 exec/s: 0 rss: 150Mb L: 12/12 MS: 3 ChangeBinInt-ChangeBit-EraseBytes-
        NEW_FUNC[1/677]: 0x55e11f456690 in std::_Function_base::~_Function_base() /usr/lib/gcc/x86_64-linux-gnu/8/../../../../include/c++/8/bits/std_function.h:255
        NEW_FUNC[2/677]: 0x55e11f465800 in CDataStream::CDataStream(std::vector<unsigned char, std::allocator<unsigned char> > const&, int, int) src/./streams.h:248
#2125   REDUCE cov: 4820 ft: 4867 corp: 7/29b lim: 21 exec/s: 0 rss: 155Mb L: 6/12 MS: 2 CopyPart-CMP- DE: "block"-
        NEW_FUNC[1/9]: 0x55e11f64d790 in std::_Rb_tree<uint256, std::pair<uint256 const, std::chrono::duration<long, std::ratio<1l, 1000000l> > >, std::_Select1st<std::pair<uint256 const, std::chrono::duration<long, std::ratio<1l, 1000000l> > > >, std::less<uint256>, std::allocator<std::pair<uint256 const, std::chrono::duration<long, std::ratio<1l, 1000000l> > > > >::~_Rb_tree() /usr/lib/gcc/x86_64-linux-gnu/8/../../../../include/c++/8/bits/stl_tree.h:972
        NEW_FUNC[2/9]: 0x55e11f64d870 in std::_Rb_tree<uint256, std::pair<uint256 const, std::chrono::duration<long, std::ratio<1l, 1000000l> > >, std::_Select1st<std::pair<uint256 const, std::chrono::duration<long, std::ratio<1l, 1000000l> > > >, std::less<uint256>, std::allocator<std::pair<uint256 const, std::chrono::duration<long, std::ratio<1l, 1000000l> > > > >::_M_erase(std::_Rb_tree_node<std::pair<uint256 const, std::chrono::duration<long, std::ratio<1l, 1000000l> > > >*) /usr/lib/gcc/x86_64-linux-gnu/8/../../../../include/c++/8/bits/stl_tree.h:1875
#2228   NEW    cov: 4898 ft: 4971 corp: 8/35b lim: 21 exec/s: 0 rss: 156Mb L: 6/12 MS: 3 EraseBytes-CopyPart-PersAutoDict- DE: "block"-
        NEW_FUNC[1/5]: 0x55e11f46df70 in std::enable_if<__and_<std::allocator_traits<zero_after_free_allocator<char> >::__construct_helper<char, unsigned char const&>::type>::value, void>::type std::allocator_traits<zero_after_free_allocator<char> >::_S_construct<char, unsigned char const&>(zero_after_free_allocator<char>&, char*, unsigned char const&) /usr/lib/gcc/x86_64-linux-gnu/8/../../../../include/c++/8/bits/alloc_traits.h:243
        NEW_FUNC[2/5]: 0x55e11f477390 in std::vector<unsigned char, std::allocator<unsigned char> >::data() /usr/lib/gcc/x86_64-linux-gnu/8/../../../../include/c++/8/bits/stl_vector.h:1056
#2456   NEW    cov: 4933 ft: 5042 corp: 9/55b lim: 21 exec/s: 0 rss: 160Mb L: 20/20 MS: 3 ChangeByte-InsertRepeatedBytes-PersAutoDict- DE: "block"-
#2467   NEW    cov: 4933 ft: 5043 corp: 10/76b lim: 21 exec/s: 0 rss: 161Mb L: 21/21 MS: 1 InsertByte-
#4215   NEW    cov: 4941 ft: 5129 corp: 17/205b lim: 29 exec/s: 4215 rss: 350Mb L: 29/29 MS: 5 InsertByte-ChangeBit-CopyPart-InsertRepeatedBytes-CrossOver-
#4567   REDUCE cov: 4941 ft: 5129 corp: 17/204b lim: 29 exec/s: 4567 rss: 404Mb L: 24/29 MS: 2 ChangeByte-EraseBytes-
#6642   NEW    cov: 4941 ft: 5138 corp: 18/244b lim: 43 exec/s: 2214 rss: 450Mb L: 43/43 MS: 3 CopyPart-CMP-CrossOver- DE: "verack"-
# abort fuzzing using ctrl-c
$ ls process_message-seeded-from-thin-air/
349ac589fc66a09abc0b72bb4ae445a7a19e2cd8 4df479f1f421f2ea64b383cd4919a272604087a7
a640312c98dcc55d6744730c33e41c5168c55f09 b135de16e4709558c0797c15f86046d31c5d86d7
c000f7b41b05139de8b63f4cbf7d1ad4c6e2aa7f fc52cc00ec1eb1c08470e69f809ae4993fa70082
$ cat --show-nonprinting process_message-seeded-from-thin-air/349ac589fc66a09abc0b72bb4ae445a7a19e2cd8
block^@M-^?M-^?M-^?M-^?M-^?nM-^?M-^?
>>>>>>> 1f3f0e00
```

<<<<<<< HEAD
The fuzzing can be sped up significantly (~200x) by using `afl-clang-fast` and
`afl-clang-fast++` in place of `afl-gcc` and `afl-g++` when compiling. When
compiling using `afl-clang-fast`/`afl-clang-fast++` the resulting
`test_sparks_fuzzy` binary will be instrumented in such a way that the AFL
features "persistent mode" and "deferred forkserver" can be used. See
https://github.com/mcarpenter/afl/tree/master/llvm_mode for details.
=======
In this case the fuzzer managed to create a `block` message which when passed to `ProcessMessage(...)` increased coverage.
>>>>>>> 1f3f0e00

The project's collection of seed corpora is found in the [`bitcoin-core/qa-assets`](https://github.com/bitcoin-core/qa-assets) repo.

To fuzz `process_message` using the [`bitcoin-core/qa-assets`](https://github.com/bitcoin-core/qa-assets) seed corpus:

```sh
$ git clone https://github.com/bitcoin-core/qa-assets
$ FUZZ=process_message src/test/fuzz/fuzz qa-assets/fuzz_seed_corpus/process_message/
INFO: Seed: 1346407872
INFO: Loaded 1 modules   (424174 inline 8-bit counters): 424174 [0x55d8a9004ab8, 0x55d8a906c3a6),
INFO: Loaded 1 PC tables (424174 PCs): 424174 [0x55d8a906c3a8,0x55d8a96e5288),
INFO:      991 files found in qa-assets/fuzz_seed_corpus/process_message/
INFO: -max_len is not provided; libFuzzer will not generate inputs larger than 4096 bytes
INFO: seed corpus: files: 991 min: 1b max: 1858b total: 288291b rss: 150Mb
#993    INITED cov: 7063 ft: 8236 corp: 25/3821b exec/s: 0 rss: 181Mb
…
```

If you find coverage increasing inputs when fuzzing you are highly encouraged to submit them for inclusion in the [`bitcoin-core/qa-assets`](https://github.com/bitcoin-core/qa-assets) repo.

Every single pull request submitted against the Dash Core repo is automatically tested against all inputs in the [`bitcoin-core/qa-assets`](https://github.com/bitcoin-core/qa-assets) repo. Contributing new coverage increasing inputs is an easy way to help make Dash Core more robust.

## macOS hints for libFuzzer

The default Clang/LLVM version supplied by Apple on macOS does not include
fuzzing libraries, so macOS users will need to install a full version, for
example using `brew install llvm`.

Should you run into problems with the address sanitizer, it is possible you
may need to run `./configure` with `--disable-asm` to avoid errors
with certain assembly code from Dash Core's code. See [developer notes on sanitizers](https://github.com/dashpay/dash/blob/develop/doc/developer-notes.md#sanitizers)
for more information.

You may also need to take care of giving the correct path for `clang` and
`clang++`, like `CC=/path/to/clang CXX=/path/to/clang++` if the non-systems
`clang` does not come first in your path.

Full configure that was tested on macOS Catalina with `brew` installed `llvm`:

```sh
./configure --enable-fuzz --with-sanitizers=fuzzer,address,undefined CC=/usr/local/opt/llvm/bin/clang CXX=/usr/local/opt/llvm/bin/clang++ --disable-asm
```

Read the [libFuzzer documentation](https://llvm.org/docs/LibFuzzer.html) for more information. This [libFuzzer tutorial](https://github.com/google/fuzzing/blob/master/tutorial/libFuzzerTutorial.md) might also be of interest.

# Fuzzing Dash Core using american fuzzy lop (`afl-fuzz`)

## Quickstart guide

To quickly get started fuzzing Dash Core using [`afl-fuzz`](https://github.com/google/afl):

```sh
$ git clone https://github.com/dashpay/dash
$ cd dash/
$ git clone https://github.com/google/afl
$ make -C afl/
$ make -C afl/llvm_mode/
$ ./autogen.sh
$ CC=$(pwd)/afl/afl-clang-fast CXX=$(pwd)/afl/afl-clang-fast++ ./configure --enable-fuzz
$ make
# For macOS you may need to ignore x86 compilation checks when running "make". If so,
# try compiling using: AFL_NO_X86=1 make
$ mkdir -p inputs/ outputs/
$ echo A > inputs/thin-air-input
$ FUZZ=bech32 afl/afl-fuzz -i inputs/ -o outputs/ -- src/test/fuzz/fuzz
# You may have to change a few kernel parameters to test optimally - afl-fuzz
# will print an error and suggestion if so.
```
<<<<<<< HEAD
$AFLPATH/afl-fuzz -i ${AFLIN} -o ${AFLOUT} -m52 -- test/test_sparks_fuzzy
=======

Read the [`afl-fuzz` documentation](https://github.com/google/afl) for more information.

# Fuzzing Dash Core using Honggfuzz

## Quickstart guide

To quickly get started fuzzing Dash Core using [Honggfuzz](https://github.com/google/honggfuzz):

```sh
$ git clone https://github.com/dashpay/dash
$ cd dash/
$ ./autogen.sh
$ git clone https://github.com/google/honggfuzz
$ cd honggfuzz/
$ make
$ cd ..
$ CC=$(pwd)/honggfuzz/hfuzz_cc/hfuzz-clang CXX=$(pwd)/honggfuzz/hfuzz_cc/hfuzz-clang++ ./configure --enable-fuzz --with-sanitizers=address,undefined
$ make
$ mkdir -p inputs/
$ FUZZ=process_message honggfuzz/honggfuzz -i inputs/ -- src/test/fuzz/fuzz
>>>>>>> 1f3f0e00
```

Read the [Honggfuzz documentation](https://github.com/google/honggfuzz/blob/master/docs/USAGE.md) for more information.<|MERGE_RESOLUTION|>--- conflicted
+++ resolved
@@ -1,25 +1,16 @@
-<<<<<<< HEAD
-Fuzz-testing Sparks Core
-==========================
-
-A special test harness `test_sparks_fuzzy` is provided to provide an easy
-entry point for fuzzers and the like. In this document we'll describe how to
-use it with AFL.
-=======
 # Fuzzing Dash Core using libFuzzer
 
 ## Quickstart guide
->>>>>>> 1f3f0e00
 
 To quickly get started fuzzing Dash Core using [libFuzzer](https://llvm.org/docs/LibFuzzer.html):
 
 ```sh
-$ git clone https://github.com/dashpay/dash
-$ cd dash/
+$ git clone https://github.com/sparkspay/sparks
+$ cd sparks/
 $ ./autogen.sh
 $ CC=clang CXX=clang++ ./configure --enable-fuzz --with-sanitizers=address,fuzzer,undefined
 # macOS users: If you have problem with this step then make sure to read "macOS hints for
-# libFuzzer" on https://github.com/dashpay/dash/blob/develop/doc/fuzzing.md#macos-hints-for-libfuzzer
+# libFuzzer" on https://github.com/sparkspay/sparks/blob/develop/doc/fuzzing.md#macos-hints-for-libfuzzer
 $ make
 $ FUZZ=process_message src/test/fuzz/fuzz
 # abort fuzzing using ctrl-c
@@ -27,16 +18,7 @@
 
 ## Fuzzing harnesses, fuzzing output and fuzzing corpora
 
-<<<<<<< HEAD
-To build Sparks Core using AFL instrumentation (this assumes that the
-`AFLPATH` was set as above):
-```
-./configure --disable-ccache --disable-shared --enable-tests CC=${AFLPATH}/afl-gcc CXX=${AFLPATH}/afl-g++
-export AFL_HARDEN=1
-cd src/
-make test/test_sparks_fuzzy
-=======
-[`process_message`](https://github.com/dashpay/dash/blob/develop/src/test/fuzz/process_message.cpp) is a fuzzing harness for the [`ProcessMessage(...)` function (`net_processing`)](https://github.com/dashpay/dash/blob/develop/src/net_processing.cpp). The available fuzzing harnesses are found in [`src/test/fuzz/`](https://github.com/dashpay/dash/tree/develop/src/test/fuzz).
+[`process_message`](https://github.com/sparkspay/sparks/blob/develop/src/test/fuzz/process_message.cpp) is a fuzzing harness for the [`ProcessMessage(...)` function (`net_processing`)](https://github.com/sparkspay/sparks/blob/develop/src/net_processing.cpp). The available fuzzing harnesses are found in [`src/test/fuzz/`](https://github.com/sparkspay/sparks/tree/develop/src/test/fuzz).
 
 The fuzzer will output `NEW` every time it has created a test input that covers new areas of the code under test. For more information on how to interpret the fuzzer output, see the [libFuzzer documentation](https://llvm.org/docs/LibFuzzer.html).
 
@@ -78,19 +60,9 @@
 c000f7b41b05139de8b63f4cbf7d1ad4c6e2aa7f fc52cc00ec1eb1c08470e69f809ae4993fa70082
 $ cat --show-nonprinting process_message-seeded-from-thin-air/349ac589fc66a09abc0b72bb4ae445a7a19e2cd8
 block^@M-^?M-^?M-^?M-^?M-^?nM-^?M-^?
->>>>>>> 1f3f0e00
 ```
 
-<<<<<<< HEAD
-The fuzzing can be sped up significantly (~200x) by using `afl-clang-fast` and
-`afl-clang-fast++` in place of `afl-gcc` and `afl-g++` when compiling. When
-compiling using `afl-clang-fast`/`afl-clang-fast++` the resulting
-`test_sparks_fuzzy` binary will be instrumented in such a way that the AFL
-features "persistent mode" and "deferred forkserver" can be used. See
-https://github.com/mcarpenter/afl/tree/master/llvm_mode for details.
-=======
 In this case the fuzzer managed to create a `block` message which when passed to `ProcessMessage(...)` increased coverage.
->>>>>>> 1f3f0e00
 
 The project's collection of seed corpora is found in the [`bitcoin-core/qa-assets`](https://github.com/bitcoin-core/qa-assets) repo.
 
@@ -121,7 +93,7 @@
 
 Should you run into problems with the address sanitizer, it is possible you
 may need to run `./configure` with `--disable-asm` to avoid errors
-with certain assembly code from Dash Core's code. See [developer notes on sanitizers](https://github.com/dashpay/dash/blob/develop/doc/developer-notes.md#sanitizers)
+with certain assembly code from Dash Core's code. See [developer notes on sanitizers](https://github.com/sparkspay/sparks/blob/develop/doc/developer-notes.md#sanitizers)
 for more information.
 
 You may also need to take care of giving the correct path for `clang` and
@@ -143,8 +115,8 @@
 To quickly get started fuzzing Dash Core using [`afl-fuzz`](https://github.com/google/afl):
 
 ```sh
-$ git clone https://github.com/dashpay/dash
-$ cd dash/
+$ git clone https://github.com/sparkspay/sparks
+$ cd sparks/
 $ git clone https://github.com/google/afl
 $ make -C afl/
 $ make -C afl/llvm_mode/
@@ -159,9 +131,6 @@
 # You may have to change a few kernel parameters to test optimally - afl-fuzz
 # will print an error and suggestion if so.
 ```
-<<<<<<< HEAD
-$AFLPATH/afl-fuzz -i ${AFLIN} -o ${AFLOUT} -m52 -- test/test_sparks_fuzzy
-=======
 
 Read the [`afl-fuzz` documentation](https://github.com/google/afl) for more information.
 
@@ -172,8 +141,8 @@
 To quickly get started fuzzing Dash Core using [Honggfuzz](https://github.com/google/honggfuzz):
 
 ```sh
-$ git clone https://github.com/dashpay/dash
-$ cd dash/
+$ git clone https://github.com/sparkspay/sparks
+$ cd sparks/
 $ ./autogen.sh
 $ git clone https://github.com/google/honggfuzz
 $ cd honggfuzz/
@@ -183,7 +152,6 @@
 $ make
 $ mkdir -p inputs/
 $ FUZZ=process_message honggfuzz/honggfuzz -i inputs/ -- src/test/fuzz/fuzz
->>>>>>> 1f3f0e00
 ```
 
 Read the [Honggfuzz documentation](https://github.com/google/honggfuzz/blob/master/docs/USAGE.md) for more information.