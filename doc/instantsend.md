## InstantSend Technical Information

InstantSend has been integrated into the Core Daemon in two ways:
* "push" notifications (ZMQ and `-instantsendnotify` cmd-line/config option);
* RPC commands.

#### ZMQ

When a "Transaction Lock" occurs the hash of the related transaction is broadcasted through ZMQ using both the `zmqpubrawtxlock` and `zmqpubhashtxlock` channels.

* `zmqpubrawtxlock`: publishes the raw transaction when locked via InstantSend
* `zmqpubhashtxlock`: publishes the transaction hash when locked via InstantSend

This mechanism has been integrated into Bitcore-Node-Sparks which allows for notification to be broadcast through Insight API in one of two ways:
* WebSocket: [https://github.com/sparkspay/insight-api-sparks#web-socket-api](https://github.com/sparkspay/insight-api-sparks#web-socket-api)
* API: [https://github.com/sparkspay/insight-api-sparks#instantsend-transactions](https://github.com/sparkspay/insight-api-sparks#instantsend-transactions)

#### Command line option

When a wallet InstantSend transaction is successfully locked a shell command provided in this option is executed (`%s` in `<cmd>` is replaced by TxID):

```
-instantsendnotify=<cmd>
```

#### RPC

<<<<<<< HEAD
Details pertaining to an observed "Transaction Lock" can also be retrieved through RPC. There is a boolean field named `instantlock` which indicates whether a given transaction is locked via InstantSend. This field is present in the output of some wallet RPC commands e.g. `listsinceblock`, `gettransaction` etc. as well as in the output of some mempool RPC commands e.g. `getmempoolentry` and a couple of others like `getrawmempool` (for `verbose=true` only).
=======
Details pertaining to an observed "Transaction Lock" can also be retrieved through RPC, it’s important however to understand the underlying mechanism.

By default, the Sparks Core daemon will launch using the following constant:

```
static const int DEFAULT_INSTANTSEND_DEPTH = 5;
```

This value can be overridden by passing the following argument to the Sparks Core daemon:

```
-instantsenddepth=<n>
```

The key thing to understand is that this value indicates the number of "confirmations" a successful Transaction Lock represents. When Wallet RPC commands which support `minconf` and `addlockconf` parameters (such as `listreceivedbyaddress`) are performed and `addlockconf` is `true`, then `instantsenddepth` attribute is taken into account when returning information about the transaction. In this case the value in `confirmations` field you see through RPC is showing the number of `"Blockchain Confirmations" + "InstantSend Depth"` (assuming the funds were sent via InstantSend).

There is also a field named `instantlock` (that is present in commands such as `listsinceblock`). The value in this field indicates whether a given transaction is locked via InstantSend.

**Examples**

1. `listreceivedbyaddress 0 true`
   * InstantSend transaction just occurred:
        * confirmations: 5
   * InstantSend transaction received one confirmation from blockchain:
        * confirmations: 6
   * non-InstantSend transaction just occurred:
        * confirmations: 0
   * non-InstantSend transaction received one confirmation from blockchain:
        * confirmations: 1

2. `listreceivedbyaddress 0`
   * InstantSend transaction just occurred:
        * confirmations: 0
   * InstantSend transaction received one confirmation from blockchain:
        * confirmations: 1
   * non-InstantSend transaction just occurred:
        * confirmations: 0
   * non-InstantSend transaction received one confirmation from blockchain:
        * confirmations: 1

3. `listsinceblock`
    * InstantSend transaction just occurred:
        * confirmations: 0
        * instantlock: true
    * InstantSend transaction received one confirmation from blockchain:
        * confirmations: 1
        * instantlock: true
    * non-InstantSend transaction just occurred:
        * confirmations: 0
        * instantlock: false
    * non-InstantSend transaction received one confirmation from blockchain:
        * confirmations: 1
        * instantlock: false
>>>>>>> cce03666
<|MERGE_RESOLUTION|>--- conflicted
+++ resolved
@@ -25,60 +25,4 @@
 
 #### RPC
 
-<<<<<<< HEAD
-Details pertaining to an observed "Transaction Lock" can also be retrieved through RPC. There is a boolean field named `instantlock` which indicates whether a given transaction is locked via InstantSend. This field is present in the output of some wallet RPC commands e.g. `listsinceblock`, `gettransaction` etc. as well as in the output of some mempool RPC commands e.g. `getmempoolentry` and a couple of others like `getrawmempool` (for `verbose=true` only).
-=======
-Details pertaining to an observed "Transaction Lock" can also be retrieved through RPC, it’s important however to understand the underlying mechanism.
-
-By default, the Sparks Core daemon will launch using the following constant:
-
-```
-static const int DEFAULT_INSTANTSEND_DEPTH = 5;
-```
-
-This value can be overridden by passing the following argument to the Sparks Core daemon:
-
-```
--instantsenddepth=<n>
-```
-
-The key thing to understand is that this value indicates the number of "confirmations" a successful Transaction Lock represents. When Wallet RPC commands which support `minconf` and `addlockconf` parameters (such as `listreceivedbyaddress`) are performed and `addlockconf` is `true`, then `instantsenddepth` attribute is taken into account when returning information about the transaction. In this case the value in `confirmations` field you see through RPC is showing the number of `"Blockchain Confirmations" + "InstantSend Depth"` (assuming the funds were sent via InstantSend).
-
-There is also a field named `instantlock` (that is present in commands such as `listsinceblock`). The value in this field indicates whether a given transaction is locked via InstantSend.
-
-**Examples**
-
-1. `listreceivedbyaddress 0 true`
-   * InstantSend transaction just occurred:
-        * confirmations: 5
-   * InstantSend transaction received one confirmation from blockchain:
-        * confirmations: 6
-   * non-InstantSend transaction just occurred:
-        * confirmations: 0
-   * non-InstantSend transaction received one confirmation from blockchain:
-        * confirmations: 1
-
-2. `listreceivedbyaddress 0`
-   * InstantSend transaction just occurred:
-        * confirmations: 0
-   * InstantSend transaction received one confirmation from blockchain:
-        * confirmations: 1
-   * non-InstantSend transaction just occurred:
-        * confirmations: 0
-   * non-InstantSend transaction received one confirmation from blockchain:
-        * confirmations: 1
-
-3. `listsinceblock`
-    * InstantSend transaction just occurred:
-        * confirmations: 0
-        * instantlock: true
-    * InstantSend transaction received one confirmation from blockchain:
-        * confirmations: 1
-        * instantlock: true
-    * non-InstantSend transaction just occurred:
-        * confirmations: 0
-        * instantlock: false
-    * non-InstantSend transaction received one confirmation from blockchain:
-        * confirmations: 1
-        * instantlock: false
->>>>>>> cce03666
+Details pertaining to an observed "Transaction Lock" can also be retrieved through RPC. There is a boolean field named `instantlock` which indicates whether a given transaction is locked via InstantSend. This field is present in the output of some wallet RPC commands e.g. `listsinceblock`, `gettransaction` etc. as well as in the output of some mempool RPC commands e.g. `getmempoolentry` and a couple of others like `getrawmempool` (for `verbose=true` only).