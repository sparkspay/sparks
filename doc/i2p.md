# I2P support in Sparks Core

It is possible to run Sparks Core as an
[I2P (Invisible Internet Project)](https://en.wikipedia.org/wiki/I2P)
service and connect to such services.

This [glossary](https://geti2p.net/en/about/glossary) may be useful to get
started with I2P terminology.

## Run Sparks Core with an I2P router (proxy)

<<<<<<< HEAD
A running I2P router (proxy) with [SAM](https://geti2p.net/en/docs/api/samv3)
enabled is required (there is an [official one](https://geti2p.net) and
[a few alternatives](https://en.wikipedia.org/wiki/I2P#Routers)). Notice the IP
address and port the SAM proxy is listening to; usually, it is
`127.0.0.1:7656`. Once it is up and running with SAM enabled, use the following
Sparks Core options:
=======
A running I2P router (proxy) is required with the [SAM](https://geti2p.net/en/docs/api/samv3)
application bridge enabled. The following routers are recommended for use with Dash Core:

- [i2prouter (I2P Router)](https://geti2p.net), the official implementation in
  Java. The SAM bridge is not enabled by default; it must be started manually,
  or configured to start automatically, in the Clients page in the
  router console (`http://127.0.0.1:7657/configclients`) or in the `clients.config` file.
- [i2pd (I2P Daemon)](https://github.com/PurpleI2P/i2pd)
  ([documentation](https://i2pd.readthedocs.io/en/latest)), a lighter
  alternative in C++. It enables the SAM bridge by default.

Note the IP address and port the SAM proxy is listening to; usually, it is
`127.0.0.1:7656`.

Once an I2P router with SAM enabled is up and running, use the following Dash
Core configuration options:
>>>>>>> 0fcc1561

```
-i2psam=<ip:port>
     I2P SAM proxy to reach I2P peers and accept I2P connections (default:
     none)

-i2pacceptincoming
     Whether to accept inbound I2P connections (default: 1). Ignored if
     -i2psam is not set. Listening for inbound I2P connections is
     done through the SAM proxy, not by binding to a local address and
     port.
```

In a typical situation, this suffices:

```
sparksd -i2psam=127.0.0.1:7656
```

<<<<<<< HEAD
The first time Sparks Core connects to the I2P router, its I2P address (and
corresponding private key) will be automatically generated and saved in a file
named `i2p_private_key` in the Sparks Core data directory.

## Additional configuration options related to I2P

You may set the `debug=i2p` config logging option to have additional
information in the debug log about your I2P configuration and connections. Run
`sparks-cli help logging` for more information.

It is possible to restrict outgoing connections in the usual way with
`onlynet=i2p`. I2P support was added to Sparks Core in version 20.0 (fall 2023)
and there may be fewer I2P peers than Tor or IP ones. Therefore, using
`onlynet=i2p` alone (without other `onlynet=`) may make a node more susceptible
to [Sybil attacks](https://en.sparks.it/wiki/Weaknesses#Sybil_attack). Use
`sparks-cli -addrinfo` to see the number of I2P addresses known to your node.

## I2P related information in Sparks Core

There are several ways to see your I2P address in Sparks Core:
- in the debug log (grep for `AddLocal`, the I2P address ends in `.b32.i2p`)
- in the output of the `getnetworkinfo` RPC in the "localaddresses" section
- in the output of `sparks-cli -netinfo` peer connections dashboard
=======
## Additional configuration options related to I2P

```
-debug=i2p
```

Set the `debug=i2p` config logging option to see additional information in the
debug log about your I2P configuration and connections. Run `dash-cli help
logging` for more information.

```
-onlynet=i2p
```

Make automatic outbound connections only to I2P addresses. Inbound and manual
connections are not affected by this option. It can be specified multiple times
to allow multiple networks, e.g. onlynet=onion, onlynet=i2p.

I2P support was added to Dash Core in version 20.0 and there may be fewer I2P
peers than Tor or IP ones. Therefore, using I2P alone without other networks may
make a node more susceptible to [Sybil
attacks](https://en.bitcoin.it/wiki/Weaknesses#Sybil_attack). You can use
`dash-cli -addrinfo` to see the number of I2P addresses known to your node.

Another consideration with `onlynet=i2p` is that the initial blocks download
phase when syncing up a new node can be very slow. This phase can be sped up by
using other networks, for instance `onlynet=onion`, at the same time.

In general, a node can be run with both onion and I2P hidden services (or
any/all of IPv4/IPv6/onion/I2P/CJDNS), which can provide a potential fallback if
one of the networks has issues.

## Persistent vs transient I2P addresses

The first time Dash Core connects to the I2P router, it automatically
generates a persistent I2P address and its corresponding private key by default
or if `-i2pacceptincoming=1` is set.  The private key is saved in a file named
`i2p_private_key` in the Dash Core data directory.  The persistent I2P
address is used for making outbound connections and accepting inbound
connections.

In the I2P network, the receiver of an inbound connection sees the address of
the initiator.  This is unlike the Tor network, where the recipient does not
know who is connecting to it.

If your node is configured by setting `-i2pacceptincoming=0` to not accept
inbound I2P connections, then it will use a random transient I2P address for
itself on each outbound connection to make it harder to discriminate,
fingerprint or analyze it based on its I2P address.

I2P addresses are designed to be long-lived.  Waiting for tunnels to be built
for every peer connection adds delay to connection setup time.  Therefore, I2P
listening should only be turned off if really needed.

## Fetching I2P-related information from Dash Core

There are several ways to see your I2P address in Dash Core if accepting
incoming I2P connections (`-i2pacceptincoming`):
- in the "Local addresses" output of CLI `-netinfo`
- in the "localaddresses" output of RPC `getnetworkinfo`
- in the debug log (grep for `AddLocal`; the I2P address ends in `.b32.i2p`)
>>>>>>> 0fcc1561

To see which I2P peers your node is connected to, use `sparks-cli -netinfo 4`
or the `getpeerinfo` RPC (e.g. `sparks-cli getpeerinfo`).

To see which I2P addresses your node knows, use the `getnodeaddresses 0 i2p`
RPC.

## Compatibility

Sparks Core uses the [SAM v3.1](https://geti2p.net/en/docs/api/samv3) protocol
to connect to the I2P network. Any I2P router that supports it can be used.

## Ports in I2P and Sparks Core

<<<<<<< HEAD
Sparks Core uses the [SAM v3.1](https://geti2p.net/en/docs/api/samv3)
protocol. One particularity of SAM v3.1 is that it does not support ports,
=======
One particularity of SAM v3.1 is that it does not support ports,
>>>>>>> 0fcc1561
unlike newer versions of SAM (v3.2 and up) that do support them and default the
port numbers to 0. From the point of view of peers that use newer versions of
SAM or other protocols that support ports, a SAM v3.1 peer is connecting to them
on port 0, from source port 0.

To allow future upgrades to newer versions of SAM, Sparks Core sets its
listening port to 0 when listening for incoming I2P connections and advertises
its own I2P address with port 0. Furthermore, it will not attempt to connect to
I2P addresses with a non-zero port number because with SAM v3.1 the destination
<<<<<<< HEAD
port (`TO_PORT`) is always set to 0 and is not in the control of Sparks Core.
=======
port (`TO_PORT`) is always set to 0 and is not in the control of Dash Core.

## Bandwidth

By default, your node shares bandwidth and transit tunnels with the I2P network
in order to increase your anonymity with cover traffic, help the I2P router used
by your node integrate optimally with the network, and give back to the network.
It's important that the nodes of a popular application like Dash contribute
as much to the I2P network as they consume.

It is possible, though strongly discouraged, to change your I2P router
configuration to limit the amount of I2P traffic relayed by your node.

With `i2pd`, this can be done by adjusting the `bandwidth`, `share` and
`transittunnels` options in your `i2pd.conf` file. For example, to limit total
I2P traffic to 256KB/s and share 50% of this limit for a maximum of 20 transit
tunnels:

```
bandwidth = 256
share = 50

[limits]
transittunnels = 20
```

Similar bandwidth configuration options for the Java I2P router can be found in
`http://127.0.0.1:7657/config` under the "Bandwidth" tab.

Before doing this, please see the "Participating Traffic Considerations" section
in [Embedding I2P in your Application](https://geti2p.net/en/docs/applications/embedding).

In most cases, the default router settings should work fine.

## Bundling I2P in a Dash application

Please see the "General Guidance for Developers" section in https://geti2p.net/en/docs/api/samv3
if you are developing a downstream application that may be bundling I2P with Dash.
>>>>>>> 0fcc1561
<|MERGE_RESOLUTION|>--- conflicted
+++ resolved
@@ -9,16 +9,8 @@
 
 ## Run Sparks Core with an I2P router (proxy)
 
-<<<<<<< HEAD
-A running I2P router (proxy) with [SAM](https://geti2p.net/en/docs/api/samv3)
-enabled is required (there is an [official one](https://geti2p.net) and
-[a few alternatives](https://en.wikipedia.org/wiki/I2P#Routers)). Notice the IP
-address and port the SAM proxy is listening to; usually, it is
-`127.0.0.1:7656`. Once it is up and running with SAM enabled, use the following
-Sparks Core options:
-=======
 A running I2P router (proxy) is required with the [SAM](https://geti2p.net/en/docs/api/samv3)
-application bridge enabled. The following routers are recommended for use with Dash Core:
+application bridge enabled. The following routers are recommended for use with Sparks Core:
 
 - [i2prouter (I2P Router)](https://geti2p.net), the official implementation in
   Java. The SAM bridge is not enabled by default; it must be started manually,
@@ -31,9 +23,8 @@
 Note the IP address and port the SAM proxy is listening to; usually, it is
 `127.0.0.1:7656`.
 
-Once an I2P router with SAM enabled is up and running, use the following Dash
+Once an I2P router with SAM enabled is up and running, use the following Sparks
 Core configuration options:
->>>>>>> 0fcc1561
 
 ```
 -i2psam=<ip:port>
@@ -53,31 +44,6 @@
 sparksd -i2psam=127.0.0.1:7656
 ```
 
-<<<<<<< HEAD
-The first time Sparks Core connects to the I2P router, its I2P address (and
-corresponding private key) will be automatically generated and saved in a file
-named `i2p_private_key` in the Sparks Core data directory.
-
-## Additional configuration options related to I2P
-
-You may set the `debug=i2p` config logging option to have additional
-information in the debug log about your I2P configuration and connections. Run
-`sparks-cli help logging` for more information.
-
-It is possible to restrict outgoing connections in the usual way with
-`onlynet=i2p`. I2P support was added to Sparks Core in version 20.0 (fall 2023)
-and there may be fewer I2P peers than Tor or IP ones. Therefore, using
-`onlynet=i2p` alone (without other `onlynet=`) may make a node more susceptible
-to [Sybil attacks](https://en.sparks.it/wiki/Weaknesses#Sybil_attack). Use
-`sparks-cli -addrinfo` to see the number of I2P addresses known to your node.
-
-## I2P related information in Sparks Core
-
-There are several ways to see your I2P address in Sparks Core:
-- in the debug log (grep for `AddLocal`, the I2P address ends in `.b32.i2p`)
-- in the output of the `getnetworkinfo` RPC in the "localaddresses" section
-- in the output of `sparks-cli -netinfo` peer connections dashboard
-=======
 ## Additional configuration options related to I2P
 
 ```
@@ -85,7 +51,7 @@
 ```
 
 Set the `debug=i2p` config logging option to see additional information in the
-debug log about your I2P configuration and connections. Run `dash-cli help
+debug log about your I2P configuration and connections. Run `sparks-cli help
 logging` for more information.
 
 ```
@@ -96,11 +62,11 @@
 connections are not affected by this option. It can be specified multiple times
 to allow multiple networks, e.g. onlynet=onion, onlynet=i2p.
 
-I2P support was added to Dash Core in version 20.0 and there may be fewer I2P
+I2P support was added to Sparks Core in version 20.0 and there may be fewer I2P
 peers than Tor or IP ones. Therefore, using I2P alone without other networks may
 make a node more susceptible to [Sybil
 attacks](https://en.bitcoin.it/wiki/Weaknesses#Sybil_attack). You can use
-`dash-cli -addrinfo` to see the number of I2P addresses known to your node.
+`sparks-cli -addrinfo` to see the number of I2P addresses known to your node.
 
 Another consideration with `onlynet=i2p` is that the initial blocks download
 phase when syncing up a new node can be very slow. This phase can be sped up by
@@ -112,10 +78,10 @@
 
 ## Persistent vs transient I2P addresses
 
-The first time Dash Core connects to the I2P router, it automatically
+The first time Sparks Core connects to the I2P router, it automatically
 generates a persistent I2P address and its corresponding private key by default
 or if `-i2pacceptincoming=1` is set.  The private key is saved in a file named
-`i2p_private_key` in the Dash Core data directory.  The persistent I2P
+`i2p_private_key` in the Sparks Core data directory.  The persistent I2P
 address is used for making outbound connections and accepting inbound
 connections.
 
@@ -132,14 +98,13 @@
 for every peer connection adds delay to connection setup time.  Therefore, I2P
 listening should only be turned off if really needed.
 
-## Fetching I2P-related information from Dash Core
+## Fetching I2P-related information from Sparks Core
 
-There are several ways to see your I2P address in Dash Core if accepting
+There are several ways to see your I2P address in Sparks Core if accepting
 incoming I2P connections (`-i2pacceptincoming`):
 - in the "Local addresses" output of CLI `-netinfo`
 - in the "localaddresses" output of RPC `getnetworkinfo`
 - in the debug log (grep for `AddLocal`; the I2P address ends in `.b32.i2p`)
->>>>>>> 0fcc1561
 
 To see which I2P peers your node is connected to, use `sparks-cli -netinfo 4`
 or the `getpeerinfo` RPC (e.g. `sparks-cli getpeerinfo`).
@@ -154,12 +119,7 @@
 
 ## Ports in I2P and Sparks Core
 
-<<<<<<< HEAD
-Sparks Core uses the [SAM v3.1](https://geti2p.net/en/docs/api/samv3)
-protocol. One particularity of SAM v3.1 is that it does not support ports,
-=======
 One particularity of SAM v3.1 is that it does not support ports,
->>>>>>> 0fcc1561
 unlike newer versions of SAM (v3.2 and up) that do support them and default the
 port numbers to 0. From the point of view of peers that use newer versions of
 SAM or other protocols that support ports, a SAM v3.1 peer is connecting to them
@@ -169,17 +129,14 @@
 listening port to 0 when listening for incoming I2P connections and advertises
 its own I2P address with port 0. Furthermore, it will not attempt to connect to
 I2P addresses with a non-zero port number because with SAM v3.1 the destination
-<<<<<<< HEAD
 port (`TO_PORT`) is always set to 0 and is not in the control of Sparks Core.
-=======
-port (`TO_PORT`) is always set to 0 and is not in the control of Dash Core.
 
 ## Bandwidth
 
 By default, your node shares bandwidth and transit tunnels with the I2P network
 in order to increase your anonymity with cover traffic, help the I2P router used
 by your node integrate optimally with the network, and give back to the network.
-It's important that the nodes of a popular application like Dash contribute
+It's important that the nodes of a popular application like Sparks contribute
 as much to the I2P network as they consume.
 
 It is possible, though strongly discouraged, to change your I2P router
@@ -206,8 +163,7 @@
 
 In most cases, the default router settings should work fine.
 
-## Bundling I2P in a Dash application
+## Bundling I2P in a Sparks application
 
 Please see the "General Guidance for Developers" section in https://geti2p.net/en/docs/api/samv3
-if you are developing a downstream application that may be bundling I2P with Dash.
->>>>>>> 0fcc1561
+if you are developing a downstream application that may be bundling I2P with Sparks.