--- conflicted
+++ resolved
@@ -33,15 +33,10 @@
 
 ## Prerequisites
 
-<<<<<<< HEAD
-The ZeroMQ feature in Sparks Core requires ZeroMQ API version 4.x or
-newer. Typically, it is packaged by distributions as something like
-=======
 The ZeroMQ feature in Dash Core requires the ZeroMQ API >= 4.0.0
 [libzmq](https://github.com/zeromq/libzmq/releases).
 For version information, see [dependencies.md](dependencies.md).
 Typically, it is packaged by distributions as something like
->>>>>>> 1f3f0e00
 *libzmq3-dev*. The C++ wrapper for ZeroMQ is *not* needed.
 
 In order to run the example Python client scripts in the `contrib/zmq/`
@@ -112,14 +107,9 @@
 
 For instance:
 
-<<<<<<< HEAD
     $ sparksd -zmqpubhashtx=tcp://127.0.0.1:28332 \
-               -zmqpubrawtx=ipc:///tmp/sparksd.tx.raw
-=======
-    $ dashd -zmqpubhashtx=tcp://127.0.0.1:28332 \
-               -zmqpubrawtx=ipc:///tmp/dashd.tx.raw \
+               -zmqpubrawtx=ipc:///tmp/sparksd.tx.raw \
                -zmqpubhashtxhwm=10000
->>>>>>> 1f3f0e00
 
 Each PUB notification has a topic and body, where the header
 corresponds to the notification type. For instance, for the
