--- conflicted
+++ resolved
@@ -11,13 +11,8 @@
 
 ## 1. Run Sparks Core behind a Tor proxy
 
-<<<<<<< HEAD
-The first step is running Sparks Core behind a Tor proxy. This will already make all
-outgoing connections be anonymized, but more is possible.
-=======
-The first step is running Dash Core behind a Tor proxy. This will already anonymize all
+The first step is running Sparks Core behind a Tor proxy. This will already anonymize all
 outgoing connections, but more is possible.
->>>>>>> 1f3f0e00
 
 	-proxy=ip:port  Set the proxy server. If SOCKS5 is selected (default), this proxy
 	                server will be used to try to reach .onion addresses as well.
@@ -43,11 +38,7 @@
 An example how to start the client if the Tor proxy is running on local host on
 port 9050 and only allows .onion nodes to connect:
 
-<<<<<<< HEAD
-	./sparksd -onion=127.0.0.1:9050 -onlynet=tor -listen=0 -addnode=ssapp53tmftyjmjb.onion
-=======
-	./dashd -onion=127.0.0.1:9050 -onlynet=onion -listen=0 -addnode=ssapp53tmftyjmjb.onion
->>>>>>> 1f3f0e00
+	./sparksd -onion=127.0.0.1:9050 -onlynet=onion -listen=0 -addnode=ssapp53tmftyjmjb.onion
 
 In a typical situation, this suffices to run behind a Tor proxy:
 
@@ -70,14 +61,8 @@
 
 	-externalip=X   You can tell Sparks Core about its publicly reachable address using
 	                this option, and this can be a .onion address. Given the above
-<<<<<<< HEAD
-	                configuration, you can find your onion address in
-	                /var/lib/tor/sparkscore-service/hostname. Onion addresses are given
-	                preference for your node to advertise itself with, for connections
-=======
 	                configuration, you can find your .onion address in
-	                /var/lib/tor/dashcore-service/hostname. For connections
->>>>>>> 1f3f0e00
+	                /var/lib/tor/sparkscore-service/hostname. For connections
 	                coming from unroutable addresses (such as 127.0.0.1, where the
 	                Tor proxy typically runs), .onion addresses are given
 	                preference for your node to advertise itself with.
@@ -125,11 +110,7 @@
 Sparks Core has been updated to make use of this.
 
 This means that if Tor is running (and proper authentication has been configured),
-<<<<<<< HEAD
-Sparks Core automatically creates a hidden service to listen on. This will positively 
-=======
 Dash Core automatically creates a hidden service to listen on. This will positively
->>>>>>> 1f3f0e00
 affect the number of available .onion nodes.
 
 This new feature is enabled by default if Sparks Core is listening (`-listen`), and
@@ -137,27 +118,15 @@
 and, if not disabled, configured using the `-torcontrol` and `-torpassword` settings.
 To show verbose debugging information, pass `-debug=tor`.
 
-<<<<<<< HEAD
-Connecting to Tor's control socket API requires one of two authentication methods to be 
-configured. For cookie authentication the user running sparksd must have write access 
-to the `CookieAuthFile` specified in Tor configuration. In some cases this is 
-preconfigured and the creation of a hidden service is automatic. If permission problems 
-are seen with `-debug=tor` they can be resolved by adding both the user running tor and 
-the user running sparksd to the same group and setting permissions appropriately. On 
-Debian-based systems the user running sparksd can be added to the debian-tor group, 
-which has the appropriate permissions. An alternative authentication method is the use 
-of the `-torpassword` flag and a `hash-password` which can be enabled and specified in 
-Tor configuration.
-=======
 Connecting to Tor's control socket API requires one of two authentication methods to be
 configured. It also requires the control socket to be enabled, e.g. put `ControlPort 9051`
-in `torrc` config file. For cookie authentication the user running dashd must have read
+in `torrc` config file. For cookie authentication the user running sparksd must have read
 access to the `CookieAuthFile` specified in Tor configuration. In some cases this is
 preconfigured and the creation of a hidden service is automatic. If permission problems
 are seen with `-debug=tor` they can be resolved by adding both the user running Tor and
-the user running dashd to the same group and setting permissions appropriately. On
-Debian-based systems the user running dashd can be added to the debian-tor group,
-which has the appropriate permissions. Before starting dashd you will need to re-login
+the user running sparksd to the same group and setting permissions appropriately. On
+Debian-based systems the user running sparksd can be added to the debian-tor group,
+which has the appropriate permissions. Before starting sparksd you will need to re-login
 to allow debian-tor group to be applied. Otherwise you will see the following notice: "tor:
 Authentication cookie /run/tor/control.authcookie could not be opened (check permissions)"
 on debug.log.
@@ -167,7 +136,6 @@
 was used when generating the hashed password for the `HashedControlPassword` option
 in the tor configuration file. The hashed password can be obtained with the command
 `tor --hash-password password` (read the tor manual for more details).
->>>>>>> 1f3f0e00
 
 ## 5. Privacy recommendations
 
