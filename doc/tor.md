# TOR SUPPORT IN SPARKS CORE

It is possible to run Sparks Core as a Tor onion service, and connect to such services.

The following directions assume you have a Tor proxy running on port 9050. Many
distributions default to having a SOCKS proxy listening on port 9050, but others
may not. In particular, the Tor Browser Bundle defaults to listening on port 9150.
See [Tor Project FAQ:TBBSocksPort](https://www.torproject.org/docs/faq.html.en#TBBSocksPort)
for how to properly configure Tor.

## How to see information about your Tor configuration via Sparks Core

<<<<<<< HEAD
There are several ways to see your local onion address in Sparks Core:
- in the debug log (grep for "tor:" or "AddLocal")
- in the output of RPC `getnetworkinfo` in the "localaddresses" section
- in the output of the CLI `-netinfo` peer connections dashboard
=======
There are several ways to see your local onion address in Dash Core:
- in the "Local addresses" output of CLI `-netinfo`
- in the "localaddresses" output of RPC `getnetworkinfo`
- in the debug log (grep for "AddLocal"; the Tor address ends in `.onion`)
>>>>>>> 0fcc1561

You may set the `-debug=tor` config logging option to have additional
information in the debug log about your Tor configuration.

<<<<<<< HEAD
## How to see information about your Tor configuration via Sparks Core
=======
CLI `-addrinfo` returns the number of addresses known to your node per
network. This can be useful to see how many onion peers your node knows,
e.g. for `-onlynet=onion`.

To fetch a number of onion addresses that your node knows, for example seven
addresses, use the `getnodeaddresses 7 onion` RPC.
>>>>>>> 0fcc1561

There are several ways to see your local onion address in Sparks Core:
- in the debug log (grep for "tor:" or "AddLocal")
- in the output of RPC `getnetworkinfo` in the "localaddresses" section
- in the output of the CLI `-netinfo` peer connections dashboard

You may set the `-debug=tor` config logging option to have additional
information in the debug log about your Tor configuration.


## 1. Run Sparks Core behind a Tor proxy

The first step is running Sparks Core behind a Tor proxy. This will already anonymize all
outgoing connections, but more is possible.

    -proxy=ip:port  Set the proxy server. If SOCKS5 is selected (default), this proxy
                    server will be used to try to reach .onion addresses as well.
                    You need to use -noonion or -onion=0 to explicitly disable
                    outbound access to onion services.

    -onion=ip:port  Set the proxy server to use for Tor onion services. You do not
                    need to set this if it's the same as -proxy. You can use -onion=0
                    to explicitly disable access to onion services.
                    ------------------------------------------------------------------
                    Note: Only the -proxy option sets the proxy for DNS requests;
                    with -onion they will not route over Tor, so use -proxy if you
                    have privacy concerns.
                    ------------------------------------------------------------------

    -listen         When using -proxy, listening is disabled by default. If you want
                    to manually configure an onion service (see section 3), you'll
                    need to enable it explicitly.

    -connect=X      When behind a Tor proxy, you can specify .onion addresses instead
    -addnode=X      of IP addresses or hostnames in these parameters. It requires
    -seednode=X     SOCKS5. In Tor mode, such addresses can also be exchanged with
                    other P2P nodes.

    -onlynet=onion  Make automatic outbound connections only to .onion addresses.
                    Inbound and manual connections are not affected by this option.
                    It can be specified multiple times to allow multiple networks,
                    e.g. onlynet=onion, onlynet=i2p, onlynet=cjdns.

An example how to start the client if the Tor proxy is running on local host on
port 9050 and only allows .onion nodes to connect:

<<<<<<< HEAD
	./sparksd -onion=127.0.0.1:9050 -onlynet=onion -listen=0 -addnode=ssapp53tmftyjmjb.onion

In a typical situation, this suffices to run behind a Tor proxy:

	./sparksd -proxy=127.0.0.1:9050
=======
    ./dashd -onion=127.0.0.1:9050 -onlynet=onion -listen=0 -addnode=ssapp53tmftyjmjb.onion

In a typical situation, this suffices to run behind a Tor proxy:

    ./dashd -proxy=127.0.0.1:9050
>>>>>>> 0fcc1561

## 2. Automatically create a Sparks Core onion service

Sparks Core makes use of Tor's control socket API to create and destroy
ephemeral onion services programmatically. This means that if Tor is running and
proper authentication has been configured, Sparks Core automatically creates an
onion service to listen on. The goal is to increase the number of available
onion nodes.

This feature is enabled by default if Sparks Core is listening (`-listen`) and
it requires a Tor connection to work. It can be explicitly disabled with
`-listenonion=0`. If it is not disabled, it can be configured using the
`-torcontrol` and `-torpassword` settings.

To see verbose Tor information in the sparksd debug log, pass `-debug=tor`.

### Control Port

You may need to set up the Tor Control Port. On Linux distributions there may be
some or all of the following settings in `/etc/tor/torrc`, generally commented
out by default (if not, add them):

```
ControlPort 9051
CookieAuthentication 1
CookieAuthFileGroupReadable 1
```

Add or uncomment those, save, and restart Tor (usually `systemctl restart tor`
or `sudo systemctl restart tor` on most systemd-based systems, including recent
Debian and Ubuntu, or just restart the computer).

On some systems (such as Arch Linux), you may also need to add the following
line:

```
DataDirectoryGroupReadable 1
```

### Authentication

Connecting to Tor's control socket API requires one of two authentication
methods to be configured: cookie authentication or sparksd's `-torpassword`
configuration option.

#### Cookie authentication

For cookie authentication, the user running sparksd must have read access to
the `CookieAuthFile` specified in the Tor configuration. In some cases this is
preconfigured and the creation of an onion service is automatic. Don't forget to
use the `-debug=tor` sparksd configuration option to enable Tor debug logging.

If a permissions problem is seen in the debug log, e.g. `tor: Authentication
cookie /run/tor/control.authcookie could not be opened (check permissions)`, it
can be resolved by adding both the user running Tor and the user running
sparksd to the same Tor group and setting permissions appropriately.

On Debian-derived systems, the Tor group will likely be `debian-tor` and one way
to verify could be to list the groups and grep for a "tor" group name:

```
getent group | cut -d: -f1 | grep -i tor
```

You can also check the group of the cookie file. On most Linux systems, the Tor
auth cookie will usually be `/run/tor/control.authcookie`:

```
TORGROUP=$(stat -c '%G' /run/tor/control.authcookie)
```

Once you have determined the `${TORGROUP}` and selected the `${USER}` that will
run sparksd, run this as root:

```
usermod -a -G ${TORGROUP} ${USER}
```

Then restart the computer (or log out) and log in as the `${USER}` that will run
sparksd.

#### `torpassword` authentication

For the `-torpassword=password` option, the password is the clear text form that
was used when generating the hashed password for the `HashedControlPassword`
option in the Tor configuration file.

The hashed password can be obtained with the command `tor --hash-password
password` (refer to the [Tor Dev
Manual](https://2019.www.torproject.org/docs/tor-manual.html.en) for more
details).


## 3. Manually create a Sparks Core onion service

If you configure your Tor system accordingly, it is possible to make your node also
reachable from the Tor network. Add these lines to your /etc/tor/torrc (or equivalent
config file): *Needed for Tor version 0.2.7.0 and older versions of Tor only. For newer
versions of Tor see [Section 4](#4-automatically-listen-on-tor).*

<<<<<<< HEAD
	HiddenServiceDir /var/lib/tor/sparkscore-service/
	HiddenServicePort 9999 127.0.0.1:9996
	HiddenServicePort 19999 127.0.0.1:19996
=======
    HiddenServiceDir /var/lib/tor/dashcore-service/
    HiddenServicePort 9999 127.0.0.1:9996
>>>>>>> 0fcc1561

The directory can be different of course, but virtual port numbers should be equal to
your sparksd's P2P listen port (9999 by default), and target addresses and ports
should be equal to binding address and port for inbound Tor connections (127.0.0.1:9996 by default).

<<<<<<< HEAD
	-externalip=X   You can tell Sparks Core about its publicly reachable addresses using
	                this option, and this can be an onion address. Given the above
	                configuration, you can find your onion address in
	                /var/lib/tor/sparkscore-service/hostname. For connections
	                coming from unroutable addresses (such as 127.0.0.1, where the
	                Tor proxy typically runs), onion addresses are given
	                preference for your node to advertise itself with.

	                You can set multiple local addresses with -externalip. The
	                one that will be rumoured to a particular peer is the most
	                compatible one and also using heuristics, e.g. the address
	                with the most incoming connections, etc.

	-listen         You'll need to enable listening for incoming connections, as this
	                is off by default behind a proxy.

	-discover       When -externalip is specified, no attempt is made to discover local
	                IPv4 or IPv6 addresses. If you want to run a dual stack, reachable
	                from both Tor and IPv4 (or IPv6), you'll need to either pass your
	                other addresses using -externalip, or explicitly enable -discover.
	                Note that both addresses of a dual-stack system may be easily
	                linkable using traffic analysis.

In a typical situation, where you're only reachable via Tor, this should suffice:

	./sparksd -proxy=127.0.0.1:9050 -externalip=7zvj7a2imdgkdbg4f2dryd5rgtrn7upivr5eeij4cicjh65pooxeshid.onion -listen
=======
    -externalip=X   You can tell Dash Core about its publicly reachable addresses using
                    this option, and this can be an onion address. Given the above
                    configuration, you can find your onion address in
                    /var/lib/tor/dashcore-service/hostname. For connections
                    coming from unroutable addresses (such as 127.0.0.1, where the
                    Tor proxy typically runs), onion addresses are given
                    preference for your node to advertise itself with.

                    You can set multiple local addresses with -externalip. The
                    one that will be rumoured to a particular peer is the most
                    compatible one and also using heuristics, e.g. the address
                    with the most incoming connections, etc.

    -listen         You'll need to enable listening for incoming connections, as this
                    is off by default behind a proxy.

    -discover       When -externalip is specified, no attempt is made to discover local
                    IPv4 or IPv6 addresses. If you want to run a dual stack, reachable
                    from both Tor and IPv4 (or IPv6), you'll need to either pass your
                    other addresses using -externalip, or explicitly enable -discover.
                    Note that both addresses of a dual-stack system may be easily
                    linkable using traffic analysis.

In a typical situation, where you're only reachable via Tor, this should suffice:

    ./dashd -proxy=127.0.0.1:9050 -externalip=7zvj7a2imdgkdbg4f2dryd5rgtrn7upivr5eeij4cicjh65pooxeshid.onion -listen
>>>>>>> 0fcc1561

(obviously, replace the .onion address with your own). It should be noted that you still
listen on all devices and another node could establish a clearnet connection, when knowing
your address. To mitigate this, additionally bind the address of your Tor proxy:

<<<<<<< HEAD
	./sparksd ... -bind=127.0.0.1
=======
    ./dashd ... -bind=127.0.0.1
>>>>>>> 0fcc1561

If you don't care too much about hiding your node, and want to be reachable on IPv4
as well, use `discover` instead:

<<<<<<< HEAD
	./sparksd ... -discover
=======
    ./dashd ... -discover
>>>>>>> 0fcc1561

and open port 9999 on your firewall (or use port mapping, i.e., `-upnp` or `-natpmp`).

If you only want to use Tor to reach .onion addresses, but not use it as a proxy
for normal IPv4/IPv6 communication, use:

<<<<<<< HEAD
	./sparksd -onion=127.0.0.1:9050 -externalip=7zvj7a2imdgkdbg4f2dryd5rgtrn7upivr5eeij4cicjh65pooxeshid.onion -discover
=======
    ./dashd -onion=127.0.0.1:9050 -externalip=7zvj7a2imdgkdbg4f2dryd5rgtrn7upivr5eeij4cicjh65pooxeshid.onion -discover
>>>>>>> 0fcc1561


## 3.1. List of known Sparks Core Tor relays

cmhr5r3lqhy7ic2ebeil66ftcz5u62zq5qhbfdz53l6sqxljh7zxntyd.onion
k532fqvgzqotj6epfw3rfc377elrj3td47ztad2tkn6vwnw6nhxacrqd.onion
v7ttoiov7rc5aut64nfomyfwxt424ihufwvr5ilf7moeg3fwibjpjcqd.onion
snu2xaql3crh2b4t6g2wxemgrpzmaxfxla4tua63bnp2phhxwr6hzzid.onion
fq63mjtyamklhxtskvvdf7tcdckwvtoo7kb5eazi34tsxuvexveyroad.onion
5v5lgddolcidtt2qmhmvyka2ewht4mkmmj73tfwuimlckgmqb5lthtid.onion

You can easily validate which of these are still online via nc such as
```
nc -v -x 127.0.0.1:9050 -z *.onion 9999
```

## 4. Privacy recommendations

- Do not add anything but Sparks Core ports to the onion service created in section 3.
  If you run a web service too, create a new onion service for that.
  Otherwise it is trivial to link them, which may reduce privacy. Onion
  services created automatically (as in section 2) always have only one port
  open.<|MERGE_RESOLUTION|>--- conflicted
+++ resolved
@@ -10,40 +10,20 @@
 
 ## How to see information about your Tor configuration via Sparks Core
 
-<<<<<<< HEAD
 There are several ways to see your local onion address in Sparks Core:
-- in the debug log (grep for "tor:" or "AddLocal")
-- in the output of RPC `getnetworkinfo` in the "localaddresses" section
-- in the output of the CLI `-netinfo` peer connections dashboard
-=======
-There are several ways to see your local onion address in Dash Core:
 - in the "Local addresses" output of CLI `-netinfo`
 - in the "localaddresses" output of RPC `getnetworkinfo`
 - in the debug log (grep for "AddLocal"; the Tor address ends in `.onion`)
->>>>>>> 0fcc1561
 
 You may set the `-debug=tor` config logging option to have additional
 information in the debug log about your Tor configuration.
 
-<<<<<<< HEAD
-## How to see information about your Tor configuration via Sparks Core
-=======
 CLI `-addrinfo` returns the number of addresses known to your node per
 network. This can be useful to see how many onion peers your node knows,
 e.g. for `-onlynet=onion`.
 
 To fetch a number of onion addresses that your node knows, for example seven
 addresses, use the `getnodeaddresses 7 onion` RPC.
->>>>>>> 0fcc1561
-
-There are several ways to see your local onion address in Sparks Core:
-- in the debug log (grep for "tor:" or "AddLocal")
-- in the output of RPC `getnetworkinfo` in the "localaddresses" section
-- in the output of the CLI `-netinfo` peer connections dashboard
-
-You may set the `-debug=tor` config logging option to have additional
-information in the debug log about your Tor configuration.
-
 
 ## 1. Run Sparks Core behind a Tor proxy
 
@@ -81,19 +61,11 @@
 An example how to start the client if the Tor proxy is running on local host on
 port 9050 and only allows .onion nodes to connect:
 
-<<<<<<< HEAD
-	./sparksd -onion=127.0.0.1:9050 -onlynet=onion -listen=0 -addnode=ssapp53tmftyjmjb.onion
+    ./sparksd -onion=127.0.0.1:9050 -onlynet=onion -listen=0 -addnode=ssapp53tmftyjmjb.onion
 
 In a typical situation, this suffices to run behind a Tor proxy:
 
-	./sparksd -proxy=127.0.0.1:9050
-=======
-    ./dashd -onion=127.0.0.1:9050 -onlynet=onion -listen=0 -addnode=ssapp53tmftyjmjb.onion
-
-In a typical situation, this suffices to run behind a Tor proxy:
-
-    ./dashd -proxy=127.0.0.1:9050
->>>>>>> 0fcc1561
+    ./sparksd -proxy=127.0.0.1:9050
 
 ## 2. Automatically create a Sparks Core onion service
 
@@ -194,51 +166,17 @@
 config file): *Needed for Tor version 0.2.7.0 and older versions of Tor only. For newer
 versions of Tor see [Section 4](#4-automatically-listen-on-tor).*
 
-<<<<<<< HEAD
-	HiddenServiceDir /var/lib/tor/sparkscore-service/
-	HiddenServicePort 9999 127.0.0.1:9996
-	HiddenServicePort 19999 127.0.0.1:19996
-=======
-    HiddenServiceDir /var/lib/tor/dashcore-service/
+    HiddenServiceDir /var/lib/tor/sparkscore-service/
     HiddenServicePort 9999 127.0.0.1:9996
->>>>>>> 0fcc1561
 
 The directory can be different of course, but virtual port numbers should be equal to
 your sparksd's P2P listen port (9999 by default), and target addresses and ports
 should be equal to binding address and port for inbound Tor connections (127.0.0.1:9996 by default).
 
-<<<<<<< HEAD
-	-externalip=X   You can tell Sparks Core about its publicly reachable addresses using
-	                this option, and this can be an onion address. Given the above
-	                configuration, you can find your onion address in
-	                /var/lib/tor/sparkscore-service/hostname. For connections
-	                coming from unroutable addresses (such as 127.0.0.1, where the
-	                Tor proxy typically runs), onion addresses are given
-	                preference for your node to advertise itself with.
-
-	                You can set multiple local addresses with -externalip. The
-	                one that will be rumoured to a particular peer is the most
-	                compatible one and also using heuristics, e.g. the address
-	                with the most incoming connections, etc.
-
-	-listen         You'll need to enable listening for incoming connections, as this
-	                is off by default behind a proxy.
-
-	-discover       When -externalip is specified, no attempt is made to discover local
-	                IPv4 or IPv6 addresses. If you want to run a dual stack, reachable
-	                from both Tor and IPv4 (or IPv6), you'll need to either pass your
-	                other addresses using -externalip, or explicitly enable -discover.
-	                Note that both addresses of a dual-stack system may be easily
-	                linkable using traffic analysis.
-
-In a typical situation, where you're only reachable via Tor, this should suffice:
-
-	./sparksd -proxy=127.0.0.1:9050 -externalip=7zvj7a2imdgkdbg4f2dryd5rgtrn7upivr5eeij4cicjh65pooxeshid.onion -listen
-=======
-    -externalip=X   You can tell Dash Core about its publicly reachable addresses using
+    -externalip=X   You can tell Sparks Core about its publicly reachable addresses using
                     this option, and this can be an onion address. Given the above
                     configuration, you can find your onion address in
-                    /var/lib/tor/dashcore-service/hostname. For connections
+                    /var/lib/tor/sparkscore-service/hostname. For connections
                     coming from unroutable addresses (such as 127.0.0.1, where the
                     Tor proxy typically runs), onion addresses are given
                     preference for your node to advertise itself with.
@@ -260,38 +198,25 @@
 
 In a typical situation, where you're only reachable via Tor, this should suffice:
 
-    ./dashd -proxy=127.0.0.1:9050 -externalip=7zvj7a2imdgkdbg4f2dryd5rgtrn7upivr5eeij4cicjh65pooxeshid.onion -listen
->>>>>>> 0fcc1561
+    ./sparksd -proxy=127.0.0.1:9050 -externalip=7zvj7a2imdgkdbg4f2dryd5rgtrn7upivr5eeij4cicjh65pooxeshid.onion -listen
 
 (obviously, replace the .onion address with your own). It should be noted that you still
 listen on all devices and another node could establish a clearnet connection, when knowing
 your address. To mitigate this, additionally bind the address of your Tor proxy:
 
-<<<<<<< HEAD
-	./sparksd ... -bind=127.0.0.1
-=======
-    ./dashd ... -bind=127.0.0.1
->>>>>>> 0fcc1561
+    ./sparksd ... -bind=127.0.0.1
 
 If you don't care too much about hiding your node, and want to be reachable on IPv4
 as well, use `discover` instead:
 
-<<<<<<< HEAD
-	./sparksd ... -discover
-=======
-    ./dashd ... -discover
->>>>>>> 0fcc1561
+    ./sparksd ... -discover
 
 and open port 9999 on your firewall (or use port mapping, i.e., `-upnp` or `-natpmp`).
 
 If you only want to use Tor to reach .onion addresses, but not use it as a proxy
 for normal IPv4/IPv6 communication, use:
 
-<<<<<<< HEAD
-	./sparksd -onion=127.0.0.1:9050 -externalip=7zvj7a2imdgkdbg4f2dryd5rgtrn7upivr5eeij4cicjh65pooxeshid.onion -discover
-=======
-    ./dashd -onion=127.0.0.1:9050 -externalip=7zvj7a2imdgkdbg4f2dryd5rgtrn7upivr5eeij4cicjh65pooxeshid.onion -discover
->>>>>>> 0fcc1561
+    ./sparksd -onion=127.0.0.1:9050 -externalip=7zvj7a2imdgkdbg4f2dryd5rgtrn7upivr5eeij4cicjh65pooxeshid.onion -discover
 
 
 ## 3.1. List of known Sparks Core Tor relays
