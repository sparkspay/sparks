--- conflicted
+++ resolved
@@ -8,9 +8,19 @@
 See [Tor Project FAQ:TBBSocksPort](https://www.torproject.org/docs/faq.html.en#TBBSocksPort)
 for how to properly configure Tor.
 
-## How to see information about your Tor configuration via Dash Core
-
-There are several ways to see your local onion address in Dash Core:
+## How to see information about your Tor configuration via Sparks Core
+
+There are several ways to see your local onion address in Sparks Core:
+- in the debug log (grep for "tor:" or "AddLocal")
+- in the output of RPC `getnetworkinfo` in the "localaddresses" section
+- in the output of the CLI `-netinfo` peer connections dashboard
+
+You may set the `-debug=tor` config logging option to have additional
+information in the debug log about your Tor configuration.
+
+## How to see information about your Tor configuration via Sparks Core
+
+There are several ways to see your local onion address in Sparks Core:
 - in the debug log (grep for "tor:" or "AddLocal")
 - in the output of RPC `getnetworkinfo` in the "localaddresses" section
 - in the output of the CLI `-netinfo` peer connections dashboard
@@ -170,17 +180,10 @@
 your sparksd's P2P listen port (9999 by default), and target addresses and ports
 should be equal to binding address and port for inbound Tor connections (127.0.0.1:9996 by default).
 
-<<<<<<< HEAD
-	-externalip=X   You can tell Sparks Core about its publicly reachable address using
-	                this option, and this can be a .onion address. Given the above
-	                configuration, you can find your .onion address in
-	                /var/lib/tor/sparkscore-service/hostname. For connections
-=======
-	-externalip=X   You can tell Dash Core about its publicly reachable addresses using
+	-externalip=X   You can tell Sparks Core about its publicly reachable addresses using
 	                this option, and this can be an onion address. Given the above
 	                configuration, you can find your onion address in
-	                /var/lib/tor/dashcore-service/hostname. For connections
->>>>>>> 19512988
+	                /var/lib/tor/sparkscore-service/hostname. For connections
 	                coming from unroutable addresses (such as 127.0.0.1, where the
 	                Tor proxy typically runs), onion addresses are given
 	                preference for your node to advertise itself with.
@@ -202,11 +205,7 @@
 
 In a typical situation, where you're only reachable via Tor, this should suffice:
 
-<<<<<<< HEAD
-	./sparksd -proxy=127.0.0.1:9050 -externalip=ssapp53tmftyjmjb.onion -listen
-=======
-	./dashd -proxy=127.0.0.1:9050 -externalip=7zvj7a2imdgkdbg4f2dryd5rgtrn7upivr5eeij4cicjh65pooxeshid.onion -listen
->>>>>>> 19512988
+	./sparksd -proxy=127.0.0.1:9050 -externalip=7zvj7a2imdgkdbg4f2dryd5rgtrn7upivr5eeij4cicjh65pooxeshid.onion -listen
 
 (obviously, replace the .onion address with your own). It should be noted that you still
 listen on all devices and another node could establish a clearnet connection, when knowing
@@ -224,11 +223,7 @@
 If you only want to use Tor to reach .onion addresses, but not use it as a proxy
 for normal IPv4/IPv6 communication, use:
 
-<<<<<<< HEAD
-	./sparksd -onion=127.0.0.1:9050 -externalip=ssapp53tmftyjmjb.onion -discover
-=======
-	./dashd -onion=127.0.0.1:9050 -externalip=7zvj7a2imdgkdbg4f2dryd5rgtrn7upivr5eeij4cicjh65pooxeshid.onion -discover
->>>>>>> 19512988
+	./sparksd -onion=127.0.0.1:9050 -externalip=7zvj7a2imdgkdbg4f2dryd5rgtrn7upivr5eeij4cicjh65pooxeshid.onion -discover
 
 
 ## 3.1. List of known Sparks Core Tor relays
