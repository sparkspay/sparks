dist_man1_MANS=

if BUILD_BITCOIND
  dist_man1_MANS+=sparksd.1
endif

if ENABLE_QT
  dist_man1_MANS+=sparks-qt.1
endif

if BUILD_BITCOIN_CLI
  dist_man1_MANS+=sparks-cli.1
endif

if BUILD_BITCOIN_TX
<<<<<<< HEAD
  dist_man1_MANS+=sparks-tx.1
=======
  dist_man1_MANS+=dash-tx.1
endif

if ENABLE_WALLET
if BUILD_BITCOIN_WALLET
  dist_man1_MANS+=dash-wallet.1
endif
>>>>>>> a884f0c5
endif<|MERGE_RESOLUTION|>--- conflicted
+++ resolved
@@ -13,15 +13,11 @@
 endif
 
 if BUILD_BITCOIN_TX
-<<<<<<< HEAD
   dist_man1_MANS+=sparks-tx.1
-=======
-  dist_man1_MANS+=dash-tx.1
 endif
 
 if ENABLE_WALLET
 if BUILD_BITCOIN_WALLET
-  dist_man1_MANS+=dash-wallet.1
+  dist_man1_MANS+=sparks-wallet.1
 endif
->>>>>>> a884f0c5
 endif