--- conflicted
+++ resolved
@@ -8,15 +8,10 @@
   dist_man1_MANS+=sparks-qt.1
 endif
 
-<<<<<<< HEAD
-if BUILD_BITCOIN_UTILS
-  dist_man1_MANS+=sparks-cli.1 sparks-tx.1
-=======
 if BUILD_BITCOIN_CLI
-  dist_man1_MANS+=dash-cli.1
+  dist_man1_MANS+=sparks-cli.1
 endif
 
 if BUILD_BITCOIN_TX
-  dist_man1_MANS+=dash-tx.1
->>>>>>> 1f3f0e00
+  dist_man1_MANS+=sparks-tx.1
 endif